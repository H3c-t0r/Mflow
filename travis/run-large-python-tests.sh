--- conflicted
+++ resolved
@@ -18,13 +18,7 @@
 # NB: Also add --ignore'd tests to run-small-python-tests.sh
 pytest tests --large --ignore=tests/h2o --ignore=tests/keras \
   --ignore=tests/pytorch --ignore=tests/pyfunc --ignore=tests/sagemaker --ignore=tests/sklearn \
-<<<<<<< HEAD
-  --ignore=tests/spark --ignore=tests/tensorflow --ignore tests/azureml --ignore tests/examples
-pytest --verbose tests/examples --large
-
-=======
   --ignore=tests/spark --ignore=tests/tensorflow --ignore tests/azureml --ignore tests/onnx
->>>>>>> 4811c068
 # Run ML framework tests in their own Python processes to avoid OOM issues due to per-framework
 # overhead
 pytest --verbose tests/h2o --large
