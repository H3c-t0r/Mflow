--- conflicted
+++ resolved
@@ -183,11 +183,8 @@
        consider-using-dict-items,
        unnecessary-comprehension,
        consider-using-set-comprehension,
-<<<<<<< HEAD
+       singleton-comparison,
        unnecessary-lambda-assignment
-=======
-       singleton-comparison
->>>>>>> fd3a0735
 
 [REPORTS]
 
