[MASTER]

# A comma-separated list of package or module names from where C extensions may
# be loaded. Extensions are loading into the active Python interpreter and may
# run arbitrary code
extension-pkg-whitelist=

# Add files or directories to the denylist. They should be base names, not
# paths.
ignore=

# Add files or directories matching the regex patterns to the denylist. The
# regex matches against base names, not paths.
ignore-patterns=

# Add files or directories matching the regex patterns to the ignore-list.
# The regex matches against paths.
ignore-paths=setup.py,
             docs,
             examples,
             mlflow/protos,
             mlflow/server/js,
             mlflow/store/db_migrations,
             mlflow/temporary_db_migrations_for_pre_1_users,
             tests/protos

# Python code to execute, usually for sys.path manipulation such as
# pygtk.require().
#init-hook=

# Use multiple processes to speed up Pylint.
jobs=0

# List of plugins (as comma separated values of python modules names) to load,
# usually to register additional checkers.
load-plugins=pylint_plugins

# Pickle collected data for later comparisons.
persistent=yes

# Specify a configuration file.
#rcfile=

# When enabled, pylint would attempt to guess common misconfiguration and emit
# user-friendly hints instead of false-positive error messages
suggestion-mode=yes

# Allow loading of arbitrary C extensions. Extensions are imported into the
# active Python interpreter and may run arbitrary code.
unsafe-load-any-extension=no


[MESSAGES CONTROL]

# Only show warnings with the listed confidence levels. Leave empty to show
# all. Valid levels: HIGH, INFERENCE, INFERENCE_FAILURE, UNDEFINED
confidence=

# Disable the message, report, category or checker with the given id(s). You
# can either give multiple identifiers separated by comma (,) or put this
# option multiple times (only on the command line, not in the configuration
# file where it should appear only once).You can also use "--disable=all" to
# disable everything first and then reenable specific checks. For example, if
# you want to run only the similarities checker, you can use "--disable=all
# --enable=similarities". If you want to run only the classes checker, but have
# no Warning level messages displayed, use"--disable=all --enable=classes
# --disable=W"
disable=print-statement,
        parameter-unpacking,
        unpacking-in-except,
        old-raise-syntax,
        backtick,
        import-star-module-level,
        raw-checker-failed,
        bad-inline-option,
        locally-disabled,
        file-ignored,
        suppressed-message,
        useless-suppression,
        deprecated-pragma,
        apply-builtin,
        basestring-builtin,
        buffer-builtin,
        cmp-builtin,
        coerce-builtin,
        execfile-builtin,
        file-builtin,
        long-builtin,
        raw_input-builtin,
        reduce-builtin,
        standarderror-builtin,
        unicode-builtin,
        xrange-builtin,
        coerce-method,
        delslice-method,
        getslice-method,
        setslice-method,
        no-absolute-import,
        old-division,
        dict-iter-method,
        dict-view-method,
        next-method-called,
        metaclass-assignment,
        indexing-exception,
        raising-string,
        reload-builtin,
        oct-method,
        hex-method,
        nonzero-method,
        cmp-method,
        input-builtin,
        round-builtin,
        intern-builtin,
        unichr-builtin,
        map-builtin-not-iterating,
        zip-builtin-not-iterating,
        range-builtin-not-iterating,
        filter-builtin-not-iterating,
        using-cmp-argument,
        div-method,
        idiv-method,
        rdiv-method,
        exception-message-attribute,
        invalid-str-codec,
        sys-max-int,
        bad-python3-import,
        deprecated-string-function,
        deprecated-str-translate-call,
        deprecated-itertools-function,
        deprecated-types-field,
        next-method-defined,
        dict-items-not-iterating,
        dict-keys-not-iterating,
        dict-values-not-iterating,
        # For MLflow, ignore "convention" and "refactor" message types
        # (see all message types at https://docs.pylint.org/en/1.6.0/tutorial.html#getting-started)
        C,
        R,
        # Additional style-check messages disabled for MLflow
        invalid-name,
        no-else-return,
        protected-access,
        too-many-instance-attributes,
        len-as-condition,
        too-many-locals,
        too-many-arguments,
        too-many-return-statements,
        fixme,
        global-statement,
        no-member, # disabled due to https://github.com/PyCQA/pylint/issues/1864
        # redefined-outer-name disabled to avoid linting errors when using pytest fixtures
        # (see https://stackoverflow.com/questions/46089480/pytest-fixtures-redefining-name-from-outer-scope-pylint)
        redefined-outer-name,
        # Ignore errors raised against `ExceptionSafeClass` and `ExceptionSafeAbstractClass`
        invalid-metaclass,
        broad-except,
        no-name-in-module,
        import-error,
        unspecified-encoding,
        raise-missing-from,
        unnecessary-pass,
        logging-fstring-interpolation,
        subprocess-popen-preexec-fn,
        global-variable-not-assigned,
        comparison-with-callable,
        not-an-iterable,
        unsubscriptable-object,
        unsupported-assignment-operation,
        attribute-defined-outside-init,
        subclassed-final-class,

# Enable the message, report, category or checker with the given id(s). You can
# either give multiple identifier separated by comma (,) or put this option
# multiple time (only on the command line, not in the configuration file where
# it should appear only once). See also the "--disable" option for examples.
enable=c-extension-no-member,
       line-too-long,
       use-a-generator,
       super-with-arguments,
       useless-object-inheritance,
       consider-using-from-import,
       consider-merging-isinstance,
       consider-using-dict-items,
       unnecessary-comprehension,
       consider-using-set-comprehension,
       singleton-comparison,
<<<<<<< HEAD
       use-dict-literal,
       use-list-literal
=======
       unnecessary-lambda-assignment
>>>>>>> 132a57a5

[REPORTS]

# Python expression which should return a note less than 10 (10 is the highest
# note). You have access to the variables errors warning, statement which
# respectively contain the number of errors / warnings messages and the total
# number of statements analyzed. This is used by the global evaluation report
# (RP0004).
evaluation=10.0 - ((float(5 * error + warning + refactor + convention) / statement) * 10)

# Template used to display messages. This is a python new-style format string
# used to format the message information. See doc for all details
#msg-template=

# Set the output format. Available formats are text, parseable, colorized, json
# and msvs (visual studio).You can also give a reporter class, eg
# mypackage.mymodule.MyReporterClass.
output-format=text

# Tells whether to display a full report or only the messages
reports=no

# Activate the evaluation score.
score=yes


[REFACTORING]

# Maximum number of nested blocks for function / method body
max-nested-blocks=5

# Complete name of functions that never returns. When checking for
# inconsistent-return-statements if a never returning function is called then
# it will be considered as an explicit return statement and no message will be
# printed.
never-returning-functions=optparse.Values,sys.exit


[BASIC]

# Naming style matching correct argument names
argument-naming-style=snake_case

# Regular expression matching correct argument names. Overrides argument-
# naming-style
#argument-rgx=

# Naming style matching correct attribute names
attr-naming-style=snake_case

# Regular expression matching correct attribute names. Overrides attr-naming-
# style
#attr-rgx=

# Bad variable names which should always be refused, separated by a comma
bad-names=foo,
          bar,
          baz,
          toto,
          tutu,
          tata

# Naming style matching correct class attribute names
class-attribute-naming-style=any

# Regular expression matching correct class attribute names. Overrides class-
# attribute-naming-style
#class-attribute-rgx=

# Naming style matching correct class names
class-naming-style=PascalCase

# Regular expression matching correct class names. Overrides class-naming-style
#class-rgx=

# Naming style matching correct constant names
const-naming-style=UPPER_CASE

# Regular expression matching correct constant names. Overrides const-naming-
# style
#const-rgx=

# Minimum line length for functions/classes that require docstrings, shorter
# ones are exempt.
docstring-min-length=-1

# Naming style matching correct function names
function-naming-style=snake_case

# Regular expression matching correct function names. Overrides function-
# naming-style
#function-rgx=

# Good variable names which should always be accepted, separated by a comma
good-names=i,
           j,
           k,
           ex,
           Run,
           _

# Include a hint for the correct naming format with invalid-name
include-naming-hint=no

# Naming style matching correct inline iteration names
inlinevar-naming-style=any

# Regular expression matching correct inline iteration names. Overrides
# inlinevar-naming-style
#inlinevar-rgx=

# Naming style matching correct method names
method-naming-style=snake_case

# Regular expression matching correct method names. Overrides method-naming-
# style
#method-rgx=

# Naming style matching correct module names
module-naming-style=snake_case

# Regular expression matching correct module names. Overrides module-naming-
# style
#module-rgx=

# Colon-delimited sets of names that determine each other's naming style when
# the name regexes allow several styles.
name-group=

# Regular expression which should only match function or class names that do
# not require a docstring.
no-docstring-rgx=^_

# List of decorators that produce properties, such as abc.abstractproperty. Add
# to this list to register other decorators that produce valid properties.
property-classes=abc.abstractproperty

# Naming style matching correct variable names
variable-naming-style=snake_case

# Regular expression matching correct variable names. Overrides variable-
# naming-style
#variable-rgx=


[FORMAT]

# Expected format of line ending, e.g. empty (any line ending), LF or CRLF.
expected-line-ending-format=

# Regexp for a line that is allowed to be longer than the limit.
ignore-long-lines=https?://\S+

# Number of spaces of indent required inside a hanging  or continued line.
indent-after-paren=4

# String used as indentation unit. This is usually "    " (4 spaces) or "\t" (1
# tab).
indent-string='    '

# Maximum number of characters on a single line.
max-line-length=100

# Maximum number of lines in a module
max-module-lines=1000


# Allow the body of a class to be on the same line as the declaration if body
# contains single statement.
single-line-class-stmt=no

# Allow the body of an if to be on the same line as the test if there is no
# else.
single-line-if-stmt=no


[LOGGING]

# Logging modules to check that the string format arguments are in logging
# function parameter format
logging-modules=logging


[MISCELLANEOUS]

# List of note tags to take in consideration, separated by a comma.
notes=FIXME,
      XXX,
      TODO


[SIMILARITIES]

# Ignore comments when computing similarities.
ignore-comments=yes

# Ignore docstrings when computing similarities.
ignore-docstrings=yes

# Ignore imports when computing similarities.
ignore-imports=no

# Minimum lines number of a similarity.
min-similarity-lines=4


[SPELLING]

# Limits count of emitted suggestions for spelling mistakes
max-spelling-suggestions=4

# Spelling dictionary name. Available dictionaries: none. To make it working
# install python-enchant package.
spelling-dict=

# List of comma separated words that should not be checked.
spelling-ignore-words=

# A path to a file that contains private dictionary; one word per line.
spelling-private-dict-file=

# Tells whether to store unknown words to indicated private dictionary in
# --spelling-private-dict-file option instead of raising a message.
spelling-store-unknown-words=no


[TYPECHECK]

# List of decorators that produce context managers, such as
# contextlib.contextmanager. Add to this list to register other decorators that
# produce valid context managers.
contextmanager-decorators=contextlib.contextmanager

# List of members which are set dynamically and missed by pylint inference
# system, and so shouldn't trigger E1101 when accessed. Python regular
# expressions are accepted.
generated-members=

# Tells whether missing members accessed in mixin class should be ignored. A
# mixin class is detected if its name ends with "mixin" (case insensitive).
ignore-mixin-members=yes

# This flag controls whether pylint should warn about no-member and similar
# checks whenever an opaque object is returned when inferring. The inference
# can return multiple potential results while evaluating a Python object, but
# some branches might not be evaluated, which results in partial inference. In
# that case, it might be useful to still emit no-member and other checks for
# the rest of the inferred objects.
ignore-on-opaque-inference=yes

# List of class names for which member attributes should not be checked (useful
# for classes with dynamically set attributes). This supports the use of
# qualified names.
ignored-classes=optparse.Values,thread._local,_thread._local

# List of module names for which member attributes should not be checked
# (useful for modules/projects where namespaces are manipulated during runtime
# and thus existing member attributes cannot be deduced by static analysis. It
# supports qualified module names, as well as Unix pattern matching.
ignored-modules=distutils,tensorflow.keras

# Show a hint with possible names when a member name was not found. The aspect
# of finding the hint is based on edit distance.
missing-member-hint=yes

# The minimum edit distance a name should have in order to be considered a
# similar match for a missing member name.
missing-member-hint-distance=1

# The total number of similar names that should be taken in consideration when
# showing a hint for a missing member.
missing-member-max-choices=1


[VARIABLES]

# List of additional names supposed to be defined in builtins. Remember that
# you should avoid to define new builtins when possible.
additional-builtins=

# Tells whether unused global variables should be treated as a violation.
allow-global-unused-variables=yes

# List of strings which can identify a callback function by name. A callback
# name must start or end with one of those strings.
callbacks=cb_,
          _cb

# A regular expression matching the name of dummy variables (i.e. expectedly
# not used).
dummy-variables-rgx=_+$|(_[a-zA-Z0-9_]*[a-zA-Z0-9]+?$)|dummy|^ignored_|^unused_

# Argument names that match this expression will be ignored. Default to name
# with leading underscore
ignored-argument-names=_.*|^ignored_|^unused_

# Tells whether we should check for unused import in __init__ files.
init-import=yes

# List of qualified module names which can have objects that can redefine
# builtins.
redefining-builtins-modules=six.moves,past.builtins,future.builtins


[CLASSES]

# List of method names used to declare (i.e. assign) instance attributes.
defining-attr-methods=__init__,
                      __new__,
                      setUp

# List of member names, which should be excluded from the protected access
# warning.
exclude-protected=_asdict,
                  _fields,
                  _replace,
                  _source,
                  _make

# List of valid names for the first argument in a class method.
valid-classmethod-first-arg=cls

# List of valid names for the first argument in a metaclass class method.
valid-metaclass-classmethod-first-arg=mcs


[DESIGN]

# Maximum number of arguments for function / method
max-args=5

# Maximum number of attributes for a class (see R0902).
max-attributes=7

# Maximum number of boolean expressions in a if statement
max-bool-expr=5

# Maximum number of branch for function / method body
max-branches=12

# Maximum number of locals for function / method body
max-locals=15

# Maximum number of parents for a class (see R0901).
max-parents=7

# Maximum number of public methods for a class (see R0904).
max-public-methods=20

# Maximum number of return / yield for function / method body
max-returns=6

# Maximum number of statements in function / method body
max-statements=50

# Minimum number of public methods for a class (see R0903).
min-public-methods=2


[IMPORTS]

# Allow wildcard imports from modules that define __all__.
allow-wildcard-with-all=no

# Analyse import fallback blocks. This can be used to support both Python 2 and
# 3 compatible code, which means that the block might have code that exists
# only in one or another interpreter, leading to false positives when analysed.
analyse-fallback-blocks=no

# Deprecated modules which should not be used, separated by a comma
deprecated-modules=optparse,tkinter.tix

# Create a graph of external dependencies in the given file (report RP0402 must
# not be disabled)
ext-import-graph=

# Create a graph of every (i.e. internal and external) dependencies in the
# given file (report RP0402 must not be disabled)
import-graph=

# Create a graph of internal dependencies in the given file (report RP0402 must
# not be disabled)
int-import-graph=

# Force import order to recognize a module as part of the standard
# compatibility libraries.
known-standard-library=

# Force import order to recognize a module as part of a third party library.
known-third-party=enchant


[EXCEPTIONS]

# Exceptions that will emit a warning when being caught. Defaults to
# "Exception"
overgeneral-exceptions=Exception<|MERGE_RESOLUTION|>--- conflicted
+++ resolved
@@ -184,12 +184,10 @@
        unnecessary-comprehension,
        consider-using-set-comprehension,
        singleton-comparison,
-<<<<<<< HEAD
        use-dict-literal,
-       use-list-literal
-=======
+       use-list-literal,
        unnecessary-lambda-assignment
->>>>>>> 132a57a5
+       
 
 [REPORTS]
 
