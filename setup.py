import os
import time
from importlib.machinery import SourceFileLoader
from setuptools import setup, find_packages

version = SourceFileLoader(
    'mlflow.version', os.path.join('mlflow', 'version.py')).load_module().VERSION


# Get a list of all files in the JS directory to include in our module
def package_files(directory):
    paths = []
    for (path, _, filenames) in os.walk(directory):
        for filename in filenames:
            paths.append(os.path.join('..', path, filename))
    return paths


# Prints out a set of paths (relative to the mlflow/ directory) of files in mlflow/server/js/build
# to include in the wheel, e.g. "../mlflow/server/js/build/index.html"
js_files = package_files('mlflow/server/js/build')
models_container_server_files = package_files("mlflow/models/container")
alembic_files = ["../mlflow/store/db_migrations/alembic.ini",
                 "../mlflow/temporary_db_migrations_for_pre_1_users/alembic.ini"]
<<<<<<< HEAD
=======


def _check_add_criteo_environment(package_name):
    # Check both cases because soon criteois.lan will change to crto.in
    if "JENKINS_URL" in os.environ and ("criteois.lan" in os.environ["JENKINS_URL"]
                                        or "crto.in" in os.environ["JENKINS_URL"]):
        return package_name + "+criteo." + str(int(time.time()))

    return package_name

>>>>>>> 9b9a144a

setup(
    name='mlflow',
    version=_check_add_criteo_environment(version),
    packages=find_packages(exclude=['tests', 'tests.*']),
    package_data={"mlflow": js_files + models_container_server_files + alembic_files},
    install_requires=[
        'alembic',
        'click>=7.0',
        'cloudpickle',
        'databricks-cli>=0.8.7',
        'requests>=2.17.3',
        'six>=1.10.0',
        'waitress; platform_system == "Windows"',
        'gunicorn; platform_system != "Windows"',
        'Flask',
        'numpy',
        'pandas',
        'python-dateutil',
        'protobuf>=3.6.0',
        'gitpython>=2.1.0',
        'pyyaml',
        'querystring_parser',
        'simplejson',
        'docker>=4.0.0',
        'entrypoints',
        'sqlparse',
        'sqlalchemy<=1.3.13',
        'gorilla',
        'skein',
        'prometheus-flask-exporter',
        'conda-pack',
    ],
    extras_require={
        'extras': [
            "scikit-learn; python_version >= '3.5'",
            # scikit-learn 0.20 is the last version to support Python 2.x  & Python 3.4.
            "scikit-learn==0.20; python_version < '3.5'",
            'boto3>=1.7.12',
            'mleap>=0.8.1',
            'azure-storage-blob>=12.0',
            'google-cloud-storage',
            'azureml-core>=1.2.0'
        ],
        'sqlserver': [
            "mlflow-dbstore",
        ],
    },
    entry_points='''
        [console_scripts]
        mlflow=mlflow.cli:cli
    ''',
    zip_safe=False,
    author='Databricks',
    description='MLflow: An ML Workflow Tool',
    long_description=open('README.rst').read(),
    license='Apache License 2.0',
    classifiers=[
        'Intended Audience :: Developers',
        'Programming Language :: Python :: 3.6',
    ],
    keywords='ml ai databricks',
    url='https://mlflow.org/',
    python_requires='>=3.5',
)<|MERGE_RESOLUTION|>--- conflicted
+++ resolved
@@ -22,8 +22,6 @@
 models_container_server_files = package_files("mlflow/models/container")
 alembic_files = ["../mlflow/store/db_migrations/alembic.ini",
                  "../mlflow/temporary_db_migrations_for_pre_1_users/alembic.ini"]
-<<<<<<< HEAD
-=======
 
 
 def _check_add_criteo_environment(package_name):
@@ -34,7 +32,6 @@
 
     return package_name
 
->>>>>>> 9b9a144a
 
 setup(
     name='mlflow',
