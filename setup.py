import os
from importlib.machinery import SourceFileLoader
from setuptools import setup, find_packages

version = SourceFileLoader(
    'mlflow.version', os.path.join('mlflow', 'version.py')).load_module().VERSION


# Get a list of all files in the JS directory to include in our module
def package_files(directory):
    paths = []
    for (path, _, filenames) in os.walk(directory):
        for filename in filenames:
            paths.append(os.path.join('..', path, filename))
    return paths


# Prints out a set of paths (relative to the mlflow/ directory) of files in mlflow/server/js/build
# to include in the wheel, e.g. "../mlflow/server/js/build/index.html"
js_files = package_files('mlflow/server/js/build')
models_container_server_files = package_files("mlflow/models/container")
alembic_files = ["../mlflow/store/db_migrations/alembic.ini",
                 "../mlflow/temporary_db_migrations_for_pre_1_users/alembic.ini"]

setup(
    name='mlflow',
    version=version,
    packages=find_packages(exclude=['tests', 'tests.*']),
    package_data={"mlflow": js_files + models_container_server_files + alembic_files},
    install_requires=[
        'alembic',
        'click>=7.0',
        'cloudpickle',
        'databricks-cli>=0.8.7',
        'requests>=2.17.3',
        'six>=1.10.0',
        'waitress; platform_system == "Windows"',
        'gunicorn; platform_system != "Windows"',
        'Flask',
        'numpy',
        'pandas',
        'python-dateutil',
        'protobuf>=3.6.0',
        'gitpython>=2.1.0',
        'pyyaml',
        'querystring_parser',
        'simplejson',
        'docker>=4.0.0',
        'entrypoints',
        'sqlparse',
        'sqlalchemy<=1.3.13',
        'gorilla',
        'prometheus-flask-exporter',
    ],
    extras_require={
        'extras': [
            "scikit-learn; python_version >= '3.5'",
            # scikit-learn 0.20 is the last version to support Python 2.x  & Python 3.4.
            "scikit-learn==0.20; python_version < '3.5'",
            'boto3>=1.7.12',
            'mleap>=0.8.1',
            'azure-storage-blob>=12.0',
            'google-cloud-storage',
            'azureml-core>=1.2.0'
        ],
         'sqlserver': [
            "mlflow-dbstore",
        ],
    },
    entry_points='''
        [console_scripts]
        mlflow=mlflow.cli:cli
    ''',
    zip_safe=False,
    author='Databricks',
    description='MLflow: An ML Workflow Tool',
    long_description=open('README.rst').read(),
    license='Apache License 2.0',
    classifiers=[
        'Intended Audience :: Developers',
        'Programming Language :: Python :: 3.6',
    ],
    keywords='ml ai databricks',
    url='https://mlflow.org/',
<<<<<<< HEAD
    project_urls={
        'Bug Tracker': 'https://github.com/mlflow/mlflow/issues',
        'Documentation': 'https://mlflow.org/docs/latest/index.html',
        'Source Code': 'https://github.com/mlflow/mlflow'
    },
    # Support Python >= 2.7. TODO: update this version bound to >= 3.5 in order to drop
    # Python 2 e.g. in MLflow 1.8.0), as described in
    # https://packaging.python.org/guides/dropping-older-python-versions/#dropping-a-python-release.
    # The recommendation to use 3.5 stems from 3.4 being EOL, see
    # https://devguide.python.org/#status-of-python-branches
    python_requires='>=2.7',
=======
    python_requires='>=3.5',
>>>>>>> c9f9f3d8
)<|MERGE_RESOLUTION|>--- conflicted
+++ resolved
@@ -82,19 +82,10 @@
     ],
     keywords='ml ai databricks',
     url='https://mlflow.org/',
-<<<<<<< HEAD
+    python_requires='>=3.5',
     project_urls={
         'Bug Tracker': 'https://github.com/mlflow/mlflow/issues',
         'Documentation': 'https://mlflow.org/docs/latest/index.html',
         'Source Code': 'https://github.com/mlflow/mlflow'
     },
-    # Support Python >= 2.7. TODO: update this version bound to >= 3.5 in order to drop
-    # Python 2 e.g. in MLflow 1.8.0), as described in
-    # https://packaging.python.org/guides/dropping-older-python-versions/#dropping-a-python-release.
-    # The recommendation to use 3.5 stems from 3.4 being EOL, see
-    # https://devguide.python.org/#status-of-python-branches
-    python_requires='>=2.7',
-=======
-    python_requires='>=3.5',
->>>>>>> c9f9f3d8
 )