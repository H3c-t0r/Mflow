import json
import pickle

from mlflow.exceptions import MlflowException, RestException
from mlflow.protos.databricks_pb2 import (
    ENDPOINT_NOT_FOUND,
    INTERNAL_ERROR,
    INVALID_PARAMETER_VALUE,
    INVALID_STATE,
    IO_ERROR,
    RESOURCE_ALREADY_EXISTS,
)


def test_error_code_constructor():
    assert (
        MlflowException("test", error_code=INVALID_PARAMETER_VALUE).error_code
        == "INVALID_PARAMETER_VALUE"
    )


def test_default_error_code():
    assert MlflowException("test").error_code == "INTERNAL_ERROR"


def test_serialize_to_json():
    mlflow_exception = MlflowException("test")
    deserialized = json.loads(mlflow_exception.serialize_as_json())
    assert deserialized["message"] == "test"
    assert deserialized["error_code"] == "INTERNAL_ERROR"


def test_get_http_status_code():
    assert MlflowException("test default").get_http_status_code() == 500
    assert MlflowException("code not in map", error_code=IO_ERROR).get_http_status_code() == 500
    assert MlflowException("test", error_code=INVALID_STATE).get_http_status_code() == 500
    assert MlflowException("test", error_code=ENDPOINT_NOT_FOUND).get_http_status_code() == 404
    assert MlflowException("test", error_code=INVALID_PARAMETER_VALUE).get_http_status_code() == 400
    assert MlflowException("test", error_code=INTERNAL_ERROR).get_http_status_code() == 500
    assert MlflowException("test", error_code=RESOURCE_ALREADY_EXISTS).get_http_status_code() == 400


def test_invalid_parameter_value():
    mlflow_exception = MlflowException.invalid_parameter_value("test")
    assert mlflow_exception.error_code == "INVALID_PARAMETER_VALUE"


def test_rest_exception():
    mlflow_exception = MlflowException("test", error_code=RESOURCE_ALREADY_EXISTS)
    json_exception = mlflow_exception.serialize_as_json()
    deserialized_rest_exception = RestException(json.loads(json_exception))
    assert deserialized_rest_exception.error_code == "RESOURCE_ALREADY_EXISTS"
    assert "test" in deserialized_rest_exception.message


<<<<<<< HEAD
def test_rest_exception_pickleable():
    e1 = RestException({"error_code": "INTERNAL_ERROR", "message": "abc"})
    e2 = pickle.loads(pickle.dumps(e1))

    assert e1.error_code == e2.error_code
    assert e1.message == e2.message
=======
def test_rest_exception_with_unrecognized_error_code():
    # Test that we can create a RestException with a convertible error code.
    exception = RestException({"error_code": "403", "messages": "something important."})
    assert "something important." in str(exception)
    assert exception.error_code == "PERMISSION_DENIED"
    json.loads(exception.serialize_as_json())

    # Test that we can create a RestException with an unrecognized error code.
    exception = RestException({"error_code": "weird error", "messages": "something important."})
    assert "something important." in str(exception)
    json.loads(exception.serialize_as_json())
>>>>>>> 3406c28b
<|MERGE_RESOLUTION|>--- conflicted
+++ resolved
@@ -53,14 +53,6 @@
     assert "test" in deserialized_rest_exception.message
 
 
-<<<<<<< HEAD
-def test_rest_exception_pickleable():
-    e1 = RestException({"error_code": "INTERNAL_ERROR", "message": "abc"})
-    e2 = pickle.loads(pickle.dumps(e1))
-
-    assert e1.error_code == e2.error_code
-    assert e1.message == e2.message
-=======
 def test_rest_exception_with_unrecognized_error_code():
     # Test that we can create a RestException with a convertible error code.
     exception = RestException({"error_code": "403", "messages": "something important."})
@@ -72,4 +64,11 @@
     exception = RestException({"error_code": "weird error", "messages": "something important."})
     assert "something important." in str(exception)
     json.loads(exception.serialize_as_json())
->>>>>>> 3406c28b
+
+
+def test_rest_exception_pickleable():
+    e1 = RestException({"error_code": "INTERNAL_ERROR", "message": "abc"})
+    e2 = pickle.loads(pickle.dumps(e1))
+
+    assert e1.error_code == e2.error_code
+    assert e1.message == e2.message