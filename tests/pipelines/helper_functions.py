--- conflicted
+++ resolved
@@ -69,20 +69,8 @@
 def train_log_and_register_model(model_name, is_dummy=False):
     run_id, _ = train_and_log_model(is_dummy)
     runs_uri = "runs:/{}/train/model".format(run_id)
-<<<<<<< HEAD
-    model_version = mlflow.register_model(runs_uri, model_name)
-    client = mlflow.tracking.MlflowClient()
-    client.transition_model_version_stage(
-        name=model_name,
-        version=model_version.version,
-        stage="Production",
-        archive_existing_versions=True,
-    )
-    return "models:/{model_name}/Production".format(model_name=model_name)
-=======
     mv = mlflow.register_model(runs_uri, model_name)
     return f"models:/{mv.name}/{mv.version}"
->>>>>>> ca98d871
 
 
 ## Fixtures
