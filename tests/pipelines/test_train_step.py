import os
import sys
import cloudpickle
from pathlib import Path
import pytest

import pandas as pd

import mlflow
import sklearn.compose
from mlflow.tracking import MlflowClient
from mlflow.utils.file_utils import read_yaml
from mlflow.pipelines.utils.execution import (
    _MLFLOW_PIPELINES_EXECUTION_DIRECTORY_ENV_VAR,
    _MLFLOW_PIPELINES_EXECUTION_TARGET_STEP_NAME_ENV_VAR,
)
from mlflow.pipelines.utils import _PIPELINE_CONFIG_FILE_NAME
from mlflow.pipelines.steps.train import TrainStep
from unittest import mock

# pylint: disable=unused-import
from tests.pipelines.helper_functions import tmp_pipeline_root_path

# pylint: enable=unused-import

# Sets up the train step output dir
def setup_train_dataset(pipeline_root: Path):
    split_step_output_dir = pipeline_root.joinpath("steps", "split", "outputs")
    split_step_output_dir.mkdir(parents=True)

    transform_step_output_dir = pipeline_root.joinpath("steps", "transform", "outputs")
    transform_step_output_dir.mkdir(parents=True)

    train_step_output_dir = pipeline_root.joinpath("steps", "train", "outputs")
    train_step_output_dir.mkdir(parents=True)

    transformer = sklearn.preprocessing.FunctionTransformer(func=(lambda x: x))
    with open(os.path.join(transform_step_output_dir, "transformer.pkl"), "wb") as f:
        cloudpickle.dump(transformer, f)

    num_rows = 100
    # use for train and validation, also for split
    transformed_dataset = pd.DataFrame(
        {
            "a": list(range(num_rows)),
            "b": list(range(num_rows)),
            "y": [float(i % 2) for i in range(num_rows)],
        }
    )
    transformed_dataset.to_parquet(
        str(transform_step_output_dir / "transformed_training_data.parquet")
    )
    transformed_dataset.to_parquet(
        str(transform_step_output_dir / "transformed_validation_data.parquet")
    )
    transformed_dataset.to_parquet(str(split_step_output_dir / "validation.parquet"))
    transformed_dataset.to_parquet(str(split_step_output_dir / "train.parquet"))

    return train_step_output_dir


# Sets up the constructed TrainStep instance
def setup_train_step(pipeline_root: Path, use_tuning: bool, with_hardcoded_params: bool = True):
    pipeline_yaml = pipeline_root.joinpath(_PIPELINE_CONFIG_FILE_NAME)
    if with_hardcoded_params:
        estimator_params = """
                    estimator_params:
                        alpha: 0.1
                        penalty: l1
                        eta0: 0.1
                        fit_intercept: true
        """
<<<<<<< HEAD
        template: "regression/v1"
        target_col: "y"
        profile: "test_profile"
        run_args:
            step: "train"
        experiment:
          name: "demo"
          tracking_uri: {tracking_uri}
        steps:
          train:
            estimator_method: sklearn.linear_model.SGDRegressor
        """.format(
            tracking_uri=mlflow.get_tracking_uri()
=======
    else:
        estimator_params = ""
    if use_tuning:
        pipeline_yaml.write_text(
            """
            template: "regression/v1"
            target_col: "y"
            profile: "test_profile"
            run_args:
                step: "train"
            experiment:
                name: "demo"
                tracking_uri: {tracking_uri}
            steps:
                train:
                    using: estimator_spec
                    estimator_method: tests.pipelines.test_train_step.estimator_fn
                    {estimator_params}
                    tuning:
                        enabled: true
                        max_trials: 2
                        sample_fraction: 0.5
                        early_stop_fn: tests.pipelines.test_train_step.early_stop_fn
                        parameters:
                            alpha:
                                distribution: "uniform"
                                low: 0.0
                                high: 0.01
                            penalty:
                                values: ["l2", "l1"]
                            eta0:
                                distribution: "normal"
                                mu: 0.01
                                sigma: 0.0001     
            """.format(
                tracking_uri=mlflow.get_tracking_uri(), estimator_params=estimator_params
            )
        )
    else:
        pipeline_yaml.write_text(
            """
            template: "regression/v1"
            target_col: "y"
            profile: "test_profile"
            run_args:
                step: "train"
            experiment:
                name: "demo"
                tracking_uri: {tracking_uri}
            steps:
                train:
                    using: estimator_spec
                    estimator_method: tests.pipelines.test_train_step.estimator_fn
                    tuning:
                        enabled: false
            """.format(
                tracking_uri=mlflow.get_tracking_uri()
            )
>>>>>>> 8dfebe69
        )
    pipeline_config = read_yaml(pipeline_root, _PIPELINE_CONFIG_FILE_NAME)
    train_step = TrainStep.from_pipeline_config(pipeline_config, str(pipeline_root))
    return train_step


def estimator_fn(estimator_params={}):  # pylint: disable=dangerous-default-value
    from sklearn.linear_model import SGDRegressor

    return SGDRegressor(random_state=42, **estimator_params)


def early_stop_fn(trial, count=0):  # pylint: disable=unused-argument
    return count + 1 <= 2, [count + 1]


@pytest.mark.parametrize("use_tuning", [True, False])
def test_train_steps_writes_model_pkl_and_card(tmp_pipeline_root_path, use_tuning):
    with mock.patch.dict(
        os.environ, {_MLFLOW_PIPELINES_EXECUTION_DIRECTORY_ENV_VAR: str(tmp_pipeline_root_path)}
    ):
        train_step_output_dir = setup_train_dataset(tmp_pipeline_root_path)
        train_step = setup_train_step(tmp_pipeline_root_path, use_tuning)
        train_step._run(str(train_step_output_dir))

    assert (train_step_output_dir / "model/model.pkl").exists()
    assert (train_step_output_dir / "card.html").exists()


<<<<<<< HEAD
def test_train_steps_writes_card_with_model_and_run_links_on_databricks(
    monkeypatch, tmp_pipeline_root_path
=======
@pytest.mark.parametrize("use_tuning", [True, False])
def test_train_steps_writes_card_with_model_and_run_links_on_databricks(
    monkeypatch, tmp_pipeline_root_path, use_tuning
>>>>>>> 8dfebe69
):
    workspace_host = "https://dev.databricks.com"
    workspace_id = 123456
    workspace_url = f"{workspace_host}?o={workspace_id}"

    monkeypatch.setenv("_DATABRICKS_WORKSPACE_HOST", workspace_host)
    monkeypatch.setenv("_DATABRICKS_WORKSPACE_ID", workspace_id)
    monkeypatch.setenv(_MLFLOW_PIPELINES_EXECUTION_DIRECTORY_ENV_VAR, str(tmp_pipeline_root_path))

<<<<<<< HEAD
    train_step, train_step_output_dir = set_up_train_step(tmp_pipeline_root_path)
=======
    train_step_output_dir = setup_train_dataset(tmp_pipeline_root_path)
    train_step = setup_train_step(tmp_pipeline_root_path, use_tuning)
>>>>>>> 8dfebe69
    train_step._run(str(train_step_output_dir))

    with open(train_step_output_dir / "run_id") as f:
        run_id = f.read()

    assert (train_step_output_dir / "card.html").exists()
    with open(train_step_output_dir / "card.html", "r") as f:
        step_card_content = f.read()

    assert f"<a href={workspace_url}#mlflow/experiments/1/runs/{run_id}>" in step_card_content
    assert (
        f"<a href={workspace_url}#mlflow/experiments/1/runs/{run_id}/artifactPath/train/model>"
        in step_card_content
    )


<<<<<<< HEAD
def test_train_steps_autologs(tmp_pipeline_root_path):
=======
@pytest.mark.parametrize("use_tuning", [True, False])
def test_train_steps_autologs(tmp_pipeline_root_path, use_tuning):
>>>>>>> 8dfebe69
    with mock.patch.dict(
        os.environ, {_MLFLOW_PIPELINES_EXECUTION_DIRECTORY_ENV_VAR: str(tmp_pipeline_root_path)}
    ):
        train_step_output_dir = setup_train_dataset(tmp_pipeline_root_path)
        train_step = setup_train_step(tmp_pipeline_root_path, use_tuning)
        train_step._run(str(train_step_output_dir))

    assert os.path.exists(train_step_output_dir / "run_id")

    # assert eval output exists
    with open(train_step_output_dir / "run_id") as f:
        run_id = f.read()

    metrics = MlflowClient().get_run(run_id).data.metrics
    params = MlflowClient().get_run(run_id).data.params
    assert "training_score" in metrics
    assert "epsilon" in params


<<<<<<< HEAD
def test_train_steps_with_correct_tags(tmp_pipeline_root_path):
=======
@pytest.mark.parametrize("use_tuning", [True, False])
def test_train_steps_with_correct_tags(tmp_pipeline_root_path, use_tuning):
>>>>>>> 8dfebe69
    with mock.patch.dict(
        os.environ,
        {
            _MLFLOW_PIPELINES_EXECUTION_DIRECTORY_ENV_VAR: str(tmp_pipeline_root_path),
            _MLFLOW_PIPELINES_EXECUTION_TARGET_STEP_NAME_ENV_VAR: "train",
        },
    ):
        train_step_output_dir = setup_train_dataset(tmp_pipeline_root_path)
        train_step = setup_train_step(tmp_pipeline_root_path, use_tuning)
        train_step._run(str(train_step_output_dir))

    assert os.path.exists(train_step_output_dir / "run_id")

    # assert eval output exists
    with open(train_step_output_dir / "run_id") as f:
        run_id = f.read()

    tags = MlflowClient().get_run(run_id).data.tags
    assert tags["mlflow.source.type"] == "PIPELINE"
    assert tags["mlflow.pipeline.template.name"] == "regression/v1"
    assert tags["mlflow.pipeline.step.name"] == "train"
<<<<<<< HEAD
    assert tags["mlflow.pipeline.profile.name"] == "test_profile"
=======
    assert tags["mlflow.pipeline.profile.name"] == "test_profile"


def test_train_step_with_tuning_best_parameters(tmp_pipeline_root_path):
    with mock.patch.dict(
        os.environ, {_MLFLOW_PIPELINES_EXECUTION_DIRECTORY_ENV_VAR: str(tmp_pipeline_root_path)}
    ):
        train_step_output_dir = setup_train_dataset(tmp_pipeline_root_path)
        train_step = setup_train_step(tmp_pipeline_root_path, use_tuning=True)
        train_step._run(str(train_step_output_dir))
    assert (train_step_output_dir / "best_parameters.yaml").exists()

    best_params_yaml = read_yaml(train_step_output_dir, "best_parameters.yaml")
    assert "alpha" in best_params_yaml
    assert "penalty" in best_params_yaml
    assert "eta0" in best_params_yaml

    run_id = open(train_step_output_dir / "run_id").read()
    parent_run_params = MlflowClient().get_run(run_id).data.params
    assert "alpha" in parent_run_params
    assert "penalty" in parent_run_params
    assert "eta0" in parent_run_params


@pytest.mark.parametrize(
    "with_hardcoded_params, expected_num_tuned, expected_num_hardcoded",
    [(True, 3, 1), (False, 3, 0)],
)
def test_train_step_with_tuning_output_yaml_correct(
    tmp_pipeline_root_path, with_hardcoded_params, expected_num_tuned, expected_num_hardcoded
):
    with mock.patch.dict(
        os.environ, {_MLFLOW_PIPELINES_EXECUTION_DIRECTORY_ENV_VAR: str(tmp_pipeline_root_path)}
    ):
        train_step_output_dir = setup_train_dataset(tmp_pipeline_root_path)
        train_step = setup_train_step(
            tmp_pipeline_root_path, use_tuning=True, with_hardcoded_params=with_hardcoded_params
        )
        train_step._run(str(train_step_output_dir))
    assert (train_step_output_dir / "best_parameters.yaml").exists()

    with open(os.path.join(train_step_output_dir, "best_parameters.yaml")) as f:
        lines = f.readlines()
        assert lines[0] == "# tuned hyperparameters\n"
        assert lines[expected_num_tuned + 2] == "# hardcoded parameters\n"
        assert len(lines) == expected_num_tuned + expected_num_hardcoded + 3


def test_train_step_with_tuning_child_runs_and_early_stop(tmp_pipeline_root_path):
    with mock.patch.dict(
        os.environ, {_MLFLOW_PIPELINES_EXECUTION_DIRECTORY_ENV_VAR: str(tmp_pipeline_root_path)}
    ):
        train_step_output_dir = setup_train_dataset(tmp_pipeline_root_path)
        train_step = setup_train_step(tmp_pipeline_root_path, use_tuning=True)
        train_step._run(str(train_step_output_dir))

    with open(train_step_output_dir / "run_id") as f:
        run_id = f.read()

    run = MlflowClient().get_run(run_id)
    child_runs = train_step._get_tuning_df(run, params=["alpha", "penalty", "eta0"])
    assert len(child_runs) == 2
    assert "params.alpha" in child_runs.columns
    assert "params.penalty" in child_runs.columns
    assert "params.eta0" in child_runs.columns

    ordered_metrics = list(child_runs["root_mean_squared_error"])
    assert ordered_metrics == sorted(ordered_metrics)


@pytest.mark.skipif("hyperopt" not in sys.modules, reason="requires hyperopt to be installed")
def test_search_space(tmp_pipeline_root_path):
    tuning_params_yaml = tmp_pipeline_root_path.joinpath("tuning_params.yaml")
    tuning_params_yaml.write_text(
        """
        parameters:
            alpha:
                distribution: "uniform"
                low: 0.0
                high: 0.01
        """
    )
    tuning_params = read_yaml(tmp_pipeline_root_path, "tuning_params.yaml")
    search_space = TrainStep.construct_search_space_from_yaml(tuning_params["parameters"])
    assert "alpha" in search_space


@pytest.mark.parametrize("tuning_param,logged_param", [(1, "1"), (1.0, "1.0"), ("a", " a ")])
def test_tuning_param_equal(tuning_param, logged_param):
    assert TrainStep.is_tuning_param_equal(tuning_param, logged_param)
>>>>>>> 8dfebe69
<|MERGE_RESOLUTION|>--- conflicted
+++ resolved
@@ -70,21 +70,6 @@
                         eta0: 0.1
                         fit_intercept: true
         """
-<<<<<<< HEAD
-        template: "regression/v1"
-        target_col: "y"
-        profile: "test_profile"
-        run_args:
-            step: "train"
-        experiment:
-          name: "demo"
-          tracking_uri: {tracking_uri}
-        steps:
-          train:
-            estimator_method: sklearn.linear_model.SGDRegressor
-        """.format(
-            tracking_uri=mlflow.get_tracking_uri()
-=======
     else:
         estimator_params = ""
     if use_tuning:
@@ -118,7 +103,7 @@
                             eta0:
                                 distribution: "normal"
                                 mu: 0.01
-                                sigma: 0.0001     
+                                sigma: 0.0001
             """.format(
                 tracking_uri=mlflow.get_tracking_uri(), estimator_params=estimator_params
             )
@@ -143,7 +128,6 @@
             """.format(
                 tracking_uri=mlflow.get_tracking_uri()
             )
->>>>>>> 8dfebe69
         )
     pipeline_config = read_yaml(pipeline_root, _PIPELINE_CONFIG_FILE_NAME)
     train_step = TrainStep.from_pipeline_config(pipeline_config, str(pipeline_root))
@@ -173,14 +157,9 @@
     assert (train_step_output_dir / "card.html").exists()
 
 
-<<<<<<< HEAD
-def test_train_steps_writes_card_with_model_and_run_links_on_databricks(
-    monkeypatch, tmp_pipeline_root_path
-=======
 @pytest.mark.parametrize("use_tuning", [True, False])
 def test_train_steps_writes_card_with_model_and_run_links_on_databricks(
     monkeypatch, tmp_pipeline_root_path, use_tuning
->>>>>>> 8dfebe69
 ):
     workspace_host = "https://dev.databricks.com"
     workspace_id = 123456
@@ -190,12 +169,8 @@
     monkeypatch.setenv("_DATABRICKS_WORKSPACE_ID", workspace_id)
     monkeypatch.setenv(_MLFLOW_PIPELINES_EXECUTION_DIRECTORY_ENV_VAR, str(tmp_pipeline_root_path))
 
-<<<<<<< HEAD
-    train_step, train_step_output_dir = set_up_train_step(tmp_pipeline_root_path)
-=======
     train_step_output_dir = setup_train_dataset(tmp_pipeline_root_path)
     train_step = setup_train_step(tmp_pipeline_root_path, use_tuning)
->>>>>>> 8dfebe69
     train_step._run(str(train_step_output_dir))
 
     with open(train_step_output_dir / "run_id") as f:
@@ -212,12 +187,8 @@
     )
 
 
-<<<<<<< HEAD
-def test_train_steps_autologs(tmp_pipeline_root_path):
-=======
 @pytest.mark.parametrize("use_tuning", [True, False])
 def test_train_steps_autologs(tmp_pipeline_root_path, use_tuning):
->>>>>>> 8dfebe69
     with mock.patch.dict(
         os.environ, {_MLFLOW_PIPELINES_EXECUTION_DIRECTORY_ENV_VAR: str(tmp_pipeline_root_path)}
     ):
@@ -237,12 +208,8 @@
     assert "epsilon" in params
 
 
-<<<<<<< HEAD
-def test_train_steps_with_correct_tags(tmp_pipeline_root_path):
-=======
 @pytest.mark.parametrize("use_tuning", [True, False])
 def test_train_steps_with_correct_tags(tmp_pipeline_root_path, use_tuning):
->>>>>>> 8dfebe69
     with mock.patch.dict(
         os.environ,
         {
@@ -264,9 +231,6 @@
     assert tags["mlflow.source.type"] == "PIPELINE"
     assert tags["mlflow.pipeline.template.name"] == "regression/v1"
     assert tags["mlflow.pipeline.step.name"] == "train"
-<<<<<<< HEAD
-    assert tags["mlflow.pipeline.profile.name"] == "test_profile"
-=======
     assert tags["mlflow.pipeline.profile.name"] == "test_profile"
 
 
@@ -356,5 +320,4 @@
 
 @pytest.mark.parametrize("tuning_param,logged_param", [(1, "1"), (1.0, "1.0"), ("a", " a ")])
 def test_tuning_param_equal(tuning_param, logged_param):
-    assert TrainStep.is_tuning_param_equal(tuning_param, logged_param)
->>>>>>> 8dfebe69
+    assert TrainStep.is_tuning_param_equal(tuning_param, logged_param)