--- conflicted
+++ resolved
@@ -1,13 +1,9 @@
 import os
-<<<<<<< HEAD
 import importlib
-
+from unittest import mock
+
+import mlflow
 from mlflow.utils._capture_modules import _CaptureImportedModules
-=======
-from unittest import mock
-
-import mlflow
->>>>>>> b1c7ef3a
 from mlflow.utils.requirements_utils import (
     _is_comment,
     _is_empty,
@@ -15,13 +11,10 @@
     _strip_inline_comment,
     _join_continued_lines,
     _parse_requirements,
-<<<<<<< HEAD
     _prune_packages,
-=======
     _strip_local_version_identifier,
     _get_installed_version,
     _get_pinned_requirement,
->>>>>>> b1c7ef3a
 )
 
 
@@ -188,7 +181,6 @@
         os.chdir(request.config.invocation_dir)
 
 
-<<<<<<< HEAD
 def test_prune_packages():
     assert _prune_packages(["mlflow"]) == {"mlflow"}
     assert _prune_packages(["mlflow", "packaging"]) == {"mlflow"}
@@ -223,7 +215,8 @@
             pickle.load(f)
 
     assert "sklearn" in cap.imported_modules
-=======
+
+
 def test_strip_local_version_identifier():
     assert _strip_local_version_identifier("1.2.3") == "1.2.3"
     assert _strip_local_version_identifier("1.2.3+ab") == "1.2.3"
@@ -248,5 +241,4 @@
     assert _get_pinned_requirement("foo", module="mlflow") == f"foo=={mlflow.__version__}"
 
     with mock.patch("mlflow.__version__", new="1.2.3+abc"):
-        assert _get_pinned_requirement("mlflow") == "mlflow==1.2.3"
->>>>>>> b1c7ef3a
+        assert _get_pinned_requirement("mlflow") == "mlflow==1.2.3"