import copy
import pytest

from mlflow.exceptions import MlflowException
<<<<<<< HEAD
from mlflow.entities import Metric, Param, RunTag
=======
from mlflow.protos.databricks_pb2 import ErrorCode, INVALID_PARAMETER_VALUE
>>>>>>> cf05c5bd
from mlflow.utils.validation import _validate_metric_name, _validate_param_name, \
                                    _validate_tag_name, _validate_run_id, \
                                    _validate_batch_log_data, _validate_batch_log_limits

GOOD_METRIC_OR_PARAM_NAMES = [
    "a", "Ab-5_", "a/b/c", "a.b.c", ".a", "b.", "a..a/._./o_O/.e.", "a b/c d",
]
BAD_METRIC_OR_PARAM_NAMES = [
    "", ".", "/", "..", "//", "a//b", "a/./b", "/a", "a/", ":", "\\", "./", "/./",
]


def test_validate_metric_name():
    for good_name in GOOD_METRIC_OR_PARAM_NAMES:
        _validate_metric_name(good_name)
    for bad_name in BAD_METRIC_OR_PARAM_NAMES:
        with pytest.raises(MlflowException, match="Invalid metric name") as e:
            _validate_metric_name(bad_name)
        assert e.value.error_code == ErrorCode.Name(INVALID_PARAMETER_VALUE)


def test_validate_param_name():
    for good_name in GOOD_METRIC_OR_PARAM_NAMES:
        _validate_param_name(good_name)
    for bad_name in BAD_METRIC_OR_PARAM_NAMES:
        with pytest.raises(MlflowException, match="Invalid parameter name") as e:
            _validate_param_name(bad_name)
        assert e.value.error_code == ErrorCode.Name(INVALID_PARAMETER_VALUE)


def test_validate_tag_name():
    for good_name in GOOD_METRIC_OR_PARAM_NAMES:
        _validate_tag_name(good_name)
    for bad_name in BAD_METRIC_OR_PARAM_NAMES:
        with pytest.raises(MlflowException, match="Invalid tag name") as e:
            _validate_tag_name(bad_name)
        assert e.value.error_code == ErrorCode.Name(INVALID_PARAMETER_VALUE)


def test_validate_run_id():
    for good_id in ["a" * 32, "f0" * 16, "abcdef0123456789" * 2]:
        _validate_run_id(good_id)
    for bad_id in ["a" * 33, "a" * 31, "A" * 32, "g" * 32, "a/bc" * 8, "_" * 32]:
<<<<<<< HEAD
        with pytest.raises(Exception, match="Invalid run ID"):
            _validate_run_id(bad_id)


def test_validate_batch_log_limits():
    too_many_metrics = [Metric("metric-key-%s" % i, 1, 0) for i in range(1001)]
    too_many_params = [Param("param-key-%s" % i, "b") for i in range(101)]
    too_many_tags = [RunTag("tag-key-%s" % i, "b") for i in range(101)]

    good_kwargs = {"metrics": [], "params": [], "tags": []}
    bad_kwargs = {
        "metrics": [too_many_metrics],
        "params": [too_many_params],
        "tags": [too_many_tags],
    }
    for arg_name, arg_values in bad_kwargs.items():
        for arg_value in arg_values:
            final_kwargs = copy.deepcopy(good_kwargs)
            final_kwargs[arg_name] = arg_value
            print(arg_value, len(arg_value))
            with pytest.raises(MlflowException):
                _validate_batch_log_limits(**final_kwargs)
    # Test the case where there are too many entities in aggregate
    with pytest.raises(MlflowException):
        _validate_batch_log_limits(too_many_metrics[:900], too_many_params[:51],
                                   too_many_tags[:50])
    # Test that we don't reject entities within the limit
    _validate_batch_log_limits(too_many_metrics[:1000], [], [])
    _validate_batch_log_limits([], too_many_params[:100], [])
    _validate_batch_log_limits([], [], too_many_tags[:100])


def test_validate_batch_log_data():
    metrics_with_bad_key = [Metric("good-metric-key", 1.0, 0),
                            Metric("super-long-bad-key" * 1000, 4.0, 0)]
    params_with_bad_key = [Param("good-param-key", "hi"),
                           Param("super-long-bad-key" * 1000, "but-good-val")]
    params_with_bad_val = [Param("good-param-key", "hi"),
                           Param("another-good-key", "but-bad-val" * 1000)]
    tags_with_bad_key = [RunTag("good-tag-key", "hi"),
                         RunTag("super-long-bad-key" * 1000, "but-good-val")]
    tags_with_bad_val = [RunTag("good-tag-key", "hi"),
                         RunTag("another-good-key", "but-bad-val" * 1000)]
    overwriting_param = [Param("key", "val"), Param("key", "different-val")]
    bad_kwargs = {
        "metrics": [metrics_with_bad_key],
        "params": [params_with_bad_key, params_with_bad_val, overwriting_param],
        "tags": [tags_with_bad_key, tags_with_bad_val],
    }
    good_kwargs = {"metrics": [], "params": [], "tags": []}
    for arg_name, arg_values in bad_kwargs.items():
        for arg_value in arg_values:
            final_kwargs = copy.deepcopy(good_kwargs)
            final_kwargs[arg_name] = arg_value
            with pytest.raises(MlflowException):
                _validate_batch_log_data(**final_kwargs)
=======
        with pytest.raises(MlflowException, match="Invalid run ID") as e:
            _validate_run_id(bad_id)
        assert e.value.error_code == ErrorCode.Name(INVALID_PARAMETER_VALUE)
>>>>>>> cf05c5bd
<|MERGE_RESOLUTION|>--- conflicted
+++ resolved
@@ -2,11 +2,8 @@
 import pytest
 
 from mlflow.exceptions import MlflowException
-<<<<<<< HEAD
 from mlflow.entities import Metric, Param, RunTag
-=======
 from mlflow.protos.databricks_pb2 import ErrorCode, INVALID_PARAMETER_VALUE
->>>>>>> cf05c5bd
 from mlflow.utils.validation import _validate_metric_name, _validate_param_name, \
                                     _validate_tag_name, _validate_run_id, \
                                     _validate_batch_log_data, _validate_batch_log_limits
@@ -50,9 +47,9 @@
     for good_id in ["a" * 32, "f0" * 16, "abcdef0123456789" * 2]:
         _validate_run_id(good_id)
     for bad_id in ["a" * 33, "a" * 31, "A" * 32, "g" * 32, "a/bc" * 8, "_" * 32]:
-<<<<<<< HEAD
-        with pytest.raises(Exception, match="Invalid run ID"):
+        with pytest.raises(MlflowException, match="Invalid run ID") as e:
             _validate_run_id(bad_id)
+        assert e.value.error_code == ErrorCode.Name(INVALID_PARAMETER_VALUE)
 
 
 def test_validate_batch_log_limits():
@@ -106,9 +103,4 @@
             final_kwargs = copy.deepcopy(good_kwargs)
             final_kwargs[arg_name] = arg_value
             with pytest.raises(MlflowException):
-                _validate_batch_log_data(**final_kwargs)
-=======
-        with pytest.raises(MlflowException, match="Invalid run ID") as e:
-            _validate_run_id(bad_id)
-        assert e.value.error_code == ErrorCode.Name(INVALID_PARAMETER_VALUE)
->>>>>>> cf05c5bd
+                _validate_batch_log_data(**final_kwargs)