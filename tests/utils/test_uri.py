--- conflicted
+++ resolved
@@ -4,20 +4,11 @@
 from mlflow.exceptions import MlflowException
 from mlflow.store.db.db_types import DATABASE_ENGINES
 from mlflow.utils.uri import (
-    add_databricks_profile_info_to_artifact_uri,
-    append_to_uri_path,
-    construct_run_url,
-    extract_and_normalize_path,
-    extract_db_type_from_uri,
-    get_databricks_profile_uri_from_artifact_uri,
-    get_db_info_from_uri,
-    get_uri_scheme,
-    is_databricks_acled_artifacts_uri,
-    is_databricks_uri,
-    is_http_uri,
-    is_local_uri,
-    is_valid_dbfs_uri,
-    remove_databricks_profile_info_from_artifact_uri,
+    add_databricks_profile_info_to_artifact_uri, append_to_uri_path, construct_run_url,
+    extract_and_normalize_path, extract_db_type_from_uri,
+    get_databricks_profile_uri_from_artifact_uri, get_db_info_from_uri, get_uri_scheme,
+    is_databricks_acled_artifacts_uri, is_databricks_uri, is_http_uri,
+    is_local_uri, is_valid_dbfs_uri, remove_databricks_profile_info_from_artifact_uri,
 )
 
 
@@ -36,20 +27,6 @@
             extract_db_type_from_uri(unsupported_db)
 
 
-<<<<<<< HEAD
-@pytest.mark.parametrize(
-    "server_uri, result",
-    [
-        ("databricks://aAbB", ("aAbB", None)),
-        ("databricks://aAbB/", ("aAbB", None)),
-        ("databricks://profile/prefix", ("profile", "prefix")),
-        ("nondatabricks://profile/prefix", (None, None)),
-        ("databricks://profile", ("profile", None)),
-        ("databricks://profile/", ("profile", None)),
-        ("databricks://", ("", None)),
-    ],
-)
-=======
 @pytest.mark.parametrize("server_uri, result", [
     ('databricks://aAbB', ('aAbB', None)),
     ('databricks://aAbB/', ('aAbB', None)),
@@ -60,56 +37,27 @@
     ('databricks://profile/', ('profile', None)),
     ('databricks://', ('', None)),
 ])
->>>>>>> 2b748e42
 def test_get_db_info_from_uri(server_uri, result):
     assert get_db_info_from_uri(server_uri) == result
 
 
-@pytest.mark.parametrize(
-    "hostname, experiment_id, run_id, workspace_id, result",
-    [
-        (
-            "https://www.databricks.com/",
-            "19201",
-            "2231",
-            "12211",
-            "https://www.databricks.com/?o=12211#mlflow/experiments/19201/runs/2231",
-        ),
-        (
-            "https://www.databricks.com/",
-            "19201",
-            "2231",
-            None,
-            "https://www.databricks.com/#mlflow/experiments/19201/runs/2231",
-        ),
-        (
-            "https://www.databricks.com/",
-            "19201",
-            "2231",
-            "0",
-            "https://www.databricks.com/#mlflow/experiments/19201/runs/2231",
-        ),
-        (
-            "https://www.databricks.com/",
-            "19201",
-            "2231",
-            "0",
-            "https://www.databricks.com/#mlflow/experiments/19201/runs/2231",
-        ),
-    ],
-)
+@pytest.mark.parametrize("hostname, experiment_id, run_id, workspace_id, result", [
+    ('https://www.databricks.com/', '19201', '2231', '12211',
+     'https://www.databricks.com/?o=12211#mlflow/experiments/19201/runs/2231'),
+    ('https://www.databricks.com/', '19201', '2231', None,
+     'https://www.databricks.com/#mlflow/experiments/19201/runs/2231'),
+    ('https://www.databricks.com/', '19201', '2231', '0',
+     'https://www.databricks.com/#mlflow/experiments/19201/runs/2231'),
+    ('https://www.databricks.com/', '19201', '2231', '0',
+     'https://www.databricks.com/#mlflow/experiments/19201/runs/2231')])
 def test_construct_run_url(hostname, experiment_id, run_id, workspace_id, result):
-    assert construct_run_url(hostname, experiment_id, run_id, workspace_id) == result
-
-
-@pytest.mark.parametrize(
-    "hostname, experiment_id, run_id, workspace_id",
-    [
-        (None, "19201", "2231", "0"),
-        ("https://www.databricks.com/", None, "2231", "0"),
-        ("https://www.databricks.com/", "19201", None, "0"),
-    ],
-)
+    assert(construct_run_url(hostname, experiment_id, run_id, workspace_id) == result)
+
+
+@pytest.mark.parametrize("hostname, experiment_id, run_id, workspace_id", [
+    (None, '19201', '2231', '0'),
+    ('https://www.databricks.com/', None, '2231', '0'),
+    ('https://www.databricks.com/', '19201', None, '0')])
 def test_construct_run_url_errors(hostname, experiment_id, run_id, workspace_id):
     with pytest.raises(MlflowException):
         construct_run_url(hostname, experiment_id, run_id, workspace_id)
@@ -146,40 +94,38 @@
 
 
 def test_append_to_uri_path_joins_uri_paths_and_posixpaths_correctly():
-    validate_append_to_uri_path_test_cases(
-        [
-            ("", "path", "path"),
-            ("", "/path", "/path"),
-            ("path", "", "path/"),
-            ("path", "subpath", "path/subpath"),
-            ("path/", "subpath", "path/subpath"),
-            ("path/", "/subpath", "path/subpath"),
-            ("path", "/subpath", "path/subpath"),
-            ("/path", "/subpath", "/path/subpath"),
-            ("//path", "/subpath", "//path/subpath"),
-            ("///path", "/subpath", "///path/subpath"),
-            ("/path", "/subpath/subdir", "/path/subpath/subdir"),
-            ("file:path", "", "file:path/"),
-            ("file:path/", "", "file:path/"),
-            ("file:path", "subpath", "file:path/subpath"),
-            ("file:path", "/subpath", "file:path/subpath"),
-            ("file:/", "", "file:///"),
-            ("file:/path", "/subpath", "file:///path/subpath"),
-            ("file:///", "", "file:///"),
-            ("file:///", "subpath", "file:///subpath"),
-            ("file:///path", "/subpath", "file:///path/subpath"),
-            ("file:///path/", "subpath", "file:///path/subpath"),
-            ("file:///path", "subpath", "file:///path/subpath"),
-            ("s3://", "", "s3:"),
-            ("s3://", "subpath", "s3:subpath"),
-            ("s3://", "/subpath", "s3:/subpath"),
-            ("s3://host", "subpath", "s3://host/subpath"),
-            ("s3://host", "/subpath", "s3://host/subpath"),
-            ("s3://host/", "subpath", "s3://host/subpath"),
-            ("s3://host/", "/subpath", "s3://host/subpath"),
-            ("s3://host", "subpath/subdir", "s3://host/subpath/subdir"),
-        ]
-    )
+    validate_append_to_uri_path_test_cases([
+        ("", "path", "path"),
+        ("", "/path", "/path"),
+        ("path", "", "path/"),
+        ("path", "subpath", "path/subpath"),
+        ("path/", "subpath", "path/subpath"),
+        ("path/", "/subpath", "path/subpath"),
+        ("path", "/subpath", "path/subpath"),
+        ("/path", "/subpath", "/path/subpath"),
+        ("//path", "/subpath", "//path/subpath"),
+        ("///path", "/subpath", "///path/subpath"),
+        ("/path", "/subpath/subdir", "/path/subpath/subdir"),
+        ("file:path", "", "file:path/"),
+        ("file:path/", "", "file:path/"),
+        ("file:path", "subpath", "file:path/subpath"),
+        ("file:path", "/subpath", "file:path/subpath"),
+        ("file:/", "", "file:///"),
+        ("file:/path", "/subpath", "file:///path/subpath"),
+        ("file:///", "", "file:///"),
+        ("file:///", "subpath", "file:///subpath"),
+        ("file:///path", "/subpath", "file:///path/subpath"),
+        ("file:///path/", "subpath", "file:///path/subpath"),
+        ("file:///path", "subpath", "file:///path/subpath"),
+        ("s3://", "", "s3:"),
+        ("s3://", "subpath", "s3:subpath"),
+        ("s3://", "/subpath", "s3:/subpath"),
+        ("s3://host", "subpath", "s3://host/subpath"),
+        ("s3://host", "/subpath", "s3://host/subpath"),
+        ("s3://host/", "subpath", "s3://host/subpath"),
+        ("s3://host/", "/subpath", "s3://host/subpath"),
+        ("s3://host", "subpath/subdir", "s3://host/subpath/subdir"),
+    ])
 
 
 def test_append_to_uri_path_handles_special_uri_characters_in_posixpaths():
@@ -190,213 +136,130 @@
     POSIX paths containing these characters.
     """
     for special_char in [
-        ".",
-        "-",
-        "+",
-        ":",
-        "?",
-        "@",
-        "&",
-        "$",
-        "%",
-        "/",
-        "[",
-        "]",
-        "(",
-        ")",
-        "*",
-        "'",
-        ",",
+        ".", "-", "+", ":", "?", "@", "&", "$", "%", "/", "[", "]", "(", ")", "*", "'", ",",
     ]:
-
         def char_case(*case_args):
             return tuple([item.format(c=special_char) for item in case_args])
 
-        validate_append_to_uri_path_test_cases(
-            [
-                char_case("", "{c}subpath", "{c}subpath"),
-                char_case("", "/{c}subpath", "/{c}subpath"),
-                char_case("dirwith{c}{c}chars", "", "dirwith{c}{c}chars/"),
-                char_case("dirwith{c}{c}chars", "subpath", "dirwith{c}{c}chars/subpath"),
-                char_case("{c}{c}charsdir", "", "{c}{c}charsdir/"),
-                char_case("/{c}{c}charsdir", "", "/{c}{c}charsdir/"),
-                char_case("/{c}{c}charsdir", "subpath", "/{c}{c}charsdir/subpath"),
-                char_case("/{c}{c}charsdir", "subpath", "/{c}{c}charsdir/subpath"),
-            ]
-        )
-
-    validate_append_to_uri_path_test_cases(
-        [
-            ("#?charsdir:", ":?subpath#", "#?charsdir:/:?subpath#"),
-            ("/#--+charsdir.//:", "/../:?subpath#", "/#--+charsdir.//:/../:?subpath#"),
-            ("$@''(,", ")]*%", "$@''(,/)]*%"),
-        ]
-    )
+        validate_append_to_uri_path_test_cases([
+            char_case("", "{c}subpath", "{c}subpath"),
+            char_case("", "/{c}subpath", "/{c}subpath"),
+            char_case("dirwith{c}{c}chars", "", "dirwith{c}{c}chars/"),
+            char_case("dirwith{c}{c}chars", "subpath", "dirwith{c}{c}chars/subpath"),
+            char_case("{c}{c}charsdir", "", "{c}{c}charsdir/"),
+            char_case("/{c}{c}charsdir", "", "/{c}{c}charsdir/"),
+            char_case("/{c}{c}charsdir", "subpath", "/{c}{c}charsdir/subpath"),
+            char_case("/{c}{c}charsdir", "subpath", "/{c}{c}charsdir/subpath"),
+        ])
+
+    validate_append_to_uri_path_test_cases([
+        ("#?charsdir:", ":?subpath#", "#?charsdir:/:?subpath#"),
+        ("/#--+charsdir.//:", "/../:?subpath#", "/#--+charsdir.//:/../:?subpath#"),
+        ("$@''(,", ")]*%", "$@''(,/)]*%"),
+    ])
 
 
 def test_append_to_uri_path_preserves_uri_schemes_hosts_queries_and_fragments():
-    validate_append_to_uri_path_test_cases(
-        [
-            ("dbscheme+dbdriver:", "", "dbscheme+dbdriver:"),
-            ("dbscheme+dbdriver:", "subpath", "dbscheme+dbdriver:subpath"),
-            ("dbscheme+dbdriver:path", "subpath", "dbscheme+dbdriver:path/subpath"),
-            ("dbscheme+dbdriver://host/path", "/subpath", "dbscheme+dbdriver://host/path/subpath"),
-            ("dbscheme+dbdriver:///path", "subpath", "dbscheme+dbdriver:/path/subpath"),
-            ("dbscheme+dbdriver:?somequery", "subpath", "dbscheme+dbdriver:subpath?somequery"),
-            ("dbscheme+dbdriver:?somequery", "/subpath", "dbscheme+dbdriver:/subpath?somequery"),
-            ("dbscheme+dbdriver:/?somequery", "subpath", "dbscheme+dbdriver:/subpath?somequery"),
-            ("dbscheme+dbdriver://?somequery", "subpath", "dbscheme+dbdriver:subpath?somequery"),
-            ("dbscheme+dbdriver:///?somequery", "/subpath", "dbscheme+dbdriver:/subpath?somequery"),
-            ("dbscheme+dbdriver:#somefrag", "subpath", "dbscheme+dbdriver:subpath#somefrag"),
-            ("dbscheme+dbdriver:#somefrag", "/subpath", "dbscheme+dbdriver:/subpath#somefrag"),
-            ("dbscheme+dbdriver:/#somefrag", "subpath", "dbscheme+dbdriver:/subpath#somefrag"),
-            ("dbscheme+dbdriver://#somefrag", "subpath", "dbscheme+dbdriver:subpath#somefrag"),
-            ("dbscheme+dbdriver:///#somefrag", "/subpath", "dbscheme+dbdriver:/subpath#somefrag"),
-            (
-                "dbscheme+dbdriver://root:password?creds=mycreds",
-                "subpath",
-                "dbscheme+dbdriver://root:password/subpath?creds=mycreds",
-            ),
-            (
-                "dbscheme+dbdriver://root:password/path/?creds=mycreds",
-                "/subpath/anotherpath",
-                "dbscheme+dbdriver://root:password/path/subpath/anotherpath?creds=mycreds",
-            ),
-            (
-                "dbscheme+dbdriver://root:password///path/?creds=mycreds",
-                "subpath/anotherpath",
-                "dbscheme+dbdriver://root:password///path/subpath/anotherpath?creds=mycreds",
-            ),
-            (
-                "dbscheme+dbdriver://root:password///path/?creds=mycreds",
-                "/subpath",
-                "dbscheme+dbdriver://root:password///path/subpath?creds=mycreds",
-            ),
-            (
-                "dbscheme+dbdriver://root:password#myfragment",
-                "/subpath",
-                "dbscheme+dbdriver://root:password/subpath#myfragment",
-            ),
-            (
-                "dbscheme+dbdriver://root:password//path/#myfragmentwith$pecial@",
-                "subpath/anotherpath",
-                "dbscheme+dbdriver://root:password//path/subpath/anotherpath#myfragmentwith$pecial@",  # noqa
-            ),
-            (
-                "dbscheme+dbdriver://root:password@myhostname?creds=mycreds#myfragmentwith$pecial@",
-                "subpath",
-                "dbscheme+dbdriver://root:password@myhostname/subpath?creds=mycreds#myfragmentwith$pecial@",  # noqa
-            ),
-            (
-                "dbscheme+dbdriver://root:password@myhostname.com/path?creds=mycreds#*frag@*",
-                "subpath/dir",
-                "dbscheme+dbdriver://root:password@myhostname.com/path/subpath/dir?creds=mycreds#*frag@*",  # noqa
-            ),
-            (
-                "dbscheme-dbdriver://root:password@myhostname.com/path?creds=mycreds#*frag@*",
-                "subpath/dir",
-                "dbscheme-dbdriver://root:password@myhostname.com/path/subpath/dir?creds=mycreds#*frag@*",  # noqa
-            ),
-            (
-                "dbscheme+dbdriver://root:password@myhostname.com/path?creds=mycreds,param=value#*frag@*",  # noqa
-                "subpath/dir",
-                "dbscheme+dbdriver://root:password@myhostname.com/path/subpath/dir?"
-                "creds=mycreds,param=value#*frag@*",
-            ),
-        ]
-    )
+    validate_append_to_uri_path_test_cases([
+        ("dbscheme+dbdriver:", "", "dbscheme+dbdriver:"),
+        ("dbscheme+dbdriver:", "subpath", "dbscheme+dbdriver:subpath"),
+        ("dbscheme+dbdriver:path", "subpath", "dbscheme+dbdriver:path/subpath"),
+        ("dbscheme+dbdriver://host/path", "/subpath", "dbscheme+dbdriver://host/path/subpath"),
+        ("dbscheme+dbdriver:///path", "subpath", "dbscheme+dbdriver:/path/subpath"),
+        ("dbscheme+dbdriver:?somequery", "subpath", "dbscheme+dbdriver:subpath?somequery"),
+        ("dbscheme+dbdriver:?somequery", "/subpath", "dbscheme+dbdriver:/subpath?somequery"),
+        ("dbscheme+dbdriver:/?somequery", "subpath", "dbscheme+dbdriver:/subpath?somequery"),
+        ("dbscheme+dbdriver://?somequery", "subpath", "dbscheme+dbdriver:subpath?somequery"),
+        ("dbscheme+dbdriver:///?somequery", "/subpath", "dbscheme+dbdriver:/subpath?somequery"),
+        ("dbscheme+dbdriver:#somefrag", "subpath", "dbscheme+dbdriver:subpath#somefrag"),
+        ("dbscheme+dbdriver:#somefrag", "/subpath", "dbscheme+dbdriver:/subpath#somefrag"),
+        ("dbscheme+dbdriver:/#somefrag", "subpath", "dbscheme+dbdriver:/subpath#somefrag"),
+        ("dbscheme+dbdriver://#somefrag", "subpath", "dbscheme+dbdriver:subpath#somefrag"),
+        ("dbscheme+dbdriver:///#somefrag", "/subpath", "dbscheme+dbdriver:/subpath#somefrag"),
+        (
+         "dbscheme+dbdriver://root:password?creds=mycreds",
+         "subpath",
+         "dbscheme+dbdriver://root:password/subpath?creds=mycreds"
+        ),
+        (
+         "dbscheme+dbdriver://root:password/path/?creds=mycreds",
+         "/subpath/anotherpath",
+         "dbscheme+dbdriver://root:password/path/subpath/anotherpath?creds=mycreds"
+        ),
+        (
+         "dbscheme+dbdriver://root:password///path/?creds=mycreds",
+         "subpath/anotherpath",
+         "dbscheme+dbdriver://root:password///path/subpath/anotherpath?creds=mycreds"
+        ),
+        (
+         "dbscheme+dbdriver://root:password///path/?creds=mycreds",
+         "/subpath",
+         "dbscheme+dbdriver://root:password///path/subpath?creds=mycreds"
+        ),
+        (
+         "dbscheme+dbdriver://root:password#myfragment",
+         "/subpath",
+         "dbscheme+dbdriver://root:password/subpath#myfragment"
+        ),
+        (
+         "dbscheme+dbdriver://root:password//path/#myfragmentwith$pecial@",
+         "subpath/anotherpath",
+         "dbscheme+dbdriver://root:password//path/subpath/anotherpath#myfragmentwith$pecial@"
+        ),
+        (
+         "dbscheme+dbdriver://root:password@myhostname?creds=mycreds#myfragmentwith$pecial@",
+         "subpath",
+         "dbscheme+dbdriver://root:password@myhostname/subpath?creds=mycreds#myfragmentwith$pecial@"
+        ),
+        (
+         "dbscheme+dbdriver://root:password@myhostname.com/path?creds=mycreds#*frag@*",
+         "subpath/dir",
+         "dbscheme+dbdriver://root:password@myhostname.com/path/subpath/dir?creds=mycreds#*frag@*"
+        ),
+        (
+         "dbscheme-dbdriver://root:password@myhostname.com/path?creds=mycreds#*frag@*",
+         "subpath/dir",
+         "dbscheme-dbdriver://root:password@myhostname.com/path/subpath/dir?creds=mycreds#*frag@*"
+        ),
+        (
+         "dbscheme+dbdriver://root:password@myhostname.com/path?creds=mycreds,param=value#*frag@*",
+         "subpath/dir",
+         "dbscheme+dbdriver://root:password@myhostname.com/path/subpath/dir?"
+         "creds=mycreds,param=value#*frag@*"
+        ),
+    ])
 
 
 def test_extract_and_normalize_path():
-    base_uri = "databricks/mlflow-tracking/EXP_ID/RUN_ID/artifacts"
-    assert (
-        extract_and_normalize_path("dbfs:databricks/mlflow-tracking/EXP_ID/RUN_ID/artifacts")
-        == base_uri
-    )
-    assert (
-        extract_and_normalize_path("dbfs:/databricks/mlflow-tracking/EXP_ID/RUN_ID/artifacts")
-        == base_uri
-    )
-    assert (
-        extract_and_normalize_path("dbfs:///databricks/mlflow-tracking/EXP_ID/RUN_ID/artifacts")
-        == base_uri
-    )
-    assert (
-        extract_and_normalize_path(
-            "dbfs:/databricks///mlflow-tracking///EXP_ID///RUN_ID///artifacts/"
-        )
-        == base_uri
-    )
-    assert (
-        extract_and_normalize_path(
-            "dbfs:///databricks///mlflow-tracking//EXP_ID//RUN_ID///artifacts//"
-        )
-        == base_uri
-    )
-    assert (
-        extract_and_normalize_path(
-            "dbfs:databricks///mlflow-tracking//EXP_ID//RUN_ID///artifacts//"
-        )
-        == base_uri
-    )
+    base_uri = 'databricks/mlflow-tracking/EXP_ID/RUN_ID/artifacts'
+    assert extract_and_normalize_path(
+        'dbfs:databricks/mlflow-tracking/EXP_ID/RUN_ID/artifacts') == base_uri
+    assert extract_and_normalize_path(
+        'dbfs:/databricks/mlflow-tracking/EXP_ID/RUN_ID/artifacts') == base_uri
+    assert extract_and_normalize_path(
+        'dbfs:///databricks/mlflow-tracking/EXP_ID/RUN_ID/artifacts') == base_uri
+    assert extract_and_normalize_path(
+        'dbfs:/databricks///mlflow-tracking///EXP_ID///RUN_ID///artifacts/') == base_uri
+    assert extract_and_normalize_path(
+        'dbfs:///databricks///mlflow-tracking//EXP_ID//RUN_ID///artifacts//') == base_uri
+    assert extract_and_normalize_path(
+        'dbfs:databricks///mlflow-tracking//EXP_ID//RUN_ID///artifacts//') == base_uri
 
 
 def test_is_databricks_acled_artifacts_uri():
     assert is_databricks_acled_artifacts_uri(
-        "dbfs:databricks/mlflow-tracking/EXP_ID/RUN_ID/artifacts"
-    )
-    assert is_databricks_acled_artifacts_uri(
-        "dbfs:/databricks/mlflow-tracking/EXP_ID/RUN_ID/artifacts"
-    )
-    assert is_databricks_acled_artifacts_uri(
-        "dbfs:///databricks/mlflow-tracking/EXP_ID/RUN_ID/artifacts"
-    )
-    assert is_databricks_acled_artifacts_uri(
-        "dbfs:/databricks///mlflow-tracking///EXP_ID///RUN_ID///artifacts/"
-    )
-    assert is_databricks_acled_artifacts_uri(
-        "dbfs:///databricks///mlflow-tracking//EXP_ID//RUN_ID///artifacts//"
-    )
-    assert is_databricks_acled_artifacts_uri(
-        "dbfs:databricks///mlflow-tracking//EXP_ID//RUN_ID///artifacts//"
-    )
+        'dbfs:databricks/mlflow-tracking/EXP_ID/RUN_ID/artifacts')
+    assert is_databricks_acled_artifacts_uri(
+        'dbfs:/databricks/mlflow-tracking/EXP_ID/RUN_ID/artifacts')
+    assert is_databricks_acled_artifacts_uri(
+        'dbfs:///databricks/mlflow-tracking/EXP_ID/RUN_ID/artifacts')
+    assert is_databricks_acled_artifacts_uri(
+        'dbfs:/databricks///mlflow-tracking///EXP_ID///RUN_ID///artifacts/')
+    assert is_databricks_acled_artifacts_uri(
+        'dbfs:///databricks///mlflow-tracking//EXP_ID//RUN_ID///artifacts//')
+    assert is_databricks_acled_artifacts_uri(
+        'dbfs:databricks///mlflow-tracking//EXP_ID//RUN_ID///artifacts//')
     assert not is_databricks_acled_artifacts_uri(
-<<<<<<< HEAD
-        "dbfs:/databricks/mlflow//EXP_ID//RUN_ID///artifacts//"
-    )
-
-
-@pytest.mark.parametrize(
-    "uri, result",
-    [
-        # URIs with no databricks profile info -> return None
-        ("ftp://user:pass@realhost:port/path/to/nowhere", None),
-        ("dbfs:/path/to/nowhere", None),
-        ("dbfs://nondatabricks/path/to/nowhere", None),
-        ("dbfs://incorrect:netloc:format/path/to/nowhere", None),
-        # URIs with legit databricks profile info
-        ("dbfs://databricks", "databricks"),
-        ("dbfs://databricks/", "databricks"),
-        ("dbfs://databricks/path/to/nowhere", "databricks"),
-        ("dbfs://databricks:port/path/to/nowhere", "databricks"),
-        ("dbfs://@databricks/path/to/nowhere", "databricks"),
-        ("dbfs://@databricks:port/path/to/nowhere", "databricks"),
-        ("dbfs://profile@databricks/path/to/nowhere", "databricks://profile"),
-        ("dbfs://profile@databricks:port/path/to/nowhere", "databricks://profile"),
-        ("dbfs://scope:key_prefix@databricks/path/abc", "databricks://scope/key_prefix"),
-        ("dbfs://scope:key_prefix@databricks:port/path/abc", "databricks://scope/key_prefix"),
-        # Treats secret key prefixes with ":" to be valid
-        (
-            "dbfs://incorrect:netloc:format@databricks/path/a",
-            "databricks://incorrect/netloc:format",
-        ),
-        # Doesn't care about the scheme of the artifact URI
-        ("runs://scope:key_prefix@databricks/path/abc", "databricks://scope/key_prefix"),
-        ("models://scope:key_prefix@databricks/path/abc", "databricks://scope/key_prefix"),
-        ("s3://scope:key_prefix@databricks/path/abc", "databricks://scope/key_prefix"),
-    ],
-)
-=======
         'dbfs:/databricks/mlflow//EXP_ID//RUN_ID///artifacts//')
 
 
@@ -422,43 +285,10 @@
     ('models://scope:key_prefix@databricks/path/abc', 'databricks://scope:key_prefix'),
     ('s3://scope:key_prefix@databricks/path/abc', 'databricks://scope:key_prefix')
 ])
->>>>>>> 2b748e42
 def test_get_databricks_profile_uri_from_artifact_uri(uri, result):
     assert get_databricks_profile_uri_from_artifact_uri(uri) == result
 
 
-<<<<<<< HEAD
-@pytest.mark.parametrize(
-    "uri, result",
-    [
-        # URIs with no databricks profile info should stay the same
-        (
-            "ftp://user:pass@realhost:port/path/nowhere",
-            "ftp://user:pass@realhost:port/path/nowhere",
-        ),
-        ("dbfs:/path/to/nowhere", "dbfs:/path/to/nowhere"),
-        ("dbfs://nondatabricks/path/to/nowhere", "dbfs://nondatabricks/path/to/nowhere"),
-        ("dbfs://incorrect:netloc:format/path/", "dbfs://incorrect:netloc:format/path/"),
-        # URIs with legit databricks profile info
-        ("dbfs://databricks", "dbfs:"),
-        ("dbfs://databricks/", "dbfs:/"),
-        ("dbfs://databricks/path/to/nowhere", "dbfs:/path/to/nowhere"),
-        ("dbfs://databricks:port/path/to/nowhere", "dbfs:/path/to/nowhere"),
-        ("dbfs://@databricks/path/to/nowhere", "dbfs:/path/to/nowhere"),
-        ("dbfs://@databricks:port/path/to/nowhere", "dbfs:/path/to/nowhere"),
-        ("dbfs://profile@databricks/path/to/nowhere", "dbfs:/path/to/nowhere"),
-        ("dbfs://profile@databricks:port/path/to/nowhere", "dbfs:/path/to/nowhere"),
-        ("dbfs://scope:key_prefix@databricks/path/abc", "dbfs:/path/abc"),
-        ("dbfs://scope:key_prefix@databricks:port/path/abc", "dbfs:/path/abc"),
-        # Treats secret key prefixes with ":" to be valid
-        ("dbfs://incorrect:netloc:format@databricks/path/to/nowhere", "dbfs:/path/to/nowhere"),
-        # Doesn't care about the scheme of the artifact URI
-        ("runs://scope:key_prefix@databricks/path/abc", "runs:/path/abc"),
-        ("models://scope:key_prefix@databricks/path/abc", "models:/path/abc"),
-        ("s3://scope:key_prefix@databricks/path/abc", "s3:/path/abc"),
-    ],
-)
-=======
 @pytest.mark.parametrize("uri", [
     # Treats secret key prefixes with ":" to be invalid
     'dbfs://incorrect:netloc:format@databricks/path/a',
@@ -494,59 +324,10 @@
     ('models://scope:key_prefix@databricks/path/abc', 'models:/path/abc'),
     ('s3://scope:key_prefix@databricks/path/abc', 's3:/path/abc')
 ])
->>>>>>> 2b748e42
 def test_remove_databricks_profile_info_from_artifact_uri(uri, result):
     assert remove_databricks_profile_info_from_artifact_uri(uri) == result
 
 
-<<<<<<< HEAD
-@pytest.mark.parametrize(
-    "artifact_uri, profile_uri, result",
-    [
-        # test various profile URIs
-        ("dbfs:/path/a/b", "databricks", "dbfs://databricks/path/a/b"),
-        ("dbfs:/path/a/b/", "databricks", "dbfs://databricks/path/a/b/"),
-        ("dbfs:/path/a/b/", "databricks://", "dbfs://@databricks/path/a/b/"),
-        ("dbfs:/path/a/b/", "databricks://Profile", "dbfs://Profile@databricks/path/a/b/"),
-        ("dbfs:/path/a/b/", "databricks://profile/", "dbfs://profile@databricks/path/a/b/"),
-        ("dbfs:/path/a/b/", "databricks://scope/key", "dbfs://scope:key@databricks/path/a/b/"),
-        ("dbfs:/path/a/b/", "nondatabricks://profile", "dbfs:/path/a/b/"),
-        # test various artifact schemes
-        ("runs:/path/a/b/", "databricks://Profile", "runs://Profile@databricks/path/a/b/"),
-        ("runs:/path/a/b/", "nondatabricks://profile", "runs:/path/a/b/"),
-        ("models:/path/a/b/", "databricks://profile", "models://profile@databricks/path/a/b/"),
-        ("models:/path/a/b/", "nondatabricks://Profile", "models:/path/a/b/"),
-        ("s3:/path/a/b/", "databricks://Profile", "s3:/path/a/b/"),
-        ("s3:/path/a/b/", "nondatabricks://profile", "s3:/path/a/b/"),
-        ("ftp:/path/a/b/", "databricks://profile", "ftp:/path/a/b/"),
-        ("ftp:/path/a/b/", "nondatabricks://Profile", "ftp:/path/a/b/"),
-        # test artifact URIs already with authority
-        ("ftp://user:pass@host:port/a/b", "databricks://Profile", "ftp://user:pass@host:port/a/b"),
-        ("ftp://user:pass@host:port/a/b", "nothing://Profile", "ftp://user:pass@host:port/a/b"),
-        ("dbfs://databricks", "databricks://OtherProfile", "dbfs://databricks"),
-        ("dbfs://databricks", "nondatabricks://Profile", "dbfs://databricks"),
-        ("dbfs://databricks/path/a/b", "databricks://OtherProfile", "dbfs://databricks/path/a/b"),
-        ("dbfs://databricks/path/a/b", "nondatabricks://Profile", "dbfs://databricks/path/a/b"),
-        ("dbfs://@databricks/path/a/b", "databricks://OtherProfile", "dbfs://@databricks/path/a/b"),
-        ("dbfs://@databricks/path/a/b", "nondatabricks://Profile", "dbfs://@databricks/path/a/b"),
-        (
-            "dbfs://profile@databricks/pp",
-            "databricks://OtherProfile",
-            "dbfs://profile@databricks/pp",
-        ),
-        (
-            "dbfs://profile@databricks/path",
-            "databricks://profile",
-            "dbfs://profile@databricks/path",
-        ),
-        (
-            "dbfs://profile@databricks/path",
-            "nondatabricks://Profile",
-            "dbfs://profile@databricks/path",
-        ),
-    ],
-)
-=======
 @pytest.mark.parametrize("artifact_uri, profile_uri, result", [
     # test various profile URIs
     ('dbfs:/path/a/b', 'databricks', 'dbfs://databricks/path/a/b'),
@@ -580,50 +361,20 @@
     ('dbfs://profile@databricks/path', 'databricks://profile', 'dbfs://profile@databricks/path'),
     ('dbfs://profile@databricks/path', 'nondatabricks://Profile', 'dbfs://profile@databricks/path')
 ])
->>>>>>> 2b748e42
 def test_add_databricks_profile_info_to_artifact_uri(artifact_uri, profile_uri, result):
     assert add_databricks_profile_info_to_artifact_uri(artifact_uri, profile_uri) == result
 
 
-<<<<<<< HEAD
-@pytest.mark.parametrize(
-    "artifact_uri, profile_uri",
-    [
-        ("dbfs:/path/a/b", "databricks://not:legit:auth"),
-        ("dbfs:/path/a/b/", "databricks://scope/key/"),
-    ],
-)
-=======
 @pytest.mark.parametrize("artifact_uri, profile_uri", [
     ('dbfs:/path/a/b', 'databricks://not:legit:auth'),
     ('dbfs:/path/a/b/', 'databricks://scope::key'),
     ('dbfs:/path/a/b/', 'databricks://scope:key:/'),
 ])
->>>>>>> 2b748e42
 def test_add_databricks_profile_info_to_artifact_uri_errors(artifact_uri, profile_uri):
     with pytest.raises(MlflowException):
         add_databricks_profile_info_to_artifact_uri(artifact_uri, profile_uri)
 
 
-<<<<<<< HEAD
-@pytest.mark.parametrize(
-    "uri, result",
-    [
-        ("dbfs:/path/a/b", True),
-        ("dbfs://databricks/a/b", True),
-        ("dbfs://@databricks/a/b", True),
-        ("dbfs://profile@databricks/a/b", True),
-        ("dbfs://scope:key@databricks/a/b", True),
-        ("dbfs://profile@notdatabricks/a/b", False),
-        ("dbfs://scope:key@notdatabricks/a/b", False),
-        ("dbfs://scope:key/a/b", False),
-        ("dbfs://notdatabricks/a/b", False),
-        ("s3:/path/a/b", False),
-        ("ftp://user:pass@host:port/path/a/b", False),
-        ("ftp://user:pass@databricks/path/a/b", False),
-    ],
-)
-=======
 @pytest.mark.parametrize("uri, result", [
     ('dbfs:/path/a/b', True),
     ('dbfs://databricks/a/b', True),
@@ -640,6 +391,5 @@
     ('ftp://user:pass@host:port/path/a/b', False),
     ('ftp://user:pass@databricks/path/a/b', False),
 ])
->>>>>>> 2b748e42
 def test_is_valid_dbfs_uri(uri, result):
     assert is_valid_dbfs_uri(uri) == result