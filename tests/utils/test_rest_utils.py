--- conflicted
+++ resolved
@@ -101,9 +101,6 @@
     )
 
 
-<<<<<<< HEAD
-@mock.patch("requests.request")
-=======
 @mock.patch('requests.request')
 def test_http_request_with_token_refresh(request):
     host_only = MlflowHostCreds("http://my-host", token='my-token')
@@ -124,8 +121,7 @@
     )
 
 
-@mock.patch('requests.request')
->>>>>>> 974b164a
+@mock.patch("requests.request")
 def test_http_request_with_insecure(request):
     host_only = MlflowHostCreds("http://my-host", ignore_tls_verification=True)
     response = mock.MagicMock()
