import json
import os
import subprocess
import sys

from click.testing import CliRunner
import numpy as np
import pandas as pd
import pytest
import re
import sklearn
import sklearn.datasets
import sklearn.neighbors

from unittest import mock

try:
    from StringIO import StringIO
except ImportError:
    from io import StringIO

import mlflow
from mlflow import pyfunc
import mlflow.sklearn
import mlflow.models.cli as models_cli

import mlflow.models.cli as models_cli
from mlflow.utils.file_utils import TempDir, path_to_local_file_uri
from mlflow.utils.environment import _mlflow_conda_env
from mlflow.utils import PYTHON_VERSION
from tests.models import test_pyfunc
from tests.helper_functions import (
    pyfunc_build_image,
    pyfunc_serve_from_docker_image,
    pyfunc_serve_from_docker_image_with_env_override,
    RestEndpoint,
    get_safe_port,
    pyfunc_serve_and_score_model,
)
from mlflow.protos.databricks_pb2 import ErrorCode, BAD_REQUEST
from mlflow.pyfunc.scoring_server import (
    CONTENT_TYPE_JSON_SPLIT_ORIENTED,
    CONTENT_TYPE_JSON,
    CONTENT_TYPE_CSV,
)

# NB: for now, windows tests do not have conda available.
no_conda = ["--env-manager", "local"] if sys.platform == "win32" else []

# NB: need to install mlflow since the pip version does not have mlflow models cli.
install_mlflow = ["--install-mlflow"] if not no_conda else []

extra_options = no_conda + install_mlflow
gunicorn_options = "--timeout 60 -w 5"


@pytest.fixture(scope="module")
def iris_data():
    iris = sklearn.datasets.load_iris()
    x = iris.data[:, :2]
    y = iris.target
    return x, y


@pytest.fixture(scope="module")
def sk_model(iris_data):
    x, y = iris_data
    knn_model = sklearn.neighbors.KNeighborsClassifier()
    knn_model.fit(x, y)
    return knn_model


@pytest.mark.large
def test_predict_with_old_mlflow_in_conda_and_with_orient_records(iris_data):
    if no_conda:
        pytest.skip("This test needs conda.")
    # TODO: Enable this test after 1.0 is out to ensure we do not break the serve / predict
    # TODO: Also add a test for serve, not just predict.
    pytest.skip("TODO: enable this after 1.0 release is out.")
    x, _ = iris_data
    with TempDir() as tmp:
        input_records_path = tmp.path("input_records.json")
        pd.DataFrame(x).to_json(input_records_path, orient="records")
        output_json_path = tmp.path("output.json")
        test_model_path = tmp.path("test_model")
        test_model_conda_path = tmp.path("conda.yml")
        # create env with old mlflow!
        _mlflow_conda_env(
            path=test_model_conda_path,
            additional_pip_deps=["mlflow=={}".format(test_pyfunc.MLFLOW_VERSION)],
        )
        pyfunc.save_model(
            path=test_model_path,
            loader_module=test_pyfunc.__name__.split(".")[-1],
            code_path=[test_pyfunc.__file__],
            conda_env=test_model_conda_path,
        )
        # explicit json format with orient records
        p = subprocess.Popen(
            [
                "mlflow",
                "models",
                "predict",
                "-m",
                path_to_local_file_uri(test_model_path),
                "-i",
                input_records_path,
                "-o",
                output_json_path,
                "-t",
                "json",
                "--json-format",
                "records",
            ]
            + no_conda
        )
        assert 0 == p.wait()
        actual = pd.read_json(output_json_path, orient="records")
        actual = actual[actual.columns[0]].values
        expected = test_pyfunc.PyFuncTestModel(check_version=False).predict(df=pd.DataFrame(x))
        assert all(expected == actual)


@pytest.mark.large
@pytest.mark.allow_infer_pip_requirements_fallback
def test_mlflow_is_not_installed_unless_specified():
    if no_conda:
        pytest.skip("This test requires conda.")
    with TempDir(chdr=True) as tmp:
        fake_model_path = tmp.path("fake_model")
        mlflow.pyfunc.save_model(fake_model_path, loader_module=__name__)
        # Overwrite the logged `conda.yaml` to remove mlflow.
        _mlflow_conda_env(path=os.path.join(fake_model_path, "conda.yaml"), install_mlflow=False)
        # The following should fail because there should be no mlflow in the env:
        p = subprocess.Popen(
            ["mlflow", "models", "predict", "-m", fake_model_path],
            stderr=subprocess.PIPE,
            cwd=tmp.path(""),
        )
        _, stderr = p.communicate()
        stderr = stderr.decode("utf-8")
        print(stderr)
        assert p.wait() != 0
        if PYTHON_VERSION.startswith("3"):
            assert "ModuleNotFoundError: No module named 'mlflow'" in stderr
        else:
            assert "ImportError: No module named mlflow.pyfunc.scoring_server" in stderr


@pytest.mark.large
def test_model_with_no_deployable_flavors_fails_pollitely():
    from mlflow.models import Model

    with TempDir(chdr=True) as tmp:
        m = Model(
            artifact_path=None,
            run_id=None,
            utc_time_created="now",
            flavors={"some": {}, "useless": {}, "flavors": {}},
        )
        os.mkdir(tmp.path("model"))
        m.save(tmp.path("model", "MLmodel"))
        # The following should fail because there should be no suitable flavor
        p = subprocess.Popen(
            ["mlflow", "models", "predict", "-m", tmp.path("model")],
            stderr=subprocess.PIPE,
            cwd=tmp.path(""),
        )
        _, stderr = p.communicate()
        stderr = stderr.decode("utf-8")
        print(stderr)
        assert p.wait() != 0
        assert "No suitable flavor backend was found for the model." in stderr


@pytest.mark.large
def test_serve_gunicorn_opts(iris_data, sk_model):
    if sys.platform == "win32":
        pytest.skip("This test requires gunicorn which is not available on windows.")
    with mlflow.start_run() as active_run:
        mlflow.sklearn.log_model(sk_model, "model", registered_model_name="imlegit")
        run_id = active_run.info.run_id

    model_uris = [
        "models:/{name}/{stage}".format(name="imlegit", stage="None"),
        "runs:/{run_id}/model".format(run_id=run_id),
    ]
    for model_uri in model_uris:
        with TempDir() as tpm:
            output_file_path = tpm.path("stoudt")
            with open(output_file_path, "w") as output_file:
                x, _ = iris_data
                scoring_response = pyfunc_serve_and_score_model(
                    model_uri,
                    pd.DataFrame(x),
                    content_type=CONTENT_TYPE_JSON_SPLIT_ORIENTED,
                    stdout=output_file,
                    extra_args=["-w", "3"],
                )
            with open(output_file_path, "r") as output_file:
                stdout = output_file.read()
        actual = pd.read_json(scoring_response.content.decode("utf-8"), orient="records")
        actual = actual[actual.columns[0]].values
        expected = sk_model.predict(x)
        assert all(expected == actual)
        expected_command_pattern = re.compile(
            ("gunicorn.*-w 3.*mlflow.pyfunc.scoring_server.wsgi:app")
        )
        assert expected_command_pattern.search(stdout) is not None


@pytest.mark.large
def test_predict(iris_data, sk_model):
    with TempDir(chdr=True) as tmp:
        with mlflow.start_run() as active_run:
            mlflow.sklearn.log_model(sk_model, "model", registered_model_name="impredicting")
            model_uri = "runs:/{run_id}/model".format(run_id=active_run.info.run_id)
        model_registry_uri = "models:/{name}/{stage}".format(name="impredicting", stage="None")
        input_json_path = tmp.path("input.json")
        input_csv_path = tmp.path("input.csv")
        output_json_path = tmp.path("output.json")
        x, _ = iris_data
        pd.DataFrame(x).to_json(input_json_path, orient="split")
        pd.DataFrame(x).to_csv(input_csv_path, index=False)

        # Test with no conda & model registry URI
        env_with_tracking_uri = os.environ.copy()
        env_with_tracking_uri.update(MLFLOW_TRACKING_URI=mlflow.get_tracking_uri())
        p = subprocess.Popen(
            [
                "mlflow",
                "models",
                "predict",
                "-m",
                model_registry_uri,
                "-i",
                input_json_path,
                "-o",
                output_json_path,
                "--no-conda",
            ],
            stderr=subprocess.PIPE,
            env=env_with_tracking_uri,
        )
        assert p.wait() == 0
        actual = pd.read_json(output_json_path, orient="records")
        actual = actual[actual.columns[0]].values
        expected = sk_model.predict(x)
        assert all(expected == actual)

        # With conda + --install-mlflow
        p = subprocess.Popen(
            [
                "mlflow",
                "models",
                "predict",
                "-m",
                model_uri,
                "-i",
                input_json_path,
                "-o",
                output_json_path,
            ]
            + extra_options,
            env=env_with_tracking_uri,
        )
        assert 0 == p.wait()
        actual = pd.read_json(output_json_path, orient="records")
        actual = actual[actual.columns[0]].values
        expected = sk_model.predict(x)
        assert all(expected == actual)

        # explicit json format with default orient (should be split)
        p = subprocess.Popen(
            [
                "mlflow",
                "models",
                "predict",
                "-m",
                model_uri,
                "-i",
                input_json_path,
                "-o",
                output_json_path,
                "-t",
                "json",
            ]
            + extra_options,
            env=env_with_tracking_uri,
        )
        assert 0 == p.wait()
        actual = pd.read_json(output_json_path, orient="records")
        actual = actual[actual.columns[0]].values
        expected = sk_model.predict(x)
        assert all(expected == actual)

        # explicit json format with orient==split
        p = subprocess.Popen(
            [
                "mlflow",
                "models",
                "predict",
                "-m",
                model_uri,
                "-i",
                input_json_path,
                "-o",
                output_json_path,
                "-t",
                "json",
                "--json-format",
                "split",
            ]
            + extra_options,
            env=env_with_tracking_uri,
        )
        assert 0 == p.wait()
        actual = pd.read_json(output_json_path, orient="records")
        actual = actual[actual.columns[0]].values
        expected = sk_model.predict(x)
        assert all(expected == actual)

        # read from stdin, write to stdout.
        p = subprocess.Popen(
            ["mlflow", "models", "predict", "-m", model_uri, "-t", "json", "--json-format", "split"]
            + extra_options,
            text=True,
            stdin=subprocess.PIPE,
            stdout=subprocess.PIPE,
            stderr=sys.stderr,
            env=env_with_tracking_uri,
        )
        with open(input_json_path, "r") as f:
            stdout, _ = p.communicate(f.read())
        assert 0 == p.wait()
        actual = pd.read_json(StringIO(stdout), orient="records")
        actual = actual[actual.columns[0]].values
        expected = sk_model.predict(x)
        assert all(expected == actual)

        # NB: We do not test orient=records here because records may loose column ordering.
        # orient == records is tested in other test with simpler model.

        # csv
        p = subprocess.Popen(
            [
                "mlflow",
                "models",
                "predict",
                "-m",
                model_uri,
                "-i",
                input_csv_path,
                "-o",
                output_json_path,
                "-t",
                "csv",
            ]
            + extra_options,
            env=env_with_tracking_uri,
        )
        assert 0 == p.wait()
        actual = pd.read_json(output_json_path, orient="records")
        actual = actual[actual.columns[0]].values
        expected = sk_model.predict(x)
        assert all(expected == actual)


@pytest.mark.large
def test_prepare_env_passes(sk_model):
    if no_conda:
        pytest.skip("This test requires conda.")

    with TempDir(chdr=True):
        with mlflow.start_run() as active_run:
            mlflow.sklearn.log_model(sk_model, "model")
            model_uri = "runs:/{run_id}/model".format(run_id=active_run.info.run_id)

        # Test with no conda
        p = subprocess.Popen(
            ["mlflow", "models", "prepare-env", "-m", model_uri, "--env-manager", "local"],
            stderr=subprocess.PIPE,
        )
        assert p.wait() == 0

        # With conda
        p = subprocess.Popen(
            ["mlflow", "models", "prepare-env", "-m", model_uri], stderr=subprocess.PIPE
        )
        assert p.wait() == 0

        # Should be idempotent
        p = subprocess.Popen(
            ["mlflow", "models", "prepare-env", "-m", model_uri], stderr=subprocess.PIPE
        )
        assert p.wait() == 0


@pytest.mark.large
def test_prepare_env_fails(sk_model):
    if no_conda:
        pytest.skip("This test requires conda.")

    with TempDir(chdr=True):
        with mlflow.start_run() as active_run:
            mlflow.sklearn.log_model(
                sk_model, "model", conda_env={"dependencies": ["mlflow-does-not-exist-dep==abc"]}
            )
            model_uri = "runs:/{run_id}/model".format(run_id=active_run.info.run_id)

        # Test with no conda
        p = subprocess.Popen(
            ["mlflow", "models", "prepare-env", "-m", model_uri, "--env-manager", "local"]
        )
        assert p.wait() == 0

        # With conda - should fail due to bad conda environment.
        p = subprocess.Popen(["mlflow", "models", "prepare-env", "-m", model_uri])
        assert p.wait() != 0


@pytest.mark.large
@pytest.mark.parametrize("enable_mlserver", [True, False])
def test_build_docker(iris_data, sk_model, enable_mlserver):
    with mlflow.start_run() as active_run:
        if enable_mlserver:
            # MLServer requires Python 3.7, so we'll force that Python version
            with mock.patch("mlflow.utils.environment.PYTHON_VERSION", "3.7"):
                mlflow.sklearn.log_model(sk_model, "model")
        else:
            mlflow.sklearn.log_model(sk_model, "model")
        model_uri = "runs:/{run_id}/model".format(run_id=active_run.info.run_id)

    x, _ = iris_data
    df = pd.DataFrame(x)

    extra_args = ["--install-mlflow"]
    if enable_mlserver:
        extra_args.append("--enable-mlserver")

    image_name = pyfunc_build_image(model_uri, extra_args=extra_args)
    host_port = get_safe_port()
    scoring_proc = pyfunc_serve_from_docker_image(image_name, host_port)
    _validate_with_rest_endpoint(scoring_proc, host_port, df, x, sk_model, enable_mlserver)


@pytest.mark.large
@pytest.mark.parametrize("enable_mlserver", [True, False])
def test_build_docker_with_env_override(iris_data, sk_model, enable_mlserver):
    with mlflow.start_run() as active_run:
        if enable_mlserver:
            # MLServer requires Python 3.7, so we'll force that Python version
            with mock.patch("mlflow.utils.environment.PYTHON_VERSION", "3.7"):
                mlflow.sklearn.log_model(sk_model, "model")
        else:
            mlflow.sklearn.log_model(sk_model, "model")
        model_uri = "runs:/{run_id}/model".format(run_id=active_run.info.run_id)
    x, _ = iris_data
    df = pd.DataFrame(x)

    extra_args = ["--install-mlflow"]
    if enable_mlserver:
        extra_args.append("--enable-mlserver")

    image_name = pyfunc_build_image(model_uri, extra_args=extra_args)
    host_port = get_safe_port()
    scoring_proc = pyfunc_serve_from_docker_image_with_env_override(
        image_name, host_port, gunicorn_options
    )
    _validate_with_rest_endpoint(scoring_proc, host_port, df, x, sk_model, enable_mlserver)


def _validate_with_rest_endpoint(scoring_proc, host_port, df, x, sk_model, enable_mlserver=False):
    with RestEndpoint(proc=scoring_proc, port=host_port) as endpoint:
        for content_type in [CONTENT_TYPE_JSON_SPLIT_ORIENTED, CONTENT_TYPE_CSV, CONTENT_TYPE_JSON]:
            scoring_response = endpoint.invoke(df, content_type)
            assert scoring_response.status_code == 200, (
                "Failed to serve prediction, got " "response %s" % scoring_response.text
            )
            np.testing.assert_array_equal(
                np.array(json.loads(scoring_response.text)), sk_model.predict(x)
            )
        # Try examples of bad input, verify we get a non-200 status code
        for content_type in [CONTENT_TYPE_JSON_SPLIT_ORIENTED, CONTENT_TYPE_CSV, CONTENT_TYPE_JSON]:
            scoring_response = endpoint.invoke(data="", content_type=content_type)
            expected_status_code = 500 if enable_mlserver else 400
            assert scoring_response.status_code == expected_status_code, (
                "Expected server failure with error code %s, got response with status code %s "
                "and body %s"
                % (expected_status_code, scoring_response.status_code, scoring_response.text)
            )

            if enable_mlserver:
                # MLServer returns a different set of errors.
                # Skip these assertions until this issue gets tackled:
                # https://github.com/SeldonIO/MLServer/issues/360)
                continue

            scoring_response_dict = json.loads(scoring_response.content)
            assert "error_code" in scoring_response_dict
            assert scoring_response_dict["error_code"] == ErrorCode.Name(BAD_REQUEST)
            assert "message" in scoring_response_dict
            assert "stack_trace" in scoring_response_dict


patch_get_flavor_backend = mock.patch("mlflow.models.cli._get_flavor_backend")


@patch_get_flavor_backend
<<<<<<< HEAD
def test_future_warning_is_raised_when_no_conda_is_specified(mock_flavor_backend):
    with pytest.warns(FutureWarning, match=r"--no-conda.+deprecated"):
        CliRunner().invoke(models_cli.serve, ["--model-uri", "model", "--no-conda"])
    mock_flavor_backend.assert_called_once()


def test_exception_is_thrown_when_both_no_conda_and_env_manager_are_specified():
    with pytest.raises(Exception, match="cannot be specified at the same time"):
        CliRunner().invoke(
            models_cli.serve,
            ["--model-uri", "model", "--no-conda", "--env-manager=local"],
            catch_exceptions=False,
        )


@patch_get_flavor_backend
def test_experimental_warning_is_raised_for_virtualenv(mock_flavor_backend):
    with pytest.warns(UserWarning, match="Virtualenv support is still experimental"):
        CliRunner().invoke(models_cli.serve, ["--model-uri", "model", "--env-manager=virtualenv"])
    mock_flavor_backend.assert_called_once()


@pytest.mark.parametrize(
    "additional_args",
    [
        # conda is used when neither `--no-conda` nor `--env-manager` is specified
        (),
        # Explicitly specify conda
        ("--env-manager=conda",),
    ],
)
@patch_get_flavor_backend
def test_warning_is_raised_for_conda(mock_flavor_backend, additional_args):
    with pytest.warns(UserWarning, match="conda is discouraged"):
        CliRunner().invoke(models_cli.serve, ["--model-uri", "model", *additional_args])
    mock_flavor_backend.assert_called_once()
=======
def test_env_manager_deprecation_warning_is_raised_when_no_conda_is_specified(mock_flavor_backend):
    with pytest.warns(FutureWarning, match=r"--no-conda.+deprecated"):
        CliRunner().invoke(
            models_cli.serve,
            ["--model-uri", "model", "--no-conda"],
            catch_exceptions=False,
        )
    mock_flavor_backend.assert_called_once()


def test_env_manager_specifying_both_no_conda_and_env_manager_is_not_allowed():
    res = CliRunner().invoke(
        models_cli.serve,
        ["--model-uri", "model", "--no-conda", "--env-manager=local"],
        catch_exceptions=False,
    )
    assert res.exit_code != 0
    assert (
        "`--no-conda` (deprecated) and `--env-manager` cannot be used at the same time."
        in res.stdout
    )


def test_env_manager_unsupported_value():
    with pytest.raises(ValueError, match=r"Expected .+ but got 'abc'"):
        CliRunner().invoke(
            models_cli.serve,
            ["--model-uri", "model", "--env-manager=abc"],
            catch_exceptions=False,
        )
>>>>>>> 14d2000c
<|MERGE_RESOLUTION|>--- conflicted
+++ resolved
@@ -507,44 +507,6 @@
 
 
 @patch_get_flavor_backend
-<<<<<<< HEAD
-def test_future_warning_is_raised_when_no_conda_is_specified(mock_flavor_backend):
-    with pytest.warns(FutureWarning, match=r"--no-conda.+deprecated"):
-        CliRunner().invoke(models_cli.serve, ["--model-uri", "model", "--no-conda"])
-    mock_flavor_backend.assert_called_once()
-
-
-def test_exception_is_thrown_when_both_no_conda_and_env_manager_are_specified():
-    with pytest.raises(Exception, match="cannot be specified at the same time"):
-        CliRunner().invoke(
-            models_cli.serve,
-            ["--model-uri", "model", "--no-conda", "--env-manager=local"],
-            catch_exceptions=False,
-        )
-
-
-@patch_get_flavor_backend
-def test_experimental_warning_is_raised_for_virtualenv(mock_flavor_backend):
-    with pytest.warns(UserWarning, match="Virtualenv support is still experimental"):
-        CliRunner().invoke(models_cli.serve, ["--model-uri", "model", "--env-manager=virtualenv"])
-    mock_flavor_backend.assert_called_once()
-
-
-@pytest.mark.parametrize(
-    "additional_args",
-    [
-        # conda is used when neither `--no-conda` nor `--env-manager` is specified
-        (),
-        # Explicitly specify conda
-        ("--env-manager=conda",),
-    ],
-)
-@patch_get_flavor_backend
-def test_warning_is_raised_for_conda(mock_flavor_backend, additional_args):
-    with pytest.warns(UserWarning, match="conda is discouraged"):
-        CliRunner().invoke(models_cli.serve, ["--model-uri", "model", *additional_args])
-    mock_flavor_backend.assert_called_once()
-=======
 def test_env_manager_deprecation_warning_is_raised_when_no_conda_is_specified(mock_flavor_backend):
     with pytest.warns(FutureWarning, match=r"--no-conda.+deprecated"):
         CliRunner().invoke(
@@ -574,5 +536,4 @@
             models_cli.serve,
             ["--model-uri", "model", "--env-manager=abc"],
             catch_exceptions=False,
-        )
->>>>>>> 14d2000c
+        )