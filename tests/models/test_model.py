import os

import mlflow
from mlflow.models.utils import _save_example

from mlflow.tracking.artifact_utils import _download_artifact_from_uri
from mlflow.models import Model
from mlflow.models.signature import ModelSignature
from mlflow.types.schema import Schema, ColSpec
from mlflow.utils.file_utils import TempDir
from mlflow.utils.proto_json_utils import _dataframe_from_json


def test_model_save_load():
    m = Model(artifact_path="some/path",
              run_id="123",
              flavors={
                  "flavor1": {"a": 1, "b": 2},
                  "flavor2": {"x": 1, "y": 2},
              },
              signature=ModelSignature(
                  inputs=Schema([ColSpec("integer", "x"), ColSpec("integer", "y")]),
                  outputs=Schema([ColSpec(name=None, type="double")])),
<<<<<<< HEAD
              input_example={"x": 1, "y": 2})
    assert m.get_input_schema() == m.signature.inputs
    assert m.get_output_schema() == m.signature.outputs
    x = Model(artifact_path="some/other/path", run_id="1234")
    assert x.get_input_schema() is None
    assert x.get_output_schema() is None

=======
              saved_input_example_info={"x": 1, "y": 2})
>>>>>>> b59d601d
    n = Model(artifact_path="some/path",
              run_id="123",
              flavors={
                  "flavor1": {"a": 1, "b": 2},
                  "flavor2": {"x": 1, "y": 2},
              },
              signature=ModelSignature(
                  inputs=Schema([ColSpec("integer", "x"), ColSpec("integer", "y")]),
                  outputs=Schema([ColSpec(name=None, type="double")])),
              saved_input_example_info={"x": 1, "y": 2})
    n.utc_time_created = m.utc_time_created
    assert m == n
    n.signature = None
    assert m != n
    with TempDir() as tmp:
        m.save(tmp.path("model"))
        o = Model.load(tmp.path("model"))
    assert m == o
    assert m.to_json() == o.to_json()
    assert m.to_yaml() == o.to_yaml()


class TestFlavor(object):
    @classmethod
    def save_model(cls, path, mlflow_model, signature=None, input_example=None):
        mlflow_model.flavors["flavor1"] = {"a": 1, "b": 2}
        mlflow_model.flavors["flavor2"] = {"x": 1, "y": 2}
        os.makedirs(path)
        if signature is not None:
            mlflow_model.signature = signature
        if input_example is not None:
            _save_example(mlflow_model, input_example, path)
        mlflow_model.save(os.path.join(path, "MLmodel"))


def test_model_log():
    with TempDir(chdr=True) as tmp:
        experiment_id = mlflow.create_experiment("test")
        sig = ModelSignature(inputs=Schema([ColSpec("integer", "x"), ColSpec("integer", "y")]),
                             outputs=Schema([ColSpec(name=None, type="double")]))
        input_example = {"x": 1, "y": 2}
        with mlflow.start_run(experiment_id=experiment_id) as r:
            Model.log("some/path", TestFlavor,
                      signature=sig,
                      input_example=input_example)

        local_path = _download_artifact_from_uri("runs:/{}/some/path".format(r.info.run_id),
                                                 output_path=tmp.path(""))
        loaded_model = Model.load(os.path.join(local_path, "MLmodel"))
        assert loaded_model.run_id == r.info.run_id
        assert loaded_model.artifact_path == "some/path"
        assert loaded_model.flavors == {
            "flavor1": {"a": 1, "b": 2},
            "flavor2": {"x": 1, "y": 2},
        }
        assert loaded_model.signature == sig
        path = os.path.join(local_path, loaded_model.saved_input_example_info["artifact_path"])
        x = _dataframe_from_json(path)
        assert x.to_dict(orient="records")[0] == input_example<|MERGE_RESOLUTION|>--- conflicted
+++ resolved
@@ -21,7 +21,6 @@
               signature=ModelSignature(
                   inputs=Schema([ColSpec("integer", "x"), ColSpec("integer", "y")]),
                   outputs=Schema([ColSpec(name=None, type="double")])),
-<<<<<<< HEAD
               input_example={"x": 1, "y": 2})
     assert m.get_input_schema() == m.signature.inputs
     assert m.get_output_schema() == m.signature.outputs
@@ -29,9 +28,6 @@
     assert x.get_input_schema() is None
     assert x.get_output_schema() is None
 
-=======
-              saved_input_example_info={"x": 1, "y": 2})
->>>>>>> b59d601d
     n = Model(artifact_path="some/path",
               run_id="123",
               flavors={
