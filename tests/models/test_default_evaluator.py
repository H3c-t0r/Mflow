--- conflicted
+++ resolved
@@ -645,7 +645,6 @@
     }
 
 
-<<<<<<< HEAD
 def _evaluate_explainer_with_exceptions(model_uri, dataset):
     with mlflow.start_run():
         evaluate(
@@ -685,8 +684,6 @@
     )
 
 
-def test_pipeline_model_kernel_explainer_on_categorical_features(pipeline_model_uri):
-=======
 def test_svm_classifier_evaluation_disable_logging_metrics_and_artifacts(
     svm_model_uri, breast_cancer_dataset
 ):
@@ -741,7 +738,6 @@
 def test_pipeline_model_kernel_explainer_on_categorical_features(
     pipeline_model_uri, baseline_model_uri
 ):
->>>>>>> 0ee5aa44
     from mlflow.models.evaluation._shap_patch import _PatchedKernelExplainer
 
     data, target_col = get_pipeline_model_dataset()
