import sqlite3
import uuid
from unittest import mock

import pytest
import sqlalchemy.dialects.sqlite.pysqlite

import mlflow
from mlflow import MlflowClient
from mlflow.environment_variables import MLFLOW_TRACKING_URI
<<<<<<< HEAD
=======

>>>>>>> c254a8d6

pytestmark = pytest.mark.notrackingurimock


class Model(mlflow.pyfunc.PythonModel):
    def load_context(self, context):
        pass

    def predict(self, context, model_input):
        pass


def start_run_and_log_data():
    with mlflow.start_run():
        mlflow.log_param("p", "param")
        mlflow.log_metric("m", 1.0)
        mlflow.set_tag("t", "tag")
        mlflow.pyfunc.log_model(
            artifact_path="model", python_model=Model(), registered_model_name="model"
        )


def test_search_runs():
    start_run_and_log_data()
    runs = mlflow.search_runs(experiment_ids=["0"], order_by=["param.start_time DESC"])
    mlflow.get_run(runs["run_id"][0])


def test_set_run_status_to_killed():
    """
    This test ensures the following migration scripts work correctly:
    - cfd24bdc0731_update_run_status_constraint_with_killed.py
    - 0a8213491aaa_drop_duplicate_killed_constraint.py
    """
    with mlflow.start_run() as run:
        pass
    client = MlflowClient()
    client.set_terminated(run_id=run.info.run_id, status="KILLED")


@mock.patch("mlflow.store.db.utils._logger.exception")
def test_database_operational_error(exception, monkeypatch):
    # This test is specifically designed to force errors with SQLite. Skip it if
    # using a non-SQLite backend.
<<<<<<< HEAD
    if not os.environ[MLFLOW_TRACKING_URI.name].startswith("sqlite"):
=======
    if not MLFLOW_TRACKING_URI.get().startswith("sqlite"):
>>>>>>> c254a8d6
        pytest.skip("Only works on SQLite")

    # This test patches parts of SQLAlchemy and sqlite3.dbapi to simulate a
    # SQLAlchemy OperationalError. PEP 249 describes OperationalError as:
    #
    # > Exception raised for errors that are related to the database’s operation
    # > and not necessarily under the control of the programmer, e.g. an
    # > unexpected disconnect occurs, the data source name is not found, a
    # > transaction could not be processed, a memory allocation error occurred
    # > during processing, etc.
    #
    # These errors are typically transient and can be resolved by retrying the
    # operation, hence MLflow has different handling for them as compared to
    # the more generic exception type, SQLAlchemyError.
    #
    # This is particularly important for REST clients, where
    # TEMPORARILY_UNAVAILABLE triggers MLflow REST clients to retry the request,
    # whereas BAD_REQUEST does not.
    api_module = None
    old_connect = None

    # Depending on the version of SQLAlchemy, the function we need to patch is
    # either called "dbapi" (sqlalchemy<2.0) or "import_dbapi"
    # (sqlalchemy>=2.0).
    for dialect_attr in ["dbapi", "import_dbapi"]:
        if hasattr(sqlalchemy.dialects.sqlite.pysqlite.SQLiteDialect_pysqlite, dialect_attr):
            break
    else:
        raise AssertionError("Could not find dbapi attribute on SQLiteDialect_pysqlite")

    old_dbapi = getattr(sqlalchemy.dialects.sqlite.pysqlite.SQLiteDialect_pysqlite, dialect_attr)

    class ConnectionWrapper:
        """Wraps a sqlite3.Connection object."""

        def __init__(self, conn):
            self.conn = conn

        def __getattr__(self, name):
            return getattr(self.conn, name)

        def cursor(self):
            """Return a wrapped SQLite cursor."""
            return CursorWrapper(self.conn.cursor())

    class CursorWrapper:
        """Wraps a sqlite3.Cursor object."""

        def __init__(self, cursor):
            self.cursor = cursor

        def __getattr__(self, name):
            return getattr(self.cursor, name)

        def execute(self, *args, **kwargs):
            """Wraps execute(), simulating sporadic OperationalErrors."""
            if (
                len(args) >= 2
                and "test_database_operational_error_1667938883_param" in args[1]
                and "test_database_operational_error_1667938883_value" in args[1]
            ):
                # Simulate a database error
                raise sqlite3.OperationalError("test")
            return self.cursor.execute(*args, **kwargs)

    def connect(*args, **kwargs):
        """Wraps sqlite3.dbapi.connect(), returning a wrapped connection."""
        global connect_counter
        conn = old_connect(*args, **kwargs)  # pylint: disable=not-callable
        return ConnectionWrapper(conn)

    def dbapi(*args, **kwargs):
        """Wraps SQLiteDialect_pysqlite.dbapi(), returning patched dbapi."""
        nonlocal api_module, old_connect
        if api_module is None:
            # Only patch the first time dbapi() is called, to avoid recursion.
            api_module = old_dbapi(*args, **kwargs)
            old_connect = api_module.connect
            monkeypatch.setattr(api_module, "connect", connect)
        return api_module

    monkeypatch.setattr(
        sqlalchemy.dialects.sqlite.pysqlite.SQLiteDialect_pysqlite, dialect_attr, dbapi
    )

    # Create and use a unique tracking URI for this test. This avoids an issue
    # where an earlier test has already created and cached a SQLAlchemy engine
    # (i.e. database connections), preventing our error-throwing monkeypatches
    # from being called.
<<<<<<< HEAD
    monkeypatch.setitem(
        os.environ,
        MLFLOW_TRACKING_URI.name,
        f"{os.environ[MLFLOW_TRACKING_URI.name]}-{uuid.uuid4().hex}",
    )
=======
    monkeypatch.setenv(MLFLOW_TRACKING_URI.name, f"{MLFLOW_TRACKING_URI.get()}-{uuid.uuid4().hex}")
>>>>>>> c254a8d6
    with pytest.raises(mlflow.MlflowException, match=r"sqlite3\.OperationalError"):
        with mlflow.start_run():
            # This statement will fail with an OperationalError.
            mlflow.log_param(
                "test_database_operational_error_1667938883_param",
                "test_database_operational_error_1667938883_value",
            )
    # Verify that the error handling was executed.
    assert any(
        "SQLAlchemy database error" in str(call) and "sqlite3.OperationalError" in str(call)
        for call in exception.mock_calls
    )<|MERGE_RESOLUTION|>--- conflicted
+++ resolved
@@ -8,10 +8,7 @@
 import mlflow
 from mlflow import MlflowClient
 from mlflow.environment_variables import MLFLOW_TRACKING_URI
-<<<<<<< HEAD
-=======
 
->>>>>>> c254a8d6
 
 pytestmark = pytest.mark.notrackingurimock
 
@@ -56,11 +53,7 @@
 def test_database_operational_error(exception, monkeypatch):
     # This test is specifically designed to force errors with SQLite. Skip it if
     # using a non-SQLite backend.
-<<<<<<< HEAD
-    if not os.environ[MLFLOW_TRACKING_URI.name].startswith("sqlite"):
-=======
     if not MLFLOW_TRACKING_URI.get().startswith("sqlite"):
->>>>>>> c254a8d6
         pytest.skip("Only works on SQLite")
 
     # This test patches parts of SQLAlchemy and sqlite3.dbapi to simulate a
@@ -150,15 +143,7 @@
     # where an earlier test has already created and cached a SQLAlchemy engine
     # (i.e. database connections), preventing our error-throwing monkeypatches
     # from being called.
-<<<<<<< HEAD
-    monkeypatch.setitem(
-        os.environ,
-        MLFLOW_TRACKING_URI.name,
-        f"{os.environ[MLFLOW_TRACKING_URI.name]}-{uuid.uuid4().hex}",
-    )
-=======
     monkeypatch.setenv(MLFLOW_TRACKING_URI.name, f"{MLFLOW_TRACKING_URI.get()}-{uuid.uuid4().hex}")
->>>>>>> c254a8d6
     with pytest.raises(mlflow.MlflowException, match=r"sqlite3\.OperationalError"):
         with mlflow.start_run():
             # This statement will fail with an OperationalError.
