--- conflicted
+++ resolved
@@ -4012,9 +4012,9 @@
 
     text = "Apples are delicious"
 
-<<<<<<< HEAD
+
     assert loaded(text) == pipeline(text)
-=======
+
     assert loaded(text) == pipeline(text)
 
 
@@ -4049,4 +4049,3 @@
 
     mlmodel = yaml.safe_load(tmp_path.joinpath("MLmodel").read_bytes())
     assert mlmodel["model_size_bytes"] == expected_size
->>>>>>> b9e032a5
