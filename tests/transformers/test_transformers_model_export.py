--- conflicted
+++ resolved
@@ -2948,21 +2948,6 @@
     )
 
 
-<<<<<<< HEAD
-@pytest.mark.skipif(
-    Version(transformers.__version__) < Version("4.29.0"), reason="Feature does not exist"
-)
-@pytest.mark.skipcacheclean
-def test_whisper_model_with_url(whisper_pipeline):
-    artifact_path = "whisper_url"
-
-    url = (
-        "https://raw.githubusercontent.com/mlflow/mlflow/master/tests/datasets/apollo11_launch.wav"
-    )
-
-    signature = infer_signature(
-        url, mlflow.transformers.generate_signature_output(whisper_pipeline, url)
-=======
 def test_audio_classification_pipeline(audio_classification_pipeline, raw_audio_file):
     artifact_path = "audio_classification"
     signature = infer_signature(
@@ -2970,23 +2955,10 @@
         mlflow.transformers.generate_signature_output(
             audio_classification_pipeline, raw_audio_file
         ),
->>>>>>> 6110956d
     )
 
     with mlflow.start_run():
         model_info = mlflow.transformers.log_model(
-<<<<<<< HEAD
-            transformers_model=whisper_pipeline,
-            artifact_path=artifact_path,
-            signature=signature,
-        )
-
-    pyfunc_model = mlflow.pyfunc.load_model(model_info.model_uri)
-
-    url_inference = pyfunc_model.predict(url)
-
-    inference_payload = json.dumps({"inputs": [url]})
-=======
             transformers_model=audio_classification_pipeline,
             artifact_path=artifact_path,
             signature=signature,
@@ -2994,7 +2966,6 @@
         )
 
     inference_payload = json.dumps({"inputs": [base64.b64encode(raw_audio_file).decode("ascii")]})
->>>>>>> 6110956d
 
     response = pyfunc_serve_and_score_model(
         model_info.model_uri,
@@ -3004,34 +2975,65 @@
     )
 
     values = PredictionsResponse.from_json(response.content.decode("utf-8")).get_predictions()
-<<<<<<< HEAD
-    payload_output = values.loc[0, 0]
-
-    assert url_inference == payload_output
-
-
+    assert isinstance(values, pd.DataFrame)
+    assert len(values) > 1
+    assert list(values.columns) == ["score", "label"]
+
+
+def test_audio_classification_with_default_schema(audio_classification_pipeline, raw_audio_file):
+    artifact_path = "audio_classification"
+
+    with mlflow.start_run():
+        model_info = mlflow.transformers.log_model(
+            transformers_model=audio_classification_pipeline,
+            artifact_path=artifact_path,
+        )
+
+    inference_df = pd.DataFrame(
+        pd.Series([base64.b64encode(raw_audio_file).decode("ascii")], name="audio")
+    )
+    split_dict = {"dataframe_split": inference_df.to_dict(orient="split")}
+    split_json = json.dumps(split_dict)
+
+    response = pyfunc_serve_and_score_model(
+        model_info.model_uri,
+        data=split_json,
+        content_type=pyfunc_scoring_server.CONTENT_TYPE_JSON,
+        extra_args=["--env-manager", "local"],
+    )
+
+    values = PredictionsResponse.from_json(response.content.decode("utf-8")).get_predictions()
+    assert isinstance(values, pd.DataFrame)
+    assert len(values) > 1
+    assert list(values.columns) == ["score", "label"]
+
+    
 @pytest.mark.skipif(
     Version(transformers.__version__) < Version("4.29.0"), reason="Feature does not exist"
 )
 @pytest.mark.skipcacheclean
-def test_whisper_model_using_uri_with_default_signature_raises(whisper_pipeline):
+def test_whisper_model_with_url(whisper_pipeline):
     artifact_path = "whisper_url"
 
     url = (
         "https://raw.githubusercontent.com/mlflow/mlflow/master/tests/datasets/apollo11_launch.wav"
     )
+
+    signature = infer_signature(
+        url, mlflow.transformers.generate_signature_output(whisper_pipeline, url)
+    )
+
     with mlflow.start_run():
         model_info = mlflow.transformers.log_model(
             transformers_model=whisper_pipeline,
             artifact_path=artifact_path,
+            signature=signature,
         )
 
     pyfunc_model = mlflow.pyfunc.load_model(model_info.model_uri)
 
     url_inference = pyfunc_model.predict(url)
 
-    assert url_inference.startswith("30 seconds and counting. Astronauts report it feels ")
-    # Ensure that direct pyfunc calling even with a conflicting signature still functions
     inference_payload = json.dumps({"inputs": [url]})
 
     response = pyfunc_serve_and_score_model(
@@ -3040,40 +3042,45 @@
         content_type=pyfunc_scoring_server.CONTENT_TYPE_JSON,
         extra_args=["--env-manager", "local"],
     )
+
+    values = PredictionsResponse.from_json(response.content.decode("utf-8")).get_predictions()
+    payload_output = values.loc[0, 0]
+
+    assert url_inference == payload_output
+
+
+@pytest.mark.skipif(
+    Version(transformers.__version__) < Version("4.29.0"), reason="Feature does not exist"
+)
+@pytest.mark.skipcacheclean
+def test_whisper_model_using_uri_with_default_signature_raises(whisper_pipeline):
+    artifact_path = "whisper_url"
+
+    url = (
+        "https://raw.githubusercontent.com/mlflow/mlflow/master/tests/datasets/apollo11_launch.wav"
+    )
+    with mlflow.start_run():
+        model_info = mlflow.transformers.log_model(
+            transformers_model=whisper_pipeline,
+            artifact_path=artifact_path,
+        )
+
+    pyfunc_model = mlflow.pyfunc.load_model(model_info.model_uri)
+
+    url_inference = pyfunc_model.predict(url)
+
+    assert url_inference.startswith("30 seconds and counting. Astronauts report it feels ")
+    # Ensure that direct pyfunc calling even with a conflicting signature still functions
+    inference_payload = json.dumps({"inputs": [url]})
+
+    response = pyfunc_serve_and_score_model(
+        model_info.model_uri,
+        data=inference_payload,
+        content_type=pyfunc_scoring_server.CONTENT_TYPE_JSON,
+        extra_args=["--env-manager", "local"],
+    )
     response_data = json.loads(response.content.decode("utf-8"))
 
     assert response_data["error_code"] == "INVALID_PARAMETER_VALUE"
     assert response_data["message"].startswith("Failed to process the input audio data. Either")
-=======
-    assert isinstance(values, pd.DataFrame)
-    assert len(values) > 1
-    assert list(values.columns) == ["score", "label"]
-
-
-def test_audio_classification_with_default_schema(audio_classification_pipeline, raw_audio_file):
-    artifact_path = "audio_classification"
-
-    with mlflow.start_run():
-        model_info = mlflow.transformers.log_model(
-            transformers_model=audio_classification_pipeline,
-            artifact_path=artifact_path,
-        )
-
-    inference_df = pd.DataFrame(
-        pd.Series([base64.b64encode(raw_audio_file).decode("ascii")], name="audio")
-    )
-    split_dict = {"dataframe_split": inference_df.to_dict(orient="split")}
-    split_json = json.dumps(split_dict)
-
-    response = pyfunc_serve_and_score_model(
-        model_info.model_uri,
-        data=split_json,
-        content_type=pyfunc_scoring_server.CONTENT_TYPE_JSON,
-        extra_args=["--env-manager", "local"],
-    )
-
-    values = PredictionsResponse.from_json(response.content.decode("utf-8")).get_predictions()
-    assert isinstance(values, pd.DataFrame)
-    assert len(values) > 1
-    assert list(values.columns) == ["score", "label"]
->>>>>>> 6110956d
+	