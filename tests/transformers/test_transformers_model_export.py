import base64
import gc
import json
import librosa
import numpy as np
import os
import pandas as pd
from packaging.version import Version
import pathlib
import pytest
import textwrap
from unittest import mock
import yaml

import transformers
from huggingface_hub import ModelCard, scan_cache_dir
from datasets import load_dataset

import mlflow
from mlflow import pyfunc
from mlflow.deployments import PredictionsResponse
from mlflow.exceptions import MlflowException
from mlflow.models import Model
from mlflow.models.signature import infer_signature
from mlflow.models.utils import _read_example
import mlflow.pyfunc.scoring_server as pyfunc_scoring_server
from mlflow.store.artifact.s3_artifact_repo import S3ArtifactRepository
from mlflow.tracking.artifact_utils import _download_artifact_from_uri
from mlflow.tracking._model_registry import DEFAULT_AWAIT_MAX_SLEEP_SECONDS
from mlflow.transformers import (
    _build_pipeline_from_model_input,
    get_default_pip_requirements,
    get_default_conda_env,
    _infer_transformers_task_type,
    _validate_transformers_task_type,
    _get_instance_type,
    _generate_base_flavor_configuration,
    _TASK_KEY,
    _PIPELINE_MODEL_TYPE_KEY,
    _INSTANCE_TYPE_KEY,
    _MODEL_PATH_OR_NAME_KEY,
    _fetch_model_card,
    _get_base_model_architecture,
    _get_or_infer_task_type,
    _record_pipeline_components,
    _should_add_pyfunc_to_model,
    _TransformersModel,
    _FRAMEWORK_KEY,
)
from mlflow.utils.environment import _mlflow_conda_env
import torch
from tests.helper_functions import (
    _compare_conda_env_requirements,
    _assert_pip_requirements,
    _compare_logged_code_paths,
    _mlflow_major_version_string,
    pyfunc_serve_and_score_model,
    _get_deps_from_requirement_file,
)

pytestmark = pytest.mark.large

transformers_version = Version(transformers.__version__)
_FEATURE_EXTRACTION_API_CHANGE_VERSION = "4.27.0"
_IMAGE_PROCESSOR_API_CHANGE_VERSION = "4.26.0"

# NB: Some pipelines under test in this suite come very close or outright exceed the
# default runner containers specs of 7GB RAM. Due to this inability to run the suite without
# generating a SIGTERM Error (143), some tests are marked as local only.
# See: https://docs.github.com/en/actions/using-github-hosted-runners/about-github-hosted- \
# runners#supported-runners-and-hardware-resources for instance specs.
RUNNING_IN_GITHUB_ACTIONS = os.getenv("GITHUB_ACTIONS") == "true"
GITHUB_ACTIONS_SKIP_REASON = "Test consumes too much memory"

# Test that can only be run locally:
# - Summarization pipeline tests
# - TextClassifier pipeline tests
# - Text2TextGeneration pipeline tests
# - Conversational pipeline tests


@pytest.fixture(autouse=True)
def force_gc():
    # This reduces the memory pressure for the usage of the larger pipeline fixtures ~500MB - 1GB
    gc.disable()
    gc.collect()
    gc.set_threshold(0)
    gc.collect()
    gc.enable()


@pytest.fixture(autouse=True)
def clean_cache(request):
    # This function will clean the cache that HuggingFace uses to limit the number of fetches from
    # the hub repository when instantiating components (tokenizers, models, etc.). Due to the
    # runner limitations for CI (As of April 2023, the runner image ubuntu-22.04 has a maximum of
    # 14GB of storage space on the provided SSDs and 7GB of RAM which are both insufficient to run
    # all validations of this test suite due to the model sizes.
    # This fixture will clear the cache iff the cache storage is > 2GB when called.
    if "skipcacheclean" in request.keywords:
        return
    else:
        full_cache = scan_cache_dir()
        cache_size_in_gb = full_cache.size_on_disk / 1000**3

        if cache_size_in_gb > 2:
            commits_to_purge = [
                rev.commit_hash for repo in full_cache.repos for rev in repo.revisions
            ]
            delete_strategy = full_cache.delete_revisions(*commits_to_purge)
            delete_strategy.execute()


@pytest.fixture
def model_path(tmp_path):
    return tmp_path.joinpath("model")


@pytest.fixture
def transformers_custom_env(tmp_path):
    conda_env = tmp_path.joinpath("conda_env.yml")
    _mlflow_conda_env(conda_env, additional_pip_deps=["transformers"])
    return conda_env


@pytest.fixture()
def mock_pyfunc_wrapper():
    return mlflow.transformers._TransformersWrapper("mock")


@pytest.fixture()
def small_seq2seq_pipeline():
    # The return type of this model's language head is a List[Dict[str, Any]]
    architecture = "lordtt13/emo-mobilebert"
    tokenizer = transformers.AutoTokenizer.from_pretrained(architecture)
    model = transformers.TFAutoModelForSequenceClassification.from_pretrained(architecture)
    return transformers.pipeline(task="text-classification", model=model, tokenizer=tokenizer)


@pytest.fixture()
def small_qa_pipeline():
    # The return type of this model's language head is a Dict[str, Any]
    architecture = "csarron/mobilebert-uncased-squad-v2"
    tokenizer = transformers.AutoTokenizer.from_pretrained(architecture, low_cpu_mem_usage=True)
    model = transformers.MobileBertForQuestionAnswering.from_pretrained(
        architecture, low_cpu_mem_usage=True
    )
    return transformers.pipeline(task="question-answering", model=model, tokenizer=tokenizer)


@pytest.fixture()
def small_vision_model():
    architecture = "google/mobilenet_v2_1.0_224"
    feature_extractor = transformers.AutoFeatureExtractor.from_pretrained(
        architecture, low_cpu_mem_usage=True
    )
    model = transformers.MobileNetV2ForImageClassification.from_pretrained(
        architecture, low_cpu_mem_usage=True
    )
    return transformers.pipeline(
        task="image-classification", model=model, feature_extractor=feature_extractor
    )


@pytest.fixture()
def small_multi_modal_pipeline():
    architecture = "dandelin/vilt-b32-finetuned-vqa"
    return transformers.pipeline(model=architecture)


@pytest.fixture()
def component_multi_modal():
    architecture = "dandelin/vilt-b32-finetuned-vqa"
    tokenizer = transformers.BertTokenizerFast.from_pretrained(architecture, low_cpu_mem_usage=True)
    processor = transformers.ViltProcessor.from_pretrained(architecture, low_cpu_mem_usage=True)
    image_processor = transformers.ViltImageProcessor.from_pretrained(
        architecture, low_cpu_mem_usage=True
    )
    model = transformers.ViltForQuestionAnswering.from_pretrained(
        architecture, low_cpu_mem_usage=True
    )
    transformers_model = {"model": model, "tokenizer": tokenizer}
    if transformers_version >= Version(_FEATURE_EXTRACTION_API_CHANGE_VERSION):
        transformers_model["image_processor"] = image_processor
    else:
        transformers_model["feature_extractor"] = processor
    return transformers_model


@pytest.fixture()
def small_conversational_model():
    tokenizer = transformers.AutoTokenizer.from_pretrained(
        "microsoft/DialoGPT-small", low_cpu_mem_usage=True
    )
    model = transformers.AutoModelWithLMHead.from_pretrained(
        "satvikag/chatbot", low_cpu_mem_usage=True
    )
    return transformers.pipeline(task="conversational", model=model, tokenizer=tokenizer)


@pytest.fixture()
def fill_mask_pipeline():
    architecture = "distilroberta-base"
    model = transformers.AutoModelForMaskedLM.from_pretrained(architecture, low_cpu_mem_usage=True)
    tokenizer = transformers.AutoTokenizer.from_pretrained(architecture)
    return transformers.pipeline(task="fill-mask", model=model, tokenizer=tokenizer)


@pytest.fixture()
def text2text_generation_pipeline():
    task = "text2text-generation"
    architecture = "mrm8488/t5-base-finetuned-common_gen"
    model = transformers.AutoModelWithLMHead.from_pretrained(architecture)
    tokenizer = transformers.AutoTokenizer.from_pretrained(architecture)

    return transformers.pipeline(
        task=task,
        tokenizer=tokenizer,
        model=model,
    )


@pytest.fixture()
def text_generation_pipeline():
    task = "text-generation"
    architecture = "distilgpt2"
    model = transformers.AutoModelWithLMHead.from_pretrained(architecture)
    tokenizer = transformers.AutoTokenizer.from_pretrained(architecture)

    return transformers.pipeline(
        task=task,
        model=model,
        tokenizer=tokenizer,
    )


@pytest.fixture()
def translation_pipeline():
    return transformers.pipeline(
        task="translation_en_to_de",
        model=transformers.T5ForConditionalGeneration.from_pretrained("t5-small"),
        tokenizer=transformers.T5TokenizerFast.from_pretrained("t5-small", model_max_length=100),
    )


@pytest.fixture()
def summarizer_pipeline():
    task = "summarization"
    architecture = "philschmid/distilbart-cnn-12-6-samsum"
    model = transformers.BartForConditionalGeneration.from_pretrained(architecture)
    tokenizer = transformers.AutoTokenizer.from_pretrained(architecture)
    return transformers.pipeline(
        task=task,
        tokenizer=tokenizer,
        model=model,
    )


@pytest.fixture()
def text_classification_pipeline():
    task = "text-classification"
    architecture = "distilbert-base-uncased-finetuned-sst-2-english"
    model = transformers.AutoModelForSequenceClassification.from_pretrained(architecture)
    tokenizer = transformers.AutoTokenizer.from_pretrained(architecture)
    return transformers.pipeline(
        task=task,
        tokenizer=tokenizer,
        model=model,
    )


@pytest.fixture()
def zero_shot_pipeline():
    task = "zero-shot-classification"
    architecture = "typeform/distilbert-base-uncased-mnli"
    model = transformers.AutoModelForSequenceClassification.from_pretrained(architecture)
    tokenizer = transformers.AutoTokenizer.from_pretrained(architecture)
    return transformers.pipeline(
        task=task,
        tokenizer=tokenizer,
        model=model,
    )


@pytest.fixture()
def table_question_answering_pipeline():
    return transformers.pipeline(
        task="table-question-answering", model="microsoft/tapex-base-finetuned-wtq"
    )


@pytest.fixture()
def ner_pipeline():
    return transformers.pipeline(
        task="token-classification", model="vblagoje/bert-english-uncased-finetuned-pos"
    )


@pytest.fixture()
def ner_pipeline_aggregation():
    # Modification to the default aggregation_strategy of `None` changes the output keys in each
    # of the dictionaries. This fixture allows for testing that the correct data is extracted
    # as a return value
    return transformers.pipeline(
        task="token-classification",
        model="vblagoje/bert-english-uncased-finetuned-pos",
        aggregation_strategy="average",
    )


@pytest.fixture()
def conversational_pipeline():
    return transformers.pipeline(model="microsoft/DialoGPT-medium")


@pytest.fixture()
def image_for_test():
    dataset = load_dataset("huggingface/cats-image")
    return dataset["test"]["image"][0]


@pytest.fixture()
def sound_file_for_test():
    datasets_path = pathlib.Path(__file__).resolve().parent.parent.joinpath("datasets")
    audio, _ = librosa.load(datasets_path.joinpath("apollo11_launch.wav"), sr=16000)
    return audio


@pytest.fixture()
def raw_audio_file():
    datasets_path = pathlib.Path(__file__).resolve().parent.parent.joinpath("datasets")

    return datasets_path.joinpath("apollo11_launch.wav").read_bytes()


@pytest.fixture()
def whisper_pipeline():
    return transformers.pipeline(model="openai/whisper-small")


@pytest.fixture()
def audio_classification_pipeline():
    return transformers.pipeline("audio-classification", model="superb/wav2vec2-base-superb-ks")


@pytest.fixture()
def feature_extraction_pipeline():
    st_arch = "sentence-transformers/all-MiniLM-L6-v2"
    model = transformers.AutoModel.from_pretrained(st_arch)
    tokenizer = transformers.AutoTokenizer.from_pretrained(st_arch)

    return transformers.pipeline(model=model, tokenizer=tokenizer, task="feature-extraction")


def test_dependencies_pytorch(small_qa_pipeline):
    pip_requirements = get_default_pip_requirements(small_qa_pipeline.model)
    expected_requirments = {"transformers", "torch", "torchvision"}
    assert {package.split("=")[0] for package in pip_requirements}.intersection(
        expected_requirments
    ) == expected_requirments
    conda_requirements = get_default_conda_env(small_qa_pipeline.model)
    pip_in_conda = {
        package.split("=")[0] for package in conda_requirements["dependencies"][2]["pip"]
    }
    expected_conda = {"mlflow"}
    expected_conda.update(expected_requirments)
    assert pip_in_conda.intersection(expected_conda) == expected_conda


def test_dependencies_tensorflow(small_seq2seq_pipeline):
    pip_requirements = get_default_pip_requirements(small_seq2seq_pipeline.model)
    expected_requirments = {"transformers", "tensorflow"}
    assert {package.split("=")[0] for package in pip_requirements}.intersection(
        expected_requirments
    ) == expected_requirments
    conda_requirements = get_default_conda_env(small_seq2seq_pipeline.model)
    pip_in_conda = {
        package.split("=")[0] for package in conda_requirements["dependencies"][2]["pip"]
    }
    expected_conda = {"mlflow"}
    expected_conda.update(expected_requirments)
    assert pip_in_conda.intersection(expected_conda) == expected_conda


def test_task_inference(small_seq2seq_pipeline):
    expected_task = "text-classification"
    assert _infer_transformers_task_type(small_seq2seq_pipeline) == expected_task

    assert (
        _infer_transformers_task_type(
            _TransformersModel.from_dict(**{"model": small_seq2seq_pipeline.model})
        )
        == expected_task
    )
    with pytest.raises(MlflowException, match="The provided model type"):
        _infer_transformers_task_type(small_seq2seq_pipeline.tokenizer)


def test_task_validation():
    with pytest.raises(MlflowException, match="The task provided is invalid. 'fake-task' is not"):
        _validate_transformers_task_type("fake-task")
    _validate_transformers_task_type("image-classification")


def test_instance_extraction(small_qa_pipeline):
    assert _get_instance_type(small_qa_pipeline) == "QuestionAnsweringPipeline"
    assert _get_instance_type(small_qa_pipeline.model) == "MobileBertForQuestionAnswering"


@pytest.mark.parametrize(
    ["model", "result"],
    [
        ("small_qa_pipeline", True),
        ("small_seq2seq_pipeline", True),
        ("small_multi_modal_pipeline", False),
        ("small_vision_model", False),
    ],
)
def test_pipeline_eligibility_for_pyfunc_registration(model, result, request):
    pipeline = request.getfixturevalue(model)
    assert _should_add_pyfunc_to_model(pipeline) == result


def test_component_multi_modal_model_ineligible_for_pyfunc(component_multi_modal):
    components = _TransformersModel.from_dict(**component_multi_modal)
    task = _infer_transformers_task_type(components)

    pipeline = _build_pipeline_from_model_input(components, task=task)
    assert not _should_add_pyfunc_to_model(pipeline)


def test_model_architecture_extraction(small_seq2seq_pipeline):
    assert _get_base_model_architecture(small_seq2seq_pipeline) == "lordtt13/emo-mobilebert"
    assert (
        _get_base_model_architecture({"model": small_seq2seq_pipeline.model})
        == "lordtt13/emo-mobilebert"
    )


def test_base_flavor_configuration_generation(small_seq2seq_pipeline, small_qa_pipeline):
    expected_seq_pipeline_conf = {
        _TASK_KEY: "text-classification",
        _INSTANCE_TYPE_KEY: "TextClassificationPipeline",
        _PIPELINE_MODEL_TYPE_KEY: "TFMobileBertForSequenceClassification",
        _MODEL_PATH_OR_NAME_KEY: "lordtt13/emo-mobilebert",
        _FRAMEWORK_KEY: "tf",
    }
    expected_qa_pipeline_conf = {
        _TASK_KEY: "question-answering",
        _INSTANCE_TYPE_KEY: "QuestionAnsweringPipeline",
        _PIPELINE_MODEL_TYPE_KEY: "MobileBertForQuestionAnswering",
        _MODEL_PATH_OR_NAME_KEY: "csarron/mobilebert-uncased-squad-v2",
        _FRAMEWORK_KEY: "pt",
    }
    seq_conf_infer_task = _generate_base_flavor_configuration(
        small_seq2seq_pipeline, _get_or_infer_task_type(small_seq2seq_pipeline)
    )
    assert seq_conf_infer_task == expected_seq_pipeline_conf
    seq_conf_specify_task = _generate_base_flavor_configuration(
        small_seq2seq_pipeline, "text-classification"
    )
    assert seq_conf_specify_task == expected_seq_pipeline_conf
    qa_conf_infer_task = _generate_base_flavor_configuration(
        small_qa_pipeline, _get_or_infer_task_type(small_qa_pipeline)
    )
    assert qa_conf_infer_task == expected_qa_pipeline_conf
    qa_conf_specify_task = _generate_base_flavor_configuration(
        small_qa_pipeline, "question-answering"
    )
    assert qa_conf_specify_task == expected_qa_pipeline_conf
    with pytest.raises(MlflowException, match="The task provided is invalid. 'magic' is not"):
        _generate_base_flavor_configuration(small_qa_pipeline, "magic")


def test_pipeline_construction_from_base_nlp_model(small_qa_pipeline):
    generated = _build_pipeline_from_model_input(
        _TransformersModel.from_dict(
            **{"model": small_qa_pipeline.model, "tokenizer": small_qa_pipeline.tokenizer}
        ),
        "question-answering",
    )
    assert isinstance(generated, type(small_qa_pipeline))
    assert isinstance(generated.tokenizer, type(small_qa_pipeline.tokenizer))


def test_pipeline_construction_from_base_vision_model(small_vision_model):
    model = {"model": small_vision_model.model, "tokenizer": small_vision_model.tokenizer}
    if transformers_version >= Version(_FEATURE_EXTRACTION_API_CHANGE_VERSION):
        model.update({"image_processor": small_vision_model.feature_extractor})
    else:
        model.update({"feature_extractor": small_vision_model.feature_extractor})
    generated = _build_pipeline_from_model_input(
        _TransformersModel.from_dict(**model),
        "image-classification",
    )
    assert isinstance(generated, type(small_vision_model))
    assert isinstance(generated.tokenizer, type(small_vision_model.tokenizer))
    if transformers_version >= Version(_FEATURE_EXTRACTION_API_CHANGE_VERSION):
        compare_type = generated.image_processor
    else:
        compare_type = generated.feature_extractor
    assert isinstance(compare_type, transformers.MobileNetV2ImageProcessor)


def test_pipeline_construction_fails_with_invalid_type(small_vision_model):
    with pytest.raises(
        MlflowException,
        match="The model type submitted is not compatible with the transformers flavor: ",
    ):
        _TransformersModel.from_dict(**{"model": small_vision_model.feature_extractor})


def test_saving_with_invalid_dict_as_model(model_path):
    with pytest.raises(
        MlflowException, match="Invalid dictionary submitted for 'transformers_model'. The "
    ):
        mlflow.transformers.save_model(transformers_model={"invalid": "key"}, path=model_path)

    with pytest.raises(
        MlflowException, match="The 'transformers_model' dictionary must have an entry"
    ):
        mlflow.transformers.save_model(
            transformers_model={"tokenizer": "some_tokenizer"}, path=model_path
        )


def test_model_card_acquisition_vision_model(small_vision_model):
    model_provided_card = _fetch_model_card(small_vision_model)
    assert model_provided_card.data.to_dict()["tags"] == ["vision", "image-classification"]
    assert len(model_provided_card.text) > 0


def test_vision_model_save_pipeline_with_defaults(small_vision_model, model_path):
    mlflow.transformers.save_model(transformers_model=small_vision_model, path=model_path)
    # validate inferred pip requirements
    with model_path.joinpath("requirements.txt").open() as file:
        requirements = file.read()
    reqs = {req.split("==")[0] for req in requirements.split("\n")}
    expected_requirements = {"torch", "torchvision", "transformers"}
    assert reqs.intersection(expected_requirements) == expected_requirements
    # validate inferred model card data
    card_data = yaml.safe_load(model_path.joinpath("model_card_data.yaml").read_bytes())
    assert card_data["tags"] == ["vision", "image-classification"]
    # Validate inferred model card text
    with model_path.joinpath("model_card.md").open() as file:
        card_text = file.read()
    assert len(card_text) > 0
    # Validate conda.yaml
    conda_env = yaml.safe_load(model_path.joinpath("conda.yaml").read_bytes())
    assert {req.split("==")[0] for req in conda_env["dependencies"][2]["pip"]}.intersection(
        expected_requirements
    ) == expected_requirements
    # Validate the MLModel file
    mlmodel = yaml.safe_load(model_path.joinpath("MLmodel").read_bytes())
    flavor_config = mlmodel["flavors"]["transformers"]
    assert flavor_config["instance_type"] == "ImageClassificationPipeline"
    assert flavor_config["pipeline_model_type"] == "MobileNetV2ForImageClassification"
    assert flavor_config["task"] == "image-classification"
    assert flavor_config["source_model_name"] == "google/mobilenet_v2_1.0_224"


def test_qa_model_save_model_for_task_and_card_inference(small_seq2seq_pipeline, model_path):
    mlflow.transformers.save_model(
        transformers_model={
            "model": small_seq2seq_pipeline.model,
            "tokenizer": small_seq2seq_pipeline.tokenizer,
        },
        path=model_path,
    )
    # validate inferred pip requirements
    with model_path.joinpath("requirements.txt").open() as file:
        requirements = file.read()
    reqs = {req.split("==")[0] for req in requirements.split("\n")}
    expected_requirements = {"tensorflow", "transformers"}
    assert reqs.intersection(expected_requirements) == expected_requirements
    # validate that the card was acquired by model reference
    card_data = yaml.safe_load(model_path.joinpath("model_card_data.yaml").read_bytes())
    assert card_data["datasets"] == ["emo"]
    # The creator of this model did not include tag data in the card. Ensure it is missing.
    assert "tags" not in card_data
    # Validate inferred model card text
    with model_path.joinpath("model_card.md").open() as file:
        card_text = file.read()
    assert len(card_text) > 0
    # validate MLmodel files
    mlmodel = yaml.safe_load(model_path.joinpath("MLmodel").read_bytes())
    flavor_config = mlmodel["flavors"]["transformers"]
    assert flavor_config["instance_type"] == "TextClassificationPipeline"
    assert flavor_config["pipeline_model_type"] == "TFMobileBertForSequenceClassification"
    assert flavor_config["task"] == "text-classification"
    assert flavor_config["source_model_name"] == "lordtt13/emo-mobilebert"


def test_qa_model_save_and_override_card(small_qa_pipeline, model_path):
    supplied_card = """
                    ---
                    language: en
                    license: bsd
                    ---

                    # I made a new model!
                    """
    card_info = textwrap.dedent(supplied_card)
    card = ModelCard(card_info)
    # save the model instance
    mlflow.transformers.save_model(
        transformers_model=small_qa_pipeline,
        path=model_path,
        model_card=card,
    )
    # validate that the card was acquired by model reference
    card_data = yaml.safe_load(model_path.joinpath("model_card_data.yaml").read_bytes())
    assert card_data["language"] == "en"
    assert card_data["license"] == "bsd"
    # Validate inferred model card text
    with model_path.joinpath("model_card.md").open() as file:
        card_text = file.read()
    assert card_text.startswith("\n# I made a new model!")
    # validate MLmodel files
    mlmodel = yaml.safe_load(model_path.joinpath("MLmodel").read_bytes())
    flavor_config = mlmodel["flavors"]["transformers"]
    assert flavor_config["instance_type"] == "QuestionAnsweringPipeline"
    assert flavor_config["pipeline_model_type"] == "MobileBertForQuestionAnswering"
    assert flavor_config["task"] == "question-answering"
    assert flavor_config["source_model_name"] == "csarron/mobilebert-uncased-squad-v2"


def test_basic_save_model_and_load_text_pipeline(small_seq2seq_pipeline, model_path):
    mlflow.transformers.save_model(
        transformers_model={
            "model": small_seq2seq_pipeline.model,
            "tokenizer": small_seq2seq_pipeline.tokenizer,
        },
        path=model_path,
    )
    loaded = mlflow.transformers.load_model(model_path)
    result = loaded("MLflow is a really neat tool!")
    assert result[0]["label"] == "happy"
    assert result[0]["score"] > 0.5


def test_component_saving_multi_modal(component_multi_modal, model_path):
    if transformers_version >= Version(_FEATURE_EXTRACTION_API_CHANGE_VERSION):
        processor = component_multi_modal["image_processor"]
        expected = {"tokenizer", "processor", "image_processor"}
    else:
        processor = component_multi_modal["feature_extractor"]
        expected = {"tokenizer", "processor", "feature_extractor"}

    mlflow.transformers.save_model(
        transformers_model=component_multi_modal,
        path=model_path,
        processor=processor,
    )
    components_dir = model_path.joinpath("components")
    contents = {item.name for item in components_dir.iterdir()}
    assert contents.intersection(expected) == expected

    mlmodel = yaml.safe_load(model_path.joinpath("MLmodel").read_bytes())
    flavor_config = mlmodel["flavors"]["transformers"]
    assert set(flavor_config["components"]).issubset(expected)


def test_extract_pipeline_components(small_vision_model, small_qa_pipeline):
    components_vision = _record_pipeline_components(small_vision_model)
    if transformers_version >= Version(_FEATURE_EXTRACTION_API_CHANGE_VERSION):
        component_list = ["feature_extractor", "image_processor"]
    else:
        component_list = ["feature_extractor"]

    assert components_vision["components"] == component_list
    components_qa = _record_pipeline_components(small_qa_pipeline)
    assert components_qa["tokenizer_type"] == "MobileBertTokenizerFast"
    assert components_qa["components"] == ["tokenizer"]


def test_extract_multi_modal_components(small_multi_modal_pipeline):
    components_multi = _record_pipeline_components(small_multi_modal_pipeline)
    if transformers_version >= Version(_FEATURE_EXTRACTION_API_CHANGE_VERSION):
        assert components_multi["image_processor_type"] == "ViltImageProcessor"
        assert components_multi["components"] == ["tokenizer", "image_processor"]
    elif transformers_version >= Version(_IMAGE_PROCESSOR_API_CHANGE_VERSION):
        assert components_multi["feature_extractor_type"] == "ViltFeatureExtractor"
        assert components_multi["components"] == ["feature_extractor", "tokenizer"]
    else:
        assert components_multi["feature_extractor_type"] == "ViltImageProcessor"
        assert components_multi["components"] == ["feature_extractor", "tokenizer"]


def test_basic_save_model_and_load_vision_pipeline(small_vision_model, model_path, image_for_test):
    if transformers_version >= Version(_FEATURE_EXTRACTION_API_CHANGE_VERSION):
        model = {
            "model": small_vision_model.model,
            "image_processor": small_vision_model.image_processor,
            "tokenizer": small_vision_model.tokenizer,
        }
    else:
        model = {
            "model": small_vision_model.model,
            "feature_extractor": small_vision_model.feature_extractor,
            "tokenizer": small_vision_model.tokenizer,
        }
    mlflow.transformers.save_model(
        transformers_model=model,
        path=model_path,
    )
    loaded = mlflow.transformers.load_model(model_path)
    prediction = loaded(image_for_test)
    assert prediction[0]["label"] == "tabby, tabby cat"
    assert prediction[0]["score"] > 0.5


def test_multi_modal_pipeline_save_and_load(small_multi_modal_pipeline, model_path, image_for_test):
    mlflow.transformers.save_model(transformers_model=small_multi_modal_pipeline, path=model_path)
    question = "How many cats are in the picture?"
    # Load components
    components = mlflow.transformers.load_model(model_path, return_type="components")
    if transformers_version >= Version(_FEATURE_EXTRACTION_API_CHANGE_VERSION):
        expected_components = {"model", "task", "tokenizer", "image_processor"}
    else:
        expected_components = {"model", "task", "tokenizer", "feature_extractor"}
    assert set(components.keys()).intersection(expected_components) == expected_components
    constructed_pipeline = transformers.pipeline(**components)
    answer = constructed_pipeline(image=image_for_test, question=question)
    assert answer[0]["answer"] == "2"
    # Load pipeline
    pipeline = mlflow.transformers.load_model(model_path)
    pipeline_answer = pipeline(image=image_for_test, question=question)
    assert pipeline_answer[0]["answer"] == "2"
    # Test invalid loading mode
    with pytest.raises(MlflowException, match="The specified return_type mode 'magic' is"):
        mlflow.transformers.load_model(model_path, return_type="magic")


def test_multi_modal_component_save_and_load(component_multi_modal, model_path, image_for_test):
    if transformers_version >= Version(_FEATURE_EXTRACTION_API_CHANGE_VERSION):
        processor = component_multi_modal["image_processor"]
    else:
        processor = component_multi_modal["feature_extractor"]
    mlflow.transformers.save_model(
        transformers_model=component_multi_modal,
        path=model_path,
        processor=processor,
    )
    # Ensure that the appropriate Processor object was detected and loaded with the pipeline.
    loaded_components = mlflow.transformers.load_model(
        model_uri=model_path, return_type="components"
    )
    assert isinstance(loaded_components["model"], transformers.ViltForQuestionAnswering)
    assert isinstance(loaded_components["tokenizer"], transformers.BertTokenizerFast)
    # This is to simulate a post-processing processor that would be used externally to a Pipeline
    # This isn't being tested on an actual use case of such a model type due to the size of
    # these types of models that have this interface being ill-suited for CI testing.

    if transformers_version >= Version(_FEATURE_EXTRACTION_API_CHANGE_VERSION):
        processor_key = "image_processor"
        assert isinstance(loaded_components[processor_key], transformers.ViltImageProcessor)
    else:
        processor_key = "feature_extractor"
        assert isinstance(loaded_components[processor_key], transformers.ViltProcessor)
        assert isinstance(loaded_components["processor"], transformers.ViltProcessor)
    if transformers_version < Version(_FEATURE_EXTRACTION_API_CHANGE_VERSION):
        # NB: This simulated behavior is no longer valid in versions 4.27.4 and above.
        # With the port of functionality away from feature extractor types, the new architecture
        # for multi-modal models is entirely pipeline based.
        # Make sure that the component usage works correctly when extracted from inference loading
        model = loaded_components["model"]
        processor = loaded_components["processor"]
        question = "What are the cats doing?"
        inputs = processor(image_for_test, question, return_tensors="pt")
        outputs = model(**inputs)
        logits = outputs.logits
        idx = logits.argmax(-1).item()
        answer = model.config.id2label[idx]
        assert answer == "sleeping"


def test_pipeline_saved_model_with_processor_cannot_be_loaded_as_pipeline(
    component_multi_modal, model_path, image_for_test
):
    invalid_pipeline = transformers.pipeline(
        task="visual-question-answering", **component_multi_modal
    )
    if transformers_version >= Version(_FEATURE_EXTRACTION_API_CHANGE_VERSION):
        processor = component_multi_modal["image_processor"]
    else:
        processor = component_multi_modal["feature_extractor"]
    mlflow.transformers.save_model(
        transformers_model=invalid_pipeline,
        path=model_path,
        processor=processor,  # If this is specified, we cannot guarantee correct inference
    )
    with pytest.raises(
        MlflowException, match="This model has been saved with a processor. Processor objects"
    ):
        mlflow.transformers.load_model(model_uri=model_path, return_type="pipeline")


def test_component_saved_model_with_processor_cannot_be_loaded_as_pipeline(
    component_multi_modal, model_path
):
    if transformers_version >= Version(_FEATURE_EXTRACTION_API_CHANGE_VERSION):
        processor = component_multi_modal["image_processor"]
    else:
        processor = component_multi_modal["feature_extractor"]
    mlflow.transformers.save_model(
        transformers_model=component_multi_modal,
        path=model_path,
        processor=processor,
    )
    with pytest.raises(
        MlflowException,
        match="This model has been saved with a processor. Processor objects are not compatible "
        "with Pipelines. Please load",
    ):
        mlflow.transformers.load_model(model_uri=model_path, return_type="pipeline")


@pytest.mark.parametrize("should_start_run", [True, False])
def test_log_and_load_transformers_pipeline(small_qa_pipeline, tmp_path, should_start_run):
    try:
        if should_start_run:
            mlflow.start_run()
        artifact_path = "transformers"
        conda_env = tmp_path.joinpath("conda_env.yaml")
        _mlflow_conda_env(conda_env, additional_pip_deps=["transformers"])
        model_info = mlflow.transformers.log_model(
            transformers_model=small_qa_pipeline,
            artifact_path=artifact_path,
            conda_env=str(conda_env),
        )
        model_uri = f"runs:/{mlflow.active_run().info.run_id}/{artifact_path}"
        assert model_info.model_uri == model_uri
        reloaded_model = mlflow.transformers.load_model(model_uri=model_uri, return_type="pipeline")
        assert (
            reloaded_model(
                {"question": "Who's house?", "context": "The house is owned by a man named Run."}
            )["answer"]
            == "Run"
        )
        model_path = pathlib.Path(_download_artifact_from_uri(artifact_uri=model_uri))
        model_config = Model.load(str(model_path.joinpath("MLmodel")))
        assert pyfunc.FLAVOR_NAME in model_config.flavors
        assert pyfunc.ENV in model_config.flavors[pyfunc.FLAVOR_NAME]
        env_path = model_config.flavors[pyfunc.FLAVOR_NAME][pyfunc.ENV]["conda"]
        assert model_path.joinpath(env_path).exists()
    finally:
        mlflow.end_run()


def test_load_pipeline_from_remote_uri_succeeds(small_seq2seq_pipeline, model_path, mock_s3_bucket):
    mlflow.transformers.save_model(transformers_model=small_seq2seq_pipeline, path=model_path)
    artifact_root = f"s3://{mock_s3_bucket}"
    artifact_path = "model"
    artifact_repo = S3ArtifactRepository(artifact_root)
    artifact_repo.log_artifacts(model_path, artifact_path=artifact_path)
    model_uri = os.path.join(artifact_root, artifact_path)
    loaded = mlflow.transformers.load_model(model_uri=str(model_uri), return_type="pipeline")
    assert loaded("I like it when CI checks pass and are never flaky!")[0]["label"] == "happy"


def test_transformers_log_model_calls_register_model(small_qa_pipeline, tmp_path):
    artifact_path = "transformers"
    register_model_patch = mock.patch("mlflow.register_model")
    with mlflow.start_run(), register_model_patch:
        conda_env = tmp_path.joinpath("conda_env.yaml")
        _mlflow_conda_env(conda_env, additional_pip_deps=["transformers", "torch", "torchvision"])
        mlflow.transformers.log_model(
            transformers_model=small_qa_pipeline,
            artifact_path=artifact_path,
            conda_env=str(conda_env),
            registered_model_name="Question-Answering Model 1",
        )
        model_uri = f"runs:/{mlflow.active_run().info.run_id}/{artifact_path}"
        mlflow.register_model.assert_called_once_with(
            model_uri,
            "Question-Answering Model 1",
            await_registration_for=DEFAULT_AWAIT_MAX_SLEEP_SECONDS,
        )


def test_transformers_log_model_with_no_registered_model_name(small_vision_model, tmp_path):
    if transformers_version >= Version(_FEATURE_EXTRACTION_API_CHANGE_VERSION):
        model = {
            "model": small_vision_model.model,
            "image_processor": small_vision_model.image_processor,
            "tokenizer": small_vision_model.tokenizer,
        }
    else:
        model = {
            "model": small_vision_model.model,
            "feature_extractor": small_vision_model.feature_extractor,
            "tokenizer": small_vision_model.tokenizer,
        }
    artifact_path = "transformers"
    registered_model_patch = mock.patch("mlflow.register_model")
    with mlflow.start_run(), registered_model_patch:
        conda_env = tmp_path.joinpath("conda_env.yaml")
        _mlflow_conda_env(conda_env, additional_pip_deps=["tensorflow", "transformers"])
        mlflow.transformers.log_model(
            transformers_model=model,
            artifact_path=artifact_path,
            conda_env=str(conda_env),
        )
        mlflow.register_model.assert_not_called()
        model_uri = f"runs:/{mlflow.active_run().info.run_id}/{artifact_path}"
        model_path = pathlib.Path(_download_artifact_from_uri(artifact_uri=model_uri))
        model_config = Model.load(str(model_path.joinpath("MLmodel")))
        # Vision models can't be loaded as pyfunc currently.
        assert pyfunc.FLAVOR_NAME not in model_config.flavors


def test_transformers_save_persists_requirements_in_mlflow_directory(
    small_qa_pipeline, model_path, transformers_custom_env
):
    mlflow.transformers.save_model(
        transformers_model=small_qa_pipeline,
        path=model_path,
        conda_env=str(transformers_custom_env),
    )
    saved_pip_req_path = model_path.joinpath("requirements.txt")
    _compare_conda_env_requirements(transformers_custom_env, saved_pip_req_path)


def test_transformers_log_with_pip_requirements(small_multi_modal_pipeline, tmp_path):
    expected_mlflow_version = _mlflow_major_version_string()

    requirements_file = tmp_path.joinpath("requirements.txt")
    requirements_file.write_text("coolpackage")
    with mlflow.start_run():
        mlflow.transformers.log_model(
            small_multi_modal_pipeline, "model", pip_requirements=str(requirements_file)
        )
        _assert_pip_requirements(
            mlflow.get_artifact_uri("model"), [expected_mlflow_version, "coolpackage"], strict=True
        )
    with mlflow.start_run():
        mlflow.transformers.log_model(
            small_multi_modal_pipeline,
            "model",
            pip_requirements=[f"-r {requirements_file}", "alsocool"],
        )
        _assert_pip_requirements(
            mlflow.get_artifact_uri("model"),
            [expected_mlflow_version, "coolpackage", "alsocool"],
            strict=True,
        )
    with mlflow.start_run():
        mlflow.transformers.log_model(
            small_multi_modal_pipeline,
            "model",
            pip_requirements=[f"-c {requirements_file}", "constrainedcool"],
        )
        _assert_pip_requirements(
            mlflow.get_artifact_uri("model"),
            [expected_mlflow_version, "constrainedcool", "-c constraints.txt"],
            ["coolpackage"],
            strict=True,
        )


def test_transformers_log_with_extra_pip_requirements(small_multi_modal_pipeline, tmp_path):
    expected_mlflow_version = _mlflow_major_version_string()
    default_requirements = mlflow.transformers.get_default_pip_requirements(
        small_multi_modal_pipeline.model
    )
    requirements_file = tmp_path.joinpath("requirements.txt")
    requirements_file.write_text("coolpackage")
    with mlflow.start_run():
        mlflow.transformers.log_model(
            small_multi_modal_pipeline, "model", extra_pip_requirements=str(requirements_file)
        )
        _assert_pip_requirements(
            mlflow.get_artifact_uri("model"),
            [expected_mlflow_version, *default_requirements, "coolpackage"],
            strict=True,
        )
    with mlflow.start_run():
        mlflow.transformers.log_model(
            small_multi_modal_pipeline,
            "model",
            extra_pip_requirements=[f"-r {requirements_file}", "alsocool"],
        )
        _assert_pip_requirements(
            mlflow.get_artifact_uri("model"),
            [expected_mlflow_version, *default_requirements, "coolpackage", "alsocool"],
            strict=True,
        )
    with mlflow.start_run():
        mlflow.transformers.log_model(
            small_multi_modal_pipeline,
            "model",
            extra_pip_requirements=[f"-c {requirements_file}", "constrainedcool"],
        )
        _assert_pip_requirements(
            mlflow.get_artifact_uri("model"),
            [
                expected_mlflow_version,
                *default_requirements,
                "constrainedcool",
                "-c constraints.txt",
            ],
            ["coolpackage"],
            strict=True,
        )


def test_transformers_tf_model_save_without_conda_env_uses_default_env_with_expected_dependencies(
    small_seq2seq_pipeline, model_path
):
    mlflow.transformers.save_model(small_seq2seq_pipeline, model_path)
    _assert_pip_requirements(
        model_path, mlflow.transformers.get_default_pip_requirements(small_seq2seq_pipeline.model)
    )
    pip_requirements = _get_deps_from_requirement_file(model_path)
    assert "tensorflow" in pip_requirements
    assert "torch" not in pip_requirements


def test_transformers_pt_model_save_without_conda_env_uses_default_env_with_expected_dependencies(
    small_qa_pipeline, model_path
):
    mlflow.transformers.save_model(small_qa_pipeline, model_path)
    _assert_pip_requirements(
        model_path, mlflow.transformers.get_default_pip_requirements(small_qa_pipeline.model)
    )
    pip_requirements = _get_deps_from_requirement_file(model_path)
    assert "tensorflow" not in pip_requirements
    assert "torch" in pip_requirements


def test_transformers_tf_model_log_without_conda_env_uses_default_env_with_expected_dependencies(
    small_seq2seq_pipeline,
):
    artifact_path = "model"
    with mlflow.start_run():
        mlflow.transformers.log_model(small_seq2seq_pipeline, artifact_path)
        model_uri = mlflow.get_artifact_uri(artifact_path)
    _assert_pip_requirements(
        model_uri, mlflow.transformers.get_default_pip_requirements(small_seq2seq_pipeline.model)
    )
    pip_requirements = _get_deps_from_requirement_file(model_uri)
    assert "tensorflow" in pip_requirements
    assert "torch" not in pip_requirements


def test_transformers_pt_model_log_without_conda_env_uses_default_env_with_expected_dependencies(
    small_qa_pipeline,
):
    artifact_path = "model"
    with mlflow.start_run():
        mlflow.transformers.log_model(small_qa_pipeline, artifact_path)
        model_uri = mlflow.get_artifact_uri(artifact_path)
    _assert_pip_requirements(
        model_uri, mlflow.transformers.get_default_pip_requirements(small_qa_pipeline.model)
    )
    pip_requirements = _get_deps_from_requirement_file(model_uri)
    assert "tensorflow" not in pip_requirements
    assert "torch" in pip_requirements


def test_log_model_with_code_paths(small_qa_pipeline):
    artifact_path = "model"
    with mlflow.start_run(), mock.patch(
        "mlflow.transformers._add_code_from_conf_to_system_path"
    ) as add_mock:
        mlflow.transformers.log_model(small_qa_pipeline, artifact_path, code_paths=[__file__])
        model_uri = mlflow.get_artifact_uri(artifact_path)
        _compare_logged_code_paths(__file__, model_uri, mlflow.transformers.FLAVOR_NAME)
        mlflow.transformers.load_model(model_uri)
        add_mock.assert_called()


def test_non_existent_model_card_entry(small_seq2seq_pipeline, model_path):
    with mock.patch("mlflow.transformers._fetch_model_card", return_value=None):
        mlflow.transformers.save_model(transformers_model=small_seq2seq_pipeline, path=model_path)

        contents = {item.name for item in model_path.iterdir()}
        assert not contents.intersection({"model_card.txt", "model_card_data.yaml"})


def test_huggingface_hub_not_installed(small_seq2seq_pipeline, model_path):
    with mock.patch.dict("sys.modules", {"huggingface_hub": None}):
        result = mlflow.transformers._fetch_model_card(small_seq2seq_pipeline)

        assert result is None

        mlflow.transformers.save_model(transformers_model=small_seq2seq_pipeline, path=model_path)

        contents = {item.name for item in model_path.iterdir()}
        assert not contents.intersection({"model_card.txt", "model_card_data.yaml"})


def test_save_pipeline_without_defined_components(small_conversational_model, model_path):
    # This pipeline type explicitly does not have a configuration for an image_processor
    with mlflow.start_run():
        mlflow.transformers.save_model(
            transformers_model=small_conversational_model, path=model_path
        )
    pipe = mlflow.transformers.load_model(model_path)
    convo = transformers.Conversation("How are you today?")
    convo = pipe(convo)
    assert convo.generated_responses[-1] == "good"


def test_invalid_model_type_without_registered_name_does_not_save(model_path):
    invalid_pipeline = transformers.pipeline(task="text-generation", model="gpt2")
    del invalid_pipeline.model.name_or_path

    with pytest.raises(MlflowException, match="The submitted model type"):
        mlflow.transformers.save_model(transformers_model=invalid_pipeline, path=model_path)


def test_invalid_task_inference_raises_error(model_path):
    from transformers import Pipeline

    def softmax(outputs):
        maxes = np.max(outputs, axis=-1, keepdims=True)
        shifted_exp = np.exp(outputs - maxes)
        return shifted_exp / shifted_exp.sum(axis=-1, keepdims=True)

    class PairClassificationPipeline(Pipeline):
        def _sanitize_parameters(self, **kwargs):
            preprocess_kwargs = {}
            if "second_text" in kwargs:
                preprocess_kwargs["second_text"] = kwargs["second_text"]
            return preprocess_kwargs, {}, {}

        # pylint: disable=arguments-renamed,arguments-differ
        def preprocess(self, text, second_text=None):
            return self.tokenizer(text, text_pair=second_text, return_tensors=self.framework)

        # pylint: disable=arguments-differ,arguments-renamed
        def _forward(self, model_inputs):
            return self.model(**model_inputs)

        # pylint: disable=arguments-differ
        def postprocess(self, model_outputs):
            logits = model_outputs.logits[0].numpy()
            probabilities = softmax(logits)

            best_class = np.argmax(probabilities)
            label = self.model.config.id2label[best_class]
            score = probabilities[best_class].item()
            logits = logits.tolist()
            return {"label": label, "score": score, "logits": logits}

    model = transformers.AutoModelForSequenceClassification.from_pretrained(
        "sgugger/finetuned-bert-mrpc"
    )
    dummy_pipeline = PairClassificationPipeline(model=model)

    with mock.patch.dict("sys.modules", {"huggingface_hub": None}):
        with pytest.raises(
            MlflowException, match="The task provided is invalid. '' is not a supported"
        ):
            mlflow.transformers.save_model(transformers_model=dummy_pipeline, path=model_path)
        dummy_pipeline.task = "text-classification"
        mlflow.transformers.save_model(transformers_model=dummy_pipeline, path=model_path)


def test_invalid_input_to_pyfunc_signature_output_wrapper_raises(component_multi_modal):
    with pytest.raises(MlflowException, match="The pipeline type submitted is not a valid"):
        mlflow.transformers.generate_signature_output(component_multi_modal["model"], "bogus")


@pytest.mark.parametrize(
    "inference_payload",
    [
        ({"question": "Who's house?", "context": "The house is owned by a man named Run."}),
        (
            [
                {
                    "question": "What color is it?",
                    "context": "Some people said it was green but I know that it's definitely blue",
                },
                {
                    "question": "How do the wheels go?",
                    "context": "The wheels on the bus go round and round. Round and round.",
                },
            ]
        ),
        (
            [
                {
                    "question": "What color is it?",
                    "context": "Some people said it was green but I know that it's pink.",
                },
                {
                    "context": "The people on the bus go up and down. Up and down.",
                    "question": "How do the people go?",
                },
            ]
        ),
    ],
)
def test_qa_pipeline_pyfunc_load_and_infer(small_qa_pipeline, model_path, inference_payload):
    signature = infer_signature(
        inference_payload,
        mlflow.transformers.generate_signature_output(small_qa_pipeline, inference_payload),
    )

    mlflow.transformers.save_model(
        transformers_model=small_qa_pipeline,
        path=model_path,
        signature=signature,
    )
    pyfunc_loaded = mlflow.pyfunc.load_model(model_path)

    inference = pyfunc_loaded.predict(inference_payload)

    if isinstance(inference_payload, dict):
        assert isinstance(inference, str)
    else:
        assert isinstance(inference, list)

    if isinstance(inference_payload, dict):
        pd_input = pd.DataFrame(inference_payload, index=[0])
    else:
        pd_input = pd.DataFrame(inference_payload)
    pd_inference = pyfunc_loaded.predict(pd_input)

    if isinstance(inference_payload, dict):
        assert isinstance(pd_inference, str)
    else:
        assert isinstance(pd_inference, list)


@pytest.mark.parametrize(
    "data, result",
    [
        ("muppet keyboard type", "A muppet is typing on a keyboard."),
        (
            ["pencil draw paper", "pie apple eat"],
            # NB: The result of this test case, without inference config overrides is:
            # ["A man drawing on paper with pencil", "A man eating a pie with applies"]
            # The inference config override forces additional insertion of more grammatically
            # correct responses to validate that the inference config is being applied.
            ["A man is drawing on paper with a pencil.", "A man is eating a pie with apples."],
        ),
    ],
)
@pytest.mark.skipif(RUNNING_IN_GITHUB_ACTIONS, reason=GITHUB_ACTIONS_SKIP_REASON)
def test_text2text_generation_pipeline_with_inference_configs(
    text2text_generation_pipeline, model_path, data, result
):
    signature = infer_signature(
        data, mlflow.transformers.generate_signature_output(text2text_generation_pipeline, data)
    )

    inference_config = {
        "top_k": 2,
        "num_beams": 5,
        "max_length": 30,
        "temperature": 0.62,
        "top_p": 0.85,
        "repetition_penalty": 1.15,
    }
    mlflow.transformers.save_model(
        text2text_generation_pipeline,
        path=model_path,
        inference_config=inference_config,
        signature=signature,
    )
    pyfunc_loaded = mlflow.pyfunc.load_model(model_path)

    inference = pyfunc_loaded.predict(data)

    assert inference == result

    if isinstance(data, str):
        pd_input = pd.DataFrame([data])
    else:
        pd_input = pd.DataFrame(data)
    pd_inference = pyfunc_loaded.predict(pd_input)
    assert pd_inference == result


@pytest.mark.skipif(RUNNING_IN_GITHUB_ACTIONS, reason=GITHUB_ACTIONS_SKIP_REASON)
def test_text2text_generation_pipeline_with_inferred_schema(text2text_generation_pipeline):
    with mlflow.start_run():
        model_info = mlflow.transformers.log_model(
            transformers_model=text2text_generation_pipeline, artifact_path="my_model"
        )
    pyfunc_loaded = mlflow.pyfunc.load_model(model_info.model_uri)

    assert (
        pyfunc_loaded.predict("muppet board nails hammer")
        == "A muppet is hammering nails on a board."
    )


@pytest.mark.parametrize(
    "invalid_data",
    [
        ({"answer": "something", "context": ["nothing", "that", "makes", "sense"]}),
        ([{"answer": ["42"], "context": "life"}, {"unmatched": "keys", "cause": "failure"}]),
    ],
)
@pytest.mark.skipif(RUNNING_IN_GITHUB_ACTIONS, reason=GITHUB_ACTIONS_SKIP_REASON)
def test_invalid_input_to_text2text_pipeline(text2text_generation_pipeline, invalid_data):
    # Adding this validation test due to the fact that we're constructing the input to the
    # Pipeline. The Pipeline requires a format of a pseudo-dict-like string. An example of
    # a valid input string: "answer: green. context: grass is primarily green in color."
    # We generate this string from a dict or generate a list of these strings from a list of
    # dictionaries.
    with pytest.raises(MlflowException, match="An invalid type has been supplied. Please supply"):
        infer_signature(
            invalid_data,
            mlflow.transformers.generate_signature_output(
                text2text_generation_pipeline, invalid_data
            ),
        )


@pytest.mark.parametrize(
    "data", ["Generative models are", (["Generative models are", "Computers are"])]
)
@pytest.mark.skipif(RUNNING_IN_GITHUB_ACTIONS, reason=GITHUB_ACTIONS_SKIP_REASON)
def test_text_generation_pipeline(text_generation_pipeline, model_path, data):
    signature = infer_signature(
        data, mlflow.transformers.generate_signature_output(text_generation_pipeline, data)
    )

    inference_config = {
        "prefix": "software",
        "top_k": 2,
        "num_beams": 5,
        "max_length": 30,
        "temperature": 0.62,
        "top_p": 0.85,
        "repetition_penalty": 1.15,
    }
    mlflow.transformers.save_model(
        text_generation_pipeline,
        path=model_path,
        inference_config=inference_config,
        signature=signature,
    )
    pyfunc_loaded = mlflow.pyfunc.load_model(model_path)

    inference = pyfunc_loaded.predict(data)

    if isinstance(data, list):
        assert inference[0].startswith(data[0])
        assert inference[1].startswith(data[1])
    else:
        assert inference.startswith(data)

    if isinstance(data, str):
        pd_input = pd.DataFrame([data], index=[0])
    else:
        pd_input = pd.DataFrame(data)
    pd_inference = pyfunc_loaded.predict(pd_input)

    if isinstance(data, list):
        assert pd_inference[0].startswith(data[0])
        assert pd_inference[1].startswith(data[1])
    else:
        assert pd_inference.startswith(data)


@pytest.mark.parametrize(
    "invalid_data",
    [
        ({"my_input": "something to predict"}),
        ([{"bogus_input": "invalid"}, "not_valid"]),
        (["tell me a story", {"of": "a properly configured pipeline input"}]),
    ],
)
@pytest.mark.skipif(RUNNING_IN_GITHUB_ACTIONS, reason=GITHUB_ACTIONS_SKIP_REASON)
def test_invalid_input_to_text_generation_pipeline(text_generation_pipeline, invalid_data):
    if isinstance(invalid_data, list):
        match = "If supplying a list, all values must be of string type"
    else:
        match = "The input data is of an incorrect type"
    with pytest.raises(MlflowException, match=match):
        infer_signature(
            invalid_data,
            mlflow.transformers.generate_signature_output(text_generation_pipeline, invalid_data),
        )


@pytest.mark.parametrize(
    "inference_payload, result",
    [
        ("Riding a <mask> on the beach is fun!", "bike"),
        (["If I had <mask>, I would fly to the top of a mountain"], "wings"),
        (
            ["I use stacks of <mask> to buy things", "I <mask> the whole bowl of cherries"],
            ["cash", "ate"],
        ),
    ],
)
def test_fill_mask_pipeline(fill_mask_pipeline, model_path, inference_payload, result):
    signature = infer_signature(
        inference_payload,
        mlflow.transformers.generate_signature_output(fill_mask_pipeline, inference_payload),
    )

    mlflow.transformers.save_model(fill_mask_pipeline, path=model_path, signature=signature)
    pyfunc_loaded = mlflow.pyfunc.load_model(model_path)

    inference = pyfunc_loaded.predict(inference_payload)
    assert inference == result

    if len(inference_payload) > 1 and isinstance(inference_payload, list):
        pd_input = pd.DataFrame([{"inputs": v} for v in inference_payload])
    elif isinstance(inference_payload, list) and len(inference_payload) == 1:
        pd_input = pd.DataFrame([{"inputs": v} for v in inference_payload], index=[0])
    else:
        pd_input = pd.DataFrame({"inputs": inference_payload}, index=[0])

    pd_inference = pyfunc_loaded.predict(pd_input)
    assert pd_inference == result


@pytest.mark.parametrize(
    "invalid_data",
    [
        ({"a": "b"}),
        ([{"a": "b"}, [{"a": "c"}]]),
    ],
)
def test_invalid_input_to_fill_mask_pipeline(fill_mask_pipeline, invalid_data):
    if isinstance(invalid_data, list):
        match = "Invalid data submission. Ensure all"
    else:
        match = "The input data is of an incorrect type"
    with pytest.raises(MlflowException, match=match):
        infer_signature(
            invalid_data,
            mlflow.transformers.generate_signature_output(fill_mask_pipeline, invalid_data),
        )


@pytest.mark.parametrize(
    "data, result",
    [
        (
            {
                "sequences": "I love the latest update to this IDE!",
                "candidate_labels": ["happy", "sad"],
            },
            "happy",
        ),
        (
            {
                "sequences": ["My dog loves to eat spaghetti", "My dog hates going to the vet"],
                "candidate_labels": '["happy", "sad"]',
                "hypothesis_template": "This example talks about how the dog is {}",
            },
            ["happy", "sad"],
        ),
    ],
)
def test_zero_shot_classification_pipeline(zero_shot_pipeline, model_path, data, result):
    # NB: The list submission for this pipeline type can accept json-encoded lists or lists within
    # the values of the dictionary.
    signature = infer_signature(
        data, mlflow.transformers.generate_signature_output(zero_shot_pipeline, data)
    )

    mlflow.transformers.save_model(zero_shot_pipeline, model_path, signature=signature)

    loaded_pyfunc = mlflow.pyfunc.load_model(model_path)
    inference = loaded_pyfunc.predict(data)

    assert inference == result

    if all(isinstance(value, str) for value in data.values()):
        pd_input = pd.DataFrame(data, index=[0])
    else:
        pd_input = pd.DataFrame(data)
    pd_inference = loaded_pyfunc.predict(pd_input)

    assert pd_inference == result


@pytest.mark.parametrize(
    "query, result",
    [
        ({"query": "What should we order more of?"}, "apples"),
        (
            {
                "query": [
                    "What is our highest sales?",
                    "What should we order more of?",
                    "Which fruit starts with 'W'?",
                ]
            },
            ["1230945.55", "apples", "watermelon"],
        ),
    ],
)
def test_table_question_answering_pipeline(
    table_question_answering_pipeline, model_path, query, result
):
    table = {
        "Fruit": ["Apples", "Bananas", "Oranges", "Watermelon", "Blueberries"],
        "Sales": ["1230945.55", "86453.12", "11459.23", "8341.23", "2325.88"],
        "Inventory": ["910", "4589", "11200", "80", "3459"],
    }
    json_table = json.dumps(table)
    data = {**query, "table": json_table}
    signature = infer_signature(
        data, mlflow.transformers.generate_signature_output(table_question_answering_pipeline, data)
    )

    mlflow.transformers.save_model(
        table_question_answering_pipeline, model_path, signature=signature
    )
    loaded = mlflow.pyfunc.load_model(model_path)

    inference = loaded.predict(data)
    assert inference == result

    if all(isinstance(value, str) for value in data.values()):
        pd_input = pd.DataFrame(data, index=[0])
    else:
        pd_input = pd.DataFrame(data)
    pd_inference = loaded.predict(pd_input)
    assert pd_inference == result


@pytest.mark.parametrize(
    "data, result",
    [
        ("I've got a lovely bunch of coconuts!", "Ich habe eine schöne Haufe von Kokos!"),
        (
            [
                "I am the very model of a modern major general",
                "Once upon a time, there was a little turtle",
            ],
            [
                "Ich bin das Modell eines modernen Generals.",
                "Einmal gab es eine kleine Schildkröte.",
            ],
        ),
    ],
)
def test_translation_pipeline(translation_pipeline, model_path, data, result):
    signature = infer_signature(
        data, mlflow.transformers.generate_signature_output(translation_pipeline, data)
    )

    mlflow.transformers.save_model(translation_pipeline, path=model_path, signature=signature)
    pyfunc_loaded = mlflow.pyfunc.load_model(model_path)
    inference = pyfunc_loaded.predict(data)
    assert inference == result

    if len(data) > 1 and isinstance(data, list):
        pd_input = pd.DataFrame([{"inputs": v} for v in data])
    elif isinstance(data, list) and len(data) == 1:
        pd_input = pd.DataFrame([{"inputs": v} for v in data], index=[0])
    else:
        pd_input = pd.DataFrame({"inputs": data}, index=[0])

    pd_inference = pyfunc_loaded.predict(pd_input)
    assert pd_inference == result


@pytest.mark.parametrize(
    "data",
    [
        "There once was a boy",
        ["Dolly isn't just a sheep anymore"],
        ["Baking cookies is quite easy", "Writing unittests is good for"],
    ],
)
@pytest.mark.skipif(RUNNING_IN_GITHUB_ACTIONS, reason=GITHUB_ACTIONS_SKIP_REASON)
def test_summarization_pipeline(summarizer_pipeline, model_path, data):
    inference_config = {
        "top_k": 2,
        "num_beams": 5,
        "max_length": 90,
        "temperature": 0.62,
        "top_p": 0.85,
        "repetition_penalty": 1.15,
    }
    signature = infer_signature(
        data, mlflow.transformers.generate_signature_output(summarizer_pipeline, data)
    )

    mlflow.transformers.save_model(
        summarizer_pipeline, path=model_path, inference_config=inference_config, signature=signature
    )
    pyfunc_loaded = mlflow.pyfunc.load_model(model_path)

    inference = pyfunc_loaded.predict(data)
    if isinstance(data, list) and len(data) > 1:
        for i, entry in enumerate(data):
            assert inference[i].strip().startswith(entry)
    elif isinstance(data, list) and len(data) == 1:
        assert inference.strip().startswith(data[0])
    else:
        assert inference.strip().startswith(data)

    if len(data) > 1 and isinstance(data, list):
        pd_input = pd.DataFrame([{"inputs": v} for v in data])
    elif isinstance(data, list) and len(data) == 1:
        pd_input = pd.DataFrame([{"inputs": v} for v in data], index=[0])
    else:
        pd_input = pd.DataFrame({"inputs": data}, index=[0])

    pd_inference = pyfunc_loaded.predict(pd_input)
    if isinstance(data, list) and len(data) > 1:
        for i, entry in enumerate(data):
            assert pd_inference[i].strip().startswith(entry)
    elif isinstance(data, list) and len(data) == 1:
        assert pd_inference.strip().startswith(data[0])
    else:
        assert pd_inference.strip().startswith(data)


@pytest.mark.parametrize(
    "data, result",
    [
        ("I'm telling you that Han shot first!", "POSITIVE"),
        (
            [
                "I think this sushi might have gone off",
                "That gym smells like feet, hot garbage, and sadness",
                "I love that we have a moon",
            ],
            ["NEGATIVE", "NEGATIVE", "POSITIVE"],
        ),
    ],
)
@pytest.mark.skipif(RUNNING_IN_GITHUB_ACTIONS, reason=GITHUB_ACTIONS_SKIP_REASON)
def test_classifier_pipeline(text_classification_pipeline, model_path, data, result):
    signature = infer_signature(
        data, mlflow.transformers.generate_signature_output(text_classification_pipeline, data)
    )
    mlflow.transformers.save_model(
        text_classification_pipeline, path=model_path, signature=signature
    )

    pyfunc_loaded = mlflow.pyfunc.load_model(model_path)
    inference = pyfunc_loaded.predict(data)
    assert inference == result

    if len(data) > 1 and isinstance(data, list):
        pd_input = pd.DataFrame([{"inputs": v} for v in data])
    elif isinstance(data, list) and len(data) == 1:
        pd_input = pd.DataFrame([{"inputs": v} for v in data], index=[0])
    else:
        pd_input = pd.DataFrame({"inputs": data}, index=[0])

    pd_inference = pyfunc_loaded.predict(pd_input)
    assert pd_inference == result


@pytest.mark.parametrize(
    "data, result",
    [
        (
            "I have a dog and his name is Willy!",
            "PRON,VERB,DET,NOUN,CCONJ,PRON,NOUN,AUX,PROPN,PUNCT",
        ),
        (["I like turtles"], "PRON,VERB,NOUN"),
        (
            ["We are the knights who say nee!", "Houston, we may have a problem."],
            [
                "PRON,AUX,DET,PROPN,PRON,VERB,INTJ,PUNCT",
                "PROPN,PUNCT,PRON,AUX,VERB,DET,NOUN,PUNCT",
            ],
        ),
    ],
)
@pytest.mark.parametrize("pipeline_name", ["ner_pipeline", "ner_pipeline_aggregation"])
@pytest.mark.skipcacheclean
def test_ner_pipeline(pipeline_name, model_path, data, result, request):
    pipeline = request.getfixturevalue(pipeline_name)

    signature = infer_signature(data, mlflow.transformers.generate_signature_output(pipeline, data))

    mlflow.transformers.save_model(pipeline, model_path, signature=signature)
    loaded_pyfunc = mlflow.pyfunc.load_model(model_path)
    inference = loaded_pyfunc.predict(data)

    assert inference == result

    if len(data) > 1 and isinstance(data, list):
        pd_input = pd.DataFrame([{"inputs": v} for v in data])
    elif isinstance(data, list) and len(data) == 1:
        pd_input = pd.DataFrame([{"inputs": v} for v in data], index=[0])
    else:
        pd_input = pd.DataFrame({"inputs": data}, index=[0])

    pd_inference = loaded_pyfunc.predict(pd_input)
    assert pd_inference == result


@pytest.mark.skipif(RUNNING_IN_GITHUB_ACTIONS, reason=GITHUB_ACTIONS_SKIP_REASON)
def test_conversational_pipeline(conversational_pipeline, model_path):
    signature = infer_signature(
        "Hi there!",
        mlflow.transformers.generate_signature_output(conversational_pipeline, "Hi there!"),
    )

    mlflow.transformers.save_model(conversational_pipeline, model_path, signature=signature)
    loaded_pyfunc = mlflow.pyfunc.load_model(model_path)

    first_response = loaded_pyfunc.predict("What is the best way to get to Antarctica?")

    assert first_response == "I think you can get there by boat."

    second_response = loaded_pyfunc.predict("What kind of boat should I use?")

    assert second_response == "A boat that can go to Antarctica."

    # Test that a new loaded instance has no context.
    loaded_again_pyfunc = mlflow.pyfunc.load_model(model_path)
    third_response = loaded_again_pyfunc.predict("What kind of boat should I use?")

    assert third_response == "A boat that can't sink."

    fourth_response = loaded_again_pyfunc.predict("Can I use it to go to the moon?")

    assert fourth_response == "Only if you have a boat that can't sink."


@pytest.mark.parametrize(
    "pipeline_name, example, in_signature, out_signature",
    [
        (
            "fill_mask_pipeline",
            ["I use stacks of <mask> to buy things", "I <mask> the whole bowl of cherries"],
            [{"type": "string"}],
            [{"type": "string"}],
        ),
        (
            "zero_shot_pipeline",
            {
                "sequences": ["My dog loves to eat spaghetti", "My dog hates going to the vet"],
                "candidate_labels": ["happy", "sad"],
                "hypothesis_template": "This example talks about how the dog is {}",
            },
            [
                {"name": "sequences", "type": "string"},
                {"name": "candidate_labels", "type": "string"},
                {"name": "hypothesis_template", "type": "string"},
            ],
            [{"type": "string"}],
        ),
    ],
)
@pytest.mark.parametrize("provide_example", [True, False])
@pytest.mark.skipcacheclean
def test_infer_signature_from_example_only(
    pipeline_name, model_path, example, request, provide_example, in_signature, out_signature
):
    pipeline = request.getfixturevalue(pipeline_name)

    input_example = example if provide_example else None
    mlflow.transformers.save_model(pipeline, model_path, input_example=input_example)

    model = Model.load(model_path)

    assert model.signature.inputs.to_dict() == in_signature
    assert model.signature.outputs.to_dict() == out_signature

    if provide_example:
        saved_example = _read_example(model, model_path).to_dict(orient="records")
        if isinstance(example, str):
            assert next(iter(saved_example[0].values())) == example
        elif isinstance(example, list):
            assert list(saved_example[0].values()) == example
        else:
            assert set(saved_example[0].keys()).intersection(example.keys()) == set(
                saved_example[0].keys()
            )
    else:
        assert model.saved_input_example_info is None


def test_qa_pipeline_pyfunc_predict(small_qa_pipeline, tmp_path):
    artifact_path = "qa_model"
    with mlflow.start_run():
        mlflow.transformers.log_model(
            transformers_model=small_qa_pipeline,
            artifact_path=artifact_path,
        )
        model_uri = mlflow.get_artifact_uri(artifact_path)

    inference_payload = json.dumps(
        {
            "inputs": {
                "question": [
                    "What color is it?",
                    "How do the people go?",
                    "What does the 'wolf' howl at?",
                ],
                "context": [
                    "Some people said it was green but I know that it's pink.",
                    "The people on the bus go up and down. Up and down.",
                    "The pack of 'wolves' stood on the cliff and a 'lone wolf' howled at "
                    "the moon for hours.",
                ],
            }
        }
    )
    response = pyfunc_serve_and_score_model(
        model_uri,
        data=inference_payload,
        content_type=pyfunc_scoring_server.CONTENT_TYPE_JSON,
        extra_args=["--env-manager", "local"],
    )
    values = PredictionsResponse.from_json(response.content.decode("utf-8")).get_predictions()

    assert values.to_dict(orient="records") == [{0: "pink"}, {0: "up and down"}, {0: "the moon"}]

    inference_payload = json.dumps(
        {
            "inputs": {
                "question": "Who's house?",
                "context": "The house is owned by a man named Run.",
            }
        }
    )

    response = pyfunc_serve_and_score_model(
        model_uri,
        data=inference_payload,
        content_type=pyfunc_scoring_server.CONTENT_TYPE_JSON,
        extra_args=["--env-manager", "local"],
    )
    values = PredictionsResponse.from_json(response.content.decode("utf-8")).get_predictions()

    assert values.to_dict(orient="records") == [{0: "Run"}]


def test_classifier_pipeline_pyfunc_predict(text_classification_pipeline, tmp_path):
    artifact_path = "text_classifier_model"
    with mlflow.start_run():
        mlflow.transformers.log_model(
            transformers_model=text_classification_pipeline,
            artifact_path=artifact_path,
        )
        model_uri = mlflow.get_artifact_uri(artifact_path)

    inference_payload = json.dumps(
        {
            "inputs": [
                "I think this sushi might have gone off",
                "That gym smells like feet, hot garbage, and sadness",
                "I love that we have a moon",
                "I 'love' debugging subprocesses",
            ]
        }
    )

    response = pyfunc_serve_and_score_model(
        model_uri,
        data=inference_payload,
        content_type=pyfunc_scoring_server.CONTENT_TYPE_JSON,
        extra_args=["--env-manager", "local"],
    )
    values = PredictionsResponse.from_json(response.content.decode("utf-8")).get_predictions()

    assert values.to_dict(orient="records") == [
        {0: "NEGATIVE"},
        {0: "NEGATIVE"},
        {0: "POSITIVE"},
        {0: "POSITIVE"},
    ]

    inference_payload = json.dumps({"inputs": ["I really love MLflow!"]})
    response = pyfunc_serve_and_score_model(
        model_uri,
        data=inference_payload,
        content_type=pyfunc_scoring_server.CONTENT_TYPE_JSON,
        extra_args=["--env-manager", "local"],
    )
    values = PredictionsResponse.from_json(response.content.decode("utf-8")).get_predictions()

    assert values.to_dict(orient="records") == [{0: "POSITIVE"}]


def test_zero_shot_pipeline_pyfunc_predict(zero_shot_pipeline, tmp_path):
    artifact_path = "zero_shot_classifier_model"
    with mlflow.start_run():
        mlflow.transformers.log_model(
            transformers_model=zero_shot_pipeline,
            artifact_path=artifact_path,
        )
        model_uri = mlflow.get_artifact_uri(artifact_path)

    inference_payload = json.dumps(
        {
            "inputs": {
                "sequences": "My dog loves running through troughs of spaghetti "
                "with his mouth open",
                "candidate_labels": ["happy", "sad"],
                "hypothesis_template": "This example talks about how the dog is {}",
            }
        }
    )

    response = pyfunc_serve_and_score_model(
        model_uri,
        data=inference_payload,
        content_type=pyfunc_scoring_server.CONTENT_TYPE_JSON,
        extra_args=["--env-manager", "local"],
    )
    values = PredictionsResponse.from_json(response.content.decode("utf-8")).get_predictions()

    assert values.to_dict(orient="records") == [{0: "happy"}]

    inference_payload = json.dumps(
        {
            "inputs": {
                "sequences": [
                    "My dog loves to eat spaghetti",
                    "My dog hates going to the vet",
                    "My 'hamster' loves to play with my 'friendly' dog",
                ],
                "candidate_labels": '["happy", "sad"]',
                "hypothesis_template": "This example talks about how the dog is {}",
            }
        }
    )
    response = pyfunc_serve_and_score_model(
        model_uri,
        data=inference_payload,
        content_type=pyfunc_scoring_server.CONTENT_TYPE_JSON,
        extra_args=["--env-manager", "local"],
    )
    values = PredictionsResponse.from_json(response.content.decode("utf-8")).get_predictions()

    assert values.to_dict(orient="records") == [{0: "happy"}, {0: "sad"}, {0: "happy"}]


def test_table_question_answering_pyfunc_predict(table_question_answering_pipeline, tmp_path):
    artifact_path = "table_qa_model"
    with mlflow.start_run():
        mlflow.transformers.log_model(
            transformers_model=table_question_answering_pipeline,
            artifact_path=artifact_path,
        )
        model_uri = mlflow.get_artifact_uri(artifact_path)

    table = {
        "Fruit": ["Apples", "Bananas", "Oranges", "Watermelon 'small'", "Blueberries"],
        "Sales": ["1230945.55", "86453.12", "11459.23", "8341.23", "2325.88"],
        "Inventory": ["910", "4589", "11200", "80", "3459"],
    }

    inference_payload = json.dumps(
        {
            "inputs": {
                "query": "What should we order more of?",
                "table": table,
            }
        }
    )

    response = pyfunc_serve_and_score_model(
        model_uri,
        data=inference_payload,
        content_type=pyfunc_scoring_server.CONTENT_TYPE_JSON,
        extra_args=["--env-manager", "local"],
    )
    values = PredictionsResponse.from_json(response.content.decode("utf-8")).get_predictions()

    assert values.to_dict(orient="records") == [{0: "apples"}]

    inference_payload = json.dumps(
        {
            "inputs": {
                "query": [
                    "What is our highest sales?",
                    "What should we order more of?",
                    "Which 'fruit' has the 'highest' 'sales'?",
                    "How many types of fruit do we have?",
                    "Which fruit has a small designator??",
                ],
                "table": table,
            }
        }
    )
    response = pyfunc_serve_and_score_model(
        model_uri,
        data=inference_payload,
        content_type=pyfunc_scoring_server.CONTENT_TYPE_JSON,
        extra_args=["--env-manager", "local"],
    )
    values = PredictionsResponse.from_json(response.content.decode("utf-8")).get_predictions()

    assert values.to_dict(orient="records") == [
        {0: "1230945.55"},
        {0: "apples"},
        {0: "apples"},
        {0: "5"},
        {0: "watermelon'small'"},
    ]


def test_feature_extraction_pipeline(feature_extraction_pipeline):
    sentences = ["hi", "hello"]
    signature = infer_signature(
        sentences,
        mlflow.transformers.generate_signature_output(feature_extraction_pipeline, sentences),
    )

    artifact_path = "feature_extraction_pipeline"
    with mlflow.start_run():
        model_info = mlflow.transformers.log_model(
            transformers_model=feature_extraction_pipeline,
            artifact_path=artifact_path,
            signature=signature,
            input_example=["A sentence", "Another sentence"],
        )

    # Load as native
    loaded_pipeline = mlflow.transformers.load_model(model_info.model_uri)

    inference_single = "Testing"
    inference_mult = ["Testing something", "Testing something else"]

    pred = loaded_pipeline(inference_single)
    assert len(pred[0][0]) > 10
    assert isinstance(pred[0][0][0], float)

    pred_multiple = loaded_pipeline(inference_mult)
    assert len(pred_multiple[0][0]) > 2
    assert isinstance(pred_multiple[0][0][0][0], float)

    loaded_pyfunc = mlflow.pyfunc.load_model(model_info.model_uri)

    pyfunc_pred = loaded_pyfunc.predict(inference_single)

    assert isinstance(pyfunc_pred, np.ndarray)

    assert np.array_equal(np.array(pred[0]), pyfunc_pred)

    pyfunc_pred_multiple = loaded_pyfunc.predict(inference_mult)

    assert np.array_equal(np.array(pred_multiple[0][0]), pyfunc_pred_multiple)


def test_feature_extraction_pipeline_pyfunc_predict(feature_extraction_pipeline):
    artifact_path = "feature_extraction"
    with mlflow.start_run():
        model_info = mlflow.transformers.log_model(
            transformers_model=feature_extraction_pipeline,
            artifact_path=artifact_path,
        )

    inference_payload = json.dumps({"inputs": ["sentence one", "sentence two"]})

    response = pyfunc_serve_and_score_model(
        model_info.model_uri,
        data=inference_payload,
        content_type=pyfunc_scoring_server.CONTENT_TYPE_JSON,
        extra_args=["--env-manager", "local"],
    )
    values = PredictionsResponse.from_json(response.content.decode("utf-8")).get_predictions()

    assert len(values.columns) == 384
    assert len(values) == 4

    inference_payload = json.dumps({"inputs": "sentence three"})

    response = pyfunc_serve_and_score_model(
        model_info.model_uri,
        data=inference_payload,
        content_type=pyfunc_scoring_server.CONTENT_TYPE_JSON,
        extra_args=["--env-manager", "local"],
    )

    # A single string input is an invalid input to serving. Verify that this throws.
    with pytest.raises(MlflowException, match="Invalid response. Predictions response contents"):
        PredictionsResponse.from_json(response.content.decode("utf-8")).get_predictions()


def test_loading_unsupported_pipeline_type_as_pyfunc(small_multi_modal_pipeline, model_path):
    mlflow.transformers.save_model(small_multi_modal_pipeline, model_path)
    with pytest.raises(MlflowException, match='Model does not have the "python_function" flavor'):
        mlflow.pyfunc.load_model(model_path)


def test_pyfunc_input_validations(mock_pyfunc_wrapper):
    def ensure_raises(data, match):
        with pytest.raises(MlflowException, match=match):
            mock_pyfunc_wrapper._validate_str_or_list_str(data)

    match1 = "The input data is of an incorrect type"
    match2 = "If supplying a list, all values must"
    ensure_raises({"a": "b"}, match1)
    ensure_raises(("a", "b"), match1)
    ensure_raises({"a", "b"}, match1)
    ensure_raises(True, match1)
    ensure_raises(12, match1)
    ensure_raises([1, 2, 3], match2)
    ensure_raises([{"a", "b"}], match2)
    ensure_raises([["a", "b", "c'"]], match2)
    ensure_raises([{"a": "b"}, {"a": "c"}], match2)
    ensure_raises([[1], [2]], match2)


def test_pyfunc_json_encoded_dict_parsing(mock_pyfunc_wrapper):
    plain_dict = {"a": "b", "b": "c"}
    list_dict = [plain_dict, plain_dict]

    plain_input = {"in": json.dumps(plain_dict)}
    list_input = {"in": json.dumps(list_dict)}

    plain_parsed = mock_pyfunc_wrapper._parse_json_encoded_dict_payload_to_dict(plain_input, "in")
    assert plain_parsed == {"in": plain_dict}

    list_parsed = mock_pyfunc_wrapper._parse_json_encoded_dict_payload_to_dict(list_input, "in")
    assert list_parsed == {"in": list_dict}

    invalid_parsed = mock_pyfunc_wrapper._parse_json_encoded_dict_payload_to_dict(
        plain_input, "invalid"
    )
    assert invalid_parsed != {"in": plain_dict}
    assert invalid_parsed == plain_input


def test_pyfunc_json_encoded_list_parsing(mock_pyfunc_wrapper):
    plain_list = ["a", "b", "c"]
    nested_list = [plain_list, plain_list]
    list_dict = [{"a": "b"}, {"a": "c"}]

    plain_input = {"in": json.dumps(plain_list)}
    nested_input = {"in": json.dumps(nested_list)}
    list_dict_input = {"in": json.dumps(list_dict)}

    plain_parsed = mock_pyfunc_wrapper._parse_json_encoded_list(plain_input, "in")
    assert plain_parsed == {"in": plain_list}

    nested_parsed = mock_pyfunc_wrapper._parse_json_encoded_list(nested_input, "in")
    assert nested_parsed == {"in": nested_list}

    list_dict_parsed = mock_pyfunc_wrapper._parse_json_encoded_list(list_dict_input, "in")
    assert list_dict_parsed == {"in": list_dict}

    with pytest.raises(MlflowException, match="Invalid key in inference payload. The "):
        mock_pyfunc_wrapper._parse_json_encoded_list(list_dict_input, "invalid")


def test_pyfunc_text_to_text_input(mock_pyfunc_wrapper):
    text2text_input = {"context": "a", "answer": "b"}
    parsed_input = mock_pyfunc_wrapper._parse_text2text_input(text2text_input)
    assert parsed_input == "context: a answer: b"

    text2text_input_list = [text2text_input, text2text_input]
    parsed_input_list = mock_pyfunc_wrapper._parse_text2text_input(text2text_input_list)
    assert parsed_input_list == ["context: a answer: b", "context: a answer: b"]

    parsed_with_inputs = mock_pyfunc_wrapper._parse_text2text_input({"inputs": "a"})
    assert parsed_with_inputs == ["a"]

    parsed_str = mock_pyfunc_wrapper._parse_text2text_input("a")
    assert parsed_str == "a"

    parsed_list_str = mock_pyfunc_wrapper._parse_text2text_input(["a", "b"])
    assert parsed_list_str == ["a", "b"]

    with pytest.raises(MlflowException, match="An invalid type has been supplied"):
        mock_pyfunc_wrapper._parse_text2text_input([1, 2, 3])

    with pytest.raises(MlflowException, match="An invalid type has been supplied"):
        mock_pyfunc_wrapper._parse_text2text_input([{"a": [{"b": "c"}]}])


def test_pyfunc_qa_input(mock_pyfunc_wrapper):
    single_input = {"question": "a", "context": "b"}
    parsed_single_input = mock_pyfunc_wrapper._parse_question_answer_input(single_input)
    assert parsed_single_input == single_input

    multi_input = [single_input, single_input]
    parsed_multi_input = mock_pyfunc_wrapper._parse_question_answer_input(multi_input)
    assert parsed_multi_input == multi_input

    with pytest.raises(MlflowException, match="Invalid keys were submitted. Keys must"):
        mock_pyfunc_wrapper._parse_question_answer_input({"q": "a", "c": "b"})

    with pytest.raises(MlflowException, match="An invalid type has been supplied"):
        mock_pyfunc_wrapper._parse_question_answer_input("a")

    with pytest.raises(MlflowException, match="An invalid type has been supplied"):
        mock_pyfunc_wrapper._parse_question_answer_input(["a", "b", "c"])


def test_list_of_dict_to_list_of_str_parsing(mock_pyfunc_wrapper):
    # Test with a single list of dictionaries
    output_data = [{"a": "foo"}, {"a": "bar"}, {"a": "baz"}]
    expected_output = ["foo", "bar", "baz"]
    assert (
        mock_pyfunc_wrapper._parse_lists_of_dict_to_list_of_str(output_data, "a") == expected_output
    )

    # Test with a nested list of dictionaries
    output_data = [
        {"a": "foo", "b": [{"a": "bar"}]},
        {"a": "baz", "b": [{"a": "qux"}]},
    ]
    expected_output = ["foo", "bar", "baz", "qux"]
    assert (
        mock_pyfunc_wrapper._parse_lists_of_dict_to_list_of_str(output_data, "a") == expected_output
    )

    # Test with nested list with exclusion data
    output_data = [
        {"a": "valid", "b": [{"a": "another valid"}, {"b": "invalid"}]},
        {"a": "valid 2", "b": [{"a": "another valid 2"}, {"c": "invalid"}]},
    ]
    expected_output = ["valid", "another valid", "valid 2", "another valid 2"]
    assert (
        mock_pyfunc_wrapper._parse_lists_of_dict_to_list_of_str(output_data, "a") == expected_output
    )


def test_parsing_tokenizer_output(mock_pyfunc_wrapper):
    output_data = [{"a": "b"}, {"a": "c"}, {"a": "d"}]
    expected_output = "b,c,d"
    assert mock_pyfunc_wrapper._parse_tokenizer_output(output_data, {"a"}) == expected_output

    output_data = [output_data, output_data]
    expected_output = [expected_output, expected_output]
    assert mock_pyfunc_wrapper._parse_tokenizer_output(output_data, {"a"}) == expected_output


def test_parse_list_of_multiple_dicts(mock_pyfunc_wrapper):
    output_data = [{"a": "b", "d": "f"}, {"a": "z", "d": "g"}]
    target_dict_key = "a"
    expected_output = ["b"]

    assert (
        mock_pyfunc_wrapper._parse_list_of_multiple_dicts(output_data, target_dict_key)
        == expected_output
    )

    output_data = [
        [{"a": "c", "d": "q"}, {"a": "o", "d": "q"}, {"a": "d", "d": "q"}, {"a": "e", "d": "r"}],
        [{"a": "m", "d": "s"}, {"a": "e", "d": "t"}],
    ]
    target_dict_key = "a"
    expected_output = ["c", "m"]

    assert (
        mock_pyfunc_wrapper._parse_list_of_multiple_dicts(output_data, target_dict_key)
        == expected_output
    )


def test_parse_list_output_for_multiple_candidate_pipelines(mock_pyfunc_wrapper):
    # Test with a single candidate pipeline output
    output_data = [["foo", "bar", "baz"]]
    expected_output = ["foo"]
    assert (
        mock_pyfunc_wrapper._parse_list_output_for_multiple_candidate_pipelines(output_data)
        == expected_output
    )

    # Test with multiple candidate pipeline outputs
    output_data = [
        ["foo", "bar", "baz"],
        ["qux", "quux"],
        ["corge", "grault", "garply", "waldo"],
    ]
    expected_output = ["foo", "qux", "corge"]

    assert (
        mock_pyfunc_wrapper._parse_list_output_for_multiple_candidate_pipelines(output_data)
        == expected_output
    )

    # Test with an empty list
    output_data = []
    with pytest.raises(MlflowException, match="The output of the pipeline contains no"):
        mock_pyfunc_wrapper._parse_list_output_for_multiple_candidate_pipelines(output_data)

    # Test with a nested list
    output_data = [["foo"]]
    expected_output = ["foo"]
    assert (
        mock_pyfunc_wrapper._parse_list_output_for_multiple_candidate_pipelines(output_data)
        == expected_output
    )


@pytest.mark.parametrize(
    "pipeline_input, pipeline_output, expected_output, flavor_config, include_prompt, "
    "collapse_whitespace",
    [
        (
            "What answers?",
            [{"generated_text": "What answers?\n\nA collection of\n\nanswers"}],
            "A collection of\n\nanswers",
            {"instance_type": "InstructionTextGenerationPipeline"},
            False,
            False,
        ),
        (
            "What answers?",
            [{"generated_text": "What answers?\n\nA collection of\n\nanswers"}],
            "A collection of answers",
            {"instance_type": "InstructionTextGenerationPipeline"},
            False,
            True,
        ),
        (
            "Hello!",
            [{"generated_text": "Hello!\n\nHow are you?"}],
            "How are you?",
            {"instance_type": "InstructionTextGenerationPipeline"},
            False,
            False,
        ),
        (
            "Hello!",
            [{"generated_text": "Hello!\n\nA: How are you?\n\n"}],
            "How are you?",
            {"instance_type": "InstructionTextGenerationPipeline"},
            False,
            True,
        ),
        (
            "Hello!",
            [{"generated_text": "Hello!\n\nA: How are you?\n\n"}],
            "Hello! A: How are you?",
            {"instance_type": "InstructionTextGenerationPipeline"},
            True,
            True,
        ),
        (
            "Hello!",
            [{"generated_text": "Hello!\n\nA: How\nare\nyou?\n\n"}],
            "How\nare\nyou?\n\n",
            {"instance_type": "InstructionTextGenerationPipeline"},
            False,
            False,
        ),
        (
            ["Hi!", "What's up?"],
            [[{"generated_text": "Hi!\n\nHello there"}, {"generated_text": "Not much, and you?"}]],
            ["Hello there", "Not much, and you?"],
            {"instance_type": "InstructionTextGenerationPipeline"},
            False,
            False,
        ),
        # Tests disabling parsing of newline characters
        (
            ["Hi!", "What's up?"],
            [
                [
                    {"generated_text": "Hi!\n\nHello there"},
                    {"generated_text": "What's up?\n\nNot much, and you?"},
                ]
            ],
            ["Hi!\n\nHello there", "What's up?\n\nNot much, and you?"],
            {"instance_type": "InstructionTextGenerationPipeline"},
            True,
            False,
        ),
        (
            "Hello!",
            [{"generated_text": "Hello!\n\nHow are you?"}],
            "Hello!\n\nHow are you?",
            {"instance_type": "InstructionTextGenerationPipeline"},
            True,
            False,
        ),
        # Tests a standard TextGenerationPipeline output
        (
            ["We like to", "Open the"],
            [
                [
                    {"generated_text": "We like to party"},
                    {"generated_text": "Open the door get on the floor everybody do the dinosaur"},
                ]
            ],
            ["We like to party", "Open the door get on the floor everybody do the dinosaur"],
            {"instance_type": "TextGenerationPipeline"},
            True,
            True,
        ),
        # Tests a standard TextGenerationPipeline output with setting "include_prompt" (noop)
        (
            ["We like to", "Open the"],
            [
                [
                    {"generated_text": "We like to party"},
                    {"generated_text": "Open the door get on the floor everybody do the dinosaur"},
                ]
            ],
            ["We like to party", "Open the door get on the floor everybody do the dinosaur"],
            {"instance_type": "TextGenerationPipeline"},
            False,
            False,
        ),
        # Test TextGenerationPipeline removes whitespace
        (
            ["We like to", "Open the"],
            [
                [
                    {"generated_text": "  We like   to    party"},
                    {
                        "generated_text": "Open the   door get on the floor   everybody    "
                        "do\nthe dinosaur"
                    },
                ]
            ],
            ["We like to party", "Open the door get on the floor everybody do the dinosaur"],
            {"instance_type": "TextGenerationPipeline"},
            False,
            True,
        ),
    ],
)
def test_parse_input_from_instruction_pipeline(
    mock_pyfunc_wrapper,
    pipeline_input,
    pipeline_output,
    expected_output,
    flavor_config,
    include_prompt,
    collapse_whitespace,
):
    assert (
        mock_pyfunc_wrapper._strip_input_from_response_in_instruction_pipelines(
            pipeline_input,
            pipeline_output,
            "generated_text",
            flavor_config,
            include_prompt,
            collapse_whitespace,
        )
        == expected_output
    )


@pytest.mark.parametrize(
    "flavor_config",
    [
        {"instance_type": "InstructionTextGenerationPipeline"},
        {"instance_type": "TextGenerationPipeline"},
    ],
)
def test_invalid_instruction_pipeline_parsing(mock_pyfunc_wrapper, flavor_config):
    prompt = "What is your favorite boba flavor?"

    bad_output = {"generated_text": ["Strawberry Milk Cap", "Honeydew with boba"]}

    with pytest.raises(MlflowException, match="Unable to parse the pipeline output. Expected"):
        mock_pyfunc_wrapper._strip_input_from_response_in_instruction_pipelines(
            prompt, bad_output, "generated_text", flavor_config, True
        )


@pytest.mark.skipif(RUNNING_IN_GITHUB_ACTIONS, reason=GITHUB_ACTIONS_SKIP_REASON)
@pytest.mark.skipcacheclean
def test_instructional_pipeline_no_prompt_in_output(model_path):
    architecture = "databricks/dolly-v2-3b"
    dolly = transformers.pipeline(model=architecture, trust_remote_code=True)

    mlflow.transformers.save_model(
        transformers_model=dolly,
        path=model_path,
        # Validate removal of prompt but inclusion of newlines by default
        inference_config={"max_length": 100, "include_prompt": False},
        input_example="Hello, Dolly!",
    )

    pyfunc_loaded = mlflow.pyfunc.load_model(model_path)

    inference = pyfunc_loaded.predict("What is MLflow?")

    assert not inference.startswith("What is MLflow?")
    assert "\n" in inference


@pytest.mark.skipif(RUNNING_IN_GITHUB_ACTIONS, reason=GITHUB_ACTIONS_SKIP_REASON)
@pytest.mark.skipcacheclean
def test_instructional_pipeline_no_prompt_in_output_and_removal_of_newlines(model_path):
    architecture = "databricks/dolly-v2-3b"
    dolly = transformers.pipeline(model=architecture, trust_remote_code=True)

    mlflow.transformers.save_model(
        transformers_model=dolly,
        path=model_path,
        # Validate removal of prompt but inclusion of newlines by default
        inference_config={"max_length": 100, "include_prompt": False, "collapse_whitespace": True},
        input_example="Hello, Dolly!",
    )

    pyfunc_loaded = mlflow.pyfunc.load_model(model_path)

    inference = pyfunc_loaded.predict("What is MLflow?")

    assert not inference.startswith("What is MLflow?")
    assert "\n" not in inference


@pytest.mark.skipif(RUNNING_IN_GITHUB_ACTIONS, reason=GITHUB_ACTIONS_SKIP_REASON)
@pytest.mark.skipcacheclean
def test_instructional_pipeline_with_prompt_in_output(model_path):
    architecture = "databricks/dolly-v2-3b"
    dolly = transformers.pipeline(model=architecture, trust_remote_code=True)

    mlflow.transformers.save_model(
        transformers_model=dolly,
        path=model_path,
        # test default propagation of `include_prompt`=True and `collapse_whitespace`=False
        inference_config={"max_length": 100},
        input_example="Hello, Dolly!",
    )

    pyfunc_loaded = mlflow.pyfunc.load_model(model_path)

    inference = pyfunc_loaded.predict("What is MLflow?")

    assert inference.startswith("What is MLflow?")
    assert "\n\n" in inference


@pytest.mark.parametrize(
    ["pipeline_name", "data", "result"],
    [
        (
            "small_qa_pipeline",
            {"question": "Who's house?", "context": "The house is owned by Run."},
            {
                "inputs": '[{"name": "question", "type": "string"}, {"name": "context", '
                '"type": "string"}]',
                "outputs": '[{"type": "string"}]',
            },
        ),
        (
            "zero_shot_pipeline",
            {
                "sequences": "These pipelines are super cool!",
                "candidate_labels": ["interesting", "uninteresting"],
                "hypothesis_template": "This example talks about how pipelines are {}",
            },
            {
                "inputs": '[{"name": "sequences", "type": "string"}, {"name": '
                '"candidate_labels", "type": "string"}, {"name": '
                '"hypothesis_template", "type": "string"}]',
                "outputs": '[{"type": "string"}]',
            },
        ),
        (
            "text_classification_pipeline",
            "We're just going to have to agree to disagree, then.",
            {"inputs": '[{"type": "string"}]', "outputs": '[{"type": "string"}]'},
        ),
        (
            "table_question_answering_pipeline",
            {
                "query": "how many widgets?",
                "table": json.dumps({"units": ["100", "200"], "widgets": ["500", "500"]}),
            },
            {
                "inputs": '[{"name": "query", "type": "string"}, {"name": "table", "type": '
                '"string"}]',
                "outputs": '[{"type": "string"}]',
            },
        ),
        (
            "summarizer_pipeline",
            "If you write enough tests, you can be sure that your code isn't broken.",
            {"inputs": '[{"type": "string"}]', "outputs": '[{"type": "string"}]'},
        ),
        (
            "translation_pipeline",
            "No, I am your father.",
            {"inputs": '[{"type": "string"}]', "outputs": '[{"type": "string"}]'},
        ),
        (
            "text_generation_pipeline",
            ["models are", "apples are"],
            {"inputs": '[{"type": "string"}]', "outputs": '[{"type": "string"}]'},
        ),
        (
            "text2text_generation_pipeline",
            ["man apple pie", "dog pizza eat"],
            {"inputs": '[{"type": "string"}]', "outputs": '[{"type": "string"}]'},
        ),
        (
            "fill_mask_pipeline",
            "Juggling <mask> is remarkably dangerous",
            {"inputs": '[{"type": "string"}]', "outputs": '[{"type": "string"}]'},
        ),
        (
            "conversational_pipeline",
            "What's shaking, my robot homie?",
            {"inputs": '[{"type": "string"}]', "outputs": '[{"type": "string"}]'},
        ),
        (
            "ner_pipeline",
            "Blue apples are not a thing",
            {"inputs": '[{"type": "string"}]', "outputs": '[{"type": "string"}]'},
        ),
    ],
)
@pytest.mark.skipif(RUNNING_IN_GITHUB_ACTIONS, reason=GITHUB_ACTIONS_SKIP_REASON)
@pytest.mark.skipcacheclean
def test_signature_inference(pipeline_name, data, result, request):
    pipeline = request.getfixturevalue(pipeline_name)

    default_signature = mlflow.transformers._get_default_pipeline_signature(pipeline)

    assert default_signature.to_dict() == result

    signature_with_input = mlflow.transformers._get_default_pipeline_signature(pipeline, data)

    assert signature_with_input.to_dict() == result


@pytest.mark.parametrize(
    "dtype", [torch.float16, torch.bfloat16, torch.float32, torch.float64, torch.int32, torch.int64]
)
@pytest.mark.skipcacheclean
@pytest.mark.skipif(
    Version(transformers.__version__) < Version("4.26.1"), reason="Feature does not exist"
)
def test_extraction_of_torch_dtype_from_pipeline(dtype):
    pipe = transformers.pipeline(
        task="translation_en_to_fr",
        model=transformers.T5ForConditionalGeneration.from_pretrained("t5-small"),
        tokenizer=transformers.T5TokenizerFast.from_pretrained("t5-small", model_max_length=100),
        framework="pt",
        torch_dtype=dtype,
    )

    parsed = mlflow.transformers._extract_torch_dtype_if_set(pipe)

    assert parsed == str(dtype)


@pytest.mark.parametrize(
    "dtype", [torch.float16, torch.bfloat16, torch.float32, torch.float64, torch.int32, torch.int64]
)
@pytest.mark.skipcacheclean
def test_deserialization_of_configuration_torch_dtype_entry(dtype):
    flavor_config = {"torch_dtype": str(dtype), "framework": "pt"}

    parsed = mlflow.transformers._deserialize_torch_dtype_if_exists(flavor_config)
    assert isinstance(parsed, torch.dtype)
    assert parsed == dtype


@pytest.mark.parametrize(
    "dtype", [torch.bfloat16, torch.float16, torch.float64, torch.float, torch.cfloat]
)
@pytest.mark.skipcacheclean
@pytest.mark.skipif(
    Version(transformers.__version__) < Version("4.26.1"), reason="Feature does not exist"
)
def test_extraction_of_base_flavor_config(dtype):
    task = "translation_en_to_fr"

    # Many of the 'full configuration' arguments specified are not stored as instance arguments
    # for a pipeline; rather, they are only used when acquiring the pipeline components from
    # the huggingface hub at initial pipeline creation. If a pipeline is specified, it is
    # irrelevant to store these.
    full_config_pipeline = transformers.pipeline(
        task=task,
        model=transformers.T5ForConditionalGeneration.from_pretrained("t5-small"),
        tokenizer=transformers.T5TokenizerFast.from_pretrained("t5-small", model_max_length=100),
        framework="pt",
        torch_dtype=dtype,
        device_map="auto",
        use_auth_token=True,
        trust_remote_code=True,
        revision="main",
        use_fast=True,
    )

    parsed = mlflow.transformers._generate_base_flavor_configuration(full_config_pipeline, task)

    assert parsed == {
        "task": "translation_en_to_fr",
        "instance_type": "TranslationPipeline",
        "source_model_name": "t5-small",
        "pipeline_model_type": "T5ForConditionalGeneration",
        "framework": "pt",
        "torch_dtype": str(dtype),
    }


@pytest.mark.skipcacheclean
@pytest.mark.skipif(
    Version(transformers.__version__) < Version("4.26.1"), reason="Feature does not exist"
)
def test_load_as_pipeline_preserves_framework_and_dtype(model_path):
    task = "translation_en_to_fr"

    # Many of the 'full configuration' arguments specified are not stored as instance arguments
    # for a pipeline; rather, they are only used when acquiring the pipeline components from
    # the huggingface hub at initial pipeline creation. If a pipeline is specified, it is
    # irrelevant to store these.
    full_config_pipeline = transformers.pipeline(
        task=task,
        model=transformers.T5ForConditionalGeneration.from_pretrained("t5-small"),
        tokenizer=transformers.T5TokenizerFast.from_pretrained("t5-small", model_max_length=100),
        framework="pt",
        torch_dtype=torch.bfloat16,
    )

    mlflow.transformers.save_model(
        transformers_model=full_config_pipeline,
        path=model_path,
    )

    base_loaded = mlflow.transformers.load_model(model_path)
    assert base_loaded.torch_dtype == torch.bfloat16
    assert base_loaded.framework == "pt"
    assert base_loaded.model.torch_dtype == torch.bfloat16

    loaded_pipeline = mlflow.transformers.load_model(model_path, torch_dtype=torch.float64)

    assert loaded_pipeline.torch_dtype == torch.float64
    assert loaded_pipeline.framework == "pt"
    assert base_loaded.model.torch_dtype == torch.float64

    prediction = loaded_pipeline.predict("Hello there. How are you today?")
    assert prediction == [{"translation_text": "Bonjour, comment êtes-vous aujourd'hui?"}]


<<<<<<< HEAD
@pytest.mark.parametrize("dtype", [torch.bfloat16, torch.float64])
@pytest.mark.skipcacheclean
=======
@pytest.mark.parametrize("dtype", [torch.bfloat16, torch.float64, torch.int16])
>>>>>>> 4ab8bdfd
@pytest.mark.skipif(
    Version(transformers.__version__) < Version("4.26.1"), reason="Feature does not exist"
)
def test_load_pyfunc_mutate_torch_dtype(model_path, dtype):
    task = "translation_en_to_fr"

    full_config_pipeline = transformers.pipeline(
        task=task,
        model=transformers.T5ForConditionalGeneration.from_pretrained("t5-small"),
        tokenizer=transformers.T5TokenizerFast.from_pretrained("t5-small", model_max_length=100),
        framework="pt",
        torch_dtype=dtype,
    )

    mlflow.transformers.save_model(
        transformers_model=full_config_pipeline,
        path=model_path,
    )

    # Since we can't directly access the underlying wrapped model instance, evaluate the
    # ability to generate an inference with a specific dtype to ensure that there are no
    # complications with setting different types within pyfunc.
    loaded_pipeline = mlflow.pyfunc.load_model(model_path)

    prediction = loaded_pipeline.predict("Hello there. How are you today?")

<<<<<<< HEAD
    assert prediction == "Bonjour, comment êtes-vous aujourd'hui?"
=======
    assert prediction == "Bonjour, comment êtes-vous aujourd'hui ?"


@pytest.mark.skipif(
    Version(transformers.__version__) < Version("4.29.0"), reason="Feature does not exist"
)
def test_whisper_model_save_and_load(model_path, whisper_pipeline, sound_file_for_test):
    # NB: This test validates pre-processing via converting the sounds file into the
    # appropriate bitrate encoding rate and casting to a numpy array. Other tests validate
    # the 'raw' file input of bytes.

    inference_config = {
        "return_timestamps": "word",
        "chunk_length_s": 20,
        "stride_length_s": [5, 3],
    }

    signature = infer_signature(
        sound_file_for_test,
        mlflow.transformers.generate_signature_output(whisper_pipeline, sound_file_for_test),
    )

    mlflow.transformers.save_model(
        transformers_model=whisper_pipeline,
        path=model_path,
        inference_config=inference_config,
        signature=signature,
    )

    loaded_pipeline = mlflow.transformers.load_model(model_path)

    transcription = loaded_pipeline(sound_file_for_test, **inference_config)
    assert transcription["text"].startswith(" 30 seconds and counting. Astronauts")

    loaded_pyfunc = mlflow.pyfunc.load_model(model_path)

    pyfunc_transcription = json.loads(loaded_pyfunc.predict(sound_file_for_test))

    assert transcription["text"] == pyfunc_transcription["text"]
    # Due to the choice of using tuples within the return type, equivalency validation for the
    # "chunks" values is not explicitly equivalent since tuples are cast to lists when json
    # serialized.
    assert transcription["chunks"][0]["text"] == pyfunc_transcription["chunks"][0]["text"]


@pytest.mark.skipif(
    Version(transformers.__version__) < Version("4.29.0"), reason="Feature does not exist"
)
@pytest.mark.skipcacheclean
def test_whisper_model_signature_inference(whisper_pipeline, sound_file_for_test):
    signature = infer_signature(
        sound_file_for_test,
        mlflow.transformers.generate_signature_output(whisper_pipeline, sound_file_for_test),
    )

    inference_config = {
        "return_timestamps": "word",
        "chunk_length_s": 20,
        "stride_length_s": [5, 3],
    }
    complex_signature = infer_signature(
        sound_file_for_test,
        mlflow.transformers.generate_signature_output(
            whisper_pipeline, sound_file_for_test, inference_config
        ),
    )

    assert signature == complex_signature


@pytest.mark.skipcacheclean
def test_whisper_model_serve_and_score_with_inferred_signature(whisper_pipeline, raw_audio_file):
    artifact_path = "whisper"

    with mlflow.start_run():
        model_info = mlflow.transformers.log_model(
            transformers_model=whisper_pipeline, artifact_path=artifact_path
        )

    # Test inputs format
    inference_payload = json.dumps({"inputs": [base64.b64encode(raw_audio_file).decode("ascii")]})

    response = pyfunc_serve_and_score_model(
        model_info.model_uri,
        data=inference_payload,
        content_type=pyfunc_scoring_server.CONTENT_TYPE_JSON,
        extra_args=["--env-manager", "local"],
    )
    values = PredictionsResponse.from_json(response.content.decode("utf-8")).get_predictions()

    assert values.loc[0, 0].startswith("30 seconds and counting. Astronauts report it feels ")


@pytest.mark.skipcacheclean
def test_whisper_model_serve_and_score(whisper_pipeline, raw_audio_file):
    artifact_path = "whisper"
    signature = infer_signature(
        raw_audio_file,
        mlflow.transformers.generate_signature_output(whisper_pipeline, raw_audio_file),
    )

    with mlflow.start_run():
        model_info = mlflow.transformers.log_model(
            transformers_model=whisper_pipeline, artifact_path=artifact_path, signature=signature
        )

    # Test inputs format
    inference_payload = json.dumps({"inputs": [base64.b64encode(raw_audio_file).decode("ascii")]})

    response = pyfunc_serve_and_score_model(
        model_info.model_uri,
        data=inference_payload,
        content_type=pyfunc_scoring_server.CONTENT_TYPE_JSON,
        extra_args=["--env-manager", "local"],
    )

    values = PredictionsResponse.from_json(response.content.decode("utf-8")).get_predictions()

    assert values.loc[0, 0].startswith("30 seconds and counting. Astronauts report it feels ")

    # Test split format
    inference_df = pd.DataFrame(
        pd.Series([base64.b64encode(raw_audio_file).decode("ascii")], name="audio_file")
    )
    split_dict = {"dataframe_split": inference_df.to_dict(orient="split")}
    split_json = json.dumps(split_dict)

    response = pyfunc_serve_and_score_model(
        model_info.model_uri,
        data=split_json,
        content_type=pyfunc_scoring_server.CONTENT_TYPE_JSON,
        extra_args=["--env-manager", "local"],
    )

    values = PredictionsResponse.from_json(response.content.decode("utf-8")).get_predictions()

    assert values.loc[0, 0].startswith("30 seconds and counting. Astronauts report it feels ")

    # Test records format
    records_dict = {"dataframe_records": inference_df.to_dict(orient="records")}
    records_json = json.dumps(records_dict)

    response = pyfunc_serve_and_score_model(
        model_info.model_uri,
        data=records_json,
        content_type=pyfunc_scoring_server.CONTENT_TYPE_JSON,
        extra_args=["--env-manager", "local"],
    )

    values = PredictionsResponse.from_json(response.content.decode("utf-8")).get_predictions()

    assert values.loc[0, 0].startswith("30 seconds and counting. Astronauts report it feels ")


@pytest.mark.skipif(
    Version(transformers.__version__) < Version("4.29.0"), reason="Feature does not exist"
)
@pytest.mark.skipcacheclean
def test_whisper_model_serve_and_score_with_timestamps(whisper_pipeline, raw_audio_file):
    artifact_path = "whisper_timestamps"
    signature = infer_signature(
        raw_audio_file,
        mlflow.transformers.generate_signature_output(whisper_pipeline, raw_audio_file),
    )
    inference_config = {
        "return_timestamps": "word",
        "chunk_length_s": 20,
        "stride_length_s": [5, 3],
    }

    with mlflow.start_run():
        model_info = mlflow.transformers.log_model(
            transformers_model=whisper_pipeline,
            artifact_path=artifact_path,
            signature=signature,
            inference_config=inference_config,
            input_example=raw_audio_file,
        )

    inference_payload = json.dumps({"inputs": [base64.b64encode(raw_audio_file).decode("ascii")]})

    response = pyfunc_serve_and_score_model(
        model_info.model_uri,
        data=inference_payload,
        content_type=pyfunc_scoring_server.CONTENT_TYPE_JSON,
        extra_args=["--env-manager", "local"],
    )

    values = PredictionsResponse.from_json(response.content.decode("utf-8")).get_predictions()
    payload_output = json.loads(values.loc[0, 0])

    assert (
        payload_output["text"]
        == mlflow.transformers.load_model(model_info.model_uri)(raw_audio_file, **inference_config)[
            "text"
        ]
    )


def test_audio_classification_pipeline(audio_classification_pipeline, raw_audio_file):
    artifact_path = "audio_classification"
    signature = infer_signature(
        raw_audio_file,
        mlflow.transformers.generate_signature_output(
            audio_classification_pipeline, raw_audio_file
        ),
    )

    with mlflow.start_run():
        model_info = mlflow.transformers.log_model(
            transformers_model=audio_classification_pipeline,
            artifact_path=artifact_path,
            signature=signature,
            input_example=raw_audio_file,
        )

    inference_payload = json.dumps({"inputs": [base64.b64encode(raw_audio_file).decode("ascii")]})

    response = pyfunc_serve_and_score_model(
        model_info.model_uri,
        data=inference_payload,
        content_type=pyfunc_scoring_server.CONTENT_TYPE_JSON,
        extra_args=["--env-manager", "local"],
    )

    values = PredictionsResponse.from_json(response.content.decode("utf-8")).get_predictions()
    assert isinstance(values, pd.DataFrame)
    assert len(values) > 1
    assert list(values.columns) == ["score", "label"]


def test_audio_classification_with_default_schema(audio_classification_pipeline, raw_audio_file):
    artifact_path = "audio_classification"

    with mlflow.start_run():
        model_info = mlflow.transformers.log_model(
            transformers_model=audio_classification_pipeline,
            artifact_path=artifact_path,
        )

    inference_df = pd.DataFrame(
        pd.Series([base64.b64encode(raw_audio_file).decode("ascii")], name="audio")
    )
    split_dict = {"dataframe_split": inference_df.to_dict(orient="split")}
    split_json = json.dumps(split_dict)

    response = pyfunc_serve_and_score_model(
        model_info.model_uri,
        data=split_json,
        content_type=pyfunc_scoring_server.CONTENT_TYPE_JSON,
        extra_args=["--env-manager", "local"],
    )

    values = PredictionsResponse.from_json(response.content.decode("utf-8")).get_predictions()
    assert isinstance(values, pd.DataFrame)
    assert len(values) > 1
    assert list(values.columns) == ["score", "label"]
>>>>>>> 4ab8bdfd
<|MERGE_RESOLUTION|>--- conflicted
+++ resolved
@@ -2724,12 +2724,7 @@
     assert prediction == [{"translation_text": "Bonjour, comment êtes-vous aujourd'hui?"}]
 
 
-<<<<<<< HEAD
 @pytest.mark.parametrize("dtype", [torch.bfloat16, torch.float64])
-@pytest.mark.skipcacheclean
-=======
-@pytest.mark.parametrize("dtype", [torch.bfloat16, torch.float64, torch.int16])
->>>>>>> 4ab8bdfd
 @pytest.mark.skipif(
     Version(transformers.__version__) < Version("4.26.1"), reason="Feature does not exist"
 )
@@ -2756,10 +2751,7 @@
 
     prediction = loaded_pipeline.predict("Hello there. How are you today?")
 
-<<<<<<< HEAD
     assert prediction == "Bonjour, comment êtes-vous aujourd'hui?"
-=======
-    assert prediction == "Bonjour, comment êtes-vous aujourd'hui ?"
 
 
 @pytest.mark.skipif(
@@ -3015,5 +3007,4 @@
     values = PredictionsResponse.from_json(response.content.decode("utf-8")).get_predictions()
     assert isinstance(values, pd.DataFrame)
     assert len(values) > 1
-    assert list(values.columns) == ["score", "label"]
->>>>>>> 4ab8bdfd
+    assert list(values.columns) == ["score", "label"]