--- conflicted
+++ resolved
@@ -1410,7 +1410,41 @@
     assert model.predict(["a", "b"]) == ["a", "b"]
 
 
-<<<<<<< HEAD
+def test_python_model_predict_with_params():
+    signature = infer_signature(["input1", "input2"], params={"foo": [8]})
+
+    with mlflow.start_run():
+        model_info = mlflow.pyfunc.log_model(
+            python_model=AnnotatedPythonModel(),
+            artifact_path="test_model",
+            signature=signature,
+        )
+
+    loaded_model = mlflow.pyfunc.load_model(model_info.model_uri)
+    assert loaded_model.predict(["a", "b"], params={"foo": [0, 1]}) == ["a", "b"]
+    assert loaded_model.predict(["a", "b"], params={"foo": np.array([0, 1])}) == ["a", "b"]
+
+
+def test_artifact_path_posix(sklearn_knn_model, main_scoped_model_class, tmp_path):
+    sklearn_model_path = tmp_path.joinpath("sklearn_model")
+    mlflow.sklearn.save_model(sk_model=sklearn_knn_model, path=sklearn_model_path)
+
+    def test_predict(sk_model, model_input):
+        return sk_model.predict(model_input) * 2
+
+    pyfunc_model_path = tmp_path.joinpath("pyfunc_model")
+
+    mlflow.pyfunc.save_model(
+        path=pyfunc_model_path,
+        artifacts={"sk_model": str(sklearn_model_path)},
+        conda_env=_conda_env(),
+        python_model=main_scoped_model_class(test_predict),
+    )
+
+    artifacts = _load_pyfunc(pyfunc_model_path).context.artifacts
+    assert all("\\" not in artifact_uri for artifact_uri in artifacts.values())
+
+
 @pytest.mark.large
 def test_multiple_artifacts_with_same_artifact_relative_path(
     sklearn_knn_model, model_path, iris_data
@@ -1442,39 +1476,4 @@
     )
 
     loaded_model = mlflow.pyfunc.load_model(model_uri=model_path)
-    assert loaded_model.predict(iris_data[0])
-=======
-def test_python_model_predict_with_params():
-    signature = infer_signature(["input1", "input2"], params={"foo": [8]})
-
-    with mlflow.start_run():
-        model_info = mlflow.pyfunc.log_model(
-            python_model=AnnotatedPythonModel(),
-            artifact_path="test_model",
-            signature=signature,
-        )
-
-    loaded_model = mlflow.pyfunc.load_model(model_info.model_uri)
-    assert loaded_model.predict(["a", "b"], params={"foo": [0, 1]}) == ["a", "b"]
-    assert loaded_model.predict(["a", "b"], params={"foo": np.array([0, 1])}) == ["a", "b"]
-
-
-def test_artifact_path_posix(sklearn_knn_model, main_scoped_model_class, tmp_path):
-    sklearn_model_path = tmp_path.joinpath("sklearn_model")
-    mlflow.sklearn.save_model(sk_model=sklearn_knn_model, path=sklearn_model_path)
-
-    def test_predict(sk_model, model_input):
-        return sk_model.predict(model_input) * 2
-
-    pyfunc_model_path = tmp_path.joinpath("pyfunc_model")
-
-    mlflow.pyfunc.save_model(
-        path=pyfunc_model_path,
-        artifacts={"sk_model": str(sklearn_model_path)},
-        conda_env=_conda_env(),
-        python_model=main_scoped_model_class(test_predict),
-    )
-
-    artifacts = _load_pyfunc(pyfunc_model_path).context.artifacts
-    assert all("\\" not in artifact_uri for artifact_uri in artifacts.values())
->>>>>>> e8e077e2
+    assert loaded_model.predict(iris_data[0])