from __future__ import annotations

import json
import os
import sys
import uuid
from subprocess import PIPE, Popen
from typing import Any, Dict, List, Tuple
from unittest import mock

import cloudpickle
import numpy as np
import pandas as pd
import pandas.testing
import pytest
import sklearn
import sklearn.datasets
import sklearn.linear_model
import sklearn.neighbors
import yaml

import mlflow
import mlflow.pyfunc
import mlflow.pyfunc.model
import mlflow.pyfunc.scoring_server as pyfunc_scoring_server
import mlflow.sklearn
from mlflow.exceptions import MlflowException
from mlflow.models import Model, infer_signature
from mlflow.models.model import _DATABRICKS_FS_LOADER_MODULE
from mlflow.models.utils import _read_example
from mlflow.pyfunc.model import _load_pyfunc
from mlflow.store.artifact.s3_artifact_repo import S3ArtifactRepository
from mlflow.tracking.artifact_utils import (
    _download_artifact_from_uri,
)
from mlflow.tracking.artifact_utils import (
    get_artifact_uri as utils_get_artifact_uri,
)
from mlflow.utils.environment import _mlflow_conda_env
from mlflow.utils.file_utils import TempDir
from mlflow.utils.model_utils import _get_flavor_configuration

import tests
from tests.helper_functions import (
    _assert_pip_requirements,
    _compare_conda_env_requirements,
    _mlflow_major_version_string,
    assert_register_model_called_with_local_model_path,
    pyfunc_serve_and_score_model,
)


def get_model_class():
    """
    Defines a custom Python model class that wraps a scikit-learn estimator.
    This can be invoked within a pytest fixture to define the class in the ``__main__`` scope.
    Alternatively, it can be invoked within a module to define the class in the module's scope.
    """

    class CustomSklearnModel(mlflow.pyfunc.PythonModel):
        def __init__(self, predict_fn):
            self.predict_fn = predict_fn

        def load_context(self, context):
            super().load_context(context)
            # pylint: disable=attribute-defined-outside-init
            self.model = mlflow.sklearn.load_model(model_uri=context.artifacts["sk_model"])

        def predict(self, context, model_input, params=None):
            return self.predict_fn(self.model, model_input)

    return CustomSklearnModel


class ModuleScopedSklearnModel(get_model_class()):
    """
    A custom Python model class defined in the test module scope.
    """


@pytest.fixture(scope="module")
def main_scoped_model_class():
    """
    A custom Python model class defined in the ``__main__`` scope.
    """
    return get_model_class()


@pytest.fixture(scope="module")
def iris_data():
    iris = sklearn.datasets.load_iris()
    x = iris.data[:, :2]
    y = iris.target
    return x, y


@pytest.fixture(scope="module")
def sklearn_knn_model(iris_data):
    x, y = iris_data
    knn_model = sklearn.neighbors.KNeighborsClassifier()
    knn_model.fit(x, y)
    return knn_model


@pytest.fixture(scope="module")
def sklearn_logreg_model(iris_data):
    x, y = iris_data
    linear_lr = sklearn.linear_model.LogisticRegression()
    linear_lr.fit(x, y)
    return linear_lr


@pytest.fixture
def model_path(tmp_path):
    return os.path.join(tmp_path, "model")


@pytest.fixture
def pyfunc_custom_env(tmp_path):
    conda_env = os.path.join(tmp_path, "conda_env.yml")
    _mlflow_conda_env(
        conda_env,
        additional_pip_deps=["scikit-learn", "pytest", "cloudpickle"],
    )
    return conda_env


def _conda_env():
    # NB: We need mlflow as a dependency in the environment.
    return _mlflow_conda_env(
        additional_pip_deps=[
            f"cloudpickle=={cloudpickle.__version__}",
            f"scikit-learn=={sklearn.__version__}",
        ],
    )


def test_model_save_load(sklearn_knn_model, main_scoped_model_class, iris_data, tmp_path):
    sklearn_model_path = os.path.join(tmp_path, "sklearn_model")
    mlflow.sklearn.save_model(sk_model=sklearn_knn_model, path=sklearn_model_path)

    def test_predict(sk_model, model_input):
        return sk_model.predict(model_input) * 2

    pyfunc_model_path = os.path.join(tmp_path, "pyfunc_model")

    mlflow.pyfunc.save_model(
        path=pyfunc_model_path,
        artifacts={"sk_model": sklearn_model_path},
        conda_env=_conda_env(),
        python_model=main_scoped_model_class(test_predict),
    )

    loaded_pyfunc_model = mlflow.pyfunc.load_model(model_uri=pyfunc_model_path)
    np.testing.assert_array_equal(
        loaded_pyfunc_model.predict(iris_data[0]),
        test_predict(sk_model=sklearn_knn_model, model_input=iris_data[0]),
    )


def test_pyfunc_model_log_load_no_active_run(sklearn_knn_model, main_scoped_model_class, iris_data):
    sklearn_artifact_path = "sk_model_no_run"
    with mlflow.start_run():
        mlflow.sklearn.log_model(sk_model=sklearn_knn_model, artifact_path=sklearn_artifact_path)
        sklearn_model_uri = f"runs:/{mlflow.active_run().info.run_id}/{sklearn_artifact_path}"

    def test_predict(sk_model, model_input):
        return sk_model.predict(model_input) * 2

    pyfunc_artifact_path = "pyfunc_model"
    assert mlflow.active_run() is None
    mlflow.pyfunc.log_model(
        artifact_path=pyfunc_artifact_path,
        artifacts={"sk_model": sklearn_model_uri},
        python_model=main_scoped_model_class(test_predict),
    )
    pyfunc_model_uri = f"runs:/{mlflow.active_run().info.run_id}/{pyfunc_artifact_path}"
    loaded_pyfunc_model = mlflow.pyfunc.load_model(model_uri=pyfunc_model_uri)
    np.testing.assert_array_equal(
        loaded_pyfunc_model.predict(iris_data[0]),
        test_predict(sk_model=sklearn_knn_model, model_input=iris_data[0]),
    )
    mlflow.end_run()


def test_model_log_load(sklearn_knn_model, main_scoped_model_class, iris_data):
    sklearn_artifact_path = "sk_model"
    with mlflow.start_run():
        mlflow.sklearn.log_model(sk_model=sklearn_knn_model, artifact_path=sklearn_artifact_path)
        sklearn_model_uri = f"runs:/{mlflow.active_run().info.run_id}/{sklearn_artifact_path}"

    def test_predict(sk_model, model_input):
        return sk_model.predict(model_input) * 2

    pyfunc_artifact_path = "pyfunc_model"
    with mlflow.start_run():
        model_info = mlflow.pyfunc.log_model(
            artifact_path=pyfunc_artifact_path,
            artifacts={"sk_model": sklearn_model_uri},
            python_model=main_scoped_model_class(test_predict),
        )
        pyfunc_model_uri = f"runs:/{mlflow.active_run().info.run_id}/{pyfunc_artifact_path}"
        assert model_info.model_uri == pyfunc_model_uri
        pyfunc_model_path = _download_artifact_from_uri(
            f"runs:/{mlflow.active_run().info.run_id}/{pyfunc_artifact_path}"
        )
        model_config = Model.load(os.path.join(pyfunc_model_path, "MLmodel"))

    loaded_pyfunc_model = mlflow.pyfunc.load_model(model_uri=pyfunc_model_uri)
    assert model_config.to_yaml() == loaded_pyfunc_model.metadata.to_yaml()
    np.testing.assert_array_equal(
        loaded_pyfunc_model.predict(iris_data[0]),
        test_predict(sk_model=sklearn_knn_model, model_input=iris_data[0]),
    )


def test_python_model_predict_compatible_without_params(sklearn_knn_model, iris_data):
    class CustomSklearnModelWithoutParams(mlflow.pyfunc.PythonModel):
        def __init__(self, predict_fn):
            self.predict_fn = predict_fn

        def load_context(self, context):
            super().load_context(context)
            # pylint: disable=attribute-defined-outside-init
            self.model = mlflow.sklearn.load_model(model_uri=context.artifacts["sk_model"])

        def predict(self, context, model_input):
            return self.predict_fn(self.model, model_input)

    sklearn_artifact_path = "sk_model"
    with mlflow.start_run():
        model_info = mlflow.sklearn.log_model(
            sk_model=sklearn_knn_model, artifact_path=sklearn_artifact_path
        )
        sklearn_model_uri = model_info.model_uri

    def test_predict(sk_model, model_input):
        return sk_model.predict(model_input) * 2

    pyfunc_artifact_path = "pyfunc_model"
    with mlflow.start_run() as run:
        model_info = mlflow.pyfunc.log_model(
            artifact_path=pyfunc_artifact_path,
            artifacts={"sk_model": sklearn_model_uri},
            python_model=CustomSklearnModelWithoutParams(test_predict),
        )
        pyfunc_model_uri = f"runs:/{run.info.run_id}/{pyfunc_artifact_path}"
        assert model_info.model_uri == pyfunc_model_uri
        pyfunc_model_path = _download_artifact_from_uri(pyfunc_model_uri)
        model_config = Model.load(os.path.join(pyfunc_model_path, "MLmodel"))

    loaded_pyfunc_model = mlflow.pyfunc.load_model(model_uri=pyfunc_model_uri)
    assert model_config.to_yaml() == loaded_pyfunc_model.metadata.to_yaml()
    np.testing.assert_array_equal(
        loaded_pyfunc_model.predict(iris_data[0]),
        test_predict(sk_model=sklearn_knn_model, model_input=iris_data[0]),
    )


def test_signature_and_examples_are_saved_correctly(iris_data, main_scoped_model_class, tmp_path):
    sklearn_model_path = str(tmp_path.joinpath("sklearn_model"))
    mlflow.sklearn.save_model(sk_model=sklearn_knn_model, path=sklearn_model_path)

    def test_predict(sk_model, model_input):
        return sk_model.predict(model_input) * 2

    data = iris_data
    signature_ = infer_signature(*data)
    example_ = data[0][:3]
    for signature in (None, signature_):
        for example in (None, example_):
            with TempDir() as tmp:
                path = tmp.path("model")
                mlflow.pyfunc.save_model(
                    path=path,
                    artifacts={"sk_model": sklearn_model_path},
                    python_model=main_scoped_model_class(test_predict),
                    signature=signature,
                    input_example=example,
                )
                mlflow_model = Model.load(path)
                assert signature == mlflow_model.signature
                if example is None:
                    assert mlflow_model.saved_input_example_info is None
                else:
                    np.testing.assert_array_equal(_read_example(mlflow_model, path), example)


def test_log_model_calls_register_model(sklearn_knn_model, main_scoped_model_class):
    register_model_patch = mock.patch("mlflow.tracking._model_registry.fluent._register_model")
    with register_model_patch:
        sklearn_artifact_path = "sk_model_no_run"
        with mlflow.start_run():
            mlflow.sklearn.log_model(
                sk_model=sklearn_knn_model, artifact_path=sklearn_artifact_path
            )
            sklearn_model_uri = f"runs:/{mlflow.active_run().info.run_id}/{sklearn_artifact_path}"

        def test_predict(sk_model, model_input):
            return sk_model.predict(model_input) * 2

        pyfunc_artifact_path = "pyfunc_model"
        assert mlflow.active_run() is None
        mlflow.pyfunc.log_model(
            artifact_path=pyfunc_artifact_path,
            artifacts={"sk_model": sklearn_model_uri},
            python_model=main_scoped_model_class(test_predict),
            registered_model_name="AdsModel1",
        )
        model_uri = f"runs:/{mlflow.active_run().info.run_id}/{pyfunc_artifact_path}"
        assert_register_model_called_with_local_model_path(
            mlflow.tracking._model_registry.fluent._register_model, model_uri, "AdsModel1"
        )
        mlflow.end_run()


def test_log_model_no_registered_model_name(sklearn_knn_model, main_scoped_model_class):
    register_model_patch = mock.patch("mlflow.tracking._model_registry.fluent._register_model")
    with register_model_patch:
        sklearn_artifact_path = "sk_model_no_run"
        with mlflow.start_run():
            mlflow.sklearn.log_model(
                sk_model=sklearn_knn_model, artifact_path=sklearn_artifact_path
            )
            sklearn_model_uri = f"runs:/{mlflow.active_run().info.run_id}/{sklearn_artifact_path}"

        def test_predict(sk_model, model_input):
            return sk_model.predict(model_input) * 2

        pyfunc_artifact_path = "pyfunc_model"
        assert mlflow.active_run() is None
        mlflow.pyfunc.log_model(
            artifact_path=pyfunc_artifact_path,
            artifacts={"sk_model": sklearn_model_uri},
            python_model=main_scoped_model_class(test_predict),
        )
        mlflow.tracking._model_registry.fluent._register_model.assert_not_called()
        mlflow.end_run()


def test_model_load_from_remote_uri_succeeds(
    sklearn_knn_model, main_scoped_model_class, tmp_path, mock_s3_bucket, iris_data
):
    artifact_root = f"s3://{mock_s3_bucket}"
    artifact_repo = S3ArtifactRepository(artifact_root)

    sklearn_model_path = os.path.join(tmp_path, "sklearn_model")
    mlflow.sklearn.save_model(sk_model=sklearn_knn_model, path=sklearn_model_path)
    sklearn_artifact_path = "sk_model"
    artifact_repo.log_artifacts(sklearn_model_path, artifact_path=sklearn_artifact_path)

    def test_predict(sk_model, model_input):
        return sk_model.predict(model_input) * 2

    pyfunc_model_path = os.path.join(tmp_path, "pyfunc_model")
    mlflow.pyfunc.save_model(
        path=pyfunc_model_path,
        artifacts={"sk_model": sklearn_model_path},
        python_model=main_scoped_model_class(test_predict),
        conda_env=_conda_env(),
    )

    pyfunc_artifact_path = "pyfunc_model"
    artifact_repo.log_artifacts(pyfunc_model_path, artifact_path=pyfunc_artifact_path)

    model_uri = artifact_root + "/" + pyfunc_artifact_path
    loaded_pyfunc_model = mlflow.pyfunc.load_model(model_uri=model_uri)
    np.testing.assert_array_equal(
        loaded_pyfunc_model.predict(iris_data[0]),
        test_predict(sk_model=sklearn_knn_model, model_input=iris_data[0]),
    )


def test_add_to_model_adds_specified_kwargs_to_mlmodel_configuration():
    custom_kwargs = {
        "key1": "value1",
        "key2": 20,
        "key3": range(10),
    }
    model_config = Model()
    mlflow.pyfunc.add_to_model(
        model=model_config,
        loader_module=os.path.basename(__file__)[:-3],
        data="data",
        code="code",
        env=None,
        **custom_kwargs,
    )

    assert mlflow.pyfunc.FLAVOR_NAME in model_config.flavors
    assert all(item in model_config.flavors[mlflow.pyfunc.FLAVOR_NAME] for item in custom_kwargs)


def test_pyfunc_model_serving_without_conda_env_activation_succeeds_with_main_scoped_class(
    sklearn_knn_model, main_scoped_model_class, iris_data, tmp_path
):
    sklearn_model_path = os.path.join(tmp_path, "sklearn_model")
    mlflow.sklearn.save_model(sk_model=sklearn_knn_model, path=sklearn_model_path)

    def test_predict(sk_model, model_input):
        return sk_model.predict(model_input) * 2

    pyfunc_model_path = os.path.join(tmp_path, "pyfunc_model")
    mlflow.pyfunc.save_model(
        path=pyfunc_model_path,
        artifacts={"sk_model": sklearn_model_path},
        python_model=main_scoped_model_class(test_predict),
        conda_env=_conda_env(),
    )
    loaded_pyfunc_model = mlflow.pyfunc.load_model(model_uri=pyfunc_model_path)

    sample_input = pd.DataFrame(iris_data[0])
    scoring_response = pyfunc_serve_and_score_model(
        model_uri=pyfunc_model_path,
        data=sample_input,
        content_type=pyfunc_scoring_server.CONTENT_TYPE_JSON,
        extra_args=["--env-manager", "local"],
    )
    assert scoring_response.status_code == 200
    np.testing.assert_array_equal(
        np.array(json.loads(scoring_response.text)["predictions"]),
        loaded_pyfunc_model.predict(sample_input),
    )


def test_pyfunc_model_serving_with_conda_env_activation_succeeds_with_main_scoped_class(
    sklearn_knn_model, main_scoped_model_class, iris_data, tmp_path
):
    sklearn_model_path = os.path.join(tmp_path, "sklearn_model")
    mlflow.sklearn.save_model(sk_model=sklearn_knn_model, path=sklearn_model_path)

    def test_predict(sk_model, model_input):
        return sk_model.predict(model_input) * 2

    pyfunc_model_path = os.path.join(tmp_path, "pyfunc_model")
    mlflow.pyfunc.save_model(
        path=pyfunc_model_path,
        artifacts={"sk_model": sklearn_model_path},
        python_model=main_scoped_model_class(test_predict),
        conda_env=_conda_env(),
    )
    loaded_pyfunc_model = mlflow.pyfunc.load_model(model_uri=pyfunc_model_path)

    sample_input = pd.DataFrame(iris_data[0])
    scoring_response = pyfunc_serve_and_score_model(
        model_uri=pyfunc_model_path,
        data=sample_input,
        content_type=pyfunc_scoring_server.CONTENT_TYPE_JSON,
    )
    assert scoring_response.status_code == 200
    np.testing.assert_array_equal(
        np.array(json.loads(scoring_response.text)["predictions"]),
        loaded_pyfunc_model.predict(sample_input),
    )


def test_pyfunc_model_serving_without_conda_env_activation_succeeds_with_module_scoped_class(
    sklearn_knn_model, iris_data, tmp_path
):
    sklearn_model_path = os.path.join(tmp_path, "sklearn_model")
    mlflow.sklearn.save_model(sk_model=sklearn_knn_model, path=sklearn_model_path)

    def test_predict(sk_model, model_input):
        return sk_model.predict(model_input) * 2

    pyfunc_model_path = os.path.join(tmp_path, "pyfunc_model")
    mlflow.pyfunc.save_model(
        path=pyfunc_model_path,
        artifacts={"sk_model": sklearn_model_path},
        python_model=ModuleScopedSklearnModel(test_predict),
        code_path=[os.path.dirname(tests.__file__)],
        conda_env=_conda_env(),
    )
    loaded_pyfunc_model = mlflow.pyfunc.load_model(model_uri=pyfunc_model_path)

    sample_input = pd.DataFrame(iris_data[0])
    scoring_response = pyfunc_serve_and_score_model(
        model_uri=pyfunc_model_path,
        data=sample_input,
        content_type=pyfunc_scoring_server.CONTENT_TYPE_JSON,
        extra_args=["--env-manager", "local"],
    )
    assert scoring_response.status_code == 200
    np.testing.assert_array_equal(
        np.array(json.loads(scoring_response.text)["predictions"]),
        loaded_pyfunc_model.predict(sample_input),
    )


def test_pyfunc_cli_predict_command_without_conda_env_activation_succeeds(
    sklearn_knn_model, main_scoped_model_class, iris_data, tmp_path
):
    sklearn_model_path = os.path.join(tmp_path, "sklearn_model")
    mlflow.sklearn.save_model(sk_model=sklearn_knn_model, path=sklearn_model_path)

    def test_predict(sk_model, model_input):
        return sk_model.predict(model_input) * 2

    pyfunc_model_path = os.path.join(tmp_path, "pyfunc_model")
    mlflow.pyfunc.save_model(
        path=pyfunc_model_path,
        artifacts={"sk_model": sklearn_model_path},
        python_model=main_scoped_model_class(test_predict),
        conda_env=_conda_env(),
    )
    loaded_pyfunc_model = mlflow.pyfunc.load_model(model_uri=pyfunc_model_path)

    sample_input = pd.DataFrame(iris_data[0])
    input_csv_path = os.path.join(tmp_path, "input with spaces.csv")
    sample_input.to_csv(input_csv_path, header=True, index=False)
    output_json_path = os.path.join(tmp_path, "output.json")
    process = Popen(
        [
            "mlflow",
            "models",
            "predict",
            "--model-uri",
            pyfunc_model_path,
            "-i",
            input_csv_path,
            "--content-type",
            "csv",
            "-o",
            output_json_path,
            "--env-manager",
            "local",
        ],
        stdout=PIPE,
        stderr=PIPE,
        preexec_fn=os.setsid,
    )
    _, stderr = process.communicate()
    assert process.wait() == 0, f"stderr = \n\n{stderr}\n\n"
    with open(output_json_path) as f:
        result_df = pd.DataFrame(data=json.load(f)["predictions"])
    np.testing.assert_array_equal(
        result_df.values.transpose()[0], loaded_pyfunc_model.predict(sample_input)
    )


def test_pyfunc_cli_predict_command_with_conda_env_activation_succeeds(
    sklearn_knn_model, main_scoped_model_class, iris_data, tmp_path
):
    sklearn_model_path = os.path.join(tmp_path, "sklearn_model")
    mlflow.sklearn.save_model(sk_model=sklearn_knn_model, path=sklearn_model_path)

    def test_predict(sk_model, model_input):
        return sk_model.predict(model_input) * 2

    pyfunc_model_path = os.path.join(tmp_path, "pyfunc_model")
    mlflow.pyfunc.save_model(
        path=pyfunc_model_path,
        artifacts={"sk_model": sklearn_model_path},
        python_model=main_scoped_model_class(test_predict),
        conda_env=_conda_env(),
    )
    loaded_pyfunc_model = mlflow.pyfunc.load_model(model_uri=pyfunc_model_path)

    sample_input = pd.DataFrame(iris_data[0])
    input_csv_path = os.path.join(tmp_path, "input with spaces.csv")
    sample_input.to_csv(input_csv_path, header=True, index=False)
    output_json_path = os.path.join(tmp_path, "output.json")
    process = Popen(
        [
            "mlflow",
            "models",
            "predict",
            "--model-uri",
            pyfunc_model_path,
            "-i",
            input_csv_path,
            "--content-type",
            "csv",
            "-o",
            output_json_path,
        ],
        stderr=PIPE,
        stdout=PIPE,
        preexec_fn=os.setsid,
    )
    stdout, stderr = process.communicate()
    assert process.wait() == 0, f"stdout = \n\n{stdout}\n\n stderr = \n\n{stderr}\n\n"
    with open(output_json_path) as f:
        result_df = pandas.DataFrame(json.load(f)["predictions"])
    np.testing.assert_array_equal(
        result_df.values.transpose()[0], loaded_pyfunc_model.predict(sample_input)
    )


def test_save_model_persists_specified_conda_env_in_mlflow_model_directory(
    sklearn_knn_model, main_scoped_model_class, pyfunc_custom_env, tmp_path
):
    sklearn_model_path = os.path.join(tmp_path, "sklearn_model")
    mlflow.sklearn.save_model(
        sk_model=sklearn_knn_model,
        path=sklearn_model_path,
        serialization_format=mlflow.sklearn.SERIALIZATION_FORMAT_CLOUDPICKLE,
    )

    pyfunc_model_path = os.path.join(tmp_path, "pyfunc_model")
    mlflow.pyfunc.save_model(
        path=pyfunc_model_path,
        artifacts={"sk_model": sklearn_model_path},
        python_model=main_scoped_model_class(predict_fn=None),
        conda_env=pyfunc_custom_env,
    )

    pyfunc_conf = _get_flavor_configuration(
        model_path=pyfunc_model_path, flavor_name=mlflow.pyfunc.FLAVOR_NAME
    )
    saved_conda_env_path = os.path.join(pyfunc_model_path, pyfunc_conf[mlflow.pyfunc.ENV]["conda"])
    assert os.path.exists(saved_conda_env_path)
    assert saved_conda_env_path != pyfunc_custom_env

    with open(pyfunc_custom_env) as f:
        pyfunc_custom_env_parsed = yaml.safe_load(f)
    with open(saved_conda_env_path) as f:
        saved_conda_env_parsed = yaml.safe_load(f)
    assert saved_conda_env_parsed == pyfunc_custom_env_parsed


def test_save_model_persists_requirements_in_mlflow_model_directory(
    sklearn_knn_model, main_scoped_model_class, pyfunc_custom_env, tmp_path
):
    sklearn_model_path = os.path.join(tmp_path, "sklearn_model")
    mlflow.sklearn.save_model(
        sk_model=sklearn_knn_model,
        path=sklearn_model_path,
        serialization_format=mlflow.sklearn.SERIALIZATION_FORMAT_CLOUDPICKLE,
    )

    pyfunc_model_path = os.path.join(tmp_path, "pyfunc_model")
    mlflow.pyfunc.save_model(
        path=pyfunc_model_path,
        artifacts={"sk_model": sklearn_model_path},
        python_model=main_scoped_model_class(predict_fn=None),
        conda_env=pyfunc_custom_env,
    )

    saved_pip_req_path = os.path.join(pyfunc_model_path, "requirements.txt")
    _compare_conda_env_requirements(pyfunc_custom_env, saved_pip_req_path)


def test_log_model_with_pip_requirements(main_scoped_model_class, tmp_path):
    expected_mlflow_version = _mlflow_major_version_string()
    python_model = main_scoped_model_class(predict_fn=None)
    # Path to a requirements file
    req_file = tmp_path.joinpath("requirements.txt")
    req_file.write_text("a")
    with mlflow.start_run():
        mlflow.pyfunc.log_model("model", python_model=python_model, pip_requirements=str(req_file))
        _assert_pip_requirements(
            mlflow.get_artifact_uri("model"), [expected_mlflow_version, "a"], strict=True
        )

    # List of requirements
    with mlflow.start_run():
        mlflow.pyfunc.log_model(
            "model", python_model=python_model, pip_requirements=[f"-r {req_file}", "b"]
        )
        _assert_pip_requirements(
            mlflow.get_artifact_uri("model"), [expected_mlflow_version, "a", "b"], strict=True
        )

    # Constraints file
    with mlflow.start_run():
        mlflow.pyfunc.log_model(
            "model", python_model=python_model, pip_requirements=[f"-c {req_file}", "b"]
        )
        _assert_pip_requirements(
            mlflow.get_artifact_uri("model"),
            [expected_mlflow_version, "b", "-c constraints.txt"],
            ["a"],
            strict=True,
        )


def test_log_model_with_extra_pip_requirements(
    sklearn_knn_model, main_scoped_model_class, tmp_path
):
    expected_mlflow_version = _mlflow_major_version_string()
    sklearn_model_path = str(tmp_path.joinpath("sklearn_model"))
    mlflow.sklearn.save_model(sk_model=sklearn_knn_model, path=sklearn_model_path)

    python_model = main_scoped_model_class(predict_fn=None)
    default_reqs = mlflow.pyfunc.get_default_pip_requirements()

    # Path to a requirements file
    req_file = tmp_path.joinpath("requirements.txt")
    req_file.write_text("a")
    with mlflow.start_run():
        mlflow.pyfunc.log_model(
            "model",
            python_model=python_model,
            artifacts={"sk_model": sklearn_model_path},
            extra_pip_requirements=str(req_file),
        )
        _assert_pip_requirements(
            mlflow.get_artifact_uri("model"), [expected_mlflow_version, *default_reqs, "a"]
        )

    # List of requirements
    with mlflow.start_run():
        mlflow.pyfunc.log_model(
            "model",
            artifacts={"sk_model": sklearn_model_path},
            python_model=python_model,
            extra_pip_requirements=[f"-r {req_file}", "b"],
        )
        _assert_pip_requirements(
            mlflow.get_artifact_uri("model"), [expected_mlflow_version, *default_reqs, "a", "b"]
        )

    # Constraints file
    with mlflow.start_run():
        mlflow.pyfunc.log_model(
            "model",
            artifacts={"sk_model": sklearn_model_path},
            python_model=python_model,
            extra_pip_requirements=[f"-c {req_file}", "b"],
        )
        _assert_pip_requirements(
            mlflow.get_artifact_uri("model"),
            [expected_mlflow_version, *default_reqs, "b", "-c constraints.txt"],
            ["a"],
        )


def test_log_model_persists_specified_conda_env_in_mlflow_model_directory(
    sklearn_knn_model, main_scoped_model_class, pyfunc_custom_env
):
    sklearn_artifact_path = "sk_model"
    with mlflow.start_run():
        mlflow.sklearn.log_model(sk_model=sklearn_knn_model, artifact_path=sklearn_artifact_path)
        sklearn_run_id = mlflow.active_run().info.run_id

    pyfunc_artifact_path = "pyfunc_model"
    with mlflow.start_run():
        mlflow.pyfunc.log_model(
            artifact_path=pyfunc_artifact_path,
            artifacts={
                "sk_model": utils_get_artifact_uri(
                    artifact_path=sklearn_artifact_path, run_id=sklearn_run_id
                )
            },
            python_model=main_scoped_model_class(predict_fn=None),
            conda_env=pyfunc_custom_env,
        )
        pyfunc_model_path = _download_artifact_from_uri(
            f"runs:/{mlflow.active_run().info.run_id}/{pyfunc_artifact_path}"
        )

    pyfunc_conf = _get_flavor_configuration(
        model_path=pyfunc_model_path, flavor_name=mlflow.pyfunc.FLAVOR_NAME
    )
    saved_conda_env_path = os.path.join(pyfunc_model_path, pyfunc_conf[mlflow.pyfunc.ENV]["conda"])
    assert os.path.exists(saved_conda_env_path)
    assert saved_conda_env_path != pyfunc_custom_env

    with open(pyfunc_custom_env) as f:
        pyfunc_custom_env_parsed = yaml.safe_load(f)
    with open(saved_conda_env_path) as f:
        saved_conda_env_parsed = yaml.safe_load(f)
    assert saved_conda_env_parsed == pyfunc_custom_env_parsed


def test_model_log_persists_requirements_in_mlflow_model_directory(
    sklearn_knn_model, main_scoped_model_class, pyfunc_custom_env
):
    sklearn_artifact_path = "sk_model"
    with mlflow.start_run():
        mlflow.sklearn.log_model(sk_model=sklearn_knn_model, artifact_path=sklearn_artifact_path)
        sklearn_run_id = mlflow.active_run().info.run_id

    pyfunc_artifact_path = "pyfunc_model"
    with mlflow.start_run():
        mlflow.pyfunc.log_model(
            artifact_path=pyfunc_artifact_path,
            artifacts={
                "sk_model": utils_get_artifact_uri(
                    artifact_path=sklearn_artifact_path, run_id=sklearn_run_id
                )
            },
            python_model=main_scoped_model_class(predict_fn=None),
            conda_env=pyfunc_custom_env,
        )
        pyfunc_model_path = _download_artifact_from_uri(
            f"runs:/{mlflow.active_run().info.run_id}/{pyfunc_artifact_path}"
        )

    saved_pip_req_path = os.path.join(pyfunc_model_path, "requirements.txt")
    _compare_conda_env_requirements(pyfunc_custom_env, saved_pip_req_path)


def test_save_model_without_specified_conda_env_uses_default_env_with_expected_dependencies(
    sklearn_logreg_model, main_scoped_model_class, tmp_path
):
    sklearn_model_path = os.path.join(tmp_path, "sklearn_model")
    mlflow.sklearn.save_model(sk_model=sklearn_logreg_model, path=sklearn_model_path)

    pyfunc_model_path = os.path.join(tmp_path, "pyfunc_model")
    mlflow.pyfunc.save_model(
        path=pyfunc_model_path,
        artifacts={"sk_model": sklearn_model_path},
        python_model=main_scoped_model_class(predict_fn=None),
        conda_env=_conda_env(),
    )
    _assert_pip_requirements(pyfunc_model_path, mlflow.pyfunc.get_default_pip_requirements())


def test_log_model_without_specified_conda_env_uses_default_env_with_expected_dependencies(
    sklearn_knn_model, main_scoped_model_class
):
    sklearn_artifact_path = "sk_model"
    with mlflow.start_run():
        mlflow.sklearn.log_model(sk_model=sklearn_knn_model, artifact_path=sklearn_artifact_path)
        sklearn_run_id = mlflow.active_run().info.run_id

    pyfunc_artifact_path = "pyfunc_model"
    with mlflow.start_run():
        mlflow.pyfunc.log_model(
            artifact_path=pyfunc_artifact_path,
            artifacts={
                "sk_model": utils_get_artifact_uri(
                    artifact_path=sklearn_artifact_path, run_id=sklearn_run_id
                )
            },
            python_model=main_scoped_model_class(predict_fn=None),
        )
        model_uri = mlflow.get_artifact_uri(pyfunc_artifact_path)
    _assert_pip_requirements(model_uri, mlflow.pyfunc.get_default_pip_requirements())


def test_save_model_correctly_resolves_directory_artifact_with_nested_contents(
    tmp_path, model_path, iris_data
):
    directory_artifact_path = os.path.join(tmp_path, "directory_artifact")
    nested_file_relative_path = os.path.join(
        "my", "somewhat", "heavily", "nested", "directory", "myfile.txt"
    )
    nested_file_path = os.path.join(directory_artifact_path, nested_file_relative_path)
    os.makedirs(os.path.dirname(nested_file_path))
    nested_file_text = "some sample file text"
    with open(nested_file_path, "w") as f:
        f.write(nested_file_text)

    class ArtifactValidationModel(mlflow.pyfunc.PythonModel):
        def predict(self, context, model_input, params=None):
            expected_file_path = os.path.join(
                context.artifacts["testdir"], nested_file_relative_path
            )
            if not os.path.exists(expected_file_path):
                return False
            else:
                with open(expected_file_path) as f:
                    return f.read() == nested_file_text

    mlflow.pyfunc.save_model(
        path=model_path,
        artifacts={"testdir": directory_artifact_path},
        python_model=ArtifactValidationModel(),
        conda_env=_conda_env(),
    )

    loaded_model = mlflow.pyfunc.load_model(model_uri=model_path)
    assert loaded_model.predict(iris_data[0])


def test_save_model_with_no_artifacts_does_not_produce_artifacts_dir(model_path):
    mlflow.pyfunc.save_model(
        path=model_path,
        python_model=ModuleScopedSklearnModel(predict_fn=None),
        artifacts=None,
        conda_env=_conda_env(),
    )

    assert os.path.exists(model_path)
    assert "artifacts" not in os.listdir(model_path)
    pyfunc_conf = _get_flavor_configuration(
        model_path=model_path, flavor_name=mlflow.pyfunc.FLAVOR_NAME
    )
    assert mlflow.pyfunc.model.CONFIG_KEY_ARTIFACTS not in pyfunc_conf


def test_save_model_with_python_model_argument_of_invalid_type_raises_exeption(tmp_path):
    with pytest.raises(
        MlflowException, match="must be a PythonModel instance or a callable object"
    ):
        mlflow.pyfunc.save_model(
            path=os.path.join(tmp_path, "model1"), python_model="not the right type"
        )

    with pytest.raises(
        MlflowException, match="must be a PythonModel instance or a callable object"
    ):
        mlflow.pyfunc.save_model(
            path=os.path.join(tmp_path, "model2"), python_model="not the right type"
        )


def test_save_model_with_unsupported_argument_combinations_throws_exception(model_path):
    with pytest.raises(
        MlflowException, match="Either `loader_module` or `python_model` must be specified"
    ) as exc_info:
        mlflow.pyfunc.save_model(
            path=model_path, artifacts={"artifact": "/path/to/artifact"}, python_model=None
        )

    python_model = ModuleScopedSklearnModel(predict_fn=None)
    loader_module = __name__
    with pytest.raises(
        MlflowException, match="The following sets of parameters cannot be specified together"
    ) as exc_info:
        mlflow.pyfunc.save_model(
            path=model_path, python_model=python_model, loader_module=loader_module
        )
    assert str(python_model) in str(exc_info)
    assert str(loader_module) in str(exc_info)

    with pytest.raises(
        MlflowException, match="The following sets of parameters cannot be specified together"
    ) as exc_info:
        mlflow.pyfunc.save_model(
            path=model_path,
            python_model=python_model,
            data_path="/path/to/data",
            artifacts={"artifact": "/path/to/artifact"},
        )

    with pytest.raises(
        MlflowException, match="Either `loader_module` or `python_model` must be specified"
    ):
        mlflow.pyfunc.save_model(path=model_path, python_model=None, loader_module=None)


def test_log_model_with_unsupported_argument_combinations_throws_exception():
    match = (
        "Either `loader_module` or `python_model` must be specified. A `loader_module` "
        "should be a python module. A `python_model` should be a subclass of "
        "PythonModel"
    )
    with mlflow.start_run(), pytest.raises(MlflowException, match=match):
        mlflow.pyfunc.log_model(
            artifact_path="pyfunc_model",
            artifacts={"artifact": "/path/to/artifact"},
            python_model=None,
        )

    python_model = ModuleScopedSklearnModel(predict_fn=None)
    loader_module = __name__
    with mlflow.start_run(), pytest.raises(
        MlflowException,
        match="The following sets of parameters cannot be specified together",
    ) as exc_info:
        mlflow.pyfunc.log_model(
            artifact_path="pyfunc_model",
            python_model=python_model,
            loader_module=loader_module,
        )
    assert str(python_model) in str(exc_info)
    assert str(loader_module) in str(exc_info)

    with mlflow.start_run(), pytest.raises(
        MlflowException, match="The following sets of parameters cannot be specified together"
    ) as exc_info:
        mlflow.pyfunc.log_model(
            artifact_path="pyfunc_model",
            python_model=python_model,
            data_path="/path/to/data",
            artifacts={"artifact1": "/path/to/artifact"},
        )

    with mlflow.start_run(), pytest.raises(
        MlflowException, match="Either `loader_module` or `python_model` must be specified"
    ):
        mlflow.pyfunc.log_model(artifact_path="pyfunc_model", python_model=None, loader_module=None)


def test_repr_can_be_called_withtout_run_id_or_artifact_path():
    model_meta = Model(
        artifact_path=None,
        run_id=None,
        flavors={"python_function": {"loader_module": "someFlavour"}},
    )

    class TestModel:
        def predict(self, model_input, params=None):
            return model_input

    model_impl = TestModel()

    assert "flavor: someFlavour" in mlflow.pyfunc.PyFuncModel(model_meta, model_impl).__repr__()


def test_load_model_with_differing_cloudpickle_version_at_micro_granularity_logs_warning(
    model_path,
):
    class TestModel(mlflow.pyfunc.PythonModel):
        def predict(self, context, model_input, params=None):
            return model_input

    mlflow.pyfunc.save_model(path=model_path, python_model=TestModel())
    saver_cloudpickle_version = "0.5.8"
    model_config_path = os.path.join(model_path, "MLmodel")
    model_config = Model.load(model_config_path)
    model_config.flavors[mlflow.pyfunc.FLAVOR_NAME][
        mlflow.pyfunc.model.CONFIG_KEY_CLOUDPICKLE_VERSION
    ] = saver_cloudpickle_version
    model_config.save(model_config_path)

    log_messages = []

    def custom_warn(message_text, *args, **kwargs):
        log_messages.append(message_text % args % kwargs)

    loader_cloudpickle_version = "0.5.7"
    with mock.patch("mlflow.pyfunc._logger.warning") as warn_mock, mock.patch(
        "cloudpickle.__version__"
    ) as cloudpickle_version_mock:
        cloudpickle_version_mock.__str__ = lambda *args, **kwargs: loader_cloudpickle_version
        warn_mock.side_effect = custom_warn
        mlflow.pyfunc.load_model(model_uri=model_path)

    assert any(
        "differs from the version of CloudPickle that is currently running" in log_message
        and saver_cloudpickle_version in log_message
        and loader_cloudpickle_version in log_message
        for log_message in log_messages
    )


def test_load_model_with_missing_cloudpickle_version_logs_warning(model_path):
    class TestModel(mlflow.pyfunc.PythonModel):
        def predict(self, context, model_input, params=None):
            return model_input

    mlflow.pyfunc.save_model(path=model_path, python_model=TestModel())
    model_config_path = os.path.join(model_path, "MLmodel")
    model_config = Model.load(model_config_path)
    del model_config.flavors[mlflow.pyfunc.FLAVOR_NAME][
        mlflow.pyfunc.model.CONFIG_KEY_CLOUDPICKLE_VERSION
    ]
    model_config.save(model_config_path)

    log_messages = []

    def custom_warn(message_text, *args, **kwargs):
        log_messages.append(message_text % args % kwargs)

    with mock.patch("mlflow.pyfunc._logger.warning") as warn_mock:
        warn_mock.side_effect = custom_warn
        mlflow.pyfunc.load_model(model_uri=model_path)

    assert any(
        (
            "The version of CloudPickle used to save the model could not be found"
            " in the MLmodel configuration"
        )
        in log_message
        for log_message in log_messages
    )


def test_save_and_load_model_with_special_chars(
    sklearn_knn_model, main_scoped_model_class, iris_data, tmp_path
):
    sklearn_model_path = os.path.join(tmp_path, "sklearn_  model")
    mlflow.sklearn.save_model(sk_model=sklearn_knn_model, path=sklearn_model_path)

    def test_predict(sk_model, model_input):
        return sk_model.predict(model_input) * 2

    # Intentionally create a path that has non-url-compatible characters
    pyfunc_model_path = os.path.join(tmp_path, "pyfunc_ :% model")

    mlflow.pyfunc.save_model(
        path=pyfunc_model_path,
        artifacts={"sk_model": sklearn_model_path},
        conda_env=_conda_env(),
        python_model=main_scoped_model_class(test_predict),
    )

    loaded_pyfunc_model = mlflow.pyfunc.load_model(model_uri=pyfunc_model_path)
    np.testing.assert_array_equal(
        loaded_pyfunc_model.predict(iris_data[0]),
        test_predict(sk_model=sklearn_knn_model, model_input=iris_data[0]),
    )


def test_model_with_code_path_containing_main(tmp_path):
    """Test that the __main__ module is unaffected by model loading"""
    directory = tmp_path.joinpath("model_with_main")
    directory.mkdir()
    main = directory.joinpath("__main__.py")
    main.write_text("# empty main")
    with mlflow.start_run():
        model_info = mlflow.pyfunc.log_model(
            artifact_path="model",
            python_model=mlflow.pyfunc.model.PythonModel(),
            code_path=[str(directory)],
        )

    assert "__main__" in sys.modules
    mlflow.pyfunc.load_model(model_info.model_uri)
    assert "__main__" in sys.modules


def test_model_save_load_with_metadata(tmp_path):
    pyfunc_model_path = os.path.join(tmp_path, "pyfunc_model")

    mlflow.pyfunc.save_model(
        path=pyfunc_model_path,
        conda_env=_conda_env(),
        python_model=mlflow.pyfunc.model.PythonModel(),
        metadata={"metadata_key": "metadata_value"},
    )

    reloaded_model = mlflow.pyfunc.load_model(model_uri=pyfunc_model_path)
    assert reloaded_model.metadata.metadata["metadata_key"] == "metadata_value"


def test_model_log_with_metadata():
    pyfunc_artifact_path = "pyfunc_model"
    with mlflow.start_run():
        mlflow.pyfunc.log_model(
            artifact_path=pyfunc_artifact_path,
            python_model=mlflow.pyfunc.model.PythonModel(),
            metadata={"metadata_key": "metadata_value"},
        )
        pyfunc_model_uri = f"runs:/{mlflow.active_run().info.run_id}/{pyfunc_artifact_path}"

    reloaded_model = mlflow.pyfunc.load_model(model_uri=pyfunc_model_uri)
    assert reloaded_model.metadata.metadata["metadata_key"] == "metadata_value"


class SklearnModel(mlflow.pyfunc.PythonModel):
    def __init__(self) -> None:
        from sklearn.linear_model import LinearRegression

        self.model = LinearRegression()

    def predict(self, context, model_input, params=None):
        return self.model.predict(model_input)


def test_dependency_inference_does_not_exclude_mlflow_dependencies(tmp_path):
    mlflow.pyfunc.save_model(
        path=tmp_path,
        python_model=SklearnModel(),
    )
    requiments = tmp_path.joinpath("requirements.txt").read_text()
    assert f"scikit-learn=={sklearn.__version__}" in requiments


def test_functional_python_model_no_type_hints(tmp_path):
    def python_model(x):
        return x

    mlflow.pyfunc.save_model(path=tmp_path, python_model=python_model, input_example=[{"a": "b"}])
    model = Model.load(tmp_path)
    assert model.signature is None


def test_functional_python_model_only_input_type_hints(tmp_path):
    def python_model(x: List[str]):
        return x

    mlflow.pyfunc.save_model(path=tmp_path, python_model=python_model, input_example=["a"])
    model = Model.load(tmp_path)
    assert model.signature.inputs.to_dict() == [{"type": "string"}]


def test_functional_python_model_only_output_type_hints(tmp_path):
    def python_model(x) -> List[str]:
        return x

    mlflow.pyfunc.save_model(path=tmp_path, python_model=python_model, input_example=["a"])
    model = Model.load(tmp_path)
    assert model.signature is None


class CallableObject:
    def __call__(self, x: List[str]) -> List[str]:
        return x


def test_functional_python_model_callable_object(tmp_path):
    mlflow.pyfunc.save_model(path=tmp_path, python_model=CallableObject(), input_example=["a"])
    model = Model.load(tmp_path)
    assert model.signature.inputs.to_dict() == [{"type": "string"}]
    assert model.signature.outputs.to_dict() == [{"type": "string"}]
    loaded_model = mlflow.pyfunc.load_model(tmp_path)
    assert loaded_model.predict(["a", "b"]) == ["a", "b"]


def list_to_list(x: List[str]) -> List[str]:
    return x


def test_functional_python_model_list_to_list(tmp_path):
    mlflow.pyfunc.save_model(path=tmp_path, python_model=list_to_list, input_example=["a"])
    model = Model.load(tmp_path)
    assert model.signature.inputs.to_dict() == [{"type": "string"}]
    assert model.signature.outputs.to_dict() == [{"type": "string"}]
    loaded_model = mlflow.pyfunc.load_model(tmp_path)
    assert loaded_model.predict(["a", "b"]) == ["a", "b"]
    # Dict with a single key is also a valid input
    assert loaded_model.predict([{"a": "x"}, {"a": "y"}]) == ["x", "y"]


def list_to_list_pep585(x: list[str]) -> list[str]:
    return x


def test_functional_python_model_list_to_list_pep585(tmp_path):
    mlflow.pyfunc.save_model(path=tmp_path, python_model=list_to_list_pep585, input_example=["a"])
    model = Model.load(tmp_path)
    assert model.signature.inputs.to_dict() == [{"type": "string"}]
    assert model.signature.outputs.to_dict() == [{"type": "string"}]
    loaded_model = mlflow.pyfunc.load_model(tmp_path)
    assert loaded_model.predict(["a", "b"]) == ["a", "b"]
    # Dict with a single key is also a valid input
    assert loaded_model.predict([{"x": "a"}, {"x": "b"}]) == ["a", "b"]


def list_dict_to_list(x: List[Dict[str, str]]) -> List[str]:
    return ["".join((*d.keys(), *d.values())) for d in x]  # join keys and values


def test_functional_python_model_list_dict_to_list_without_example(tmp_path):
    mlflow.pyfunc.save_model(
        path=tmp_path, python_model=list_dict_to_list, pip_requirements=["pandas"]
    )
    model = Model.load(tmp_path)
    assert model.signature.inputs.to_dict() == [{"type": "string"}]
    assert model.signature.outputs.to_dict() == [{"type": "string"}]
    loaded_model = mlflow.pyfunc.load_model(tmp_path)
    assert loaded_model.predict([{"a": "x"}, {"a": "y"}]) == ["ax", "ay"]


@pytest.mark.parametrize(
    ("input_example", "expected_error_message"),
    [
        ([], "non-empty"),
        ([0], "to be string"),
        ([{"a": "b"}], "to be string"),
    ],
)
def test_functional_python_model_list_invalid_example(
    tmp_path, input_example, expected_error_message
):
    with pytest.raises(MlflowException, match=expected_error_message):
        mlflow.pyfunc.save_model(
            path=tmp_path, python_model=list_to_list, input_example=input_example
        )


@pytest.mark.parametrize(
    ("input_example", "expected_error_message"),
    [
        ([], "non-empty"),
        (["a"], "to be dict"),
        ([{}], "at least one item"),
        ([{0: "a"}], "string keys"),
        ([{"a": 0}], "string values"),
        ([{"a": "x"}, {"b": "y"}], r"dict with keys \['a'\]"),
        ([{"a": "x"}, {"a": "y", "b": "z"}], r"dict with keys \['a'\]"),
    ],
)
def test_functional_python_model_list_dict_invalid_example(
    tmp_path, input_example, expected_error_message
):
    with pytest.raises(MlflowException, match=expected_error_message):
        mlflow.pyfunc.save_model(
            path=tmp_path, python_model=list_dict_to_list, input_example=input_example
        )


def test_functional_python_model_list_dict_to_list(tmp_path):
    mlflow.pyfunc.save_model(
        path=tmp_path, python_model=list_dict_to_list, input_example=[{"a": "x", "b": "y"}]
    )
    model = Model.load(tmp_path)
    assert model.signature.inputs.to_dict() == [
        {"name": "a", "type": "string"},
        {"name": "b", "type": "string"},
    ]
    assert model.signature.outputs.to_dict() == [{"type": "string"}]
    loaded_model = mlflow.pyfunc.load_model(tmp_path)
    assert loaded_model.predict([{"a": "x", "b": "y"}]) == ["abxy"]


def list_dict_to_list_dict(x: List[Dict[str, str]]) -> List[Dict[str, str]]:
    return [{v: k for k, v in d.items()} for d in x]  # swap keys and values


def test_functional_python_model_list_dict_to_list_dict(tmp_path):
    mlflow.pyfunc.save_model(
        path=tmp_path,
        python_model=list_dict_to_list_dict,
        input_example=[{"a": "x", "b": "y"}],
    )
    model = Model.load(tmp_path)
    assert model.signature.inputs.to_dict() == [
        {"name": "a", "type": "string"},
        {"name": "b", "type": "string"},
    ]
    assert model.signature.outputs.to_dict() == [
        {"name": "x", "type": "string"},
        {"name": "y", "type": "string"},
    ]


def list_dict_to_list_dict_pep585(x: list[dict[str, str]]) -> list[dict[str, str]]:
    return [{v: k for k, v in d.items()} for d in x]  # swap keys and values


def test_functional_python_model_list_dict_to_list_dict_with_example_pep585(tmp_path):
    mlflow.pyfunc.save_model(
        path=tmp_path,
        python_model=list_dict_to_list_dict_pep585,
        input_example=[{"a": "x", "b": "y"}],
    )
    model = Model.load(tmp_path)
    assert model.signature.inputs.to_dict() == [
        {"name": "a", "type": "string"},
        {"name": "b", "type": "string"},
    ]
    assert model.signature.outputs.to_dict() == [
        {"name": "x", "type": "string"},
        {"name": "y", "type": "string"},
    ]
    loaded_model = mlflow.pyfunc.load_model(tmp_path)
    assert loaded_model.predict([{"a": "x", "b": "y"}]) == [{"x": "a", "y": "b"}]


def multiple_arguments(x: List[str], y: List[str]) -> List[str]:
    return x + y


def test_functional_python_model_multiple_arguments(tmp_path):
    with pytest.raises(
        MlflowException, match=r"must accept exactly one argument\. Found 2 arguments\."
    ):
        mlflow.pyfunc.save_model(path=tmp_path, python_model=multiple_arguments)


def no_arguments() -> List[str]:
    return []


def test_functional_python_model_no_arguments(tmp_path):
    with pytest.raises(
        MlflowException, match=r"must accept exactly one argument\. Found 0 arguments\."
    ):
        mlflow.pyfunc.save_model(path=tmp_path, python_model=no_arguments)


def unsupported_types(x: Tuple[str, ...]) -> Tuple[str, ...]:
    return x


def test_functional_python_model_unsupported_types(tmp_path):
    mlflow.pyfunc.save_model(path=tmp_path, python_model=unsupported_types, input_example=["a"])
    model = Model.load(tmp_path)
    assert model.signature is None


def requires_sklearn(x: List[str]) -> List[str]:
    import sklearn  # pylint: disable=reimported  # noqa: F401

    return x


def test_functional_python_model_infer_requirements(tmp_path):
    mlflow.pyfunc.save_model(path=tmp_path, python_model=requires_sklearn, input_example=["a"])
    assert "scikit-learn==" in tmp_path.joinpath("requirements.txt").read_text()


def test_functional_python_model_throws_when_required_arguments_are_missing(tmp_path):
    mlflow.pyfunc.save_model(
        path=tmp_path / uuid.uuid4().hex, python_model=requires_sklearn, input_example=["a"]
    )
    mlflow.pyfunc.save_model(
        path=tmp_path / uuid.uuid4().hex,
        python_model=requires_sklearn,
        pip_requirements=["scikit-learn"],
    )
    mlflow.pyfunc.save_model(
        path=tmp_path / uuid.uuid4().hex,
        python_model=requires_sklearn,
        extra_pip_requirements=["scikit-learn"],
    )
    with pytest.raises(MlflowException, match="at least one of"):
        mlflow.pyfunc.save_model(path=tmp_path / uuid.uuid4().hex, python_model=requires_sklearn)


class AnnotatedPythonModel(mlflow.pyfunc.PythonModel):
    def predict(self, context: Dict[str, Any], model_input: List[str], params=None) -> List[str]:
        assert isinstance(model_input, list)
        assert all(isinstance(x, str) for x in model_input)
        return model_input


def test_class_python_model_type_hints(tmp_path):
    mlflow.pyfunc.save_model(path=tmp_path, python_model=AnnotatedPythonModel())
    model = Model.load(tmp_path)
    assert model.signature.inputs.to_dict() == [{"type": "string"}]
    assert model.signature.outputs.to_dict() == [{"type": "string"}]
    model = mlflow.pyfunc.load_model(tmp_path)
    assert model.predict(["a", "b"]) == ["a", "b"]


def test_python_model_predict_with_params():
    signature = infer_signature(["input1", "input2"], params={"foo": [8]})

    with mlflow.start_run():
        model_info = mlflow.pyfunc.log_model(
            python_model=AnnotatedPythonModel(),
            artifact_path="test_model",
            signature=signature,
        )

    loaded_model = mlflow.pyfunc.load_model(model_info.model_uri)
    assert loaded_model.predict(["a", "b"], params={"foo": [0, 1]}) == ["a", "b"]
    assert loaded_model.predict(["a", "b"], params={"foo": np.array([0, 1])}) == ["a", "b"]


def test_artifact_path_posix(sklearn_knn_model, main_scoped_model_class, tmp_path):
    sklearn_model_path = tmp_path.joinpath("sklearn_model")
    mlflow.sklearn.save_model(sk_model=sklearn_knn_model, path=sklearn_model_path)

    def test_predict(sk_model, model_input):
        return sk_model.predict(model_input) * 2

    pyfunc_model_path = tmp_path.joinpath("pyfunc_model")

    mlflow.pyfunc.save_model(
        path=pyfunc_model_path,
        artifacts={"sk_model": str(sklearn_model_path)},
        conda_env=_conda_env(),
        python_model=main_scoped_model_class(test_predict),
    )

    artifacts = _load_pyfunc(pyfunc_model_path).context.artifacts
    assert all("\\" not in artifact_uri for artifact_uri in artifacts.values())


<<<<<<< HEAD
@pytest.mark.large
def test_multiple_artifacts_with_same_artifact_relative_path(
    sklearn_knn_model, model_path, iris_data
):
    default_model_path = "model"
    with mlflow.start_run():
        model_info = mlflow.sklearn.log_model(
            sk_model=sklearn_knn_model, artifact_path=default_model_path
        )
        first_model_uri = model_info.model_uri

    with mlflow.start_run():
        model_info = mlflow.sklearn.log_model(
            sk_model=sklearn_knn_model, artifact_path=default_model_path
        )
        second_model_uri = model_info.model_uri

    class ArtifactValidationModel(mlflow.pyfunc.PythonModel):
        def predict(self, context, model_input):
            first_model_resolved_path = context.artifacts["first_model"]
            second_model_resolved_path = context.artifacts["second_model"]
            return first_model_resolved_path != second_model_resolved_path

    mlflow.pyfunc.save_model(
        path=model_path,
        artifacts={"first_model": first_model_uri, "second_model": second_model_uri},
        python_model=ArtifactValidationModel(),
        conda_env=_conda_env(),
    )

    loaded_model = mlflow.pyfunc.load_model(model_uri=model_path)
    assert loaded_model.predict(iris_data[0])
=======
def test_load_model_fails_for_feature_store_models(tmp_path):
    feature_store = os.path.join(tmp_path, "feature_store")
    os.mkdir(feature_store)
    feature_spec = os.path.join(feature_store, "feature_spec.yaml")
    with open(feature_spec, "w+") as f:
        f.write("contents")

    with mlflow.start_run() as run:
        mlflow.pyfunc.log_model(
            artifact_path="model",
            data_path=feature_store,
            loader_module=_DATABRICKS_FS_LOADER_MODULE,
            code_path=[__file__],
        )
    with pytest.raises(
        MlflowException, match="mlflow.pyfunc.load_model is not supported for Feature Store models"
    ):
        mlflow.pyfunc.load_model(f"runs:/{run.info.run_id}/model")
>>>>>>> 16e22e99
<|MERGE_RESOLUTION|>--- conflicted
+++ resolved
@@ -1446,40 +1446,6 @@
     assert all("\\" not in artifact_uri for artifact_uri in artifacts.values())
 
 
-<<<<<<< HEAD
-@pytest.mark.large
-def test_multiple_artifacts_with_same_artifact_relative_path(
-    sklearn_knn_model, model_path, iris_data
-):
-    default_model_path = "model"
-    with mlflow.start_run():
-        model_info = mlflow.sklearn.log_model(
-            sk_model=sklearn_knn_model, artifact_path=default_model_path
-        )
-        first_model_uri = model_info.model_uri
-
-    with mlflow.start_run():
-        model_info = mlflow.sklearn.log_model(
-            sk_model=sklearn_knn_model, artifact_path=default_model_path
-        )
-        second_model_uri = model_info.model_uri
-
-    class ArtifactValidationModel(mlflow.pyfunc.PythonModel):
-        def predict(self, context, model_input):
-            first_model_resolved_path = context.artifacts["first_model"]
-            second_model_resolved_path = context.artifacts["second_model"]
-            return first_model_resolved_path != second_model_resolved_path
-
-    mlflow.pyfunc.save_model(
-        path=model_path,
-        artifacts={"first_model": first_model_uri, "second_model": second_model_uri},
-        python_model=ArtifactValidationModel(),
-        conda_env=_conda_env(),
-    )
-
-    loaded_model = mlflow.pyfunc.load_model(model_uri=model_path)
-    assert loaded_model.predict(iris_data[0])
-=======
 def test_load_model_fails_for_feature_store_models(tmp_path):
     feature_store = os.path.join(tmp_path, "feature_store")
     os.mkdir(feature_store)
@@ -1498,4 +1464,37 @@
         MlflowException, match="mlflow.pyfunc.load_model is not supported for Feature Store models"
     ):
         mlflow.pyfunc.load_model(f"runs:/{run.info.run_id}/model")
->>>>>>> 16e22e99
+
+
+@pytest.mark.large
+def test_multiple_artifacts_with_same_artifact_relative_path(
+    sklearn_knn_model, model_path, iris_data
+):
+    default_model_path = "model"
+    with mlflow.start_run():
+        model_info = mlflow.sklearn.log_model(
+            sk_model=sklearn_knn_model, artifact_path=default_model_path
+        )
+        first_model_uri = model_info.model_uri
+
+    with mlflow.start_run():
+        model_info = mlflow.sklearn.log_model(
+            sk_model=sklearn_knn_model, artifact_path=default_model_path
+        )
+        second_model_uri = model_info.model_uri
+
+    class ArtifactValidationModel(mlflow.pyfunc.PythonModel):
+        def predict(self, context, model_input):
+            first_model_resolved_path = context.artifacts["first_model"]
+            second_model_resolved_path = context.artifacts["second_model"]
+            return first_model_resolved_path != second_model_resolved_path
+
+    mlflow.pyfunc.save_model(
+        path=model_path,
+        artifacts={"first_model": first_model_uri, "second_model": second_model_uri},
+        python_model=ArtifactValidationModel(),
+        conda_env=_conda_env(),
+    )
+
+    loaded_model = mlflow.pyfunc.load_model(model_uri=model_path)
+    assert loaded_model.predict(iris_data[0])