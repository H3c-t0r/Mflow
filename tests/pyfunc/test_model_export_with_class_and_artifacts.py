--- conflicted
+++ resolved
@@ -310,17 +310,9 @@
             python_model=main_scoped_model_class(test_predict),
             registered_model_name="AdsModel1",
         )
-<<<<<<< HEAD
-        model_uri = "runs:/{run_id}/{artifact_path}".format(
-            run_id=mlflow.active_run().info.run_id, artifact_path=pyfunc_artifact_path
-        )
+        model_uri = f"runs:/{mlflow.active_run().info.run_id}/{pyfunc_artifact_path}"
         assert_register_model_called_with_local_model_path(
             mlflow.tracking._model_registry.fluent._register_model, model_uri, "AdsModel1"
-=======
-        model_uri = f"runs:/{mlflow.active_run().info.run_id}/{pyfunc_artifact_path}"
-        mlflow.register_model.assert_called_once_with(
-            model_uri, "AdsModel1", await_registration_for=DEFAULT_AWAIT_MAX_SLEEP_SECONDS
->>>>>>> 9ebab719
         )
         mlflow.end_run()
 
