import json
import math
import numpy as np
import os
import signal
import pandas as pd
from collections import namedtuple, OrderedDict
from packaging.version import Version

import pytest
import random
import sklearn.datasets as datasets
import sklearn.neighbors as knn

from mlflow.exceptions import MlflowException
import mlflow.pyfunc.scoring_server as pyfunc_scoring_server
import mlflow.sklearn
from mlflow.models import ModelSignature, infer_signature
from mlflow.protos.databricks_pb2 import ErrorCode, BAD_REQUEST
from mlflow.pyfunc import PythonModel
from mlflow.pyfunc.scoring_server import get_cmd
from mlflow.types import Schema, ColSpec, DataType
from mlflow.utils.file_utils import TempDir
from mlflow.utils.proto_json_utils import NumpyEncoder
from mlflow.utils.environment import _EnvManager

from tests.helper_functions import pyfunc_serve_and_score_model, random_int, random_str

import keras

# pylint: disable=no-name-in-module,reimported
if Version(keras.__version__) >= Version("2.6.0"):
    from tensorflow.keras.models import Model
    from tensorflow.keras.layers import Dense, Input, Concatenate
    from tensorflow.keras.optimizers import SGD
else:
    from keras.models import Model
    from keras.layers import Dense, Input, Concatenate
    from keras.optimizers import SGD


ModelWithData = namedtuple("ModelWithData", ["model", "inference_data"])


@pytest.fixture
def pandas_df_with_all_types():
    pdf = pd.DataFrame(
        {
            "boolean": [True, False, True],
            "integer": np.array([1, 2, 3], np.int32),
            "long": np.array([1, 2, 3], np.int64),
            "float": np.array([math.pi, 2 * math.pi, 3 * math.pi], np.float32),
            "double": [math.pi, 2 * math.pi, 3 * math.pi],
            "binary": [bytearray([1, 2, 3]), bytearray([4, 5, 6]), bytearray([7, 8, 9])],
            "datetime": [
                np.datetime64("2021-01-01 00:00:00"),
                np.datetime64("2021-02-02 00:00:00"),
                np.datetime64("2021-03-03 12:00:00"),
            ],
        }
    )
    pdf["string"] = pd.Series(["a", "b", "c"], dtype=DataType.string.to_pandas())
    return pdf


<<<<<<< HEAD
@pytest.fixture
def pandas_df_with_csv_types():
    pdf = pd.DataFrame(
        {
            "boolean": [True, False, True],
            "integer": np.array([1, 2, 3], np.int32),
            "long": np.array([1, 2, 3], np.int64),
            "float": np.array([math.pi, 2 * math.pi, 3 * math.pi], np.float32),
            "double": [math.pi, 2 * math.pi, 3 * math.pi],
        }
    )
    pdf["string"] = pd.Series(["a", "b", "c"], dtype=DataType.string.to_pandas())
    return pdf


@pytest.fixture(scope="session")
=======
@pytest.fixture(scope="module")
>>>>>>> 47914a10
def sklearn_model():
    iris = datasets.load_iris()
    X = iris.data[:, :2]  # we only take the first two features.
    y = iris.target
    knn_model = knn.KNeighborsClassifier()
    knn_model.fit(X, y)
    return ModelWithData(model=knn_model, inference_data=X)


@pytest.fixture(scope="module")
def keras_model():
    iris = datasets.load_iris()
    data = pd.DataFrame(
        data=np.c_[iris["data"], iris["target"]], columns=iris["feature_names"] + ["target"]
    )
    y = data["target"]
    X = data.drop("target", axis=1).values
    input_a = Input(shape=(2,), name="a")
    input_b = Input(shape=(2,), name="b")
    output = Dense(1)(Dense(3, input_dim=4)(Concatenate()([input_a, input_b])))
    model = Model(inputs=[input_a, input_b], outputs=output)
    model.compile(loss="mean_squared_error", optimizer=SGD())
    model.fit([X[:, :2], X[:, -2:]], y)
    return ModelWithData(model=model, inference_data=X)


@pytest.fixture
def model_path(tmpdir):
    return str(os.path.join(tmpdir.strpath, "model"))


@pytest.mark.large
def test_scoring_server_responds_to_invalid_json_input_with_stacktrace_and_error_code(
    sklearn_model, model_path
):
    mlflow.sklearn.save_model(sk_model=sklearn_model.model, path=model_path)

    incorrect_json_content = json.dumps({"not": "a serialized dataframe"})
    response = pyfunc_serve_and_score_model(
        model_uri=os.path.abspath(model_path),
        data=incorrect_json_content,
        content_type=pyfunc_scoring_server.CONTENT_TYPE_JSON_SPLIT_ORIENTED,
    )
    response_json = json.loads(response.content)
    assert "error_code" in response_json
    assert response_json["error_code"] == ErrorCode.Name(BAD_REQUEST)
    assert "message" in response_json
    assert "stack_trace" in response_json

    incorrect_json_content = json.dumps("not a dict or a list")
    response = pyfunc_serve_and_score_model(
        model_uri=os.path.abspath(model_path),
        data=incorrect_json_content,
        content_type=pyfunc_scoring_server.CONTENT_TYPE_JSON,
    )
    response_json = json.loads(response.content)
    assert "error_code" in response_json
    assert response_json["error_code"] == ErrorCode.Name(BAD_REQUEST)
    assert "message" in response_json
    assert "stack_trace" in response_json


@pytest.mark.large
def test_scoring_server_responds_to_malformed_json_input_with_stacktrace_and_error_code(
    sklearn_model, model_path
):
    mlflow.sklearn.save_model(sk_model=sklearn_model.model, path=model_path)

    malformed_json_content = "this is,,,, not valid json"
    response = pyfunc_serve_and_score_model(
        model_uri=os.path.abspath(model_path),
        data=malformed_json_content,
        content_type=pyfunc_scoring_server.CONTENT_TYPE_JSON_SPLIT_ORIENTED,
    )
    response_json = json.loads(response.content)
    assert "error_code" in response_json
    assert response_json["error_code"] == ErrorCode.Name(BAD_REQUEST)
    assert "message" in response_json
    assert "stack_trace" in response_json


@pytest.mark.large
def test_scoring_server_responds_to_invalid_pandas_input_format_with_stacktrace_and_error_code(
    sklearn_model, model_path
):
    mlflow.sklearn.save_model(sk_model=sklearn_model.model, path=model_path)

    # The pyfunc scoring server expects a serialized Pandas Dataframe in `split` or `records`
    # format; passing a serialized Dataframe in `table` format should yield a readable error
    pandas_table_content = pd.DataFrame(sklearn_model.inference_data).to_json(orient="table")
    response = pyfunc_serve_and_score_model(
        model_uri=os.path.abspath(model_path),
        data=pandas_table_content,
        content_type=pyfunc_scoring_server.CONTENT_TYPE_JSON_SPLIT_ORIENTED,
    )
    response_json = json.loads(response.content)
    assert "error_code" in response_json
    assert response_json["error_code"] == ErrorCode.Name(BAD_REQUEST)
    assert "message" in response_json
    assert "stack_trace" in response_json


@pytest.mark.large
def test_scoring_server_responds_to_incompatible_inference_dataframe_with_stacktrace_and_error_code(
    sklearn_model, model_path
):
    mlflow.sklearn.save_model(sk_model=sklearn_model.model, path=model_path)
    incompatible_df = pd.DataFrame(np.array(range(10)))

    response = pyfunc_serve_and_score_model(
        model_uri=os.path.abspath(model_path),
        data=incompatible_df,
        content_type=pyfunc_scoring_server.CONTENT_TYPE_JSON_SPLIT_ORIENTED,
    )
    response_json = json.loads(response.content)
    assert "error_code" in response_json
    assert response_json["error_code"] == ErrorCode.Name(BAD_REQUEST)
    assert "message" in response_json
    assert "stack_trace" in response_json


@pytest.mark.large
def test_scoring_server_responds_to_invalid_csv_input_with_stacktrace_and_error_code(
    sklearn_model, model_path
):
    mlflow.sklearn.save_model(sk_model=sklearn_model.model, path=model_path)

    # Any empty string is not valid pandas CSV
    incorrect_csv_content = ""
    response = pyfunc_serve_and_score_model(
        model_uri=os.path.abspath(model_path),
        data=incorrect_csv_content,
        content_type=pyfunc_scoring_server.CONTENT_TYPE_CSV,
    )
    response_json = json.loads(response.content)
    assert "error_code" in response_json
    assert response_json["error_code"] == ErrorCode.Name(BAD_REQUEST)
    assert "message" in response_json
    assert "stack_trace" in response_json


@pytest.mark.large
def test_scoring_server_successfully_evaluates_correct_dataframes_with_pandas_records_orientation(
    sklearn_model, model_path
):
    mlflow.sklearn.save_model(sk_model=sklearn_model.model, path=model_path)

    pandas_record_content = pd.DataFrame(sklearn_model.inference_data).to_json(orient="records")
    response_records_content_type = pyfunc_serve_and_score_model(
        model_uri=os.path.abspath(model_path),
        data=pandas_record_content,
        content_type=pyfunc_scoring_server.CONTENT_TYPE_JSON,
    )
    assert response_records_content_type.status_code == 200

    response_records_content_type = pyfunc_serve_and_score_model(
        model_uri=os.path.abspath(model_path),
        data=pandas_record_content,
        content_type=pyfunc_scoring_server.CONTENT_TYPE_JSON_RECORDS_ORIENTED,
    )
    assert response_records_content_type.status_code == 200

    # Testing the charset parameter
    response_records_content_type = pyfunc_serve_and_score_model(
        model_uri=os.path.abspath(model_path),
        data=pandas_record_content,
        content_type=pyfunc_scoring_server.CONTENT_TYPE_JSON + "; charset=UTF-8",
    )
    assert response_records_content_type.status_code == 200

    response_records_content_type = pyfunc_serve_and_score_model(
        model_uri=os.path.abspath(model_path),
        data=pandas_record_content,
        content_type=pyfunc_scoring_server.CONTENT_TYPE_JSON_RECORDS_ORIENTED + "; charset=UTF-8",
    )
    assert response_records_content_type.status_code == 200


@pytest.mark.large
def test_scoring_server_successfully_evaluates_correct_dataframes_with_pandas_split_orientation(
    sklearn_model, model_path
):
    mlflow.sklearn.save_model(sk_model=sklearn_model.model, path=model_path)

    pandas_split_content = pd.DataFrame(sklearn_model.inference_data).to_json(orient="split")
    response_default_content_type = pyfunc_serve_and_score_model(
        model_uri=os.path.abspath(model_path),
        data=pandas_split_content,
        content_type=pyfunc_scoring_server.CONTENT_TYPE_JSON,
    )
    assert response_default_content_type.status_code == 200

    response = pyfunc_serve_and_score_model(
        model_uri=os.path.abspath(model_path),
        data=pandas_split_content,
        content_type=pyfunc_scoring_server.CONTENT_TYPE_JSON_SPLIT_ORIENTED,
    )
    assert response.status_code == 200


@pytest.mark.large
def test_scoring_server_successfully_evaluates_correct_split_to_numpy(sklearn_model, model_path):
    mlflow.sklearn.save_model(sk_model=sklearn_model.model, path=model_path)

    pandas_split_content = pd.DataFrame(sklearn_model.inference_data).to_json(orient="split")
    response_records_content_type = pyfunc_serve_and_score_model(
        model_uri=os.path.abspath(model_path),
        data=pandas_split_content,
        content_type=pyfunc_scoring_server.CONTENT_TYPE_JSON_SPLIT_NUMPY,
    )
    assert response_records_content_type.status_code == 200


@pytest.mark.large
def test_scoring_server_responds_to_invalid_content_type_request_with_unsupported_content_type_code(
    sklearn_model, model_path
):
    mlflow.sklearn.save_model(sk_model=sklearn_model.model, path=model_path)

    pandas_split_content = pd.DataFrame(sklearn_model.inference_data).to_json(orient="split")
    response = pyfunc_serve_and_score_model(
        model_uri=os.path.abspath(model_path),
        data=pandas_split_content,
        content_type="not_a_supported_content_type",
    )
    assert response.status_code == 415


@pytest.mark.large
def test_scoring_server_successfully_evaluates_correct_tf_serving_sklearn(
    sklearn_model, model_path
):
    mlflow.sklearn.save_model(sk_model=sklearn_model.model, path=model_path)

    inp_dict = {"instances": sklearn_model.inference_data.tolist()}
    response_records_content_type = pyfunc_serve_and_score_model(
        model_uri=os.path.abspath(model_path),
        data=json.dumps(inp_dict),
        content_type=pyfunc_scoring_server.CONTENT_TYPE_JSON,
    )
    assert response_records_content_type.status_code == 200


@pytest.mark.large
def test_scoring_server_successfully_evaluates_correct_tf_serving_keras_instances(
    keras_model, model_path
):
    mlflow.keras.save_model(keras_model.model, model_path)

    inp_dict = {
        "instances": [
            {"a": a.tolist(), "b": b.tolist()}
            for (a, b) in zip(keras_model.inference_data[:, :2], keras_model.inference_data[:, -2:])
        ]
    }
    response_records_content_type = pyfunc_serve_and_score_model(
        model_uri=os.path.abspath(model_path),
        data=json.dumps(inp_dict),
        content_type=pyfunc_scoring_server.CONTENT_TYPE_JSON,
    )
    assert response_records_content_type.status_code == 200


@pytest.mark.large
def test_scoring_server_successfully_evaluates_correct_tf_serving_keras_inputs(
    keras_model, model_path
):
    mlflow.keras.save_model(keras_model.model, model_path)

    inp_dict = {
        "inputs": {
            "a": keras_model.inference_data[:, :2].tolist(),
            "b": keras_model.inference_data[:, -2:].tolist(),
        }
    }
    response_records_content_type = pyfunc_serve_and_score_model(
        model_uri=os.path.abspath(model_path),
        data=json.dumps(inp_dict),
        content_type=pyfunc_scoring_server.CONTENT_TYPE_JSON,
    )
    assert response_records_content_type.status_code == 200


@pytest.mark.large
def test_parse_json_input_records_oriented():
    size = 2
    data = {
        "col_m": [random_int(0, 1000) for _ in range(size)],
        "col_z": [random_str() for _ in range(size)],
        "col_a": [random_int() for _ in range(size)],
    }
    p1 = pd.DataFrame.from_dict(data)
    p2 = pyfunc_scoring_server.parse_json_input(p1.to_json(orient="records"), orient="records")
    # "records" orient may shuffle column ordering. Hence comparing each column Series
    for col in data.keys():
        assert all(p1[col] == p2[col])


@pytest.mark.large
def test_parse_json_input_split_oriented():
    size = 200
    data = {
        "col_m": [random_int(0, 1000) for _ in range(size)],
        "col_z": [random_str() for _ in range(size)],
        "col_a": [random_int() for _ in range(size)],
    }
    p1 = pd.DataFrame.from_dict(data)
    p2 = pyfunc_scoring_server.parse_json_input(p1.to_json(orient="split"), orient="split")
    assert all(p1 == p2)


@pytest.mark.large
def test_parse_json_input_split_oriented_to_numpy_array():
    size = 200
    data = OrderedDict(
        [
            ("col_m", [random_int(0, 1000) for _ in range(size)]),
            ("col_z", [random_str() for _ in range(size)]),
            ("col_a", [random_int() for _ in range(size)]),
        ]
    )
    p0 = pd.DataFrame.from_dict(data)
    np_array = np.array(
        [[a, b, c] for a, b, c in zip(data["col_m"], data["col_z"], data["col_a"])], dtype=object
    )
    p1 = pd.DataFrame(np_array).infer_objects()
    p2 = pyfunc_scoring_server.parse_split_oriented_json_input_to_numpy(p0.to_json(orient="split"))
    np.testing.assert_array_equal(p1, p2)


@pytest.mark.large
def test_records_oriented_json_to_df():
    # test that datatype for "zip" column is not converted to "int64"
    jstr = (
        "["
        '{"zip":"95120","cost":10.45,"score":8},'
        '{"zip":"95128","cost":23.0,"score":0},'
        '{"zip":"95128","cost":12.1,"score":10}'
        "]"
    )
    df = pyfunc_scoring_server.parse_json_input(jstr, orient="records")

    assert set(df.columns) == {"zip", "cost", "score"}
    assert set(str(dt) for dt in df.dtypes) == {"object", "float64", "int64"}


def _shuffle_pdf(pdf):
    cols = list(pdf.columns)
    random.shuffle(cols)
    return pdf[cols]


@pytest.mark.large
def test_split_oriented_json_to_df():
    # test that datatype for "zip" column is not converted to "int64"
    jstr = (
        '{"columns":["zip","cost","count"],"index":[0,1,2],'
        '"data":[["95120",10.45,-8],["95128",23.0,-1],["95128",12.1,1000]]}'
    )
    df = pyfunc_scoring_server.parse_json_input(jstr, orient="split")

    assert set(df.columns) == {"zip", "cost", "count"}
    assert set(str(dt) for dt in df.dtypes) == {"object", "float64", "int64"}


def test_parse_with_schema_csv(pandas_df_with_csv_types):
    schema = Schema([ColSpec(c, c) for c in pandas_df_with_csv_types.columns])
    df = _shuffle_pdf(pandas_df_with_csv_types)
    csv_str = df.to_csv(index=False)
    df = pyfunc_scoring_server.parse_csv_input(csv_str, schema=schema)
    assert schema == infer_signature(df[schema.input_names()]).inputs


def test_parse_with_schema(pandas_df_with_all_types):
    schema = Schema([ColSpec(c, c) for c in pandas_df_with_all_types.columns])
    df = _shuffle_pdf(pandas_df_with_all_types)
    json_str = json.dumps(df.to_dict(orient="split"), cls=NumpyEncoder)
    df = pyfunc_scoring_server.parse_json_input(json_str, orient="split", schema=schema)
    json_str = json.dumps(df.to_dict(orient="records"), cls=NumpyEncoder)
    df = pyfunc_scoring_server.parse_json_input(json_str, orient="records", schema=schema)
    assert schema == infer_signature(df[schema.input_names()]).inputs

    # The current behavior with pandas json parse with type hints is weird. In some cases, the
    # types are forced ignoting overflow and loss of precision:

    bad_df = """{
      "columns":["bad_integer", "bad_float", "bad_string", "bad_boolean"],
      "data":[
        [9007199254740991.0, 1.1,                1, 1.5],
        [9007199254740992.0, 9007199254740992.0, 2, 0],
        [9007199254740994.0, 3.3,                3, "some arbitrary string"]
      ]
    }"""
    schema = Schema(
        [
            ColSpec("integer", "bad_integer"),
            ColSpec("float", "bad_float"),
            ColSpec("float", "good_float"),
            ColSpec("string", "bad_string"),
            ColSpec("boolean", "bad_boolean"),
        ]
    )
    df = pyfunc_scoring_server.parse_json_input(bad_df, orient="split", schema=schema)
    # Unfortunately, the current behavior of pandas parse is to force numbers to int32 even if
    # they don't fit:
    assert df["bad_integer"].dtype == np.int32
    assert all(df["bad_integer"] == [-2147483648, -2147483648, -2147483648])

    # The same goes for floats:
    assert df["bad_float"].dtype == np.float32
    assert all(df["bad_float"] == np.array([1.1, 9007199254740992, 3.3], dtype=np.float32))
    # However bad string is recognized as int64:
    assert all(df["bad_string"] == np.array([1, 2, 3], dtype=object))

    # Boolean is forced - zero and empty string is false, everything else is true:
    assert df["bad_boolean"].dtype == bool
    assert all(df["bad_boolean"] == [True, False, True])


def test_infer_and_parse_json_input():
    size = 20
    # input is correctly recognized as list, and parsed as pd df with orient 'records'
    data = {
        "col_m": [random_int(0, 1000) for _ in range(size)],
        "col_z": [random_str() for _ in range(size)],
        "col_a": [random_int() for _ in range(size)],
    }
    p1 = pd.DataFrame.from_dict(data)
    p2 = pyfunc_scoring_server.infer_and_parse_json_input(p1.to_json(orient="records"))
    assert all(p1 == p2)

    # input is correctly recognized as a dict, and parsed as pd df with orient 'split'
    data = {
        "col_m": [random_int(0, 1000) for _ in range(size)],
        "col_z": [random_str() for _ in range(size)],
        "col_a": [random_int() for _ in range(size)],
    }
    p1 = pd.DataFrame.from_dict(data)
    p2 = pyfunc_scoring_server.infer_and_parse_json_input(p1.to_json(orient="split"))
    assert all(p1 == p2)

    # input is correctly recognized as tf serving input
    arr = [
        [[1, 2, 3], [4, 5, 6], [7, 8, 9]],
        [[3, 2, 1], [6, 5, 4], [9, 8, 7]],
    ]
    tfserving_input = {"instances": arr}
    result = pyfunc_scoring_server.infer_and_parse_json_input(json.dumps(tfserving_input))
    assert result.shape == (2, 3, 3)
    assert (result == np.array(arr)).all()

    # input is unrecognized JSON input
    match = "Failed to parse input from JSON. Ensure that input is a valid JSON list or dictionary."
    with pytest.raises(MlflowException, match=match):
        pyfunc_scoring_server.infer_and_parse_json_input(json.dumps('"just a string"'))

    # input is not json str
    match = "Failed to parse input from JSON. Ensure that input is a valid JSON formatted string."
    with pytest.raises(MlflowException, match=match):
        pyfunc_scoring_server.infer_and_parse_json_input("(not a json string)")


@pytest.mark.large
def test_serving_model_with_schema(pandas_df_with_all_types):
    class TestModel(PythonModel):
        def predict(self, context, model_input):
            return [[k, str(v)] for k, v in model_input.dtypes.items()]

    schema = Schema([ColSpec(c, c) for c in pandas_df_with_all_types.columns])
    df = _shuffle_pdf(pandas_df_with_all_types)
    with TempDir(chdr=True):
        with mlflow.start_run() as run:
            mlflow.pyfunc.log_model(
                "model", python_model=TestModel(), signature=ModelSignature(schema)
            )
        response = pyfunc_serve_and_score_model(
            model_uri="runs:/{}/model".format(run.info.run_id),
            data=json.dumps(df.to_dict(orient="split"), cls=NumpyEncoder),
            content_type=pyfunc_scoring_server.CONTENT_TYPE_JSON_SPLIT_ORIENTED,
            extra_args=["--no-conda"],
        )
        response_json = json.loads(response.content)

        # objects are not converted to pandas Strings at the moment
        expected_types = {**pandas_df_with_all_types.dtypes, "string": np.dtype(object)}
        assert response_json == [[k, str(v)] for k, v in expected_types.items()]
        response = pyfunc_serve_and_score_model(
            model_uri="runs:/{}/model".format(run.info.run_id),
            data=json.dumps(pandas_df_with_all_types.to_dict(orient="records"), cls=NumpyEncoder),
            content_type=pyfunc_scoring_server.CONTENT_TYPE_JSON_RECORDS_ORIENTED,
            extra_args=["--no-conda"],
        )
        response_json = json.loads(response.content)
        assert response_json == [[k, str(v)] for k, v in expected_types.items()]


@pytest.mark.large
def test_split_oriented_json_to_numpy_array():
    # test that datatype for "zip" column is not converted to "int64"
    jstr = (
        '{"columns":["zip","cost","count"],"index":[0,1,2],'
        '"data":[["95120",10.45,-8],["95128",23.0,-1],["95128",12.1,1000]]}'
    )
    df = pyfunc_scoring_server.parse_split_oriented_json_input_to_numpy(jstr)

    assert set(df.columns) == {"zip", "cost", "count"}
    assert set(str(dt) for dt in df.dtypes) == {"object", "float64", "int64"}


def test_get_jsonnable_obj():
    from mlflow.pyfunc.scoring_server import _get_jsonable_obj

    py_ary = [["a", "b", "c"], ["e", "f", "g"]]
    np_ary = _get_jsonable_obj(np.array(py_ary))
    assert json.dumps(py_ary, cls=NumpyEncoder) == json.dumps(np_ary, cls=NumpyEncoder)
    np_ary = _get_jsonable_obj(np.array(py_ary, dtype=type(str)))
    assert json.dumps(py_ary, cls=NumpyEncoder) == json.dumps(np_ary, cls=NumpyEncoder)


@pytest.mark.large
def test_parse_json_input_including_path():
    class TestModel(PythonModel):
        def predict(self, context, model_input):
            return 1

    with mlflow.start_run() as run:
        mlflow.pyfunc.log_model("model", python_model=TestModel())

    pandas_split_content = pd.DataFrame(
        {
            "url": ["http://foo.com", "https://bar.com"],
            "bad_protocol": ["aaa://bbb", "address:/path"],
        }
    ).to_json(orient="split")

    response_records_content_type = pyfunc_serve_and_score_model(
        model_uri="runs:/{}/model".format(run.info.run_id),
        data=pandas_split_content,
        content_type=pyfunc_scoring_server.CONTENT_TYPE_JSON,
    )
    assert response_records_content_type.status_code == 200


@pytest.mark.parametrize(
    "args, expected",
    [
        ({"port": 5000, "host": "0.0.0.0", "nworkers": 4}, "--timeout=60 -b 0.0.0.0:5000 -w 4"),
        ({"host": "0.0.0.0", "nworkers": 4}, "--timeout=60 -b 0.0.0.0 -w 4"),
        ({"port": 5000, "nworkers": 4}, "--timeout=60 -w 4"),
        ({"nworkers": 4}, "--timeout=60 -w 4"),
        ({}, "--timeout=60"),
    ],
)
def test_get_cmd(args: dict, expected: str):
    cmd, _ = get_cmd(model_uri="foo", **args)

    assert cmd == (
        f"gunicorn {expected} ${{GUNICORN_CMD_ARGS}} -- mlflow.pyfunc.scoring_server.wsgi:app"
    )


@pytest.mark.large
def test_scoring_server_client(sklearn_model, model_path):
    from mlflow.pyfunc.scoring_server.client import ScoringServerClient
    from mlflow.utils import find_free_port
    from mlflow.models.cli import _get_flavor_backend

    mlflow.sklearn.save_model(sk_model=sklearn_model.model, path=model_path)
    expected_result = sklearn_model.model.predict(sklearn_model.inference_data)

    port = find_free_port()

    server_proc = None
    try:
        server_proc = _get_flavor_backend(
            model_path, eng_manager=_EnvManager.CONDA, workers=1, install_mlflow=False
        ).serve(
            model_uri=model_path,
            port=port,
            host="127.0.0.1",
            enable_mlserver=False,
            synchronous=False,
        )

        client = ScoringServerClient(host="127.0.0.1", port=port)
        client.wait_server_ready()

        data = pd.DataFrame(sklearn_model.inference_data)
        result = client.invoke(data).to_numpy()[:, 0]
        np.testing.assert_allclose(result, expected_result, rtol=1e-5)
    finally:
        if server_proc is not None:
            os.kill(server_proc.pid, signal.SIGTERM)<|MERGE_RESOLUTION|>--- conflicted
+++ resolved
@@ -63,7 +63,6 @@
     return pdf
 
 
-<<<<<<< HEAD
 @pytest.fixture
 def pandas_df_with_csv_types():
     pdf = pd.DataFrame(
@@ -79,10 +78,7 @@
     return pdf
 
 
-@pytest.fixture(scope="session")
-=======
 @pytest.fixture(scope="module")
->>>>>>> 47914a10
 def sklearn_model():
     iris = datasets.load_iris()
     X = iris.data[:, :2]  # we only take the first two features.
