--- conflicted
+++ resolved
@@ -15,15 +15,11 @@
 from mlflow.models import infer_signature, Model, ModelSignature
 from mlflow.models.utils import _enforce_params_schema, _enforce_schema
 from mlflow.pyfunc import PyFuncModel
-<<<<<<< HEAD
 import mlflow.pyfunc.scoring_server as pyfunc_scoring_server
 from mlflow.types import Schema, ColSpec, TensorSpec, ParamSchema, ParamSpec, DataType
 from mlflow.utils.proto_json_utils import dump_input_data
 
 from tests.helper_functions import pyfunc_serve_and_score_model
-=======
-from mlflow.types import Schema, ColSpec, TensorSpec, ParamSchema, ParamSpec, DataType
->>>>>>> 2da49b54
 
 
 class TestModel:
@@ -988,13 +984,7 @@
     # Converting parameters value type to corresponding schema type
     # 1. int -> long, float, double
     assert _enforce_params_schema({"double_param": np.int32(1)}, test_schema)["double_param"] == 1.0
-<<<<<<< HEAD
-    assert _enforce_params_schema({"float_param": np.int32(1)}, test_schema)[
-        "float_param"
-    ] == np.float32(1)
-=======
     assert _enforce_params_schema({"float_param": np.int32(1)}, test_schema)["float_param"] == 1.0
->>>>>>> 2da49b54
     assert _enforce_params_schema({"long_param": np.int32(1)}, test_schema)["long_param"] == 1
     # With array
     for param in ["double_array", "float_array", "long_array"]:
@@ -1009,11 +999,7 @@
 
     # 2. long -> float, double
     assert _enforce_params_schema({"double_param": 1}, test_schema)["double_param"] == 1.0
-<<<<<<< HEAD
-    assert _enforce_params_schema({"float_param": 1}, test_schema)["float_param"] == np.float32(1)
-=======
     assert _enforce_params_schema({"float_param": 1}, test_schema)["float_param"] == 1.0
->>>>>>> 2da49b54
     # With array
     for param in ["double_array", "float_array"]:
         assert (_enforce_params_schema({param: [1, 2]}, schema)[param] == params[param]).all()
@@ -1180,12 +1166,6 @@
     assert ParamSpec("a", DataType.string, "1").default == "1"
     assert ParamSpec("a", DataType.boolean, True).default is True
     assert ParamSpec("a", DataType.double, 1.0).default == 1.0
-<<<<<<< HEAD
-    assert ParamSpec("a", DataType.float, np.float32(1)).default == np.float32(1)
-    assert ParamSpec("a", DataType.datetime, np.datetime64("2023-06-06")).default == np.datetime64(
-        "2023-06-06"
-    )
-=======
     assert ParamSpec("a", DataType.float, np.float32(1)).default == 1
     assert ParamSpec("a", DataType.datetime, np.datetime64("2023-06-06")).default == datetime.date(
         2023, 6, 6
@@ -1193,23 +1173,15 @@
     assert ParamSpec(
         "a", DataType.datetime, np.datetime64("2023-06-06 00:00:00")
     ).default == datetime.datetime(2023, 6, 6, 0, 0, 0)
->>>>>>> 2da49b54
     assert ParamSpec("a", DataType.integer, np.int32(1)).default == 1
 
     # Convert default value type if it is not consistent with provided type
     # 1. int -> long, float, double
     assert ParamSpec("a", DataType.long, np.int32(1)).default == 1
-<<<<<<< HEAD
-    assert ParamSpec("a", DataType.float, np.int32(1)).default == np.float32(1)
-    assert ParamSpec("a", DataType.double, np.int32(1)).default == 1.0
-    # 2. long -> float, double
-    assert ParamSpec("a", DataType.float, 1).default == np.float32(1)
-=======
     assert ParamSpec("a", DataType.float, np.int32(1)).default == 1.0
     assert ParamSpec("a", DataType.double, np.int32(1)).default == 1.0
     # 2. long -> float, double
     assert ParamSpec("a", DataType.float, 1).default == 1.0
->>>>>>> 2da49b54
     assert ParamSpec("a", DataType.double, 1).default == 1.0
     # 3. float -> double
     assert ParamSpec("a", DataType.double, np.float32(1)).default == 1.0
@@ -1312,21 +1284,6 @@
     class TestPythonModel(mlflow.pyfunc.PythonModel):
         def predict(self, context, model_input, params=None):
             assert isinstance(params, dict)
-<<<<<<< HEAD
-            assert DataType.is_instance(params["str_param"], DataType.string)
-            assert DataType.is_instance(params["int_param"], DataType.integer)
-            assert DataType.is_instance(params["bool_param"], DataType.boolean)
-            assert DataType.is_instance(params["double_param"], DataType.double)
-            assert DataType.is_instance(params["float_param"], DataType.float)
-            assert DataType.is_instance(params["long_param"], DataType.long)
-            assert DataType.is_instance(params["datetime_param"], DataType.datetime)
-            assert isinstance(params["str_list"], list)
-            assert all(DataType.is_instance(x, DataType.string) for x in params["str_list"])
-            assert isinstance(params["bool_list"], list)
-            assert all(DataType.is_instance(x, DataType.boolean) for x in params["bool_list"])
-            assert isinstance(params["double_array"], list)
-            assert all(DataType.is_instance(x, DataType.double) for x in params["double_array"])
-=======
             assert DataType.is_string(params["str_param"])
             assert DataType.is_integer(params["int_param"])
             assert DataType.is_boolean(params["bool_param"])
@@ -1340,7 +1297,6 @@
             assert all(DataType.is_boolean(x) for x in params["bool_list"])
             assert isinstance(params["double_array"], list)
             assert all(DataType.is_double(x) for x in params["double_array"])
->>>>>>> 2da49b54
             return params
 
     signature = infer_signature(["input1"], params=test_params)
@@ -1411,7 +1367,6 @@
         "datetime_param"
     ] == np.datetime64("2023-06-26 00:00:00")
 
-<<<<<<< HEAD
     # Test model serving
     response = pyfunc_serve_and_score_model(
         model_info.model_uri,
@@ -1451,8 +1406,6 @@
             extra_args=["--env-manager", "local"],
         )
 
-=======
->>>>>>> 2da49b54
 
 def test_enforce_schema_with_arrays_in_python_model_predict():
     params = {
@@ -1468,19 +1421,11 @@
     class TestPythonModelSimple(mlflow.pyfunc.PythonModel):
         def predict(self, context, model_input, params=None):
             assert isinstance(params, dict)
-<<<<<<< HEAD
             assert all(DataType.is_instance(x, DataType.integer) for x in params["int_array"])
             assert all(DataType.is_instance(x, DataType.double) for x in params["double_array"])
             assert all(DataType.is_instance(x, DataType.float) for x in params["float_array"])
             assert all(DataType.is_instance(x, DataType.long) for x in params["long_array"])
             assert all(isinstance(x, np.datetime64) for x in params["datetime_array"])
-=======
-            assert all(DataType.is_integer(x) for x in params["int_array"])
-            assert all(DataType.is_double(x) for x in params["double_array"])
-            assert all(DataType.is_float(x) for x in params["float_array"])
-            assert all(DataType.is_long(x) for x in params["long_array"])
-            assert all(DataType.is_datetime(x) for x in params["datetime_array"])
->>>>>>> 2da49b54
             return params
 
     signature = infer_signature(["input1"], params=params)
@@ -1529,7 +1474,6 @@
     with pytest.raises(MlflowException, match=r"Incompatible types for param 'float_array'"):
         loaded_model.predict(["a", "b"], params={"float_array": [True, False]})
     with pytest.raises(MlflowException, match=r"Incompatible types for param 'double_array'"):
-<<<<<<< HEAD
         loaded_model.predict(["a", "b"], params={"double_array": [1.0, "2.0"]})
 
     # Test model serving
@@ -1594,7 +1538,4 @@
     assert (
         "Incompatible types for param 'double_array'"
         in json.loads(response.content.decode("utf-8"))["message"]
-    )
-=======
-        loaded_model.predict(["a", "b"], params={"double_array": [1.0, "2.0"]})
->>>>>>> 2da49b54
+    )