import base64
import decimal
import numpy as np
import pandas as pd
import pytest
import re
import sklearn.linear_model

import mlflow
from mlflow.exceptions import MlflowException

from mlflow.models import infer_signature, Model, ModelSignature
from mlflow.models.utils import _enforce_schema
from mlflow.pyfunc import PyFuncModel

from mlflow.types import Schema, ColSpec, TensorSpec


class TestModel:
    @staticmethod
    def predict(pdf):
        return pdf


def test_schema_enforcement_single_column_2d_array():
    X = np.array([[1], [2], [3]])
    y = np.array([1, 2, 3])
    model = sklearn.linear_model.LinearRegression()
    model.fit(X, y)
    signature = infer_signature(X, y)
    assert signature.inputs.inputs[0].shape == (-1, 1)
    assert signature.outputs.inputs[0].shape == (-1,)

    with mlflow.start_run():
        model_info = mlflow.sklearn.log_model(model, "model", signature=signature)

    loaded_model = mlflow.pyfunc.load_model(model_info.model_uri)
    pdf = pd.DataFrame(X)
    np.testing.assert_almost_equal(loaded_model.predict(pdf), model.predict(pdf))


def test_column_schema_enforcement():
    m = Model()
    input_schema = Schema(
        [
            ColSpec("integer", "a"),
            ColSpec("long", "b"),
            ColSpec("float", "c"),
            ColSpec("double", "d"),
            ColSpec("boolean", "e"),
            ColSpec("string", "g"),
            ColSpec("binary", "f"),
            ColSpec("datetime", "h"),
        ]
    )
    m.signature = ModelSignature(inputs=input_schema)
    pyfunc_model = PyFuncModel(model_meta=m, model_impl=TestModel())
    pdf = pd.DataFrame(
        data=[[1, 2, 3, 4, True, "x", bytes([1]), "2021-01-01 00:00:00.1234567"]],
        columns=["b", "d", "a", "c", "e", "g", "f", "h"],
        dtype=object,
    )
    pdf["a"] = pdf["a"].astype(np.int32)
    pdf["b"] = pdf["b"].astype(np.int64)
    pdf["c"] = pdf["c"].astype(np.float32)
    pdf["d"] = pdf["d"].astype(np.float64)
    pdf["h"] = pdf["h"].astype(np.dtype("datetime64[ns]"))
    # test that missing column raises
    match_missing_inputs = "Model is missing inputs"
    with pytest.raises(MlflowException, match=match_missing_inputs):
        res = pyfunc_model.predict(pdf[["b", "d", "a", "e", "g", "f", "h"]])

    # test that extra column is ignored
    pdf["x"] = 1

    # test that columns are reordered, extra column is ignored
    res = pyfunc_model.predict(pdf)
    assert all((res == pdf[input_schema.input_names()]).all())

    expected_types = dict(zip(input_schema.input_names(), input_schema.pandas_types()))
    # MLflow datetime type in input_schema does not encode precision, so add it for assertions
    expected_types["h"] = np.dtype("datetime64[ns]")
    # object cannot be converted to pandas Strings at the moment
    expected_types["f"] = object
    expected_types["g"] = object
    actual_types = res.dtypes.to_dict()
    assert expected_types == actual_types

    # Test conversions
    # 1. long -> integer raises
    pdf["a"] = pdf["a"].astype(np.int64)
    match_incompatible_inputs = "Incompatible input types"
    with pytest.raises(MlflowException, match=match_incompatible_inputs):
        pyfunc_model.predict(pdf)
    pdf["a"] = pdf["a"].astype(np.int32)
    # 2. integer -> long works
    pdf["b"] = pdf["b"].astype(np.int32)
    res = pyfunc_model.predict(pdf)
    assert all((res == pdf[input_schema.input_names()]).all())
    assert res.dtypes.to_dict() == expected_types
    pdf["b"] = pdf["b"].astype(np.int64)

    # 3. unsigned int -> long works
    pdf["b"] = pdf["b"].astype(np.uint32)
    res = pyfunc_model.predict(pdf)
    assert all((res == pdf[input_schema.input_names()]).all())
    assert res.dtypes.to_dict() == expected_types
    pdf["b"] = pdf["b"].astype(np.int64)

    # 4. unsigned int -> int raises
    pdf["a"] = pdf["a"].astype(np.uint32)
    with pytest.raises(MlflowException, match=match_incompatible_inputs):
        pyfunc_model.predict(pdf)
    pdf["a"] = pdf["a"].astype(np.int32)

    # 5. double -> float raises
    pdf["c"] = pdf["c"].astype(np.float64)
    with pytest.raises(MlflowException, match=match_incompatible_inputs):
        pyfunc_model.predict(pdf)
    pdf["c"] = pdf["c"].astype(np.float32)

    # 6. float -> double works, double -> float does not
    pdf["d"] = pdf["d"].astype(np.float32)
    res = pyfunc_model.predict(pdf)
    assert res.dtypes.to_dict() == expected_types
    pdf["d"] = pdf["d"].astype(np.float64)
    pdf["c"] = pdf["c"].astype(np.float64)
    with pytest.raises(MlflowException, match=match_incompatible_inputs):
        pyfunc_model.predict(pdf)
    pdf["c"] = pdf["c"].astype(np.float32)

    # 7. int -> float raises
    pdf["c"] = pdf["c"].astype(np.int32)
    with pytest.raises(MlflowException, match=match_incompatible_inputs):
        pyfunc_model.predict(pdf)
    pdf["c"] = pdf["c"].astype(np.float32)

    # 8. int -> double works
    pdf["d"] = pdf["d"].astype(np.int32)
    pyfunc_model.predict(pdf)
    assert all((res == pdf[input_schema.input_names()]).all())
    assert res.dtypes.to_dict() == expected_types

    # 9. long -> double raises
    pdf["d"] = pdf["d"].astype(np.int64)
    with pytest.raises(MlflowException, match=match_incompatible_inputs):
        pyfunc_model.predict(pdf)
    pdf["d"] = pdf["d"].astype(np.float64)

    # 10. any float -> any int raises
    pdf["a"] = pdf["a"].astype(np.float32)
    with pytest.raises(MlflowException, match=match_incompatible_inputs):
        pyfunc_model.predict(pdf)
    # 10. any float -> any int raises
    pdf["a"] = pdf["a"].astype(np.float64)
    with pytest.raises(MlflowException, match=match_incompatible_inputs):
        pyfunc_model.predict(pdf)
    pdf["a"] = pdf["a"].astype(np.int32)
    pdf["b"] = pdf["b"].astype(np.float64)
    with pytest.raises(MlflowException, match=match_incompatible_inputs):
        pyfunc_model.predict(pdf)
    pdf["b"] = pdf["b"].astype(np.int64)

    pdf["b"] = pdf["b"].astype(np.float64)
    with pytest.raises(MlflowException, match=match_incompatible_inputs):
        pyfunc_model.predict(pdf)
    pdf["b"] = pdf["b"].astype(np.int64)

    # 11. objects work
    pdf["b"] = pdf["b"].astype(object)
    pdf["d"] = pdf["d"].astype(object)
    pdf["e"] = pdf["e"].astype(object)
    pdf["f"] = pdf["f"].astype(object)
    pdf["g"] = pdf["g"].astype(object)
    res = pyfunc_model.predict(pdf)
    assert res.dtypes.to_dict() == expected_types

    # 12. datetime64[D] (date only) -> datetime64[x] works
    pdf["h"] = pdf["h"].astype("datetime64[D]")
    res = pyfunc_model.predict(pdf)
    assert res.dtypes.to_dict() == expected_types
    pdf["h"] = pdf["h"].astype("datetime64[s]")

    # 13. np.ndarrays can be converted to dataframe but have no columns
    with pytest.raises(MlflowException, match=match_missing_inputs):
        pyfunc_model.predict(pdf.values)

    # 14. dictionaries of str -> list/nparray work
    arr = np.array([1, 2, 3])
    d = {
        "a": arr.astype("int32"),
        "b": arr.astype("int64"),
        "c": arr.astype("float32"),
        "d": arr.astype("float64"),
        "e": [True, False, True],
        "g": ["a", "b", "c"],
        "f": [bytes(0), bytes(1), bytes(1)],
        "h": np.array(["2020-01-01", "2020-02-02", "2020-03-03"], dtype=np.datetime64),
    }
    res = pyfunc_model.predict(d)
    assert res.dtypes.to_dict() == expected_types

    # 15. dictionaries of str -> list[list] fail
    d = {
        "a": [arr.astype("int32")],
        "b": [arr.astype("int64")],
        "c": [arr.astype("float32")],
        "d": [arr.astype("float64")],
        "e": [[True, False, True]],
        "g": [["a", "b", "c"]],
        "f": [[bytes(0), bytes(1), bytes(1)]],
        "h": [np.array(["2020-01-01", "2020-02-02", "2020-03-03"], dtype=np.datetime64)],
    }
    with pytest.raises(MlflowException, match=match_incompatible_inputs):
        pyfunc_model.predict(d)

    # 16. conversion to dataframe fails
    d = {
        "a": [1],
        "b": [1, 2],
        "c": [1, 2, 3],
    }
    with pytest.raises(
        MlflowException,
        match="This model contains a column-based signature, which suggests a DataFrame input.",
    ):
        pyfunc_model.predict(d)

    # 17. conversion from Decimal to float is allowed since numpy currently has no support for the
    #  data type.
    pdf["d"] = [decimal.Decimal(1.0)]
    res = pyfunc_model.predict(pdf)
    assert res.dtypes.to_dict() == expected_types


def _compare_exact_tensor_dict_input(d1, d2):
    """Return whether two dicts of np arrays are exactly equal"""
    if d1.keys() != d2.keys():
        return False
    return all(np.array_equal(d1[key], d2[key]) for key in d1)


def test_tensor_multi_named_schema_enforcement():
    m = Model()
    input_schema = Schema(
        [
            TensorSpec(np.dtype(np.uint64), (-1, 5), "a"),
            TensorSpec(np.dtype(np.short), (-1, 2), "b"),
            TensorSpec(np.dtype(np.float32), (2, -1, 2), "c"),
        ]
    )
    m.signature = ModelSignature(inputs=input_schema)
    pyfunc_model = PyFuncModel(model_meta=m, model_impl=TestModel())
    inp = {
        "a": np.array([[0, 0, 0, 0, 0], [1, 1, 1, 1, 1]], dtype=np.uint64),
        "b": np.array([[0, 0], [1, 1], [2, 2]], dtype=np.short),
        "c": np.array([[[0, 0], [1, 1]], [[2, 2], [3, 3]]], dtype=np.float32),
    }

    # test that missing column raises
    inp1 = inp.copy()
    with pytest.raises(MlflowException, match="Model is missing inputs"):
        pyfunc_model.predict(inp1.pop("b"))

    # test that extra column is ignored
    inp2 = inp.copy()
    inp2["x"] = 1

    # test that extra column is removed
    res = pyfunc_model.predict(inp2)
    assert res == {k: v for k, v in inp.items() if k in {"a", "b", "c"}}
    expected_types = dict(zip(input_schema.input_names(), input_schema.input_types()))
    actual_types = {k: v.dtype for k, v in res.items()}
    assert expected_types == actual_types

    # test that variable axes are supported
    inp3 = {
        "a": np.array([[0, 0, 0, 0, 0], [1, 1, 1, 1, 1], [2, 2, 2, 2, 2]], dtype=np.uint64),
        "b": np.array([[0, 0], [1, 1]], dtype=np.short),
        "c": np.array([[[0, 0]], [[2, 2]]], dtype=np.float32),
    }
    res = pyfunc_model.predict(inp3)
    assert _compare_exact_tensor_dict_input(res, inp3)
    expected_types = dict(zip(input_schema.input_names(), input_schema.input_types()))
    actual_types = {k: v.dtype for k, v in res.items()}
    assert expected_types == actual_types

    # test that type casting is not supported
    inp4 = inp.copy()
    inp4["a"] = inp4["a"].astype(np.int32)
    with pytest.raises(
        MlflowException, match="dtype of input int32 does not match expected dtype uint64"
    ):
        pyfunc_model.predict(inp4)

    # test wrong shape
    inp5 = {
        "a": np.array([[0, 0, 0, 0]], dtype=np.uint),
        "b": np.array([[0, 0], [1, 1]], dtype=np.short),
        "c": np.array([[[0, 0]]], dtype=np.float32),
    }
    with pytest.raises(
        MlflowException,
        match=re.escape("Shape of input (1, 4) does not match expected shape (-1, 5)"),
    ):
        pyfunc_model.predict(inp5)

    # test non-dictionary input
    inp6 = [
        np.array([[0, 0, 0, 0, 0]], dtype=np.uint64),
        np.array([[0, 0], [1, 1]], dtype=np.short),
        np.array([[[0, 0]]], dtype=np.float32),
    ]
    with pytest.raises(
        MlflowException, match=re.escape("Model is missing inputs ['a', 'b', 'c'].")
    ):
        pyfunc_model.predict(inp6)

    # test empty ndarray does not work
    inp7 = inp.copy()
    inp7["a"] = np.array([])
    with pytest.raises(
        MlflowException, match=re.escape("Shape of input (0,) does not match expected shape")
    ):
        pyfunc_model.predict(inp7)

    # test dictionary of str -> list does not work
    inp8 = {k: list(v) for k, v in inp.items()}
    match = (
        r"This model contains a tensor-based model signature with input names.+"
        r"suggests a dictionary input mapping input name to a numpy array, but a dict"
        r" with value type <class 'list'> was found"
    )
    with pytest.raises(MlflowException, match=match):
        pyfunc_model.predict(inp8)

    # test dataframe input fails at shape enforcement
    pdf = pd.DataFrame(data=[[1, 2, 3]], columns=["a", "b", "c"])
    pdf["a"] = pdf["a"].astype(np.uint64)
    pdf["b"] = pdf["b"].astype(np.short)
    pdf["c"] = pdf["c"].astype(np.float32)
    with pytest.raises(
        MlflowException,
        match=re.escape(
            "The input pandas dataframe column 'a' contains scalar values, which requires the "
            "shape to be (-1,) or (-1, 1), but got tensor spec shape of (-1, 5)"
        ),
    ):
        pyfunc_model.predict(pdf)


def test_schema_enforcement_single_named_tensor_schema():
    m = Model()
    input_schema = Schema([TensorSpec(np.dtype(np.uint64), (-1, 2, 3), "a")])
    m.signature = ModelSignature(inputs=input_schema)
    pyfunc_model = PyFuncModel(model_meta=m, model_impl=TestModel())
    input_array = np.array(range(12), dtype=np.uint64).reshape((2, 2, 3))
    inp = {
        "a": input_array,
    }

    # sanity test that dictionary with correct input works
    res = pyfunc_model.predict(inp)
    assert res == inp
    expected_types = dict(zip(input_schema.input_names(), input_schema.input_types()))
    actual_types = {k: v.dtype for k, v in res.items()}
    assert expected_types == actual_types

    # test single np.ndarray input works and is converted to dictionary
    res = pyfunc_model.predict(inp["a"])
    assert res == inp
    expected_types = dict(zip(input_schema.input_names(), input_schema.input_types()))
    actual_types = {k: v.dtype for k, v in res.items()}
    assert expected_types == actual_types

    # test list does not work
    with pytest.raises(MlflowException, match="Model is missing inputs"):
        pyfunc_model.predict(input_array.tolist())


def test_schema_enforcement_single_unnamed_tensor_schema():
    m = Model()
    input_schema = Schema([TensorSpec(np.dtype(np.uint64), (-1, 3))])
    m.signature = ModelSignature(inputs=input_schema)
    pyfunc_model = PyFuncModel(model_meta=m, model_impl=TestModel())

    input_array = np.array(range(6), dtype=np.uint64).reshape((2, 3))

    # test single np.ndarray input works and is converted to dictionary
    res = pyfunc_model.predict(input_array)
    np.testing.assert_array_equal(res, input_array)
    expected_types = input_schema.input_types()[0]
    assert expected_types == res.dtype

    input_df = pd.DataFrame(input_array, columns=["c1", "c2", "c3"])
    res = pyfunc_model.predict(input_df)
    np.testing.assert_array_equal(res, input_array)
    assert expected_types == res.dtype

    input_df = input_df.drop("c3", axis=1)
    with pytest.raises(
        expected_exception=MlflowException,
        match=re.escape(
            "This model contains a model signature with an unnamed input. Since the "
            "input data is a pandas DataFrame containing multiple columns, "
            "the input shape must be of the structure "
            "(-1, number_of_dataframe_columns). "
            "Instead, the input DataFrame passed had 2 columns and "
            "an input shape of (-1, 3) with all values within the "
            "DataFrame of scalar type. Please adjust the passed in DataFrame to "
            "match the expected structure",
        ),
    ):
        pyfunc_model.predict(input_df)


def test_schema_enforcement_named_tensor_schema_1d():
    m = Model()
    input_schema = Schema(
        [TensorSpec(np.dtype(np.uint64), (-1,), "a"), TensorSpec(np.dtype(np.float32), (-1,), "b")]
    )
    m.signature = ModelSignature(inputs=input_schema)
    pyfunc_model = PyFuncModel(model_meta=m, model_impl=TestModel())
    pdf = pd.DataFrame(data=[[0, 0], [1, 1]], columns=["a", "b"])
    pdf["a"] = pdf["a"].astype(np.uint64)
    pdf["b"] = pdf["a"].astype(np.float32)
    d_inp = {
        "a": np.array(pdf["a"], dtype=np.uint64),
        "b": np.array(pdf["b"], dtype=np.float32),
    }

    # test dataframe input works for 1d tensor specs and input is converted to dict
    res = pyfunc_model.predict(pdf)
    assert _compare_exact_tensor_dict_input(res, d_inp)
    expected_types = dict(zip(input_schema.input_names(), input_schema.input_types()))
    actual_types = {k: v.dtype for k, v in res.items()}
    assert expected_types == actual_types

    wrong_m = Model()
    wrong_m.signature = ModelSignature(
        inputs=Schema(
            [
                TensorSpec(np.dtype(np.uint64), (-1, 2), "a"),
                TensorSpec(np.dtype(np.float32), (-1,), "b"),
            ]
        )
    )
    wrong_pyfunc_model = PyFuncModel(model_meta=wrong_m, model_impl=TestModel())
    with pytest.raises(
        expected_exception=MlflowException,
        match=re.escape(
            "The input pandas dataframe column 'a' contains scalar "
            "values, which requires the shape to be (-1,) or (-1, 1), but got tensor spec "
            "shape of (-1, 2)."
        ),
    ):
        wrong_pyfunc_model.predict(pdf)

    wrong_m.signature.inputs = Schema(
        [
            TensorSpec(np.dtype(np.uint64), (2, -1), "a"),
            TensorSpec(np.dtype(np.float32), (-1,), "b"),
        ]
    )
    with pytest.raises(
        expected_exception=MlflowException,
        match=re.escape(
            "For pandas dataframe input, the first dimension of shape must be a variable "
            "dimension and other dimensions must be fixed, but in model signature the shape "
            "of input a is (2, -1)."
        ),
    ):
        wrong_pyfunc_model.predict(pdf)

    # test that dictionary works too
    res = pyfunc_model.predict(d_inp)
    assert res == d_inp
    expected_types = dict(zip(input_schema.input_names(), input_schema.input_types()))
    actual_types = {k: v.dtype for k, v in res.items()}
    assert expected_types == actual_types


def test_schema_enforcement_named_tensor_schema_multidimensional():
    m = Model()
    input_schema = Schema(
        [
            TensorSpec(np.dtype(np.uint64), (-1, 2, 3), "a"),
            TensorSpec(np.dtype(np.float32), (-1, 3, 4), "b"),
        ]
    )
    m.signature = ModelSignature(inputs=input_schema)
    pyfunc_model = PyFuncModel(model_meta=m, model_impl=TestModel())
    data_a = np.array(range(12), dtype=np.uint64)
    data_b = np.array(range(24), dtype=np.float32) + 10.0
    pdf = pd.DataFrame(
        {"a": data_a.reshape(-1, 2 * 3).tolist(), "b": data_b.reshape(-1, 3 * 4).tolist()}
    )
    d_inp = {
        "a": data_a.reshape((-1, 2, 3)),
        "b": data_b.reshape((-1, 3, 4)),
    }

    # test dataframe input works for 1d tensor specs and input is converted to dict
    res = pyfunc_model.predict(pdf)
    assert _compare_exact_tensor_dict_input(res, d_inp)

    # test dataframe input works for 1d tensor specs and input is converted to dict
    pdf_contains_numpy_array = pd.DataFrame(
        {"a": list(data_a.reshape(-1, 2 * 3)), "b": list(data_b.reshape(-1, 3 * 4))}
    )
    res = pyfunc_model.predict(pdf_contains_numpy_array)
    assert _compare_exact_tensor_dict_input(res, d_inp)

    expected_types = dict(zip(input_schema.input_names(), input_schema.input_types()))
    actual_types = {k: v.dtype for k, v in res.items()}
    assert expected_types == actual_types

    with pytest.raises(
        expected_exception=MlflowException,
        match=re.escape(
            "The value in the Input DataFrame column 'a' could not be converted to the expected "
            "shape of: '(-1, 2, 3)'. Ensure that each of the input list elements are of uniform "
            "length and that the data can be coerced to the tensor type 'uint64'"
        ),
    ):
        pyfunc_model.predict(
            pdf.assign(a=np.array(range(16), dtype=np.uint64).reshape(-1, 8).tolist())
        )

    # test that dictionary works too
    res = pyfunc_model.predict(d_inp)
    assert res == d_inp
    expected_types = dict(zip(input_schema.input_names(), input_schema.input_types()))
    actual_types = {k: v.dtype for k, v in res.items()}
    assert expected_types == actual_types


def test_missing_value_hint_is_displayed_when_it_should():
    m = Model()
    input_schema = Schema([ColSpec("integer", "a")])
    m.signature = ModelSignature(inputs=input_schema)
    pyfunc_model = PyFuncModel(model_meta=m, model_impl=TestModel())
    pdf = pd.DataFrame(data=[[1], [None]], columns=["a"])
    match = "Incompatible input types"
    with pytest.raises(MlflowException, match=match) as ex:
        pyfunc_model.predict(pdf)
    hint = "Hint: the type mismatch is likely caused by missing values."
    assert hint in str(ex.value.message)
    pdf = pd.DataFrame(data=[[1.5], [None]], columns=["a"])
    with pytest.raises(MlflowException, match=match) as ex:
        pyfunc_model.predict(pdf)
    assert hint not in str(ex.value.message)
    pdf = pd.DataFrame(data=[[1], [2]], columns=["a"], dtype=np.float64)
    with pytest.raises(MlflowException, match=match) as ex:
        pyfunc_model.predict(pdf)
    assert hint not in str(ex.value.message)


def test_column_schema_enforcement_no_col_names():
    m = Model()
    input_schema = Schema([ColSpec("double"), ColSpec("double"), ColSpec("double")])
    m.signature = ModelSignature(inputs=input_schema)
    pyfunc_model = PyFuncModel(model_meta=m, model_impl=TestModel())
    test_data = [[1.0, 2.0, 3.0]]

    # Can call with just a list
    pd.testing.assert_frame_equal(pyfunc_model.predict(test_data), pd.DataFrame(test_data))

    # Or can call with a DataFrame without column names
    pd.testing.assert_frame_equal(
        pyfunc_model.predict(pd.DataFrame(test_data)), pd.DataFrame(test_data)
    )

    # # Or can call with a np.ndarray
    pd.testing.assert_frame_equal(
        pyfunc_model.predict(pd.DataFrame(test_data).values), pd.DataFrame(test_data)
    )

    # Or with column names!
    pdf = pd.DataFrame(data=test_data, columns=["a", "b", "c"])
    pd.testing.assert_frame_equal(pyfunc_model.predict(pdf), pdf)

    # Must provide the right number of arguments
    with pytest.raises(MlflowException, match="the provided value only has 2 inputs."):
        pyfunc_model.predict([[1.0, 2.0]])

    # Must provide the right types
    with pytest.raises(MlflowException, match="Can not safely convert int64 to float64"):
        pyfunc_model.predict([[1, 2, 3]])

    # Can only provide data type that can be converted to dataframe...
    with pytest.raises(MlflowException, match="Expected input to be DataFrame or list. Found: set"):
        pyfunc_model.predict({1, 2, 3})

    # 9. dictionaries of str -> list/nparray work
    d = {"a": [1.0], "b": [2.0], "c": [3.0]}
    pd.testing.assert_frame_equal(pyfunc_model.predict(d), pd.DataFrame(d))


def test_tensor_schema_enforcement_no_col_names():
    m = Model()
    input_schema = Schema([TensorSpec(np.dtype(np.float32), (-1, 3))])
    m.signature = ModelSignature(inputs=input_schema)
    pyfunc_model = PyFuncModel(model_meta=m, model_impl=TestModel())
    test_data = np.array([[1.0, 2.0, 3.0], [4.0, 5.0, 6.0]], dtype=np.float32)

    # Can call with numpy array of correct shape
    np.testing.assert_array_equal(pyfunc_model.predict(test_data), test_data)

    # Or can call with a dataframe
    np.testing.assert_array_equal(pyfunc_model.predict(pd.DataFrame(test_data)), test_data)

    # Can not call with a list
    with pytest.raises(
        MlflowException,
        match="This model contains a tensor-based model signature with no input names",
    ):
        pyfunc_model.predict([[1.0, 2.0, 3.0], [4.0, 5.0, 6.0]])

    # Can not call with a dict
    with pytest.raises(
        MlflowException,
        match="This model contains a tensor-based model signature with no input names",
    ):
        pyfunc_model.predict({"blah": test_data})

    # Can not call with a np.ndarray of a wrong shape
    with pytest.raises(
        MlflowException,
        match=re.escape("Shape of input (2, 2) does not match expected shape (-1, 3)"),
    ):
        pyfunc_model.predict(np.array([[1.0, 2.0], [4.0, 5.0]]))

    # Can not call with a np.ndarray of a wrong type
    with pytest.raises(
        MlflowException, match="dtype of input uint32 does not match expected dtype float32"
    ):
        pyfunc_model.predict(test_data.astype(np.uint32))

    # Can call with a np.ndarray with more elements along variable axis
    test_data2 = np.array([[1.0, 2.0, 3.0], [4.0, 5.0, 6.0], [7.0, 8.0, 9.0]], dtype=np.float32)
    np.testing.assert_array_equal(pyfunc_model.predict(test_data2), test_data2)

    # Can not call with an empty ndarray
    with pytest.raises(
        MlflowException, match=re.escape("Shape of input () does not match expected shape (-1, 3)")
    ):
        pyfunc_model.predict(np.ndarray([]))


@pytest.mark.parametrize("orient", ["list", "records"])
def test_schema_enforcement_for_inputs_style_orientation_of_dataframe(orient):
    # Test Dict[str, List[Any]]
    test_signature = {
        "inputs": '[{"name": "a", "type": "long"}, {"name": "b", "type": "string"}]',
        "outputs": '[{"name": "response", "type": "string"}]',
    }
    signature = ModelSignature.from_dict(test_signature)
    data = {"a": [4, 5, 6], "b": ["a", "b", "c"]}
    pd_data = pd.DataFrame(data)
    check = _enforce_schema(data, signature.inputs)
    pd.testing.assert_frame_equal(check, pd_data)
    pd_check = _enforce_schema(pd_data.to_dict(orient=orient), signature.inputs)
    pd.testing.assert_frame_equal(pd_check, pd_data)

    # Test Dict[str, str]
    test_signature = {
        "inputs": '[{"name": "a", "type": "string"}]',
        "outputs": '[{"name": "response", "type": "string"}]',
    }
    signature = ModelSignature.from_dict(test_signature)
    data = {"a": "Hi there!"}
    pd_data = pd.DataFrame([data])
    check = _enforce_schema(data, signature.inputs)
    pd.testing.assert_frame_equal(check, pd_data)
    pd_check = _enforce_schema(pd_data.to_dict(orient=orient), signature.inputs)
    pd.testing.assert_frame_equal(pd_check, pd_data)

    # Test List[str]
    test_signature = {
        "inputs": '[{"type": "string"}]',
        "outputs": '[{"name": "response", "type": "string"}]',
    }
    signature = ModelSignature.from_dict(test_signature)
    data = ["a", "b", "c"]
    pd_data = pd.DataFrame(data)
    check = _enforce_schema(data, signature.inputs)
    pd.testing.assert_frame_equal(check, pd_data)
    pd_check = _enforce_schema(pd_data.to_dict(orient=orient), signature.inputs)
    pd.testing.assert_frame_equal(pd_check, pd_data)

    # Test Dict[str, np.ndarray]
    test_signature = {
        "inputs": '[{"name": "a", "type": "long"}, {"name": "b", "type": "string"}]',
        "outputs": '[{"name": "response", "type": "string"}]',
    }
    signature = ModelSignature.from_dict(test_signature)
    data = {"a": np.array([1, 2, 3]), "b": np.array(["a", "b", "c"])}
    pd_data = pd.DataFrame(data)
    check = _enforce_schema(data, signature.inputs)
    pd.testing.assert_frame_equal(check, pd_data)
    pd_check = _enforce_schema(pd_data.to_dict(orient=orient), signature.inputs)
    pd.testing.assert_frame_equal(pd_check, pd_data)

    # Test Dict[str, <scalar>] (support added in MLflow 2.3.0)
    test_signature = {
        "inputs": '[{"name": "a", "type": "long"}, {"name": "b", "type": "string"}]',
        "outputs": '[{"name": "response", "type": "string"}]',
    }
    signature = ModelSignature.from_dict(test_signature)
    data = {"a": 12, "b": "a"}
    pd_data = pd.DataFrame([data])
    check = _enforce_schema(data, signature.inputs)
    pd.testing.assert_frame_equal(check, pd_data)
    pd_check = _enforce_schema(pd_data.to_dict(orient=orient), signature.inputs)
    pd.testing.assert_frame_equal(pd_check, pd_data)

    # Test Dict[str, np.ndarray] where array.size == 1
    test_signature = {
        "inputs": '[{"name": "a", "type": "long"}, {"name": "b", "type": "string"}]',
        "outputs": '[{"name": "response", "type": "string"}]',
    }
    signature = ModelSignature.from_dict(test_signature)
    data = {"a": np.array([12]), "b": np.array(["a"])}
    pd_data = pd.DataFrame(data)
    check = _enforce_schema(data, signature.inputs)
    pd.testing.assert_frame_equal(check, pd_data)
    pd_check = _enforce_schema(pd_data.to_dict(orient=orient), signature.inputs)
    pd.testing.assert_frame_equal(pd_check, pd_data)

    # Test Dict[str, np.ndarray] where primitives are supplied
    test_signature = {
        "inputs": '[{"name": "a", "type": "string"}, {"name": "b", "type": "string"}]',
        "outputs": '[{"name": "response", "type": "string"}]',
    }
    signature = ModelSignature.from_dict(test_signature)
    # simulates the structure that model serving will convert the data to when using
    # a Dict[str, str] with a scalar singular value string
    data = {"a": np.array("a"), "b": np.array("b")}
    pd_data = pd.DataFrame([data])
    check = _enforce_schema(data, signature.inputs)
    pd.testing.assert_frame_equal(check, pd_data)
    pd_check = _enforce_schema(pd_data.to_dict(orient=orient), signature.inputs)
    pd.testing.assert_frame_equal(pd_check, pd_data)

    # Assert that the Dict[str, np.ndarray] casing with primitive does not work on anything
    # but a single string.
    test_signature = {
        "inputs": '[{"name": "a", "type": "long"}, {"name": "b", "type": "long"}]',
        "outputs": '[{"name": "response", "type": "string"}]',
    }
    signature = ModelSignature.from_dict(test_signature)
    data = {"a": np.array(1), "b": np.array(2)}
    pd_data = pd.DataFrame([data])
    # Schema enforcement explicitly only provides support for strings that meet primitives in
    # np.arrays criteria. All other data types should fail.
    with pytest.raises(MlflowException, match="This model contains a column-based"):
        _enforce_schema(data, signature.inputs)
    with pytest.raises(MlflowException, match="Incompatible input types for column a. Can not"):
        _enforce_schema(pd_data.to_dict(orient=orient), signature.inputs)

<<<<<<< HEAD

def test_schema_enforcement_for_optional_columns():
    input_schema = Schema(
        [
            ColSpec("double", "a"),
            ColSpec("double", "b"),
            ColSpec("string", "c", optional=True),
            ColSpec("long", "d", optional=True),
        ]
    )
    signature = ModelSignature(inputs=input_schema)
    test_data_with_all_cols = {"a": [1.0], "b": [1.0], "c": ["something"], "d": [2]}
    test_data_with_only_required_cols = {"a": [1.0], "b": [1.0]}
    test_data_with_one_optional_col = {"a": [1.0], "b": [1.0], "d": [2]}

    for data in [
        test_data_with_all_cols,
        test_data_with_only_required_cols,
        test_data_with_one_optional_col,
    ]:
        pd_data = pd.DataFrame(data)
        check = _enforce_schema(pd_data, signature.inputs)
        pd.testing.assert_frame_equal(check, pd_data)

    # Ensure wrong data type for optional column throws
    test_bad_data = {"a": [1.0], "b": [1.0], "d": ["not the right type"]}
    pd_data = pd.DataFrame(test_bad_data)
    with pytest.raises(MlflowException, match="Incompatible input types for column d."):
        _enforce_schema(pd_data, signature.inputs)

    # Ensure it still validates for required columns
    test_missing_required = {"b": [2.0], "c": ["something"]}
    pd_data = pd.DataFrame(test_missing_required)
    with pytest.raises(MlflowException, match="Model is missing inputs"):
        _enforce_schema(pd_data, signature.inputs)
=======
    # Test bytes
    test_signature = {
        "inputs": '[{"name": "audio", "type": "binary"}]',
        "outputs": '[{"name": "response", "type": "string"}]',
    }
    signature = ModelSignature.from_dict(test_signature)
    data = {"audio": b"Hi I am a bytes string"}
    pd_data = pd.DataFrame([data])
    check = _enforce_schema(data, signature.inputs)
    pd.testing.assert_frame_equal(check, pd_data)
    pd_check = _enforce_schema(pd_data.to_dict(orient=orient), signature.inputs)
    pd.testing.assert_frame_equal(pd_check, pd_data)

    # Test base64 encoded
    test_signature = {
        "inputs": '[{"name": "audio", "type": "binary"}]',
        "outputs": '[{"name": "response", "type": "string"}]',
    }
    signature = ModelSignature.from_dict(test_signature)
    data = {"audio": base64.b64encode(b"Hi I am a bytes string").decode("ascii")}
    pd_data = pd.DataFrame([data])
    check = _enforce_schema(data, signature.inputs)
    pd.testing.assert_frame_equal(check, pd_data)
    pd_check = _enforce_schema(pd_data.to_dict(orient=orient), signature.inputs)
    pd.testing.assert_frame_equal(pd_check, pd_data)
>>>>>>> 57120242
<|MERGE_RESOLUTION|>--- conflicted
+++ resolved
@@ -759,7 +759,31 @@
     with pytest.raises(MlflowException, match="Incompatible input types for column a. Can not"):
         _enforce_schema(pd_data.to_dict(orient=orient), signature.inputs)
 
-<<<<<<< HEAD
+    # Test bytes
+    test_signature = {
+        "inputs": '[{"name": "audio", "type": "binary"}]',
+        "outputs": '[{"name": "response", "type": "string"}]',
+    }
+    signature = ModelSignature.from_dict(test_signature)
+    data = {"audio": b"Hi I am a bytes string"}
+    pd_data = pd.DataFrame([data])
+    check = _enforce_schema(data, signature.inputs)
+    pd.testing.assert_frame_equal(check, pd_data)
+    pd_check = _enforce_schema(pd_data.to_dict(orient=orient), signature.inputs)
+    pd.testing.assert_frame_equal(pd_check, pd_data)
+
+    # Test base64 encoded
+    test_signature = {
+        "inputs": '[{"name": "audio", "type": "binary"}]',
+        "outputs": '[{"name": "response", "type": "string"}]',
+    }
+    signature = ModelSignature.from_dict(test_signature)
+    data = {"audio": base64.b64encode(b"Hi I am a bytes string").decode("ascii")}
+    pd_data = pd.DataFrame([data])
+    check = _enforce_schema(data, signature.inputs)
+    pd.testing.assert_frame_equal(check, pd_data)
+    pd_check = _enforce_schema(pd_data.to_dict(orient=orient), signature.inputs)
+    pd.testing.assert_frame_equal(pd_check, pd_data)
 
 def test_schema_enforcement_for_optional_columns():
     input_schema = Schema(
@@ -794,31 +818,4 @@
     test_missing_required = {"b": [2.0], "c": ["something"]}
     pd_data = pd.DataFrame(test_missing_required)
     with pytest.raises(MlflowException, match="Model is missing inputs"):
-        _enforce_schema(pd_data, signature.inputs)
-=======
-    # Test bytes
-    test_signature = {
-        "inputs": '[{"name": "audio", "type": "binary"}]',
-        "outputs": '[{"name": "response", "type": "string"}]',
-    }
-    signature = ModelSignature.from_dict(test_signature)
-    data = {"audio": b"Hi I am a bytes string"}
-    pd_data = pd.DataFrame([data])
-    check = _enforce_schema(data, signature.inputs)
-    pd.testing.assert_frame_equal(check, pd_data)
-    pd_check = _enforce_schema(pd_data.to_dict(orient=orient), signature.inputs)
-    pd.testing.assert_frame_equal(pd_check, pd_data)
-
-    # Test base64 encoded
-    test_signature = {
-        "inputs": '[{"name": "audio", "type": "binary"}]',
-        "outputs": '[{"name": "response", "type": "string"}]',
-    }
-    signature = ModelSignature.from_dict(test_signature)
-    data = {"audio": base64.b64encode(b"Hi I am a bytes string").decode("ascii")}
-    pd_data = pd.DataFrame([data])
-    check = _enforce_schema(data, signature.inputs)
-    pd.testing.assert_frame_equal(check, pd_data)
-    pd_check = _enforce_schema(pd_data.to_dict(orient=orient), signature.inputs)
-    pd.testing.assert_frame_equal(pd_check, pd_data)
->>>>>>> 57120242
+        _enforce_schema(pd_data, signature.inputs)