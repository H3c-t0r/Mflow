--- conflicted
+++ resolved
@@ -7,7 +7,6 @@
 import numpy as np
 import pandas as pd
 import pytest
-from unittest import mock
 
 import pyspark
 from pyspark.sql.types import ArrayType, DoubleType, LongType, StringType, FloatType, IntegerType
@@ -112,14 +111,7 @@
         loader_module=__name__,
         code_path=[os.path.dirname(tests.__file__)],
     )
-<<<<<<< HEAD
     reloaded_pyfunc_model = mlflow.pyfunc.load_model(model_path)
-=======
-
-    with mock.patch("mlflow.pyfunc._warn_dependency_requirement_mismatches") as mock_check_fn:
-        reloaded_pyfunc_model = mlflow.pyfunc.load_pyfunc(model_path)
-        mock_check_fn.assert_called_once()
->>>>>>> 27769b28
 
     pandas_df = pd.DataFrame(data=np.ones((10, 10)), columns=[str(i) for i in range(10)])
     spark_df = spark.createDataFrame(pandas_df)
