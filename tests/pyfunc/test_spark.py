--- conflicted
+++ resolved
@@ -183,13 +183,7 @@
                 columns=["a", "b", "c", "d"], data={"a": [1], "b": [2], "c": [3], "d": [4]}
             )
         )
-<<<<<<< HEAD
-        with pytest.raises(
-            Py4JJavaError, match=r"Model input is missing columns. Expected 3 input columns"
-        ):
-=======
         with pytest.raises(pyspark.sql.utils.PythonException):
->>>>>>> 77e5c44d
             res = data.withColumn("res1", udf("a", "b")).select("res1").toPandas()
 
         res = data.withColumn("res2", udf("a", "b", "c")).select("res2").toPandas()
