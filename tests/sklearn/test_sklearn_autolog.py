--- conflicted
+++ resolved
@@ -1468,7 +1468,6 @@
     assert MODEL_DIR in artifacts
 
 
-<<<<<<< HEAD
 @pytest.mark.parametrize("cross_val_func_name", mlflow.sklearn._sklearn_api_autolog_blocklist)
 def test_autolog_disabled_on_sklearn_cross_val_api(cross_val_func_name):
     mlflow.sklearn.autolog()
@@ -1499,7 +1498,8 @@
     cross_val_func(lasso, X, y, cv=3, **extra_params)
     runs_info_after = mlflow.list_run_infos(exp_id)
     assert len(runs_info_before) == len(runs_info_after)
-=======
+
+
 def load_json_artifact(artifact_path):
     import json
 
@@ -1784,5 +1784,4 @@
     old_predict = LocalOutlierFactor.predict
     mlflow.sklearn.autolog()
     new_predict = LocalOutlierFactor.predict
-    assert new_predict is old_predict
->>>>>>> b691d3bc
+    assert new_predict is old_predict