--- conflicted
+++ resolved
@@ -55,7 +55,7 @@
 
 # Example incorrectly formatted response from OpenAI
 incorrectly_formatted_openai_response = (
-    "score: 2\njustification: \n\nThe provided output gives some relevant "
+    "score: foo2\njustification: \n\nThe provided output gives some relevant "
     "information about MLflow including its capabilities such as experiment tracking, "
     "model packaging, versioning, and deployment. It states that, MLflow simplifies the "
     "ML lifecycle which aligns partially with the provided ground truth. However, it "
@@ -207,21 +207,12 @@
         assert mock_predict_function.call_count == 1
         assert mock_predict_function.call_args[0][0] == "openai:/gpt-3.5-turbo"
         assert mock_predict_function.call_args[0][1] == (
-<<<<<<< HEAD
             "\nTask:\nYou must return the following fields in your response in two "
             "lines, one below the other:\nscore: Your numerical score for the model's "
             "fake_metric "
             "based on the rubric\njustification: Your reasoning about the model's "
             "fake_metric "
             "score\n\nYou are an impartial judge. You will be given an input that was "
-=======
-            "\nTask:"
-            "\nYou must return the following fields in your response one below the other:\nscore: "
-            "Your numerical score for the model's fake_metric based on the "
-            "rubric\njustification: Your step-by-step reasoning about the model's "
-            "fake_metric score\n"
-            "\nYou are an impartial judge. You will be given an input that was "
->>>>>>> 36c35729
             "sent to a machine\nlearning model, and you will be given an output that the model "
             "produced. You\nmay also be given additional information that was used by the model "
             "to generate the output.\n\nYour task is to determine a numerical score called "
@@ -236,7 +227,6 @@
             "example-input\n\nExample Output:\nexample-output\n\nAdditional information used "
             "by the model:\nkey: targets\n"
             "value:\nexample-ground_truth\n\nExample score: 4\nExample justification: "
-<<<<<<< HEAD
             "example-justification\n        \n\nYou must return the "
             "following fields in your response in two lines, one below the other:\nscore: Your "
             "numerical score for the model's fake_metric based on the rubric\njustification: "
@@ -244,12 +234,6 @@
             "reasoning about the model's fake_metric score\n\nDo not add additional new "
             "lines. Do "
             "not add any other fields.\n    "
-=======
-            "example-justification\n        \n\nYou must return the following fields in your "
-            "response one below the other:\nscore: Your numerical score for the model's "
-            "fake_metric based on the rubric\njustification: Your step-by-step reasoning about "
-            "the model's fake_metric score\n    "
->>>>>>> 36c35729
         )
         assert mock_predict_function.call_args[0][2] == {
             "temperature": 0.0,
@@ -299,21 +283,12 @@
         assert mock_predict_function.call_count == 1
         assert mock_predict_function.call_args[0][0] == "openai:/gpt-3.5-turbo"
         assert mock_predict_function.call_args[0][1] == (
-<<<<<<< HEAD
             "\nTask:\nYou must return the following fields in your response in two "
             "lines, one below the other:\nscore: Your numerical score for the model's "
             "fake_metric "
             "based on the rubric\njustification: Your reasoning about the model's "
             "fake_metric "
             "score\n\nYou are an impartial judge. You will be given an input that was "
-=======
-            "\nTask:"
-            "\nYou must return the following fields in your response one below the other:\nscore: "
-            "Your numerical score for the model's fake_metric based on the "
-            "rubric\njustification: Your step-by-step reasoning about the model's "
-            "fake_metric score\n"
-            "\nYou are an impartial judge. You will be given an input that was "
->>>>>>> 36c35729
             "sent to a machine\nlearning model, and you will be given an output that the model "
             "produced. You\nmay also be given additional information that was used by the model "
             "to generate the output.\n\nYour task is to determine a numerical score called "
@@ -328,7 +303,6 @@
             "\nexample-input\n\nExample Output:\nexample-output\n\nAdditional information used "
             "by the model:\nkey: targets\n"
             "value:\nexample-ground_truth\n\nExample score: 4\nExample justification: "
-<<<<<<< HEAD
             "example-justification\n        \n\nYou must return the "
             "following fields in your response in two lines, one below the other:\nscore: Your "
             "numerical score for the model's fake_metric based on the rubric\njustification: "
@@ -336,12 +310,6 @@
             "reasoning about the model's fake_metric score\n\nDo not add additional new "
             "lines. Do "
             "not add any other fields.\n    "
-=======
-            "example-justification\n        \n\nYou must return the following fields in your "
-            "response one below the other:\nscore: Your numerical score for the model's "
-            "fake_metric based on the rubric\njustification: Your step-by-step reasoning about "
-            "the model's fake_metric score\n    "
->>>>>>> 36c35729
         )
         assert mock_predict_function.call_args[0][2] == {
             "temperature": 0.0,
@@ -633,19 +601,13 @@
     assert score4 == 4
     assert justification4 == "This is a justification"
 
-<<<<<<< HEAD
     score5, justification5 = _extract_score_and_justification(
-        "  Score: 2 \nJustification:\nThis is a justification"
+        " Score: 2 \nJustification:\nThis is a justification"
     )
     assert score5 == 2
     assert justification5 == "This is a justification"
 
     malformed_output = '{"score": 4, "justification": {"foo": "bar"}}'
-=======
-    malformed_output = '{"score": 4, "justification": {"foo": "bar"}}'
-
-    score5, justification5 = _extract_score_and_justification(text=malformed_output)
->>>>>>> 36c35729
 
     score6, justification6 = _extract_score_and_justification(text=malformed_output)
 
@@ -682,21 +644,12 @@
         assert mock_predict_function.call_count == 1
         assert mock_predict_function.call_args[0][0] == "gateway:/gpt-3.5-turbo"
         assert mock_predict_function.call_args[0][1] == (
-<<<<<<< HEAD
             "\nTask:\nYou must return the following fields in your response in two "
             "lines, one below the other:\nscore: Your numerical score for the model's "
             "answer_similarity "
             "based on the rubric\njustification: Your reasoning about the model's "
             "answer_similarity "
             "score\n\nYou are an impartial judge. You will be given an input that was "
-=======
-            "\nTask:"
-            "\nYou must return the following fields in your response one below the other:\nscore: "
-            "Your numerical score for the model's answer_similarity based on the "
-            "rubric\njustification: Your step-by-step reasoning about the model's "
-            "answer_similarity score\n"
-            "\nYou are an impartial judge. You will be given an input that was "
->>>>>>> 36c35729
             "sent to a machine\nlearning model, and you will be given an output that the model "
             "produced. You\nmay also be given additional information that was used by the model "
             "to generate the output.\n\nYour task is to determine a numerical score called "
@@ -717,7 +670,6 @@
             "\nAdditional information used by the model:\nkey: targets\nvalue:\n"
             f"{mlflow_ground_truth}\n"
             f"\nExample score: {mlflow_example.score}\n"
-<<<<<<< HEAD
             f"Example justification: {mlflow_example.justification}\n        "
             "\n\nYou must return the "
             "following fields in your response in two lines, one below the other:\nscore: Your "
@@ -726,13 +678,6 @@
             "reasoning about the model's answer_similarity score\n\nDo not add additional new "
             "lines. Do "
             "not add any other fields.\n    "
-=======
-            f"Example justification: {mlflow_example.justification}\n        \n"
-            "\nYou must return the following fields in your response one below the other:\nscore: "
-            "Your numerical score for the model's answer_similarity based on the "
-            "rubric\njustification: Your step-by-step reasoning about the model's "
-            "answer_similarity score\n    "
->>>>>>> 36c35729
         )
         assert mock_predict_function.call_args[0][2] == {
             **AnswerSimilarityMetric.parameters,
@@ -776,21 +721,12 @@
         assert mock_predict_function.call_count == 1
         assert mock_predict_function.call_args[0][0] == "gateway:/gpt-3.5-turbo"
         assert mock_predict_function.call_args[0][1] == (
-<<<<<<< HEAD
             "\nTask:\nYou must return the following fields in your response in two "
             "lines, one below the other:\nscore: Your numerical score for the model's "
             "faithfulness "
             "based on the rubric\njustification: Your reasoning about the model's "
             "faithfulness "
             "score\n\nYou are an impartial judge. You will be given an input that was "
-=======
-            "\nTask:"
-            "\nYou must return the following fields in your response one below the other:\nscore: "
-            "Your numerical score for the model's faithfulness based on the "
-            "rubric\njustification: Your step-by-step reasoning about the model's "
-            "faithfulness score\n"
-            "\nYou are an impartial judge. You will be given an input that was "
->>>>>>> 36c35729
             "sent to a machine\nlearning model, and you will be given an output that the model "
             "produced. You\nmay also be given additional information that was used by the model "
             "to generate the output.\n\nYour task is to determine a numerical score called "
@@ -805,7 +741,6 @@
             f"{mlflow_ground_truth}\n"
             f"\nMetric definition:\n{FaithfulnessMetric.definition}\n"
             f"\nGrading rubric:\n{FaithfulnessMetric.grading_prompt}\n"
-<<<<<<< HEAD
             "\n"
             "\n\nYou must return the "
             "following fields in your response in two lines, one below the other:\nscore: Your "
@@ -814,13 +749,6 @@
             "reasoning about the model's faithfulness score\n\nDo not add additional new "
             "lines. Do "
             "not add any other fields.\n    "
-=======
-            "\n\n"
-            "\nYou must return the following fields in your response one below the other:\nscore: "
-            "Your numerical score for the model's faithfulness based on the "
-            "rubric\njustification: Your step-by-step reasoning about the model's "
-            "faithfulness score\n    "
->>>>>>> 36c35729
         )
         assert mock_predict_function.call_args[0][2] == {
             **FaithfulnessMetric.parameters,
@@ -864,21 +792,12 @@
         assert mock_predict_function.call_count == 1
         assert mock_predict_function.call_args[0][0] == "openai:/gpt-4"
         assert mock_predict_function.call_args[0][1] == (
-<<<<<<< HEAD
             "\nTask:\nYou must return the following fields in your response in two "
             "lines, one below the other:\nscore: Your numerical score for the model's "
             "answer_correctness "
             "based on the rubric\njustification: Your reasoning about the model's "
             "answer_correctness "
             "score\n\nYou are an impartial judge. You will be given an input that was "
-=======
-            "\nTask:"
-            "\nYou must return the following fields in your response one below the other:\nscore: "
-            "Your numerical score for the model's answer_correctness based on the "
-            "rubric\njustification: Your step-by-step reasoning about the model's "
-            "answer_correctness score\n"
-            "\nYou are an impartial judge. You will be given an input that was "
->>>>>>> 36c35729
             "sent to a machine\nlearning model, and you will be given an output that the model "
             "produced. You\nmay also be given additional information that was used by the model "
             "to generate the output.\n\nYour task is to determine a numerical score called "
@@ -895,7 +814,6 @@
             f"\nGrading rubric:\n{AnswerCorrectnessMetric.grading_prompt}\n"
             "\nExamples:\n"
             f"{examples}\n"
-<<<<<<< HEAD
             "\nYou must return the "
             "following fields in your response in two lines, one below the other:\nscore: Your "
             "numerical score for the model's answer_correctness based on the rubric\n"
@@ -903,12 +821,6 @@
             "reasoning about the model's answer_correctness score\n\nDo not add additional new "
             "lines. Do "
             "not add any other fields.\n    "
-=======
-            "\nYou must return the following fields in your response one below the other:\nscore: "
-            "Your numerical score for the model's answer_correctness based on the "
-            "rubric\njustification: Your step-by-step reasoning about the model's "
-            "answer_correctness score\n    "
->>>>>>> 36c35729
         )
         assert mock_predict_function.call_args[0][2] == {
             **AnswerCorrectnessMetric.parameters,
@@ -948,21 +860,12 @@
         assert mock_predict_function.call_count == 1
         assert mock_predict_function.call_args[0][0] == "gateway:/gpt-3.5-turbo"
         assert mock_predict_function.call_args[0][1] == (
-<<<<<<< HEAD
             "\nTask:\nYou must return the following fields in your response in two "
             "lines, one below the other:\nscore: Your numerical score for the model's "
             "answer_relevance "
             "based on the rubric\njustification: Your reasoning about the model's "
             "answer_relevance "
             "score\n\nYou are an impartial judge. You will be given an input that was "
-=======
-            "\nTask:"
-            "\nYou must return the following fields in your response one below the other:\nscore: "
-            "Your numerical score for the model's answer_relevance based on the "
-            "rubric\njustification: Your step-by-step reasoning about the model's "
-            "answer_relevance score\n"
-            "\nYou are an impartial judge. You will be given an input that was "
->>>>>>> 36c35729
             "sent to a machine\nlearning model, and you will be given an output that the model "
             "produced. You\nmay also be given additional information that was used by the model "
             "to generate the output.\n\nYour task is to determine a numerical score called "
@@ -976,7 +879,6 @@
             "\n\n"
             f"\nMetric definition:\n{AnswerRelevanceMetric.definition}\n"
             f"\nGrading rubric:\n{AnswerRelevanceMetric.grading_prompt}\n"
-<<<<<<< HEAD
             "\n"
             "\n\nYou must return the "
             "following fields in your response in two lines, one below the other:\nscore: Your "
@@ -985,13 +887,6 @@
             "reasoning about the model's answer_relevance score\n\nDo not add additional new "
             "lines. Do "
             "not add any other fields.\n    "
-=======
-            "\n\n"
-            "\nYou must return the following fields in your response one below the other:\nscore: "
-            "Your numerical score for the model's answer_relevance based on the "
-            "rubric\njustification: Your step-by-step reasoning about the model's "
-            "answer_relevance score\n    "
->>>>>>> 36c35729
         )
         assert mock_predict_function.call_args[0][2] == {
             **AnswerRelevanceMetric.parameters,
@@ -1043,21 +938,12 @@
         assert mock_predict_function.call_count == 1
         assert mock_predict_function.call_args[0][0] == "gateway:/gpt-3.5-turbo"
         assert mock_predict_function.call_args[0][1] == (
-<<<<<<< HEAD
             "\nTask:\nYou must return the following fields in your response in two "
             "lines, one below the other:\nscore: Your numerical score for the model's "
             "relevance "
             "based on the rubric\njustification: Your reasoning about the model's "
             "relevance "
             "score\n\nYou are an impartial judge. You will be given an input that was "
-=======
-            "\nTask:"
-            "\nYou must return the following fields in your response one below the other:\nscore: "
-            "Your numerical score for the model's relevance based on the "
-            "rubric\njustification: Your step-by-step reasoning about the model's "
-            "relevance score\n"
-            "\nYou are an impartial judge. You will be given an input that was "
->>>>>>> 36c35729
             "sent to a machine\nlearning model, and you will be given an output that the model "
             "produced. You\nmay also be given additional information that was used by the model "
             "to generate the output.\n\nYour task is to determine a numerical score called "
@@ -1072,7 +958,6 @@
             f"{mlflow_ground_truth}\n"
             f"\nMetric definition:\n{RelevanceMetric.definition}\n"
             f"\nGrading rubric:\n{RelevanceMetric.grading_prompt}\n"
-<<<<<<< HEAD
             "\n"
             "\n\nYou must return the "
             "following fields in your response in two lines, one below the other:\nscore: Your "
@@ -1081,13 +966,6 @@
             "reasoning about the model's relevance score\n\nDo not add additional new "
             "lines. Do "
             "not add any other fields.\n    "
-=======
-            "\n\n"
-            "\nYou must return the following fields in your response one below the other:\nscore: "
-            "Your numerical score for the model's relevance based on the "
-            "rubric\njustification: Your step-by-step reasoning about the model's "
-            "relevance score\n    "
->>>>>>> 36c35729
         )
         assert mock_predict_function.call_args[0][2] == {
             **RelevanceMetric.parameters,
