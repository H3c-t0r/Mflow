--- conflicted
+++ resolved
@@ -602,11 +602,7 @@
     assert justification4 == "This is a justification"
 
     score5, justification5 = _extract_score_and_justification(
-<<<<<<< HEAD
-        "  Score: 2 \nJustification:\nThis is a justification"
-=======
         " Score: 2 \nJustification:\nThis is a justification"
->>>>>>> 4b68dacd
     )
     assert score5 == 2
     assert justification5 == "This is a justification"
