--- conflicted
+++ resolved
@@ -48,49 +48,11 @@
                 conda_env = "conda.env"
                 pyfunc.save_model(input_path, loader_module="mlflow.sklearn",
                                   data_path=model_pkl,
-<<<<<<< HEAD
-                                  conda_env=conda_env)
-                proc = Popen(['mlflow', 'sagemaker', 'run-local', '-m', input_path], stdout=PIPE,
-                             stderr=STDOUT, universal_newlines=True)
-
-                try:
-                    for i in range(0, 50):
-                        self.assertTrue(proc.poll() is None, "scoring process died")
-                        time.sleep(5)
-                        # noinspection PyBroadException
-                        try:
-                            ping_status = requests.get(url='http://localhost:5000/ping')
-                            print('connection attempt', i, "server is up! ping status", ping_status)
-                            if ping_status.status_code == 200:
-                                break
-                        except Exception:  # pylint: disable=broad-except
-                            print('connection attempt', i, "failed, server is not up yet")
-
-                    self.assertTrue(proc.poll() is None, "scoring process died")
-                    ping_status = requests.get(url='http://localhost:5000/ping')
-                    print("server up, ping status", ping_status)
-                    if ping_status.status_code != 200:
-                        raise Exception("ping failed, server is not happy")
-                    x = self._iris_df.to_dict(orient='records')
-                    y = requests.post(url='http://localhost:5000/invocations', json=x)
-                    import json
-                    xpred = json.loads(y.content)
-                    print('expected', self._linear_lr_predict)
-                    print('actual  ', xpred)
-                    np.testing.assert_array_equal(self._linear_lr_predict, xpred)
-
-                finally:
-                    if proc.poll() is None:
-                        proc.terminate()
-                    print("captured output of the scoring process")
-                    print(proc.stdout.read())
-=======
                                   conda_env=_mlflow_conda_env(tmp.path(conda_env)))
                 xpred = score_model_in_sagemaker_docker_container(input_path, self._iris_df)
                 print('expected', self._linear_lr_predict)
                 print('actual  ', xpred)
                 np.testing.assert_array_equal(self._linear_lr_predict, xpred)
->>>>>>> 5d2054f7
         finally:
             if path_to_remove:
                 try:
