--- conflicted
+++ resolved
@@ -33,7 +33,7 @@
 
 def test_list_artifacts(ftp_mock):
     artifact_root_path = "/experiment_id/run_id/"
-    repo = FTPArtifactRepository("ftp://test_ftp" + artifact_root_path)
+    repo = FTPArtifactRepository("ftp://test_ftp"+artifact_root_path)
 
     repo.get_ftp_client = MagicMock()
     call_mock = MagicMock(return_value=ftp_mock)
@@ -106,7 +106,7 @@
 
 def test_list_artifacts_with_subdir(ftp_mock):
     artifact_root_path = "/experiment_id/run_id/"
-    repo = FTPArtifactRepository("sftp://test_sftp" + artifact_root_path)
+    repo = FTPArtifactRepository("sftp://test_sftp"+artifact_root_path)
 
     repo.get_ftp_client = MagicMock()
     call_mock = MagicMock(return_value=ftp_mock)
@@ -116,12 +116,12 @@
     #  |- model
     #     |- model.pb
     #     |- variables
-    dir_name = "model"
+    dir_name = 'model'
 
     # list artifacts at sub directory level
-    file_path = "model.pb"
+    file_path = 'model.pb'
     file_size = 345
-    subdir_name = "variables"
+    subdir_name = 'variables'
 
     ftp_mock.nlst = MagicMock(return_value=[file_path, subdir_name])
 
@@ -132,13 +132,13 @@
     artifacts = repo.list_artifacts(path=dir_name)
 
     ftp_mock.nlst.assert_called_once_with(artifact_root_path + dir_name)
-    ftp_mock.size.assert_called_once_with(artifact_root_path + dir_name + "/" + file_path)
+    ftp_mock.size.assert_called_once_with(artifact_root_path + dir_name + '/' + file_path)
 
     assert len(artifacts) == 2
-    assert artifacts[0].path == dir_name + "/" + file_path
+    assert artifacts[0].path == dir_name + '/' + file_path
     assert artifacts[0].is_dir is False
     assert artifacts[0].file_size == file_size
-    assert artifacts[1].path == dir_name + "/" + subdir_name
+    assert artifacts[1].path == dir_name + '/' + subdir_name
     assert artifacts[1].is_dir is True
     assert artifacts[1].file_size is None
 
@@ -153,17 +153,17 @@
     d = tmpdir.mkdir("data")
     f = d.join("test.txt")
     f.write("hello world!")
-    fpath = d + "/test.txt"
+    fpath = d + '/test.txt'
     fpath = fpath.strpath
 
     ftp_mock.cwd = MagicMock(side_effect=[ftplib.error_perm, None])
 
     repo.log_artifact(fpath)
 
-    ftp_mock.mkd.assert_called_once_with("/some/path")
-    ftp_mock.cwd.assert_called_with("/some/path")
+    ftp_mock.mkd.assert_called_once_with('/some/path')
+    ftp_mock.cwd.assert_called_with('/some/path')
     ftp_mock.storbinary.assert_called_once()
-    assert ftp_mock.storbinary.call_args_list[0][0][0] == "STOR test.txt"
+    assert ftp_mock.storbinary.call_args_list[0][0][0] == 'STOR test.txt'
 
 
 def test_log_artifact_multiple_calls(ftp_mock, tmpdir):
@@ -176,37 +176,42 @@
     d = tmpdir.mkdir("data")
     file1 = d.join("test1.txt")
     file1.write("hello world!")
-    fpath1 = d + "/test1.txt"
+    fpath1 = d + '/test1.txt'
     fpath1 = fpath1.strpath
 
     file2 = d.join("test2.txt")
     file2.write("hello world!")
-    fpath2 = d + "/test2.txt"
+    fpath2 = d + '/test2.txt'
     fpath2 = fpath2.strpath
 
-    ftp_mock.cwd = MagicMock(
-        side_effect=[ftplib.error_perm, None, ftplib.error_perm, None, None, None]
-    )
+    ftp_mock.cwd = MagicMock(side_effect=[
+        ftplib.error_perm,
+        None,
+        ftplib.error_perm,
+        None,
+        None,
+        None
+    ])
 
     repo.log_artifact(fpath1)
-    ftp_mock.mkd.assert_called_once_with("/some/path")
-    ftp_mock.cwd.assert_called_with("/some/path")
+    ftp_mock.mkd.assert_called_once_with('/some/path')
+    ftp_mock.cwd.assert_called_with('/some/path')
     ftp_mock.storbinary.assert_called()
-    assert ftp_mock.storbinary.call_args_list[0][0][0] == "STOR test1.txt"
+    assert ftp_mock.storbinary.call_args_list[0][0][0] == 'STOR test1.txt'
     ftp_mock.reset_mock()
 
     repo.log_artifact(fpath1, "subdir")
-    ftp_mock.mkd.assert_called_once_with("/some/path/subdir")
-    ftp_mock.cwd.assert_called_with("/some/path/subdir")
+    ftp_mock.mkd.assert_called_once_with('/some/path/subdir')
+    ftp_mock.cwd.assert_called_with('/some/path/subdir')
     ftp_mock.storbinary.assert_called()
-    assert ftp_mock.storbinary.call_args_list[0][0][0] == "STOR test1.txt"
+    assert ftp_mock.storbinary.call_args_list[0][0][0] == 'STOR test1.txt'
     ftp_mock.reset_mock()
 
     repo.log_artifact(fpath2)
     ftp_mock.mkd.assert_not_called()
-    ftp_mock.cwd.assert_called_with("/some/path")
+    ftp_mock.cwd.assert_called_with('/some/path')
     ftp_mock.storbinary.assert_called()
-    assert ftp_mock.storbinary.call_args_list[0][0][0] == "STOR test2.txt"
+    assert ftp_mock.storbinary.call_args_list[0][0][0] == 'STOR test2.txt'
 
 
 @pytest.mark.parametrize("artifact_path", [None, 'dir', 'dir1/dir2'])
@@ -232,14 +237,9 @@
     ftp_mock.mkd.assert_any_call(arg_expected)
     ftp_mock.cwd.assert_any_call(arg_expected)
 
-<<<<<<< HEAD
-    ftp_mock.mkd.assert_any_call("/some/path/subdir")
-    ftp_mock.cwd.assert_any_call("/some/path/subdir")
-=======
->>>>>>> c02b7888
     assert ftp_mock.storbinary.call_count == 3
     storbinary_call_args = sorted([ftp_mock.storbinary.call_args_list[i][0][0] for i in range(3)])
-    assert storbinary_call_args == ["STOR a.txt", "STOR b.txt", "STOR c.txt"]
+    assert storbinary_call_args == ['STOR a.txt', 'STOR b.txt', 'STOR c.txt']
 
 
 def test_download_artifacts_single(ftp_mock):
@@ -254,7 +254,7 @@
     repo.download_artifacts("test.txt")
 
     ftp_mock.retrbinary.assert_called_once()
-    assert ftp_mock.retrbinary.call_args_list[0][0][0] == "RETR /some/path/test.txt"
+    assert ftp_mock.retrbinary.call_args_list[0][0][0] == 'RETR /some/path/test.txt'
 
 
 def test_download_artifacts(ftp_mock):
@@ -271,16 +271,16 @@
     #     |- empty_dir
     #     |- variables
     #        |- test.txt
-    dir_path = posixpath.join(artifact_root_path, "model")
+    dir_path = posixpath.join(artifact_root_path, 'model')
 
     # list artifacts at sub directory level
-    model_file_path_sub = "model.pb"
+    model_file_path_sub = 'model.pb'
     model_file_path_full = posixpath.join(dir_path, model_file_path_sub)
     empty_dir_name = "empty_dir"
     empty_dir_path = posixpath.join(dir_path, empty_dir_name)
-    subdir_name = "variables"
+    subdir_name = 'variables'
     subdir_path_full = posixpath.join(dir_path, subdir_name)
-    subfile_name = "test.txt"
+    subfile_name = 'test.txt'
     subfile_path_full = posixpath.join(artifact_root_path, subdir_path_full, subfile_name)
 
     is_dir_mapping = {
@@ -292,20 +292,15 @@
     }
 
     is_dir_call_args = [
-        dir_path,
+        dir_path, model_file_path_full, empty_dir_path, subdir_path_full,
         model_file_path_full,
-        empty_dir_path,
-        subdir_path_full,
-        model_file_path_full,
-        subdir_path_full,
-        subfile_path_full,
-        subfile_path_full,
+        subdir_path_full, subfile_path_full,
+        subfile_path_full
     ]
 
     def cwd_side_effect(call_arg):
         if not is_dir_mapping[call_arg]:
             raise ftplib.error_perm
-
     ftp_mock.cwd = MagicMock(side_effect=cwd_side_effect)
 
     def nlst_side_effect(call_arg):
@@ -325,8 +320,8 @@
 
     assert set(cwd_call_args) == set(is_dir_call_args)
     assert ftp_mock.nlst.call_count == 3
-    assert ftp_mock.retrbinary.call_args_list[0][0][0] == "RETR " + model_file_path_full
-    assert ftp_mock.retrbinary.call_args_list[1][0][0] == "RETR " + subfile_path_full
+    assert ftp_mock.retrbinary.call_args_list[0][0][0] == 'RETR ' + model_file_path_full
+    assert ftp_mock.retrbinary.call_args_list[1][0][0] == 'RETR ' + subfile_path_full
 
 
 def test_log_artifact_reuse_ftp_client(ftp_mock, tmpdir):
