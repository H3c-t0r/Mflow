--- conflicted
+++ resolved
@@ -17,64 +17,68 @@
 
 @pytest.fixture()
 def dbfs_artifact_repo():
-    with mock.patch(
-        "mlflow.store.artifact.dbfs_artifact_repo._get_host_creds_from_default_store"
-    ) as get_creds_mock:
-        get_creds_mock.return_value = lambda: MlflowHostCreds("http://host")
-        return get_artifact_repository("dbfs:/test/")
+    with mock.patch('mlflow.store.artifact.dbfs_artifact_repo._get_host_creds_from_default_store') \
+            as get_creds_mock:
+        get_creds_mock.return_value = lambda: MlflowHostCreds('http://host')
+        return get_artifact_repository('dbfs:/test/')
 
 
 TEST_FILE_1_CONTENT = u"Hello 🍆🍔".encode("utf-8")
 TEST_FILE_2_CONTENT = u"World 🍆🍔🍆".encode("utf-8")
 TEST_FILE_3_CONTENT = u"¡🍆🍆🍔🍆🍆!".encode("utf-8")
 
-DBFS_ARTIFACT_REPOSITORY_PACKAGE = "mlflow.store.artifact.dbfs_artifact_repo"
+DBFS_ARTIFACT_REPOSITORY_PACKAGE = 'mlflow.store.artifact.dbfs_artifact_repo'
 DBFS_ARTIFACT_REPOSITORY = DBFS_ARTIFACT_REPOSITORY_PACKAGE + ".DbfsRestArtifactRepository"
 
 
 @pytest.fixture()
 def test_file(tmpdir):
     p = tmpdir.join("test.txt")
-    with open(p.strpath, "wb") as f:
+    with open(p.strpath, 'wb') as f:
         f.write(TEST_FILE_1_CONTENT)
     return p
 
 
 @pytest.fixture()
 def test_dir(tmpdir):
-    with open(tmpdir.mkdir("subdir").join("test.txt").strpath, "wb") as f:
+    with open(tmpdir.mkdir('subdir').join('test.txt').strpath, 'wb') as f:
         f.write(TEST_FILE_2_CONTENT)
-    with open(tmpdir.join("test.txt").strpath, "wb") as f:
+    with open(tmpdir.join('test.txt').strpath, 'wb') as f:
         f.write(bytes(TEST_FILE_3_CONTENT))
-    with open(tmpdir.join("empty-file").strpath, "w"):
+    with open(tmpdir.join('empty-file').strpath, 'w'):
         pass
     return tmpdir
 
 
 LIST_ARTIFACTS_RESPONSE = {
-    "files": [
-        {"path": "/test/a.txt", "is_dir": False, "file_size": 100,},
-        {"path": "/test/dir", "is_dir": True, "file_size": 0,},
-    ]
+    'files': [{
+        'path': '/test/a.txt',
+        'is_dir': False,
+        'file_size': 100,
+    }, {
+        'path': '/test/dir',
+        'is_dir': True,
+        'file_size': 0,
+    }]
 }
 
 LIST_ARTIFACTS_SINGLE_FILE_RESPONSE = {
-    "files": [{"path": "/test/a.txt", "is_dir": False, "file_size": 0,}]
+    'files': [{
+        'path': '/test/a.txt',
+        'is_dir': False,
+        'file_size': 0,
+    }]
 }
 
 
 class TestDbfsArtifactRepository(object):
     def test_init_validation_and_cleaning(self):
-        with mock.patch(
-            DBFS_ARTIFACT_REPOSITORY_PACKAGE + "._get_host_creds_from_default_store"
-        ) as get_creds_mock:
-            get_creds_mock.return_value = lambda: MlflowHostCreds("http://host")
-            repo = get_artifact_repository("dbfs:/test/")
-            assert repo.artifact_uri == "dbfs:/test"
-            with pytest.raises(MlflowException):
-<<<<<<< HEAD
-                DbfsRestArtifactRepository("s3://test")
-=======
+        with mock.patch(DBFS_ARTIFACT_REPOSITORY_PACKAGE + '._get_host_creds_from_default_store') \
+                as get_creds_mock:
+            get_creds_mock.return_value = lambda: MlflowHostCreds('http://host')
+            repo = get_artifact_repository('dbfs:/test/')
+            assert repo.artifact_uri == 'dbfs:/test'
+            with pytest.raises(MlflowException):
                 DbfsRestArtifactRepository('s3://test')
             with pytest.raises(MlflowException):
                 DbfsRestArtifactRepository('dbfs://profile@notdatabricks/test/')
@@ -94,82 +98,72 @@
             repo = DbfsRestArtifactRepository('dbfs:/test/')
             creds = repo.get_host_creds()
             assert creds.host == default_host
->>>>>>> c02b7888
-
-    @pytest.mark.parametrize(
-        "artifact_path,expected_endpoint",
-        [(None, "/dbfs/test/test.txt"), ("output", "/dbfs/test/output/test.txt"),],
-    )
+
+    @pytest.mark.parametrize("artifact_path,expected_endpoint", [
+        (None, '/dbfs/test/test.txt'),
+        ('output', '/dbfs/test/output/test.txt'),
+    ])
     def test_log_artifact(self, dbfs_artifact_repo, test_file, artifact_path, expected_endpoint):
-        with mock.patch("mlflow.utils.rest_utils.http_request") as http_request_mock:
+        with mock.patch('mlflow.utils.rest_utils.http_request') as http_request_mock:
             endpoints = []
             data = []
 
             def my_http_request(host_creds, **kwargs):  # pylint: disable=unused-argument
-                endpoints.append(kwargs["endpoint"])
-                data.append(kwargs["data"].read())
-                return Mock(status_code=200)
-
+                endpoints.append(kwargs['endpoint'])
+                data.append(kwargs['data'].read())
+                return Mock(status_code=200)
             http_request_mock.side_effect = my_http_request
             dbfs_artifact_repo.log_artifact(test_file.strpath, artifact_path)
             assert endpoints == [expected_endpoint]
             assert data == [TEST_FILE_1_CONTENT]
 
     def test_log_artifact_empty_file(self, dbfs_artifact_repo, test_dir):
-        with mock.patch("mlflow.utils.rest_utils.http_request") as http_request_mock:
-
-            def my_http_request(host_creds, **kwargs):  # pylint: disable=unused-argument
-                assert kwargs["endpoint"] == "/dbfs/test/empty-file"
-                assert kwargs["data"] == ""
-                return Mock(status_code=200)
-
+        with mock.patch('mlflow.utils.rest_utils.http_request') as http_request_mock:
+            def my_http_request(host_creds, **kwargs):  # pylint: disable=unused-argument
+                assert kwargs['endpoint'] == "/dbfs/test/empty-file"
+                assert kwargs['data'] == ""
+                return Mock(status_code=200)
             http_request_mock.side_effect = my_http_request
             dbfs_artifact_repo.log_artifact(os.path.join(test_dir.strpath, "empty-file"))
 
     def test_log_artifact_empty_artifact_path(self, dbfs_artifact_repo, test_file):
-        with mock.patch("mlflow.utils.rest_utils.http_request") as http_request_mock:
-
-            def my_http_request(host_creds, **kwargs):  # pylint: disable=unused-argument
-                assert kwargs["endpoint"] == "/dbfs/test/test.txt"
-                assert kwargs["data"].read() == TEST_FILE_1_CONTENT
-                return Mock(status_code=200)
-
-            http_request_mock.side_effect = my_http_request
-            dbfs_artifact_repo.log_artifact(test_file.strpath, "")
+        with mock.patch('mlflow.utils.rest_utils.http_request') as http_request_mock:
+            def my_http_request(host_creds, **kwargs):  # pylint: disable=unused-argument
+                assert kwargs['endpoint'] == "/dbfs/test/test.txt"
+                assert kwargs['data'].read() == TEST_FILE_1_CONTENT
+                return Mock(status_code=200)
+            http_request_mock.side_effect = my_http_request
+            dbfs_artifact_repo.log_artifact(test_file.strpath, '')
 
     def test_log_artifact_error(self, dbfs_artifact_repo, test_file):
-        with mock.patch("mlflow.utils.rest_utils.http_request") as http_request_mock:
-            http_request_mock.return_value = Mock(status_code=409, text="")
+        with mock.patch('mlflow.utils.rest_utils.http_request') as http_request_mock:
+            http_request_mock.return_value = Mock(status_code=409, text='')
             with pytest.raises(MlflowException):
                 dbfs_artifact_repo.log_artifact(test_file.strpath)
 
-    @pytest.mark.parametrize(
-        "artifact_path",
-        [
-            None,
-            "",  # should behave like '/' and exclude base name of logged_dir
-            # We should add '.',
-        ],
-    )
+    @pytest.mark.parametrize("artifact_path", [
+        None,
+        '',  # should behave like '/' and exclude base name of logged_dir
+        # We should add '.',
+    ])
     def test_log_artifacts(self, dbfs_artifact_repo, test_dir, artifact_path):
-        with mock.patch("mlflow.utils.rest_utils.http_request") as http_request_mock:
+        with mock.patch('mlflow.utils.rest_utils.http_request') as http_request_mock:
             endpoints = []
             data = []
 
             def my_http_request(host_creds, **kwargs):  # pylint: disable=unused-argument
-                endpoints.append(kwargs["endpoint"])
-                if kwargs["endpoint"] == "/dbfs/test/empty-file":
-                    data.append(kwargs["data"])
+                endpoints.append(kwargs['endpoint'])
+                if kwargs['endpoint'] == "/dbfs/test/empty-file":
+                    data.append(kwargs['data'])
                 else:
-                    data.append(kwargs["data"].read())
-                return Mock(status_code=200)
-
+                    data.append(kwargs['data'].read())
+                return Mock(status_code=200)
             http_request_mock.side_effect = my_http_request
             dbfs_artifact_repo.log_artifacts(test_dir.strpath, artifact_path)
             assert set(endpoints) == {
-                "/dbfs/test/subdir/test.txt",
-                "/dbfs/test/test.txt",
-                "/dbfs/test/empty-file",
+                '/dbfs/test/subdir/test.txt',
+                '/dbfs/test/test.txt',
+                '/dbfs/test/empty-file',
             }
             assert set(data) == {
                 TEST_FILE_2_CONTENT,
@@ -178,56 +172,38 @@
             }
 
     def test_log_artifacts_error(self, dbfs_artifact_repo, test_dir):
-        with mock.patch("mlflow.utils.rest_utils.http_request") as http_request_mock:
-            http_request_mock.return_value = Mock(status_code=409, text="")
+        with mock.patch('mlflow.utils.rest_utils.http_request') as http_request_mock:
+            http_request_mock.return_value = Mock(status_code=409, text='')
             with pytest.raises(MlflowException):
                 dbfs_artifact_repo.log_artifacts(test_dir.strpath)
 
-    @pytest.mark.parametrize(
-        "artifact_path,expected_endpoints",
-        [
-            (
-                "a",
-                {
-                    "/dbfs/test/a/subdir/test.txt",
-                    "/dbfs/test/a/test.txt",
-                    "/dbfs/test/a/empty-file",
-                },
-            ),
-            (
-                "a/",
-                {
-                    "/dbfs/test/a/subdir/test.txt",
-                    "/dbfs/test/a/test.txt",
-                    "/dbfs/test/a/empty-file",
-                },
-            ),
-            ("/", {"/dbfs/test/subdir/test.txt", "/dbfs/test/test.txt", "/dbfs/test/empty-file",},),
-        ],
-    )
-    def test_log_artifacts_with_artifact_path(
-        self, dbfs_artifact_repo, test_dir, artifact_path, expected_endpoints
-    ):
-        with mock.patch("mlflow.utils.rest_utils.http_request") as http_request_mock:
+    @pytest.mark.parametrize("artifact_path,expected_endpoints", [
+        ('a', {'/dbfs/test/a/subdir/test.txt', '/dbfs/test/a/test.txt', '/dbfs/test/a/empty-file'}),
+        ('a/', {'/dbfs/test/a/subdir/test.txt', '/dbfs/test/a/test.txt',
+                '/dbfs/test/a/empty-file'}),
+        ('/', {'/dbfs/test/subdir/test.txt', '/dbfs/test/test.txt', '/dbfs/test/empty-file'}),
+    ])
+    def test_log_artifacts_with_artifact_path(self, dbfs_artifact_repo, test_dir, artifact_path,
+                                              expected_endpoints):
+        with mock.patch('mlflow.utils.rest_utils.http_request') as http_request_mock:
             endpoints = []
 
             def my_http_request(host_creds, **kwargs):  # pylint: disable=unused-argument
-                endpoints.append(kwargs["endpoint"])
-                return Mock(status_code=200)
-
+                endpoints.append(kwargs['endpoint'])
+                return Mock(status_code=200)
             http_request_mock.side_effect = my_http_request
             dbfs_artifact_repo.log_artifacts(test_dir.strpath, artifact_path)
             assert set(endpoints) == expected_endpoints
 
     def test_list_artifacts(self, dbfs_artifact_repo):
-        with mock.patch(DBFS_ARTIFACT_REPOSITORY_PACKAGE + ".http_request") as http_request_mock:
+        with mock.patch(DBFS_ARTIFACT_REPOSITORY_PACKAGE + '.http_request') as http_request_mock:
             http_request_mock.return_value.text = json.dumps(LIST_ARTIFACTS_RESPONSE)
             artifacts = dbfs_artifact_repo.list_artifacts()
             assert len(artifacts) == 2
-            assert artifacts[0].path == "a.txt"
+            assert artifacts[0].path == 'a.txt'
             assert artifacts[0].is_dir is False
             assert artifacts[0].file_size == 100
-            assert artifacts[1].path == "dir"
+            assert artifacts[1].path == 'dir'
             assert artifacts[1].is_dir is True
             assert artifacts[1].file_size is None
             # Calling list_artifacts() on a path that's a file should return an empty list
@@ -236,9 +212,9 @@
             assert len(list_on_file) == 0
 
     def test_download_artifacts(self, dbfs_artifact_repo):
-        with mock.patch(DBFS_ARTIFACT_REPOSITORY + "._dbfs_is_dir") as is_dir_mock, mock.patch(
-            DBFS_ARTIFACT_REPOSITORY + "._dbfs_list_api"
-        ) as list_mock, mock.patch(DBFS_ARTIFACT_REPOSITORY + "._dbfs_download") as download_mock:
+        with mock.patch(DBFS_ARTIFACT_REPOSITORY + '._dbfs_is_dir') as is_dir_mock,\
+                mock.patch(DBFS_ARTIFACT_REPOSITORY + '._dbfs_list_api') as list_mock, \
+                mock.patch(DBFS_ARTIFACT_REPOSITORY + '._dbfs_download') as download_mock:
             is_dir_mock.side_effect = [
                 True,
                 False,
@@ -246,27 +222,27 @@
             ]
             list_mock.side_effect = [
                 Mock(text=json.dumps(LIST_ARTIFACTS_RESPONSE)),
-                Mock(text="{}"),  # this call is for listing `/dir`.
-                Mock(text="{}"),  # this call is for listing `/dir/a.txt`.
+                Mock(text='{}'),  # this call is for listing `/dir`.
+                Mock(text='{}')   # this call is for listing `/dir/a.txt`.
             ]
-            dbfs_artifact_repo.download_artifacts("/")
+            dbfs_artifact_repo.download_artifacts('/')
             assert list_mock.call_count == 2
             assert download_mock.call_count == 1
             chronological_download_calls = list(download_mock.call_args_list)
             # Calls are in reverse chronological order by default
             chronological_download_calls.reverse()
             _, kwargs_call = chronological_download_calls[0]
-            assert kwargs_call["endpoint"] == "/dbfs/test/a.txt"
+            assert kwargs_call['endpoint'] == '/dbfs/test/a.txt'
 
 
 def test_get_host_creds_from_default_store_file_store():
-    with mock.patch("mlflow.tracking._tracking_service.utils._get_store") as get_store_mock:
+    with mock.patch('mlflow.tracking._tracking_service.utils._get_store') as get_store_mock:
         get_store_mock.return_value = FileStore()
         with pytest.raises(MlflowException):
             _get_host_creds_from_default_store()
 
 
 def test_get_host_creds_from_default_store_rest_store():
-    with mock.patch("mlflow.tracking._tracking_service.utils._get_store") as get_store_mock:
-        get_store_mock.return_value = RestStore(lambda: MlflowHostCreds("http://host"))
+    with mock.patch('mlflow.tracking._tracking_service.utils._get_store') as get_store_mock:
+        get_store_mock.return_value = RestStore(lambda: MlflowHostCreds('http://host'))
         assert isinstance(_get_host_creds_from_default_store()(), MlflowHostCreds)