import os
import posixpath
from unittest import mock

import pytest

from mlflow.store.artifact.artifact_repository_registry import get_artifact_repository
from mlflow.store.artifact.http_artifact_repo import HttpArtifactRepository
from mlflow.tracking._tracking_service.utils import (
    _TRACKING_CLIENT_CERT_PATH_ENV_VAR,
    _TRACKING_INSECURE_TLS_ENV_VAR,
    _TRACKING_PASSWORD_ENV_VAR,
    _TRACKING_SERVER_CERT_PATH_ENV_VAR,
    _TRACKING_TOKEN_ENV_VAR,
    _TRACKING_USERNAME_ENV_VAR,
    _get_default_host_creds,
)
from mlflow.utils.rest_utils import MlflowHostCreds


@pytest.mark.parametrize("scheme", ["http", "https"])
def test_artifact_uri_factory(scheme):
    repo = get_artifact_repository(f"{scheme}://test.com")
    assert isinstance(repo, HttpArtifactRepository)


class MockResponse:
    def __init__(self, data, status_code):
        self.data = data
        self.status_code = status_code

    def json(self):
        return self.data

    def raise_for_status(self):
        if self.status_code >= 400:
            raise Exception("request failed")


class MockStreamResponse(MockResponse):
    def iter_content(self, chunk_size):  # pylint: disable=unused-argument
        yield self.data.encode("utf-8")

    def __enter__(self):
        return self

    def __exit__(self, *exc):
        pass


class FileObjectMatcher:
    def __init__(self, name, mode):
        self.name = name
        self.mode = mode

    def __eq__(self, other):
        return self.name == other.name and self.mode == other.mode


@pytest.fixture
def http_artifact_repo():
    artifact_uri = "http://test.com/api/2.0/mlflow-artifacts/artifacts"
    return HttpArtifactRepository(artifact_uri)


@pytest.mark.parametrize("artifact_path", [None, "dir"])
def test_log_artifact(http_artifact_repo, tmpdir, artifact_path):
    tmp_path = tmpdir.join("a.txt")
    tmp_path.write("0")
    with mock.patch(
        "mlflow.store.artifact.http_artifact_repo.http_request",
        return_value=MockResponse({}, 200),
    ) as mock_put:
        http_artifact_repo.log_artifact(tmp_path, artifact_path)
        paths = (artifact_path, tmp_path.basename) if artifact_path else (tmp_path.basename,)
        mock_put.assert_called_once_with(
            http_artifact_repo._host_creds,
            posixpath.join("/", *paths),
            "PUT",
            data=FileObjectMatcher(tmp_path, "rb"),
        )

    with mock.patch(
        "mlflow.store.artifact.http_artifact_repo.http_request",
        return_value=MockResponse({}, 400),
    ):
        with pytest.raises(Exception, match="request failed"):
            http_artifact_repo.log_artifact(tmp_path, artifact_path)


@pytest.mark.parametrize("artifact_path", [None, "dir"])
def test_log_artifacts(http_artifact_repo, tmpdir, artifact_path):
    tmp_path_a = tmpdir.join("a.txt")
    tmp_path_b = tmpdir.mkdir("dir").join("b.txt")
    tmp_path_a.write("0")
    tmp_path_b.write("1")

    with mock.patch.object(http_artifact_repo, "log_artifact") as mock_log_artifact:
        http_artifact_repo.log_artifacts(tmpdir, artifact_path)
        mock_log_artifact.assert_has_calls(
            [
                mock.call(tmp_path_a.strpath, artifact_path),
                mock.call(
                    tmp_path_b.strpath,
                    posixpath.join(artifact_path, "dir") if artifact_path else "dir",
                ),
            ],
        )

    with mock.patch(
        "mlflow.store.artifact.http_artifact_repo.http_request",
        return_value=MockResponse({}, 400),
    ):
        with pytest.raises(Exception, match="request failed"):
            http_artifact_repo.log_artifacts(tmpdir, artifact_path)


def test_list_artifacts(http_artifact_repo):
    with mock.patch(
        "mlflow.store.artifact.http_artifact_repo.http_request",
        return_value=MockResponse({}, 200),
    ) as mock_get:
        assert http_artifact_repo.list_artifacts() == []
        endpoint = "/mlflow-artifacts/artifacts"
        url, _ = http_artifact_repo.artifact_uri.split(endpoint, maxsplit=1)
        mock_get.assert_called_once_with(
            _get_default_host_creds(url),
            endpoint,
            "GET",
            params={"path": ""},
        )

    with mock.patch(
        "mlflow.store.artifact.http_artifact_repo.http_request",
        return_value=MockResponse(
            {
                "files": [
                    {"path": "1.txt", "is_dir": False, "file_size": 1},
                    {"path": "dir", "is_dir": True},
                ]
            },
            200,
        ),
    ):
        assert [a.path for a in http_artifact_repo.list_artifacts()] == ["1.txt", "dir"]

    with mock.patch(
        "mlflow.store.artifact.http_artifact_repo.http_request",
        return_value=MockResponse(
            {
                "files": [
                    {"path": "1.txt", "is_dir": False, "file_size": 1},
                    {"path": "dir", "is_dir": True},
                ]
            },
            200,
        ),
    ):
        assert [a.path for a in http_artifact_repo.list_artifacts(path="path")] == [
            "path/1.txt",
            "path/dir",
        ]

    with mock.patch(
        "mlflow.store.artifact.http_artifact_repo.http_request",
        return_value=MockResponse({}, 400),
    ):
        with pytest.raises(Exception, match="request failed"):
            http_artifact_repo.list_artifacts()


def read_file(path):
    with open(path) as f:
        return f.read()


@pytest.mark.parametrize("remote_file_path", ["a.txt", "dir/b.xtx"])
def test_download_file(http_artifact_repo, tmpdir, remote_file_path):
    with mock.patch(
        "mlflow.store.artifact.http_artifact_repo.http_request",
        return_value=MockStreamResponse("data", 200),
    ) as mock_get:
        tmp_path = tmpdir.join(posixpath.basename(remote_file_path))
        http_artifact_repo._download_file(remote_file_path, tmp_path)
        mock_get.assert_called_once_with(
            http_artifact_repo._host_creds,
            posixpath.join("/", remote_file_path),
            "GET",
            stream=True,
        )
        with open(tmp_path) as f:
            assert f.read() == "data"

    with mock.patch(
        "mlflow.store.artifact.http_artifact_repo.http_request",
        return_value=MockStreamResponse("data", 400),
    ):
        with pytest.raises(Exception, match="request failed"):
            http_artifact_repo._download_file(remote_file_path, tmp_path)


def test_download_artifacts(http_artifact_repo, tmpdir):
    # This test simulates downloading artifacts in the following structure:
    # ---------
    # - a.txt
    # - dir
    #   - b.txt
    # ---------
<<<<<<< HEAD
    side_effect = [
        # Response for `list_artifacts("")` called by `_is_directory("")`
        MockResponse(
            {
                "files": [
                    {"path": "a.txt", "is_dir": False, "file_size": 6},
                    {"path": "dir", "is_dir": True},
                ]
            },
            200,
        ),
        # Response for `list_artifacts("")`
        MockResponse(
            {
                "files": [
                    {"path": "a.txt", "is_dir": False, "file_size": 6},
                    {"path": "dir", "is_dir": True},
                ]
            },
            200,
        ),
        # Response for `_download_file("a.txt")`
        MockStreamResponse("data_a", 200),
        # Response for `list_artifacts("dir")`
        MockResponse({"files": [{"path": "b.txt", "is_dir": False, "file_size": 1}]}, 200),
        # Response for `_download_file("dir/b.txt")`
        MockStreamResponse("data_b", 200),
    ]
    with mock.patch(
        "mlflow.store.artifact.http_artifact_repo.http_request",
        side_effect=side_effect,
    ):
=======
    def http_request(_host_creds, endpoint, _method, **kwargs):
        # Responses for list_artifacts
        params = kwargs.get("params")
        if params:
            if params.get("path") == "":
                return MockResponse(
                    {
                        "files": [
                            {"path": "a.txt", "is_dir": False, "file_size": 1},
                            {"path": "dir", "is_dir": True},
                        ]
                    },
                    200,
                )
            elif params.get("path") == "dir":
                return MockResponse(
                    {
                        "files": [
                            {"path": "b.txt", "is_dir": False, "file_size": 1},
                        ]
                    },
                    200,
                )
            else:
                Exception("Unreachable")

        # Responses for _download_file
        if endpoint == "/a.txt":
            return MockStreamResponse("data_a", 200)
        elif endpoint == "/dir/b.txt":
            return MockStreamResponse("data_b", 200)
        else:
            raise Exception("Unreachable")

    with mock.patch("mlflow.store.artifact.http_artifact_repo.http_request", http_request):
>>>>>>> 38cabe14
        http_artifact_repo.download_artifacts("", tmpdir)
        paths = [os.path.join(root, f) for root, _, files in os.walk(tmpdir) for f in files]
        assert [os.path.relpath(p, tmpdir) for p in paths] == [
            "a.txt",
            os.path.join("dir", "b.txt"),
        ]
        assert read_file(paths[0]) == "data_a"
        assert read_file(paths[1]) == "data_b"


def test_default_host_creds():

    artifact_uri = "https://test.com"
    username = "user"
    password = "pass"
    token = "token"
    ignore_tls_verification = False
    client_cert_path = "client_cert_path"
    server_cert_path = "server_cert_path"

    expected_host_creds = MlflowHostCreds(
        host=artifact_uri,
        username=username,
        password=password,
        token=token,
        ignore_tls_verification=ignore_tls_verification,
        client_cert_path=client_cert_path,
        server_cert_path=server_cert_path,
    )

    repo = HttpArtifactRepository(artifact_uri)

    with mock.patch.dict(
        "mlflow.tracking._tracking_service.utils.os.environ",
        {
            _TRACKING_USERNAME_ENV_VAR: username,
            _TRACKING_PASSWORD_ENV_VAR: password,
            _TRACKING_TOKEN_ENV_VAR: token,
            _TRACKING_INSECURE_TLS_ENV_VAR: str(ignore_tls_verification),
            _TRACKING_CLIENT_CERT_PATH_ENV_VAR: client_cert_path,
            _TRACKING_SERVER_CERT_PATH_ENV_VAR: server_cert_path,
        },
    ):
        assert repo._host_creds == expected_host_creds


@pytest.mark.parametrize("remote_file_path", ["a.txt", "dir/b.txt", None])
def test_delete_artifacts(http_artifact_repo, remote_file_path):
    with mock.patch(
        "mlflow.store.artifact.http_artifact_repo.http_request",
        return_value=MockStreamResponse("data", 200),
    ) as mock_get:
        http_artifact_repo.delete_artifacts(remote_file_path)
        mock_get.assert_called_once_with(
            http_artifact_repo._host_creds,
            posixpath.join("/", remote_file_path if remote_file_path else ""),
            "DELETE",
            stream=True,
        )<|MERGE_RESOLUTION|>--- conflicted
+++ resolved
@@ -206,40 +206,6 @@
     # - dir
     #   - b.txt
     # ---------
-<<<<<<< HEAD
-    side_effect = [
-        # Response for `list_artifacts("")` called by `_is_directory("")`
-        MockResponse(
-            {
-                "files": [
-                    {"path": "a.txt", "is_dir": False, "file_size": 6},
-                    {"path": "dir", "is_dir": True},
-                ]
-            },
-            200,
-        ),
-        # Response for `list_artifacts("")`
-        MockResponse(
-            {
-                "files": [
-                    {"path": "a.txt", "is_dir": False, "file_size": 6},
-                    {"path": "dir", "is_dir": True},
-                ]
-            },
-            200,
-        ),
-        # Response for `_download_file("a.txt")`
-        MockStreamResponse("data_a", 200),
-        # Response for `list_artifacts("dir")`
-        MockResponse({"files": [{"path": "b.txt", "is_dir": False, "file_size": 1}]}, 200),
-        # Response for `_download_file("dir/b.txt")`
-        MockStreamResponse("data_b", 200),
-    ]
-    with mock.patch(
-        "mlflow.store.artifact.http_artifact_repo.http_request",
-        side_effect=side_effect,
-    ):
-=======
     def http_request(_host_creds, endpoint, _method, **kwargs):
         # Responses for list_artifacts
         params = kwargs.get("params")
@@ -275,7 +241,6 @@
             raise Exception("Unreachable")
 
     with mock.patch("mlflow.store.artifact.http_artifact_repo.http_request", http_request):
->>>>>>> 38cabe14
         http_artifact_repo.download_artifacts("", tmpdir)
         paths = [os.path.join(root, f) for root, _, files in os.walk(tmpdir) for f in files]
         assert [os.path.relpath(p, tmpdir) for p in paths] == [
