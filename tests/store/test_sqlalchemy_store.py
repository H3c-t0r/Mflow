import shutil
import six
import unittest
import warnings

import mock
import sqlalchemy
import time
import mlflow
import uuid

<<<<<<< HEAD
from mlflow.entities import ViewType, RunTag, SourceType, RunStatus, Experiment
=======
from mlflow.entities import Metric, Param
from mlflow.entities import ViewType, RunTag, SourceType, RunStatus
>>>>>>> cf05c5bd
from mlflow.protos.service_pb2 import SearchRuns, SearchExpression
from mlflow.protos.databricks_pb2 import ErrorCode, RESOURCE_DOES_NOT_EXIST, INVALID_PARAMETER_VALUE
from mlflow.store.dbmodels import models
from mlflow import entities
from mlflow.exceptions import MlflowException
from mlflow.store.sqlalchemy_store import SqlAlchemyStore
from mlflow.utils.file_utils import TempDir
from mlflow.utils.search_utils import SearchFilter
from mlflow.utils.mlflow_tags import MLFLOW_RUN_NAME, MLFLOW_PARENT_RUN_ID

DB_URI = 'sqlite://'
ARTIFACT_URI = 'artifact_folder'


class TestSqlAlchemyStoreSqliteInMemory(unittest.TestCase):

    def _setup_database(self, filename=''):
        # use a static file name to initialize sqllite to test retention.
        self.store = SqlAlchemyStore(DB_URI + filename, ARTIFACT_URI)

    def setUp(self):
        self.maxDiff = None  # print all differences on assert failures
        self.store = None
        self._setup_database()

    def tearDown(self):
        if self.store:
            models.Base.metadata.drop_all(self.store.engine)
        shutil.rmtree(ARTIFACT_URI)

    def _experiment_factory(self, names):
        if type(names) is list:
            return [self.store.create_experiment(name=name) for name in names]

        return self.store.create_experiment(name=names)

    def _verify_logged(self, run_uuid, metrics, params, tags):
        run = self.store.get_run(run_uuid)
        all_metrics = sum([self.store.get_metric_history(run_uuid, m.key)
                           for m in run.data.metrics], [])
        assert len(all_metrics) == len(metrics)
        logged_metrics = [(m.key, m.value, m.timestamp) for m in all_metrics]
        assert set(logged_metrics) == set([(m.key, m.value, m.timestamp) for m in metrics])
        assert len(run.data.tags) == len(tags)
        logged_tags = [(tag.key, tag.value) for tag in run.data.tags]
        assert set(logged_tags) == set([(tag.key, tag.value) for tag in tags])
        assert len(run.data.params) == len(params)
        logged_params = [(param.key, param.value) for param in run.data.params]
        assert set(logged_params) == set([(param.key, param.value) for param in params])

    def test_default_experiment(self):
        experiments = self.store.list_experiments()
        self.assertEqual(len(experiments), 1)

        first = experiments[0]
        self.assertEqual(first.experiment_id, 0)
        self.assertEqual(first.name, "Default")

    def test_default_experiment_lifecycle(self):
        with TempDir(chdr=True) as tmp:
            tmp_file_name = "sqlite_file_to_lifecycle_test_{}.db".format(int(time.time()))
            self._setup_database("/" + tmp.path(tmp_file_name))

            default_experiment = self.store.get_experiment(experiment_id=0)
            self.assertEqual(default_experiment.name, Experiment.DEFAULT_EXPERIMENT_NAME)
            self.assertEqual(default_experiment.lifecycle_stage, entities.LifecycleStage.ACTIVE)

            self._experiment_factory('aNothEr')
            all_experiments = [e.name for e in self.store.list_experiments()]
            six.assertCountEqual(self, set(['aNothEr', 'Default']), set(all_experiments))

            self.store.delete_experiment(0)

            six.assertCountEqual(self, ['aNothEr'], [e.name for e in self.store.list_experiments()])
            another = self.store.get_experiment(1)
            self.assertEqual('aNothEr', another.name)

            default_experiment = self.store.get_experiment(experiment_id=0)
            self.assertEqual(default_experiment.name, Experiment.DEFAULT_EXPERIMENT_NAME)
            self.assertEqual(default_experiment.lifecycle_stage, entities.LifecycleStage.DELETED)

            # destroy SqlStore and make a new one
            del self.store
            self._setup_database("/" + tmp.path(tmp_file_name))

            # test that default experiment is not reactivated
            default_experiment = self.store.get_experiment(experiment_id=0)
            self.assertEqual(default_experiment.name, Experiment.DEFAULT_EXPERIMENT_NAME)
            self.assertEqual(default_experiment.lifecycle_stage, entities.LifecycleStage.DELETED)

            six.assertCountEqual(self, ['aNothEr'], [e.name for e in self.store.list_experiments()])
            all_experiments = [e.name for e in self.store.list_experiments(ViewType.ALL)]
            six.assertCountEqual(self, set(['aNothEr', 'Default']), set(all_experiments))

            # ensure that experiment ID dor active experiment is unchanged
            another = self.store.get_experiment(1)
            self.assertEqual('aNothEr', another.name)

            self.store = None

    def test_raise_duplicate_experiments(self):
        with self.assertRaises(Exception):
            self._experiment_factory(['test', 'test'])

    def test_raise_experiment_dont_exist(self):
        with self.assertRaises(Exception):
            self.store.get_experiment(experiment_id=100)

    def test_delete_experiment(self):
        experiments = self._experiment_factory(['morty', 'rick', 'rick and morty'])

        all_experiments = self.store.list_experiments()
        self.assertEqual(len(all_experiments), len(experiments) + 1)  # default

        exp_id = experiments[0]
        self.store.delete_experiment(exp_id)

        updated_exp = self.store.get_experiment(exp_id)
        self.assertEqual(updated_exp.lifecycle_stage, entities.LifecycleStage.DELETED)

        self.assertEqual(len(self.store.list_experiments()), len(all_experiments) - 1)

    def test_get_experiment(self):
        name = 'goku'
        experiment_id = self._experiment_factory(name)
        actual = self.store.get_experiment(experiment_id)
        self.assertEqual(actual.name, name)
        self.assertEqual(actual.experiment_id, experiment_id)

        actual_by_name = self.store.get_experiment_by_name(name)
        self.assertEqual(actual_by_name.name, name)
        self.assertEqual(actual_by_name.experiment_id, experiment_id)

    def test_list_experiments(self):
        testnames = ['blue', 'red', 'green']

        experiments = self._experiment_factory(testnames)
        actual = self.store.list_experiments()

        self.assertEqual(len(experiments) + 1, len(actual))  # default

        with self.store.ManagedSessionMaker() as session:
            for experiment_id in experiments:
                res = session.query(models.SqlExperiment).filter_by(
                    experiment_id=experiment_id).first()
                self.assertIn(res.name, testnames)
                self.assertEqual(res.experiment_id, experiment_id)

    def test_create_experiments(self):
        with self.store.ManagedSessionMaker() as session:
            result = session.query(models.SqlExperiment).all()
            self.assertEqual(len(result), 1)

        experiment_id = self.store.create_experiment(name='test exp')

        with self.store.ManagedSessionMaker() as session:
            result = session.query(models.SqlExperiment).all()
            self.assertEqual(len(result), 2)

            test_exp = session.query(models.SqlExperiment).filter_by(name='test exp').first()
            self.assertEqual(test_exp.experiment_id, experiment_id)
            self.assertEqual(test_exp.name, 'test exp')

        actual = self.store.get_experiment(experiment_id)
        self.assertEqual(actual.experiment_id, experiment_id)
        self.assertEqual(actual.name, 'test exp')

    def test_run_tag_model(self):
        # Create a run whose UUID we can reference when creating tag models.
        # `run_uuid` is a foreign key in the tags table; therefore, in order
        # to insert a tag with a given run UUID, the UUID must be present in
        # the runs table
        run = self._run_factory()
        with self.store.ManagedSessionMaker() as session:
            new_tag = models.SqlTag(run_uuid=run.info.run_uuid, key='test', value='val')
            session.add(new_tag)
            session.commit()
            added_tags = [
                tag for tag in session.query(models.SqlTag).all()
                if tag.key == new_tag.key
            ]
            self.assertEqual(len(added_tags), 1)
            added_tag = added_tags[0].to_mlflow_entity()
            self.assertEqual(added_tag.value, new_tag.value)

    def test_metric_model(self):
        # Create a run whose UUID we can reference when creating metric models.
        # `run_uuid` is a foreign key in the tags table; therefore, in order
        # to insert a metric with a given run UUID, the UUID must be present in
        # the runs table
        run = self._run_factory()
        with self.store.ManagedSessionMaker() as session:
            new_metric = models.SqlMetric(run_uuid=run.info.run_uuid, key='accuracy', value=0.89)
            session.add(new_metric)
            session.commit()
            metrics = session.query(models.SqlMetric).all()
            self.assertEqual(len(metrics), 1)

            added_metric = metrics[0].to_mlflow_entity()
            self.assertEqual(added_metric.value, new_metric.value)
            self.assertEqual(added_metric.key, new_metric.key)

    def test_param_model(self):
        # Create a run whose UUID we can reference when creating parameter models.
        # `run_uuid` is a foreign key in the tags table; therefore, in order
        # to insert a parameter with a given run UUID, the UUID must be present in
        # the runs table
        run = self._run_factory()
        with self.store.ManagedSessionMaker() as session:
            new_param = models.SqlParam(
                run_uuid=run.info.run_uuid, key='accuracy', value='test param')
            session.add(new_param)
            session.commit()
            params = session.query(models.SqlParam).all()
            self.assertEqual(len(params), 1)

            added_param = params[0].to_mlflow_entity()
            self.assertEqual(added_param.value, new_param.value)
            self.assertEqual(added_param.key, new_param.key)

    def test_run_needs_uuid(self):
        # Depending on the implementation, a NULL identity key may result in different
        # exceptions, including IntegrityError (sqlite) and FlushError (MysQL).
        # Therefore, we check for the more generic 'SQLAlchemyError'
        with self.assertRaises(sqlalchemy.exc.SQLAlchemyError):
            warnings.simplefilter("ignore")
            with self.store.ManagedSessionMaker() as session, warnings.catch_warnings():
                run = models.SqlRun()
                session.add(run)
                warnings.resetwarnings()

    def test_run_data_model(self):
        with self.store.ManagedSessionMaker() as session:
            m1 = models.SqlMetric(key='accuracy', value=0.89)
            m2 = models.SqlMetric(key='recal', value=0.89)
            p1 = models.SqlParam(key='loss', value='test param')
            p2 = models.SqlParam(key='blue', value='test param')

            session.add_all([m1, m2, p1, p2])

            run_data = models.SqlRun(run_uuid=uuid.uuid4().hex)
            run_data.params.append(p1)
            run_data.params.append(p2)
            run_data.metrics.append(m1)
            run_data.metrics.append(m2)

            session.add(run_data)
            session.commit()

            run_datums = session.query(models.SqlRun).all()
            actual = run_datums[0]
            self.assertEqual(len(run_datums), 1)
            self.assertEqual(len(actual.params), 2)
            self.assertEqual(len(actual.metrics), 2)

    def test_run_info(self):
        experiment_id = self._experiment_factory('test exp')
        config = {
            'experiment_id': experiment_id,
            'name': 'test run',
            'user_id': 'Anderson',
            'run_uuid': 'test',
            'status': RunStatus.to_string(RunStatus.SCHEDULED),
            'source_type': SourceType.to_string(SourceType.LOCAL),
            'source_name': 'Python application',
            'entry_point_name': 'main.py',
            'start_time': int(time.time()),
            'end_time': int(time.time()),
            'source_version': mlflow.__version__,
            'lifecycle_stage': entities.LifecycleStage.ACTIVE,
            'artifact_uri': '//'
        }
        run = models.SqlRun(**config).to_mlflow_entity()

        for k, v in config.items():
            v2 = getattr(run.info, k)
            if k == 'source_type':
                self.assertEqual(v, SourceType.to_string(v2))
            elif k == 'status':
                self.assertEqual(v, RunStatus.to_string(v2))
            else:
                self.assertEqual(v, v2)

    def _get_run_configs(self, name='test', experiment_id=None, tags=(), parent_run_id=None):
        return {
            'experiment_id': experiment_id,
            'run_name': name,
            'user_id': 'Anderson',
            'source_type': SourceType.NOTEBOOK,
            'source_name': 'Python application',
            'entry_point_name': 'main.py',
            'start_time': int(time.time()),
            'source_version': mlflow.__version__,
            'tags': tags,
            'parent_run_id': parent_run_id,
        }

    def _run_factory(self, config=None):
        if not config:
            config = self._get_run_configs()

        experiment_id = config.get("experiment_id", None)
        if not experiment_id:
            experiment_id = self._experiment_factory('test exp')
            config["experiment_id"] = experiment_id

        return self.store.create_run(**config)

    def test_create_run_with_tags(self):
        run_name = "test-run-1"
        experiment_id = self._experiment_factory('test_create_run')
        tags = [RunTag('3', '4'), RunTag('1', '2')]
        expected = self._get_run_configs(name=run_name, experiment_id=experiment_id, tags=tags)

        actual = self.store.create_run(**expected)

        self.assertEqual(actual.info.experiment_id, experiment_id)
        self.assertEqual(actual.info.user_id, expected["user_id"])
        self.assertEqual(actual.info.name, run_name)
        self.assertEqual(actual.info.source_type, expected["source_type"])
        self.assertEqual(actual.info.source_name, expected["source_name"])
        self.assertEqual(actual.info.source_version, expected["source_version"])
        self.assertEqual(actual.info.entry_point_name, expected["entry_point_name"])
        self.assertEqual(actual.info.start_time, expected["start_time"])

<<<<<<< HEAD
        # Run creation should add an additional tag containing the run name. Check for
        # its existence
        self.assertEqual(len(actual.data.tags), len(tags) + 1)
        name_tag = models.SqlTag(key='mlflow.runName', value=run_name).to_mlflow_entity()
=======
        name_tag = models.SqlTag(key=MLFLOW_RUN_NAME, value='booyya').to_mlflow_entity()
>>>>>>> cf05c5bd
        self.assertListEqual(actual.data.tags, tags + [name_tag])

    def test_create_run_with_parent_id(self):
        run_name = "test-run-1"
        parent_run_id = "parent_uuid_5"
        experiment_id = self._experiment_factory('test_create_run')
        expected = self._get_run_configs(
            name=run_name, experiment_id=experiment_id, parent_run_id=parent_run_id)

        actual = self.store.create_run(**expected)

        self.assertEqual(actual.info.experiment_id, experiment_id)
        self.assertEqual(actual.info.user_id, expected["user_id"])
        self.assertEqual(actual.info.name, run_name)
        self.assertEqual(actual.info.source_type, expected["source_type"])
        self.assertEqual(actual.info.source_name, expected["source_name"])
        self.assertEqual(actual.info.source_version, expected["source_version"])
        self.assertEqual(actual.info.entry_point_name, expected["entry_point_name"])
        self.assertEqual(actual.info.start_time, expected["start_time"])

<<<<<<< HEAD
        # Run creation should add two additional tags containing the run name and parent run id.
        # Check for the existence of these two tags
        self.assertEqual(len(actual.data.tags), 2)
        name_tag = models.SqlTag(key='mlflow.runName', value=run_name).to_mlflow_entity()
        parent_id_tag = models.SqlTag(key='mlflow.parentRunId',
                                      value=parent_run_id).to_mlflow_entity()
        self.assertListEqual(actual.data.tags, [parent_id_tag, name_tag])
=======
        name_tag = models.SqlTag(key=MLFLOW_RUN_NAME, value='booyya').to_mlflow_entity()
        parent_id_tag = models.SqlTag(key=MLFLOW_PARENT_RUN_ID,
                                      value='parent_uuid_5').to_mlflow_entity()
        self.assertListEqual(actual.data.tags, tags + [parent_id_tag, name_tag])
>>>>>>> cf05c5bd

    def test_to_mlflow_entity(self):
        # Create a run and obtain an MLflow Run entity associated with the new run
        run = self._run_factory()

        self.assertIsInstance(run.info, entities.RunInfo)
        self.assertIsInstance(run.data, entities.RunData)

        for metric in run.data.metrics:
            self.assertIsInstance(metric, entities.Metric)

        for param in run.data.params:
            self.assertIsInstance(param, entities.Param)

        for tag in run.data.tags:
            self.assertIsInstance(tag, entities.RunTag)

    def test_delete_run(self):
        run = self._run_factory()

        self.store.delete_run(run.info.run_uuid)

        with self.store.ManagedSessionMaker() as session:
            actual = session.query(models.SqlRun).filter_by(run_uuid=run.info.run_uuid).first()
            self.assertEqual(actual.lifecycle_stage, entities.LifecycleStage.DELETED)

            deleted_run = self.store.get_run(run.info.run_uuid)
            self.assertEqual(actual.run_uuid, deleted_run.info.run_uuid)

    def test_log_metric(self):
        run = self._run_factory()

        tkey = 'blahmetric'
        tval = 100.0
        metric = entities.Metric(tkey, tval, int(time.time()))
        metric2 = entities.Metric(tkey, tval, int(time.time()) + 2)
        self.store.log_metric(run.info.run_uuid, metric)
        self.store.log_metric(run.info.run_uuid, metric2)

        run = self.store.get_run(run.info.run_uuid)
        found = False
        for m in run.data.metrics:
            if m.key == tkey and m.value == tval:
                found = True

        self.assertTrue(found)

        # SQL store _get_run method returns full history of recorded metrics.
        # Should return duplicates as well
        # MLflow RunData contains only the last reported values for metrics.
        with self.store.ManagedSessionMaker() as session:
            sql_run_metrics = self.store._get_run(session, run.info.run_uuid).metrics
            self.assertEqual(2, len(sql_run_metrics))
            self.assertEqual(1, len(run.data.metrics))

    def test_log_metric_uniqueness(self):
        run = self._run_factory()

        tkey = 'blahmetric'
        tval = 100.0
        metric = entities.Metric(tkey, tval, int(time.time()))
        metric2 = entities.Metric(tkey, 1.02, int(time.time()))
        self.store.log_metric(run.info.run_uuid, metric)

        with self.assertRaises(MlflowException) as e:
            self.store.log_metric(run.info.run_uuid, metric2)
        self.assertIn("must be unique. Metric already logged value", e.exception.message)

    def test_log_null_metric(self):
        run = self._run_factory()

        tkey = 'blahmetric'
        tval = None
        metric = entities.Metric(tkey, tval, int(time.time()))

        with self.assertRaises(sqlalchemy.exc.SQLAlchemyError):
            self.store.log_metric(run.info.run_uuid, metric)

    def test_log_param(self):
        run = self._run_factory()

        tkey = 'blahmetric'
        tval = '100.0'
        param = entities.Param(tkey, tval)
        param2 = entities.Param('new param', 'new key')
        self.store.log_param(run.info.run_uuid, param)
        self.store.log_param(run.info.run_uuid, param2)

        run = self.store.get_run(run.info.run_uuid)
        self.assertEqual(2, len(run.data.params))

        found = False
        for m in run.data.params:
            if m.key == tkey and m.value == tval:
                found = True

        self.assertTrue(found)

    def test_log_param_uniqueness(self):
        run = self._run_factory()

        tkey = 'blahmetric'
        tval = '100.0'
        param = entities.Param(tkey, tval)
        param2 = entities.Param(tkey, 'newval')
        self.store.log_param(run.info.run_uuid, param)

        with self.assertRaises(MlflowException) as e:
            self.store.log_param(run.info.run_uuid, param2)
        self.assertIn("Changing param value is not allowed. Param with key=", e.exception.message)

    def test_log_empty_str(self):
        run = self._run_factory()

        self.session.commit()

        tkey = 'blahmetric'
        tval = ''
        param = entities.Param(tkey, tval)
        param2 = entities.Param('new param', 'new key')
        self.store.log_param(run.run_uuid, param)
        self.store.log_param(run.run_uuid, param2)

        actual = self.session.query(models.SqlParam).filter_by(key=tkey, value=tval)
        self.assertIsNotNone(actual)

        run = self.store.get_run(run.run_uuid)
        self.assertEqual(2, len(run.data.params))

        found = False
        for m in run.data.params:
            if m.key == tkey and m.value == tval:
                found = True

        self.assertTrue(found)

    def test_log_null_param(self):
        run = self._run_factory()

        tkey = 'blahmetric'
        tval = None
        param = entities.Param(tkey, tval)

        with self.assertRaises(sqlalchemy.exc.SQLAlchemyError):
            self.store.log_param(run.info.run_uuid, param)

    def test_set_tag(self):
        run = self._run_factory()

        tkey = 'test tag'
        tval = 'a boogie'
        tag = entities.RunTag(tkey, tval)
        self.store.set_tag(run.info.run_uuid, tag)

        run = self.store.get_run(run.info.run_uuid)

        found = False
        for m in run.data.tags:
            if m.key == tkey and m.value == tval:
                found = True

        self.assertTrue(found)

    def test_get_metric_history(self):
        run = self._run_factory()

        key = 'test'
        expected = [
            models.SqlMetric(key=key, value=0.6, timestamp=1).to_mlflow_entity(),
            models.SqlMetric(key=key, value=0.7, timestamp=2).to_mlflow_entity()
        ]

        for metric in expected:
            self.store.log_metric(run.info.run_uuid, metric)

        actual = self.store.get_metric_history(run.info.run_uuid, key)

        six.assertCountEqual(self, [(m.key, m.value, m.timestamp) for m in expected],
                                 [(m.key, m.value, m.timestamp) for m in actual])

    def test_list_run_infos(self):
        experiment_id = self._experiment_factory('test_exp')
        r1 = self._run_factory(config=self._get_run_configs('t1', experiment_id)).info.run_uuid
        r2 = self._run_factory(config=self._get_run_configs('t2', experiment_id)).info.run_uuid

        def _runs(experiment_id, view_type):
            return [r.run_uuid for r in self.store.list_run_infos(experiment_id, view_type)]

        six.assertCountEqual(self, [r1, r2], _runs(experiment_id, ViewType.ALL))
        six.assertCountEqual(self, [r1, r2], _runs(experiment_id, ViewType.ACTIVE_ONLY))
        self.assertEqual(0, len(_runs(experiment_id, ViewType.DELETED_ONLY)))

        self.store.delete_run(r1)
        six.assertCountEqual(self, [r1, r2], _runs(experiment_id, ViewType.ALL))
        six.assertCountEqual(self, [r2], _runs(experiment_id, ViewType.ACTIVE_ONLY))
        six.assertCountEqual(self, [r1], _runs(experiment_id, ViewType.DELETED_ONLY))

    def test_rename_experiment(self):
        new_name = 'new name'
        experiment_id = self._experiment_factory('test name')
        self.store.rename_experiment(experiment_id, new_name)

        renamed_experiment = self.store.get_experiment(experiment_id)

        self.assertEqual(renamed_experiment.name, new_name)

    def test_update_run_info(self):
        run = self._run_factory()

        new_status = entities.RunStatus.FINISHED
        endtime = int(time.time())

        actual = self.store.update_run_info(run.info.run_uuid, new_status, endtime)

        self.assertEqual(actual.status, new_status)
        self.assertEqual(actual.end_time, endtime)

    def test_restore_experiment(self):
        experiment_id = self._experiment_factory('helloexp')
        exp = self.store.get_experiment(experiment_id)
        self.assertEqual(exp.lifecycle_stage, entities.LifecycleStage.ACTIVE)

        experiment_id = exp.experiment_id
        self.store.delete_experiment(experiment_id)

        deleted = self.store.get_experiment(experiment_id)
        self.assertEqual(deleted.experiment_id, experiment_id)
        self.assertEqual(deleted.lifecycle_stage, entities.LifecycleStage.DELETED)

        self.store.restore_experiment(exp.experiment_id)
        restored = self.store.get_experiment(exp.experiment_id)
        self.assertEqual(restored.experiment_id, experiment_id)
        self.assertEqual(restored.lifecycle_stage, entities.LifecycleStage.ACTIVE)

    def test_delete_restore_run(self):
        run = self._run_factory()
        self.assertEqual(run.info.lifecycle_stage, entities.LifecycleStage.ACTIVE)

        with self.assertRaises(MlflowException) as e:
            self.store.restore_run(run.info.run_uuid)
        self.assertIn("must be in 'deleted' state", e.exception.message)

        self.store.delete_run(run.info.run_uuid)
        with self.assertRaises(MlflowException) as e:
            self.store.delete_run(run.info.run_uuid)
        self.assertIn("must be in 'active' state", e.exception.message)

        deleted = self.store.get_run(run.info.run_uuid)
        self.assertEqual(deleted.info.run_uuid, run.info.run_uuid)
        self.assertEqual(deleted.info.lifecycle_stage, entities.LifecycleStage.DELETED)

        self.store.restore_run(run.info.run_uuid)
        with self.assertRaises(MlflowException) as e:
            self.store.restore_run(run.info.run_uuid)
            self.assertIn("must be in 'deleted' state", e.exception.message)
        restored = self.store.get_run(run.info.run_uuid)
        self.assertEqual(restored.info.run_uuid, run.info.run_uuid)
        self.assertEqual(restored.info.lifecycle_stage, entities.LifecycleStage.ACTIVE)

    def test_error_logging_to_deleted_run(self):
        exp = self._experiment_factory('error_logging')
        run_uuid = self._run_factory(self._get_run_configs(experiment_id=exp)).info.run_uuid

        self.store.delete_run(run_uuid)
        self.assertEqual(self.store.get_run(run_uuid).info.lifecycle_stage,
                         entities.LifecycleStage.DELETED)
        with self.assertRaises(MlflowException) as e:
            self.store.log_param(run_uuid, entities.Param("p1345", "v1"))
        self.assertIn("must be in 'active' state", e.exception.message)

        with self.assertRaises(MlflowException) as e:
            self.store.log_metric(run_uuid, entities.Metric("m1345", 1.0, 123))
        self.assertIn("must be in 'active' state", e.exception.message)

        with self.assertRaises(MlflowException) as e:
            self.store.set_tag(run_uuid, entities.RunTag("t1345", "tv1"))
        self.assertIn("must be in 'active' state", e.exception.message)

        # restore this run and try again
        self.store.restore_run(run_uuid)
        self.assertEqual(self.store.get_run(run_uuid).info.lifecycle_stage,
                         entities.LifecycleStage.ACTIVE)
        self.store.log_param(run_uuid, entities.Param("p1345", "v22"))
        self.store.log_metric(run_uuid, entities.Metric("m1345", 34.0, 85))  # earlier timestamp
        self.store.set_tag(run_uuid, entities.RunTag("t1345", "tv44"))

        run = self.store.get_run(run_uuid)
        assert len(run.data.params) == 1
        p = run.data.params[0]
        self.assertEqual(p.key, "p1345")
        self.assertEqual(p.value, "v22")
        assert len(run.data.metrics) == 1
        m = run.data.metrics[0]
        self.assertEqual(m.key, "m1345")
        self.assertEqual(m.value, 34.0)
        run = self.store.get_run(run_uuid)
        self.assertEqual([("p1345", "v22")],
                         [(p.key, p.value) for p in run.data.params if p.key == "p1345"])
        self.assertEqual([("m1345", 34.0, 85)],
                         [(m.key, m.value, m.timestamp)
                          for m in run.data.metrics if m.key == "m1345"])
        self.assertEqual([("t1345", "tv44")],
                         [(t.key, t.value) for t in run.data.tags if t.key == "t1345"])

    # Tests for Search API
    def _search(self, experiment_id, metrics_expressions=None, param_expressions=None,
                run_view_type=ViewType.ALL):
        search_runs = SearchRuns()
        search_runs.anded_expressions.extend(metrics_expressions or [])
        search_runs.anded_expressions.extend(param_expressions or [])
        search_filter = SearchFilter(search_runs)
        return [r.info.run_uuid
                for r in self.store.search_runs([experiment_id], search_filter, run_view_type)]

    def _param_expression(self, key, comparator, val):
        expr = SearchExpression()
        expr.parameter.key = key
        expr.parameter.string.comparator = comparator
        expr.parameter.string.value = val
        return expr

    def _metric_expression(self, key, comparator, val):
        expr = SearchExpression()
        expr.metric.key = key
        expr.metric.double.comparator = comparator
        expr.metric.double.value = val
        return expr

    def test_search_vanilla(self):
        exp = self._experiment_factory('search_vanilla')
        runs = [self._run_factory(self._get_run_configs('r_%d' % r, exp)).info.run_uuid
                for r in range(3)]

        six.assertCountEqual(self, runs, self._search(exp, run_view_type=ViewType.ALL))
        six.assertCountEqual(self, runs, self._search(exp, run_view_type=ViewType.ACTIVE_ONLY))
        six.assertCountEqual(self, [], self._search(exp, run_view_type=ViewType.DELETED_ONLY))

        first = runs[0]

        self.store.delete_run(first)
        six.assertCountEqual(self, runs, self._search(exp, run_view_type=ViewType.ALL))
        six.assertCountEqual(self, runs[1:], self._search(exp, run_view_type=ViewType.ACTIVE_ONLY))
        six.assertCountEqual(self, [first], self._search(exp, run_view_type=ViewType.DELETED_ONLY))

        self.store.restore_run(first)
        six.assertCountEqual(self, runs, self._search(exp, run_view_type=ViewType.ALL))
        six.assertCountEqual(self, runs, self._search(exp, run_view_type=ViewType.ACTIVE_ONLY))
        six.assertCountEqual(self, [], self._search(exp, run_view_type=ViewType.DELETED_ONLY))

    def test_search_params(self):
        experiment_id = self._experiment_factory('search_params')
        r1 = self._run_factory(self._get_run_configs('r1', experiment_id)).info.run_uuid
        r2 = self._run_factory(self._get_run_configs('r2', experiment_id)).info.run_uuid

        self.store.log_param(r1, entities.Param('generic_param', 'p_val'))
        self.store.log_param(r2, entities.Param('generic_param', 'p_val'))

        self.store.log_param(r1, entities.Param('generic_2', 'some value'))
        self.store.log_param(r2, entities.Param('generic_2', 'another value'))

        self.store.log_param(r1, entities.Param('p_a', 'abc'))
        self.store.log_param(r2, entities.Param('p_b', 'ABC'))

        # test search returns both runs
        expr = self._param_expression("generic_param", "=", "p_val")
        six.assertCountEqual(self, [r1, r2], self._search(experiment_id, param_expressions=[expr]))

        # test search returns appropriate run (same key different values per run)
        expr = self._param_expression("generic_2", "=", "some value")
        six.assertCountEqual(self, [r1], self._search(experiment_id, param_expressions=[expr]))
        expr = self._param_expression("generic_2", "=", "another value")
        six.assertCountEqual(self, [r2], self._search(experiment_id, param_expressions=[expr]))

        expr = self._param_expression("generic_param", "=", "wrong_val")
        six.assertCountEqual(self, [], self._search(experiment_id, param_expressions=[expr]))

        expr = self._param_expression("generic_param", "!=", "p_val")
        six.assertCountEqual(self, [], self._search(experiment_id, param_expressions=[expr]))

        expr = self._param_expression("generic_param", "!=", "wrong_val")
        six.assertCountEqual(self, [r1, r2], self._search(experiment_id, param_expressions=[expr]))
        expr = self._param_expression("generic_2", "!=", "wrong_val")
        six.assertCountEqual(self, [r1, r2], self._search(experiment_id, param_expressions=[expr]))

        expr = self._param_expression("p_a", "=", "abc")
        six.assertCountEqual(self, [r1], self._search(experiment_id, param_expressions=[expr]))

        expr = self._param_expression("p_b", "=", "ABC")
        six.assertCountEqual(self, [r2], self._search(experiment_id, param_expressions=[expr]))

    def test_search_metrics(self):
        experiment_id = self._experiment_factory('search_params')
        r1 = self._run_factory(self._get_run_configs('r1', experiment_id)).info.run_uuid
        r2 = self._run_factory(self._get_run_configs('r2', experiment_id)).info.run_uuid

        self.store.log_metric(r1, entities.Metric("common", 1.0, 1))
        self.store.log_metric(r2, entities.Metric("common", 1.0, 1))

        self.store.log_metric(r1, entities.Metric("measure_a", 1.0, 1))
        self.store.log_metric(r2, entities.Metric("measure_a", 200.0, 2))
        self.store.log_metric(r2, entities.Metric("measure_a", 400.0, 3))

        self.store.log_metric(r1, entities.Metric("m_a", 2.0, 2))
        self.store.log_metric(r2, entities.Metric("m_b", 3.0, 2))
        self.store.log_metric(r2, entities.Metric("m_b", 4.0, 8))  # this is last timestamp
        self.store.log_metric(r2, entities.Metric("m_b", 8.0, 3))

        expr = self._metric_expression("common", "=", 1.0)
        six.assertCountEqual(self, [r1, r2], self._search(experiment_id, param_expressions=[expr]))

        expr = self._metric_expression("common", ">", 0.0)
        six.assertCountEqual(self, [r1, r2], self._search(experiment_id, param_expressions=[expr]))

        expr = self._metric_expression("common", ">=", 0.0)
        six.assertCountEqual(self, [r1, r2], self._search(experiment_id, param_expressions=[expr]))

        expr = self._metric_expression("common", "<", 4.0)
        six.assertCountEqual(self, [r1, r2], self._search(experiment_id, param_expressions=[expr]))

        expr = self._metric_expression("common", "<=", 4.0)
        six.assertCountEqual(self, [r1, r2], self._search(experiment_id, param_expressions=[expr]))

        expr = self._metric_expression("common", "!=", 1.0)
        six.assertCountEqual(self, [], self._search(experiment_id, param_expressions=[expr]))

        expr = self._metric_expression("common", ">=", 3.0)
        six.assertCountEqual(self, [], self._search(experiment_id, param_expressions=[expr]))

        expr = self._metric_expression("common", "<=", 0.75)
        six.assertCountEqual(self, [], self._search(experiment_id, param_expressions=[expr]))

        # tests for same metric name across runs with different values and timestamps
        expr = self._metric_expression("measure_a", ">", 0.0)
        six.assertCountEqual(self, [r1, r2], self._search(experiment_id, param_expressions=[expr]))

        expr = self._metric_expression("measure_a", "<", 50.0)
        six.assertCountEqual(self, [r1], self._search(experiment_id, param_expressions=[expr]))

        expr = self._metric_expression("measure_a", "<", 1000.0)
        six.assertCountEqual(self, [r1, r2], self._search(experiment_id, param_expressions=[expr]))

        expr = self._metric_expression("measure_a", "!=", -12.0)
        six.assertCountEqual(self, [r1, r2], self._search(experiment_id, param_expressions=[expr]))

        expr = self._metric_expression("measure_a", ">", 50.0)
        six.assertCountEqual(self, [r2], self._search(experiment_id, param_expressions=[expr]))

        expr = self._metric_expression("measure_a", "=", 1.0)
        six.assertCountEqual(self, [r1], self._search(experiment_id, param_expressions=[expr]))

        expr = self._metric_expression("measure_a", "=", 400.0)
        six.assertCountEqual(self, [r2], self._search(experiment_id, param_expressions=[expr]))

        # test search with unique metric keys
        expr = self._metric_expression("m_a", ">", 1.0)
        six.assertCountEqual(self, [r1], self._search(experiment_id, param_expressions=[expr]))

        expr = self._metric_expression("m_b", ">", 1.0)
        six.assertCountEqual(self, [r2], self._search(experiment_id, param_expressions=[expr]))

        # there is a recorded metric this threshold but not last timestamp
        expr = self._metric_expression("m_b", ">", 5.0)
        six.assertCountEqual(self, [], self._search(experiment_id, param_expressions=[expr]))

        # metrics matches last reported timestamp for 'm_b'
        expr = self._metric_expression("m_b", "=", 4.0)
        six.assertCountEqual(self, [r2], self._search(experiment_id, param_expressions=[expr]))

    def test_search_full(self):
        experiment_id = self._experiment_factory('search_params')
        r1 = self._run_factory(self._get_run_configs('r1', experiment_id)).info.run_uuid
        r2 = self._run_factory(self._get_run_configs('r2', experiment_id)).info.run_uuid

        self.store.log_param(r1, entities.Param('generic_param', 'p_val'))
        self.store.log_param(r2, entities.Param('generic_param', 'p_val'))

        self.store.log_param(r1, entities.Param('p_a', 'abc'))
        self.store.log_param(r2, entities.Param('p_b', 'ABC'))

        self.store.log_metric(r1, entities.Metric("common", 1.0, 1))
        self.store.log_metric(r2, entities.Metric("common", 1.0, 1))

        self.store.log_metric(r1, entities.Metric("m_a", 2.0, 2))
        self.store.log_metric(r2, entities.Metric("m_b", 3.0, 2))
        self.store.log_metric(r2, entities.Metric("m_b", 4.0, 8))
        self.store.log_metric(r2, entities.Metric("m_b", 8.0, 3))

        p_expr = self._param_expression("generic_param", "=", "p_val")
        m_expr = self._metric_expression("common", "=", 1.0)
        six.assertCountEqual(self, [r1, r2], self._search(experiment_id,
                                                          param_expressions=[p_expr],
                                                          metrics_expressions=[m_expr]))

        # all params and metrics match
        p_expr = self._param_expression("generic_param", "=", "p_val")
        m1_expr = self._metric_expression("common", "=", 1.0)
        m2_expr = self._metric_expression("m_a", ">", 1.0)
        six.assertCountEqual(self, [r1], self._search(experiment_id,
                                                      param_expressions=[p_expr],
                                                      metrics_expressions=[m1_expr, m2_expr]))

        # test with mismatch param
        p_expr = self._param_expression("random_bad_name", "=", "p_val")
        m1_expr = self._metric_expression("common", "=", 1.0)
        m2_expr = self._metric_expression("m_a", ">", 1.0)
        six.assertCountEqual(self, [], self._search(experiment_id,
                                                    param_expressions=[p_expr],
                                                    metrics_expressions=[m1_expr, m2_expr]))

        # test with mismatch metric
        p_expr = self._param_expression("generic_param", "=", "p_val")
        m1_expr = self._metric_expression("common", "=", 1.0)
        m2_expr = self._metric_expression("m_a", ">", 100.0)
<<<<<<< HEAD
        six.assertCountEqual(self, [], self._search(experiment_id,
                                                    param_expressions=[p_expr],
                                                    metrics_expressions=[m1_expr, m2_expr]))
=======
        self.assertSequenceEqual([], self._search(experiment_id,
                                                  param_expressions=[p_expr],
                                                  metrics_expressions=[m1_expr, m2_expr]))

    def test_log_batch(self):
        experiment_id = self._experiment_factory('log_batch')
        run_uuid = self._run_factory(self._get_run_configs('r1', experiment_id)).run_uuid
        metric_entities = [Metric("m1", 0.87, 12345), Metric("m2", 0.49, 12345)]
        param_entities = [Param("p1", "p1val"), Param("p2", "p2val")]
        tag_entities = [RunTag("t1", "t1val"), RunTag("t2", "t2val")]
        self.store.log_batch(
            run_id=run_uuid, metrics=metric_entities, params=param_entities, tags=tag_entities)
        run = self.store.get_run(run_uuid)
        tags = [(t.key, t.value) for t in run.data.tags]
        metrics = [(m.key, m.value, m.timestamp) for m in run.data.metrics]
        params = [(p.key, p.value) for p in run.data.params]
        assert set(tags) == set([("t1", "t1val"), ("t2", "t2val")])
        assert set(metrics) == set([("m1", 0.87, 12345), ("m2", 0.49, 12345)])
        assert set(params) == set([("p1", "p1val"), ("p2", "p2val")])

    def test_log_batch_limits(self):
        # Test that log batch at the maximum allowed request size succeeds (i.e doesn't hit
        # SQL limitations, etc)
        experiment_id = self._experiment_factory('log_batch_limits')
        run_uuid = self._run_factory(self._get_run_configs('r1', experiment_id)).run_uuid
        metric_tuples = [("m%s" % i, i * 0.1, 12345) for i in range(1000)]
        metric_entities = [Metric(*metric_tuple) for metric_tuple in metric_tuples]
        self.store.log_batch(run_id=run_uuid, metrics=metric_entities, params=[], tags=[])
        run = self.store.get_run(run_uuid)
        metrics = [(m.key, m.value, m.timestamp) for m in run.data.metrics]
        assert set(metrics) == set(metric_tuples)

    def test_log_batch_param_overwrite_disallowed(self):
        # Test that attempting to overwrite a param via log_batch results in an exception and that
        # no partial data is logged
        run = self._run_factory()
        self.session.commit()
        tkey = 'my-param'
        param = entities.Param(tkey, 'orig-val')
        self.store.log_param(run.run_uuid, param)

        overwrite_param = entities.Param(tkey, 'newval')
        tag = entities.RunTag("tag-key", "tag-val")
        metric = entities.Metric("metric-key", 3.0, 12345)
        with self.assertRaises(MlflowException) as e:
            self.store.log_batch(run.run_uuid, metrics=[metric], params=[overwrite_param],
                                 tags=[tag])
        self.assertIn("Changing param value is not allowed. Param with key=", e.exception.message)
        assert e.exception.error_code == ErrorCode.Name(INVALID_PARAMETER_VALUE)
        self._verify_logged(run.run_uuid, metrics=[], params=[param], tags=[])

    def test_log_batch_param_overwrite_disallowed_single_req(self):
        # Test that attempting to overwrite a param via log_batch results in an exception
        run = self._run_factory()
        self.session.commit()
        pkey = "common-key"
        param0 = entities.Param(pkey, "orig-val")
        param1 = entities.Param(pkey, 'newval')
        tag = entities.RunTag("tag-key", "tag-val")
        metric = entities.Metric("metric-key", 3.0, 12345)
        with self.assertRaises(MlflowException) as e:
            self.store.log_batch(run.run_uuid, metrics=[metric], params=[param0, param1],
                                 tags=[tag])
        self.assertIn("Changing param value is not allowed. Param with key=", e.exception.message)
        assert e.exception.error_code == ErrorCode.Name(INVALID_PARAMETER_VALUE)
        self._verify_logged(run.run_uuid, metrics=[], params=[param0], tags=[])

    def test_log_batch_accepts_empty_payload(self):
        run = self._run_factory()
        self.session.commit()
        self.store.log_batch(run.run_uuid, metrics=[], params=[], tags=[])
        self._verify_logged(run.run_uuid, metrics=[], params=[], tags=[])

    def test_log_batch_internal_error(self):
        # Verify that internal errors during the DB save step for log_batch result in
        # MlflowExceptions
        run = self._run_factory()
        self.session.commit()

        def _raise_exception_fn(*args, **kwargs):  # pylint: disable=unused-argument
            raise Exception("Some internal error")
        with mock.patch("mlflow.store.sqlalchemy_store.SqlAlchemyStore.log_metric") as metric_mock,\
                mock.patch(
                    "mlflow.store.sqlalchemy_store.SqlAlchemyStore.log_param") as param_mock,\
                mock.patch("mlflow.store.sqlalchemy_store.SqlAlchemyStore.set_tag") as tags_mock:
            metric_mock.side_effect = _raise_exception_fn
            param_mock.side_effect = _raise_exception_fn
            tags_mock.side_effect = _raise_exception_fn
            for kwargs in [{"metrics": [Metric("a", 3, 1)]}, {"params": [Param("b", "c")]},
                           {"tags": [RunTag("c", "d")]}]:
                log_batch_kwargs = {"metrics": [], "params": [], "tags": []}
                log_batch_kwargs.update(kwargs)
                with self.assertRaises(MlflowException) as e:
                    self.store.log_batch(run.run_uuid, **log_batch_kwargs)
                self.assertIn(str(e.exception.message), "Some internal error")

    def test_log_batch_nonexistent_run(self):
        with self.assertRaises(MlflowException) as e:
            self.store.log_batch("bad-run-uuid", [], [], [])
        assert e.exception.error_code == ErrorCode.Name(RESOURCE_DOES_NOT_EXIST)
        assert "Run with id=bad-run-uuid not found" in e.exception.message

    def test_log_batch_params_idempotency(self):
        run = self._run_factory()
        self.session.commit()
        params = [Param("p-key", "p-val")]
        self.store.log_batch(run.run_uuid, metrics=[], params=params, tags=[])
        self.store.log_batch(run.run_uuid, metrics=[], params=params, tags=[])
        self._verify_logged(run.run_uuid, metrics=[], params=params, tags=[])

    def test_log_batch_tags_idempotency(self):
        run = self._run_factory()
        self.session.commit()
        self.store.log_batch(run.run_uuid, metrics=[], params=[], tags=[RunTag("t-key", "t-val")])
        self.store.log_batch(run.run_uuid, metrics=[], params=[], tags=[RunTag("t-key", "t-val")])
        self._verify_logged(run.run_uuid, metrics=[], params=[], tags=[RunTag("t-key", "t-val")])

    def test_log_batch_allows_tag_overwrite(self):
        run = self._run_factory()
        self.session.commit()
        self.store.log_batch(run.run_uuid, metrics=[], params=[], tags=[RunTag("t-key", "val")])
        self.store.log_batch(run.run_uuid, metrics=[], params=[], tags=[RunTag("t-key", "newval")])
        self._verify_logged(run.run_uuid, metrics=[], params=[], tags=[RunTag("t-key", "newval")])

    def test_log_batch_allows_tag_overwrite_single_req(self):
        run = self._run_factory()
        self.session.commit()
        tags = [RunTag("t-key", "val"), RunTag("t-key", "newval")]
        self.store.log_batch(run.run_uuid, metrics=[], params=[], tags=tags)
        self._verify_logged(run.run_uuid, metrics=[], params=[], tags=[tags[-1]])

    def test_log_batch_same_metric_repeated_single_req(self):
        run = self._run_factory()
        self.session.commit()
        metric0 = Metric(key="metric-key", value=1, timestamp=2)
        metric1 = Metric(key="metric-key", value=2, timestamp=3)
        self.store.log_batch(run.run_uuid, params=[], metrics=[metric0, metric1], tags=[])
        self._verify_logged(run.run_uuid, params=[], metrics=[metric0, metric1], tags=[])

    def test_log_batch_same_metric_repeated_multiple_reqs(self):
        run = self._run_factory()
        self.session.commit()
        metric0 = Metric(key="metric-key", value=1, timestamp=2)
        metric1 = Metric(key="metric-key", value=2, timestamp=3)
        self.store.log_batch(run.run_uuid, params=[], metrics=[metric0], tags=[])
        self._verify_logged(run.run_uuid, params=[], metrics=[metric0], tags=[])
        self.store.log_batch(run.run_uuid, params=[], metrics=[metric1], tags=[])
        self._verify_logged(run.run_uuid, params=[], metrics=[metric0, metric1], tags=[])
>>>>>>> cf05c5bd
<|MERGE_RESOLUTION|>--- conflicted
+++ resolved
@@ -9,12 +9,7 @@
 import mlflow
 import uuid
 
-<<<<<<< HEAD
-from mlflow.entities import ViewType, RunTag, SourceType, RunStatus, Experiment
-=======
-from mlflow.entities import Metric, Param
-from mlflow.entities import ViewType, RunTag, SourceType, RunStatus
->>>>>>> cf05c5bd
+from mlflow.entities import ViewType, RunTag, SourceType, RunStatus, Experiment, Metric, Param
 from mlflow.protos.service_pb2 import SearchRuns, SearchExpression
 from mlflow.protos.databricks_pb2 import ErrorCode, RESOURCE_DOES_NOT_EXIST, INVALID_PARAMETER_VALUE
 from mlflow.store.dbmodels import models
@@ -58,9 +53,8 @@
         assert len(all_metrics) == len(metrics)
         logged_metrics = [(m.key, m.value, m.timestamp) for m in all_metrics]
         assert set(logged_metrics) == set([(m.key, m.value, m.timestamp) for m in metrics])
-        assert len(run.data.tags) == len(tags)
-        logged_tags = [(tag.key, tag.value) for tag in run.data.tags]
-        assert set(logged_tags) == set([(tag.key, tag.value) for tag in tags])
+        logged_tags = set([(tag.key, tag.value) for tag in run.data.tags])
+        assert set([(tag.key, tag.value) for tag in tags]) <= logged_tags
         assert len(run.data.params) == len(params)
         logged_params = [(param.key, param.value) for param in run.data.params]
         assert set(logged_params) == set([(param.key, param.value) for param in params])
@@ -340,14 +334,10 @@
         self.assertEqual(actual.info.entry_point_name, expected["entry_point_name"])
         self.assertEqual(actual.info.start_time, expected["start_time"])
 
-<<<<<<< HEAD
         # Run creation should add an additional tag containing the run name. Check for
         # its existence
         self.assertEqual(len(actual.data.tags), len(tags) + 1)
-        name_tag = models.SqlTag(key='mlflow.runName', value=run_name).to_mlflow_entity()
-=======
-        name_tag = models.SqlTag(key=MLFLOW_RUN_NAME, value='booyya').to_mlflow_entity()
->>>>>>> cf05c5bd
+        name_tag = models.SqlTag(key=MLFLOW_RUN_NAME, value=run_name).to_mlflow_entity()
         self.assertListEqual(actual.data.tags, tags + [name_tag])
 
     def test_create_run_with_parent_id(self):
@@ -368,20 +358,13 @@
         self.assertEqual(actual.info.entry_point_name, expected["entry_point_name"])
         self.assertEqual(actual.info.start_time, expected["start_time"])
 
-<<<<<<< HEAD
         # Run creation should add two additional tags containing the run name and parent run id.
         # Check for the existence of these two tags
         self.assertEqual(len(actual.data.tags), 2)
-        name_tag = models.SqlTag(key='mlflow.runName', value=run_name).to_mlflow_entity()
-        parent_id_tag = models.SqlTag(key='mlflow.parentRunId',
+        name_tag = models.SqlTag(key=MLFLOW_RUN_NAME, value=run_name).to_mlflow_entity()
+        parent_id_tag = models.SqlTag(key=MLFLOW_PARENT_RUN_ID,
                                       value=parent_run_id).to_mlflow_entity()
         self.assertListEqual(actual.data.tags, [parent_id_tag, name_tag])
-=======
-        name_tag = models.SqlTag(key=MLFLOW_RUN_NAME, value='booyya').to_mlflow_entity()
-        parent_id_tag = models.SqlTag(key=MLFLOW_PARENT_RUN_ID,
-                                      value='parent_uuid_5').to_mlflow_entity()
-        self.assertListEqual(actual.data.tags, tags + [parent_id_tag, name_tag])
->>>>>>> cf05c5bd
 
     def test_to_mlflow_entity(self):
         # Create a run and obtain an MLflow Run entity associated with the new run
@@ -496,19 +479,14 @@
     def test_log_empty_str(self):
         run = self._run_factory()
 
-        self.session.commit()
-
         tkey = 'blahmetric'
         tval = ''
         param = entities.Param(tkey, tval)
         param2 = entities.Param('new param', 'new key')
-        self.store.log_param(run.run_uuid, param)
-        self.store.log_param(run.run_uuid, param2)
-
-        actual = self.session.query(models.SqlParam).filter_by(key=tkey, value=tval)
-        self.assertIsNotNone(actual)
-
-        run = self.store.get_run(run.run_uuid)
+        self.store.log_param(run.info.run_uuid, param)
+        self.store.log_param(run.info.run_uuid, param2)
+
+        run = self.store.get_run(run.info.run_uuid)
         self.assertEqual(2, len(run.data.params))
 
         found = False
@@ -895,18 +873,13 @@
         p_expr = self._param_expression("generic_param", "=", "p_val")
         m1_expr = self._metric_expression("common", "=", 1.0)
         m2_expr = self._metric_expression("m_a", ">", 100.0)
-<<<<<<< HEAD
         six.assertCountEqual(self, [], self._search(experiment_id,
                                                     param_expressions=[p_expr],
                                                     metrics_expressions=[m1_expr, m2_expr]))
-=======
-        self.assertSequenceEqual([], self._search(experiment_id,
-                                                  param_expressions=[p_expr],
-                                                  metrics_expressions=[m1_expr, m2_expr]))
 
     def test_log_batch(self):
         experiment_id = self._experiment_factory('log_batch')
-        run_uuid = self._run_factory(self._get_run_configs('r1', experiment_id)).run_uuid
+        run_uuid = self._run_factory(self._get_run_configs('r1', experiment_id)).info.run_uuid
         metric_entities = [Metric("m1", 0.87, 12345), Metric("m2", 0.49, 12345)]
         param_entities = [Param("p1", "p1val"), Param("p2", "p2val")]
         tag_entities = [RunTag("t1", "t1val"), RunTag("t2", "t2val")]
@@ -916,7 +889,7 @@
         tags = [(t.key, t.value) for t in run.data.tags]
         metrics = [(m.key, m.value, m.timestamp) for m in run.data.metrics]
         params = [(p.key, p.value) for p in run.data.params]
-        assert set(tags) == set([("t1", "t1val"), ("t2", "t2val")])
+        assert set([("t1", "t1val"), ("t2", "t2val")]) <= set(tags)
         assert set(metrics) == set([("m1", 0.87, 12345), ("m2", 0.49, 12345)])
         assert set(params) == set([("p1", "p1val"), ("p2", "p2val")])
 
@@ -924,8 +897,8 @@
         # Test that log batch at the maximum allowed request size succeeds (i.e doesn't hit
         # SQL limitations, etc)
         experiment_id = self._experiment_factory('log_batch_limits')
-        run_uuid = self._run_factory(self._get_run_configs('r1', experiment_id)).run_uuid
-        metric_tuples = [("m%s" % i, i * 0.1, 12345) for i in range(1000)]
+        run_uuid = self._run_factory(self._get_run_configs('r1', experiment_id)).info.run_uuid
+        metric_tuples = [("m%s" % i, i, 12345) for i in range(1000)]
         metric_entities = [Metric(*metric_tuple) for metric_tuple in metric_tuples]
         self.store.log_batch(run_id=run_uuid, metrics=metric_entities, params=[], tags=[])
         run = self.store.get_run(run_uuid)
@@ -936,48 +909,44 @@
         # Test that attempting to overwrite a param via log_batch results in an exception and that
         # no partial data is logged
         run = self._run_factory()
-        self.session.commit()
         tkey = 'my-param'
         param = entities.Param(tkey, 'orig-val')
-        self.store.log_param(run.run_uuid, param)
+        self.store.log_param(run.info.run_uuid, param)
 
         overwrite_param = entities.Param(tkey, 'newval')
         tag = entities.RunTag("tag-key", "tag-val")
         metric = entities.Metric("metric-key", 3.0, 12345)
         with self.assertRaises(MlflowException) as e:
-            self.store.log_batch(run.run_uuid, metrics=[metric], params=[overwrite_param],
+            self.store.log_batch(run.info.run_uuid, metrics=[metric], params=[overwrite_param],
                                  tags=[tag])
         self.assertIn("Changing param value is not allowed. Param with key=", e.exception.message)
         assert e.exception.error_code == ErrorCode.Name(INVALID_PARAMETER_VALUE)
-        self._verify_logged(run.run_uuid, metrics=[], params=[param], tags=[])
+        self._verify_logged(run.info.run_uuid, metrics=[], params=[param], tags=[])
 
     def test_log_batch_param_overwrite_disallowed_single_req(self):
         # Test that attempting to overwrite a param via log_batch results in an exception
         run = self._run_factory()
-        self.session.commit()
         pkey = "common-key"
         param0 = entities.Param(pkey, "orig-val")
         param1 = entities.Param(pkey, 'newval')
         tag = entities.RunTag("tag-key", "tag-val")
         metric = entities.Metric("metric-key", 3.0, 12345)
         with self.assertRaises(MlflowException) as e:
-            self.store.log_batch(run.run_uuid, metrics=[metric], params=[param0, param1],
+            self.store.log_batch(run.info.run_uuid, metrics=[metric], params=[param0, param1],
                                  tags=[tag])
         self.assertIn("Changing param value is not allowed. Param with key=", e.exception.message)
         assert e.exception.error_code == ErrorCode.Name(INVALID_PARAMETER_VALUE)
-        self._verify_logged(run.run_uuid, metrics=[], params=[param0], tags=[])
+        self._verify_logged(run.info.run_uuid, metrics=[], params=[param0], tags=[])
 
     def test_log_batch_accepts_empty_payload(self):
         run = self._run_factory()
-        self.session.commit()
-        self.store.log_batch(run.run_uuid, metrics=[], params=[], tags=[])
-        self._verify_logged(run.run_uuid, metrics=[], params=[], tags=[])
+        self.store.log_batch(run.info.run_uuid, metrics=[], params=[], tags=[])
+        self._verify_logged(run.info.run_uuid, metrics=[], params=[], tags=[])
 
     def test_log_batch_internal_error(self):
         # Verify that internal errors during the DB save step for log_batch result in
         # MlflowExceptions
         run = self._run_factory()
-        self.session.commit()
 
         def _raise_exception_fn(*args, **kwargs):  # pylint: disable=unused-argument
             raise Exception("Some internal error")
@@ -993,7 +962,7 @@
                 log_batch_kwargs = {"metrics": [], "params": [], "tags": []}
                 log_batch_kwargs.update(kwargs)
                 with self.assertRaises(MlflowException) as e:
-                    self.store.log_batch(run.run_uuid, **log_batch_kwargs)
+                    self.store.log_batch(run.info.run_uuid, **log_batch_kwargs)
                 self.assertIn(str(e.exception.message), "Some internal error")
 
     def test_log_batch_nonexistent_run(self):
@@ -1004,48 +973,47 @@
 
     def test_log_batch_params_idempotency(self):
         run = self._run_factory()
-        self.session.commit()
         params = [Param("p-key", "p-val")]
-        self.store.log_batch(run.run_uuid, metrics=[], params=params, tags=[])
-        self.store.log_batch(run.run_uuid, metrics=[], params=params, tags=[])
-        self._verify_logged(run.run_uuid, metrics=[], params=params, tags=[])
+        self.store.log_batch(run.info.run_uuid, metrics=[], params=params, tags=[])
+        self.store.log_batch(run.info.run_uuid, metrics=[], params=params, tags=[])
+        self._verify_logged(run.info.run_uuid, metrics=[], params=params, tags=[])
 
     def test_log_batch_tags_idempotency(self):
         run = self._run_factory()
-        self.session.commit()
-        self.store.log_batch(run.run_uuid, metrics=[], params=[], tags=[RunTag("t-key", "t-val")])
-        self.store.log_batch(run.run_uuid, metrics=[], params=[], tags=[RunTag("t-key", "t-val")])
-        self._verify_logged(run.run_uuid, metrics=[], params=[], tags=[RunTag("t-key", "t-val")])
+        self.store.log_batch(
+            run.info.run_uuid, metrics=[], params=[], tags=[RunTag("t-key", "t-val")])
+        self.store.log_batch(
+            run.info.run_uuid, metrics=[], params=[], tags=[RunTag("t-key", "t-val")])
+        self._verify_logged(
+            run.info.run_uuid, metrics=[], params=[], tags=[RunTag("t-key", "t-val")])
 
     def test_log_batch_allows_tag_overwrite(self):
         run = self._run_factory()
-        self.session.commit()
-        self.store.log_batch(run.run_uuid, metrics=[], params=[], tags=[RunTag("t-key", "val")])
-        self.store.log_batch(run.run_uuid, metrics=[], params=[], tags=[RunTag("t-key", "newval")])
-        self._verify_logged(run.run_uuid, metrics=[], params=[], tags=[RunTag("t-key", "newval")])
+        self.store.log_batch(
+            run.info.run_uuid, metrics=[], params=[], tags=[RunTag("t-key", "val")])
+        self.store.log_batch(
+            run.info.run_uuid, metrics=[], params=[], tags=[RunTag("t-key", "newval")])
+        self._verify_logged(
+            run.info.run_uuid, metrics=[], params=[], tags=[RunTag("t-key", "newval")])
 
     def test_log_batch_allows_tag_overwrite_single_req(self):
         run = self._run_factory()
-        self.session.commit()
         tags = [RunTag("t-key", "val"), RunTag("t-key", "newval")]
-        self.store.log_batch(run.run_uuid, metrics=[], params=[], tags=tags)
-        self._verify_logged(run.run_uuid, metrics=[], params=[], tags=[tags[-1]])
+        self.store.log_batch(run.info.run_uuid, metrics=[], params=[], tags=tags)
+        self._verify_logged(run.info.run_uuid, metrics=[], params=[], tags=[tags[-1]])
 
     def test_log_batch_same_metric_repeated_single_req(self):
         run = self._run_factory()
-        self.session.commit()
         metric0 = Metric(key="metric-key", value=1, timestamp=2)
         metric1 = Metric(key="metric-key", value=2, timestamp=3)
-        self.store.log_batch(run.run_uuid, params=[], metrics=[metric0, metric1], tags=[])
-        self._verify_logged(run.run_uuid, params=[], metrics=[metric0, metric1], tags=[])
+        self.store.log_batch(run.info.run_uuid, params=[], metrics=[metric0, metric1], tags=[])
+        self._verify_logged(run.info.run_uuid, params=[], metrics=[metric0, metric1], tags=[])
 
     def test_log_batch_same_metric_repeated_multiple_reqs(self):
         run = self._run_factory()
-        self.session.commit()
         metric0 = Metric(key="metric-key", value=1, timestamp=2)
         metric1 = Metric(key="metric-key", value=2, timestamp=3)
-        self.store.log_batch(run.run_uuid, params=[], metrics=[metric0], tags=[])
-        self._verify_logged(run.run_uuid, params=[], metrics=[metric0], tags=[])
-        self.store.log_batch(run.run_uuid, params=[], metrics=[metric1], tags=[])
-        self._verify_logged(run.run_uuid, params=[], metrics=[metric0, metric1], tags=[])
->>>>>>> cf05c5bd
+        self.store.log_batch(run.info.run_uuid, params=[], metrics=[metric0], tags=[])
+        self._verify_logged(run.info.run_uuid, params=[], metrics=[metric0], tags=[])
+        self.store.log_batch(run.info.run_uuid, params=[], metrics=[metric1], tags=[])
+        self._verify_logged(run.info.run_uuid, params=[], metrics=[metric0, metric1], tags=[])