import unittest
import warnings

import sqlalchemy
import time
import mlflow
import uuid

from mlflow.entities import ViewType, RunTag, SourceType, RunStatus
from mlflow.protos.service_pb2 import SearchExpression
from mlflow.store.dbmodels import models
from mlflow import entities
from mlflow.exceptions import MlflowException
from mlflow.store.sqlalchemy_store import SqlAlchemyStore


DB_URI = 'sqlite://'


class TestSqlAlchemyStoreSqliteInMemory(unittest.TestCase):
    def setUp(self):
        self.maxDiff = None  # print all differences on assert failures
        self.store = SqlAlchemyStore(DB_URI)
        self.engine = sqlalchemy.create_engine(DB_URI)
        Session = sqlalchemy.orm.sessionmaker(bind=self.engine)
        self.session = Session()
        self.store.session = self.session
        self.store.engine = self.engine
        models.Base.metadata.create_all(self.engine)

    def tearDown(self):
        models.Base.metadata.drop_all(self.engine)

    def _experiment_factory(self, names):
        if type(names) is list:
            return [self.store.create_experiment(name=name) for name in names]

        return self.store.create_experiment(name=names)

    def test_raise_duplicate_experiments(self):
        with self.assertRaises(Exception):
            self._experiment_factory(['test', 'test'])

    def test_raise_experiment_dont_exist(self):
        with self.assertRaises(Exception):
            self.store.get_experiment(experiment_id=100)

    def test_delete_experiment(self):
        experiments = self._experiment_factory(['morty', 'rick', 'rick and morty'])
        exp = experiments[0]
        self.store.delete_experiment(exp)

        actual = self.session.query(models.SqlExperiment).get(exp)
        self.assertEqual(len(self.store.list_experiments()), len(experiments) - 1)

        self.assertEqual(actual.lifecycle_stage, entities.LifecycleStage.DELETED)

    def test_get_experiment(self):
        name = 'goku'
        experiment_id = self._experiment_factory(name)
        actual = self.store.get_experiment(experiment_id)
        self.assertEqual(actual.name, name)
        self.assertEqual(actual.experiment_id, experiment_id)

    def test_list_experiments(self):
        testnames = ['blue', 'red', 'green']

        experiments = self._experiment_factory(testnames)
        actual = self.store.list_experiments()

        self.assertEqual(len(experiments), len(actual))

        for experiment_id in experiments:
            res = self.session.query(models.SqlExperiment).filter_by(
                experiment_id=experiment_id).first()
            self.assertIn(res.name, testnames)
            self.assertEqual(res.experiment_id, experiment_id)

    def test_create_experiments(self):
        result = self.session.query(models.SqlExperiment).all()
        self.assertEqual(len(result), 0)

        experiment_id = self.store.create_experiment(name='test experiment')
        result = self.session.query(models.SqlExperiment).all()
        self.assertEqual(len(result), 1)

        actual = result[0]

        self.assertEqual(actual.experiment_id, experiment_id)
        self.assertEqual(actual.name, 'test experiment')

        actual = self.store.get_experiment(experiment_id)
        self.assertEqual(actual.experiment_id, experiment_id)
        self.assertEqual(actual.name, 'test experiment')

    def test_run_tag_model(self):
        run_data = models.SqlTag(run_uuid='tuuid', key='test', value='val')
        self.session.add(run_data)
        self.session.commit()
        tags = self.session.query(models.SqlTag).all()
        self.assertEqual(len(tags), 1)

        actual = tags[0].to_mlflow_entity()

        self.assertEqual(actual.value, run_data.value)
        self.assertEqual(actual.key, run_data.key)

    def test_metric_model(self):
        run_data = models.SqlMetric(run_uuid='testuid', key='accuracy', value=0.89)
        self.session.add(run_data)
        self.session.commit()
        metrics = self.session.query(models.SqlMetric).all()
        self.assertEqual(len(metrics), 1)

        actual = metrics[0].to_mlflow_entity()

        self.assertEqual(actual.value, run_data.value)
        self.assertEqual(actual.key, run_data.key)

    def test_param_model(self):
        run_data = models.SqlParam(run_uuid='test', key='accuracy', value='test param')
        self.session.add(run_data)
        self.session.commit()
        params = self.session.query(models.SqlParam).all()
        self.assertEqual(len(params), 1)

        actual = params[0].to_mlflow_entity()

        self.assertEqual(actual.value, run_data.value)
        self.assertEqual(actual.key, run_data.key)

    def test_run_needs_uuid(self):
        run = models.SqlRun()
        self.session.add(run)

        with self.assertRaises(sqlalchemy.exc.IntegrityError):
            warnings.simplefilter("ignore")
            with warnings.catch_warnings():
                self.session.commit()
            warnings.resetwarnings()

    def test_run_data_model(self):
        m1 = models.SqlMetric(key='accuracy', value=0.89)
        m2 = models.SqlMetric(key='recal', value=0.89)
        p1 = models.SqlParam(key='loss', value='test param')
        p2 = models.SqlParam(key='blue', value='test param')

        self.session.add_all([m1, m2, p1, p2])

        run_data = models.SqlRun(run_uuid=uuid.uuid4().hex)
        run_data.params.append(p1)
        run_data.params.append(p2)
        run_data.metrics.append(m1)
        run_data.metrics.append(m2)

        self.session.add(run_data)
        self.session.commit()

        run_datums = self.session.query(models.SqlRun).all()
        actual = run_datums[0]
        self.assertEqual(len(run_datums), 1)
        self.assertEqual(len(actual.params), 2)
        self.assertEqual(len(actual.metrics), 2)

    def test_run_info(self):
        experiment_id = self._experiment_factory('test exp')
        config = {
            'experiment_id': experiment_id,
            'name': 'test run',
            'user_id': 'Anderson',
            'run_uuid': 'test',
            'status': RunStatus.to_string(RunStatus.SCHEDULED),
            'source_type': SourceType.to_string(SourceType.LOCAL),
            'source_name': 'Python application',
            'entry_point_name': 'main.py',
            'start_time': int(time.time()),
            'end_time': int(time.time()),
            'source_version': mlflow.__version__,
            'lifecycle_stage': entities.LifecycleStage.ACTIVE,
            'artifact_uri': '//'
        }
        run = models.SqlRun(**config).to_mlflow_entity()

        for k, v in config.items():
            v2 = getattr(run.info, k)
            if k == 'source_type':
                self.assertEqual(v, SourceType.to_string(v2))
            elif k == 'status':
                self.assertEqual(v, RunStatus.to_string(v2))
            else:
                self.assertEqual(v, v2)

    def _get_run_configs(self, name='test', experiment_id=None):
        return {
            'experiment_id': experiment_id,
            'name': name,
            'user_id': 'Anderson',
            'run_uuid': uuid.uuid4().hex,
            'status': RunStatus.to_string(RunStatus.SCHEDULED),
            'source_type': SourceType.to_string(SourceType.NOTEBOOK),
            'source_name': 'Python application',
            'entry_point_name': 'main.py',
            'start_time': int(time.time()),
            'end_time': int(time.time()),
            'source_version': mlflow.__version__,
            'lifecycle_stage': entities.LifecycleStage.ACTIVE,
            'artifact_uri': '//'
        }

    def _run_factory(self, config=None):
        if not config:
            config = self._get_run_configs()

        experiment_id = config.get("experiment_id", None)
        if not experiment_id:
            experiment_id = self._experiment_factory('test exp')
            config["experiment_id"] = experiment_id

        run = models.SqlRun(**config)
        self.session.add(run)

        return run

    def test_create_run(self):
        experiment_id = self._experiment_factory('test_create_run')
        expected = self._get_run_configs('booyya', experiment_id=experiment_id)

        tags = [RunTag('3', '4'), RunTag('1', '2')]
        actual = self.store.create_run(expected["experiment_id"], expected["user_id"],
                                       expected["name"],
                                       SourceType.from_string(expected["source_type"]),
                                       expected["source_name"], expected["entry_point_name"],
                                       expected["start_time"], expected["source_version"],
                                       tags, None)

        self.assertEqual(actual.info.experiment_id, expected["experiment_id"])
        self.assertEqual(actual.info.user_id, expected["user_id"])
        self.assertEqual(actual.info.name, 'booyya')
        self.assertEqual(actual.info.source_type, SourceType.from_string(expected["source_type"]))
        self.assertEqual(actual.info.source_name, expected["source_name"])
        self.assertEqual(actual.info.source_version, expected["source_version"])
        self.assertEqual(actual.info.entry_point_name, expected["entry_point_name"])
        self.assertEqual(actual.info.start_time, expected["start_time"])
        self.assertEqual(len(actual.data.tags), 3)

        name_tag = models.SqlTag(key='mlflow.runName', value='booyya').to_mlflow_entity()
        self.assertListEqual(actual.data.tags, tags + [name_tag])

    def test_create_run_with_parent_id(self):
        exp = self._experiment_factory('test_create_run_with_parent_id')
        expected = self._get_run_configs('booyya', experiment_id=exp)

        tags = [RunTag('3', '4'), RunTag('1', '2')]
        actual = self.store.create_run(expected["experiment_id"], expected["user_id"],
                                       expected["name"],
                                       SourceType.from_string(expected["source_type"]),
                                       expected["source_name"], expected["entry_point_name"],
                                       expected["start_time"], expected["source_version"],
                                       tags, "parent_uuid_5")

        self.assertEqual(actual.info.experiment_id, expected["experiment_id"])
        self.assertEqual(actual.info.user_id, expected["user_id"])
        self.assertEqual(actual.info.name, 'booyya')
        self.assertEqual(actual.info.source_type, SourceType.from_string(expected["source_type"]))
        self.assertEqual(actual.info.source_name, expected["source_name"])
        self.assertEqual(actual.info.source_version, expected["source_version"])
        self.assertEqual(actual.info.entry_point_name, expected["entry_point_name"])
        self.assertEqual(actual.info.start_time, expected["start_time"])
        self.assertEqual(len(actual.data.tags), 4)

        name_tag = models.SqlTag(key='mlflow.runName', value='booyya').to_mlflow_entity()
        parent_id_tag = models.SqlTag(key='mlflow.parentRunId',
                                      value='parent_uuid_5').to_mlflow_entity()
        self.assertListEqual(actual.data.tags, tags + [parent_id_tag, name_tag])

    def test_to_mlflow_entity(self):
        run = self._run_factory()
        run = run.to_mlflow_entity()

        self.assertIsInstance(run.info, entities.RunInfo)
        self.assertIsInstance(run.data, entities.RunData)

        for metric in run.data.metrics:
            self.assertIsInstance(metric, entities.Metric)

        for param in run.data.params:
            self.assertIsInstance(param, entities.Param)

        for tag in run.data.tags:
            self.assertIsInstance(tag, entities.RunTag)

    def test_delete_run(self):
        run = self._run_factory()
        self.session.commit()

        run_uuid = run.run_uuid
        self.store.delete_run(run_uuid)
        actual = self.session.query(models.SqlRun).filter_by(run_uuid=run_uuid).first()
        self.assertEqual(actual.lifecycle_stage, entities.LifecycleStage.DELETED)

        deleted_run = self.store.get_run(run_uuid)
        self.assertEqual(actual.run_uuid, deleted_run.info.run_uuid)

    def test_log_metric(self):
        run = self._run_factory()

        self.session.commit()

        tkey = 'blahmetric'
        tval = 100.0
        metric = entities.Metric(tkey, tval, int(time.time()))
        metric2 = entities.Metric(tkey, tval, int(time.time()) + 2)
        self.store.log_metric(run.run_uuid, metric)
        self.store.log_metric(run.run_uuid, metric2)

        actual = self.session.query(models.SqlMetric).filter_by(key=tkey, value=tval)

        self.assertIsNotNone(actual)

        run = self.store.get_run(run.run_uuid)

        # SQL store _get_run method returns full history of recorded metrics.
        # Should return duplicates as well
        # MLflow RunData contains only the last reported values for metrics.
<<<<<<< HEAD
        sql_run_metrics = self.store._get_run(run.info.run_uuid, ViewType.ALL).metrics
        self.assertEqual(2, len(sql_run_metrics))
        self.assertEqual(1, len(run.data.metrics))
=======
        sql_run_metrics = self.store._get_run(run.info.run_uuid).metrics
        self.assertEqual(4, len(sql_run_metrics))
        self.assertEqual(3, len(run.data.metrics))
>>>>>>> 8fc8e7b5

        found = False
        for m in run.data.metrics:
            if m.key == tkey and m.value == tval:
                found = True

        self.assertTrue(found)

    def test_log_metric_uniqueness(self):
        run = self._run_factory()

        self.session.commit()

        tkey = 'blahmetric'
        tval = 100.0
        metric = entities.Metric(tkey, tval, int(time.time()))
        metric2 = entities.Metric(tkey, 1.02, int(time.time()))
        self.store.log_metric(run.run_uuid, metric)

        with self.assertRaises(MlflowException):
            self.store.log_metric(run.run_uuid, metric2)

    def test_log_param(self):
        run = self._run_factory()

        self.session.commit()

        tkey = 'blahmetric'
        tval = '100.0'
        param = entities.Param(tkey, tval)
        param2 = entities.Param('new param', 'new key')
        self.store.log_param(run.run_uuid, param)
        self.store.log_param(run.run_uuid, param2)

        actual = self.session.query(models.SqlParam).filter_by(key=tkey, value=tval)
        self.assertIsNotNone(actual)

        run = self.store.get_run(run.run_uuid)
        self.assertEqual(2, len(run.data.params))

        found = False
        for m in run.data.params:
            if m.key == tkey and m.value == tval:
                found = True

        self.assertTrue(found)

    def test_log_param_uniqueness(self):
        run = self._run_factory()

        self.session.commit()

        tkey = 'blahmetric'
        tval = '100.0'
        param = entities.Param(tkey, tval)
        param2 = entities.Param(tkey, 'newval')
        self.store.log_param(run.run_uuid, param)

        with self.assertRaises(MlflowException) as e:
            self.store.log_param(run.run_uuid, param2)
        self.assertIn("Changing param value is not allowed. Param with key=", e.exception.message)

    def test_set_tag(self):
        run = self._run_factory()

        self.session.commit()

        tkey = 'test tag'
        tval = 'a boogie'
        tag = entities.RunTag(tkey, tval)
        self.store.set_tag(run.run_uuid, tag)

        actual = self.session.query(models.SqlTag).filter_by(key=tkey, value=tval)

        self.assertIsNotNone(actual)

        run = self.store.get_run(run.run_uuid)

        found = False
        for m in run.data.tags:
            if m.key == tkey and m.value == tval:
                found = True

        self.assertTrue(found)

    def test_get_metric(self):
        run = self._run_factory()
        self.session.commit()

        for expected in run.metrics:
            actual = self.store.get_metric(run.run_uuid, expected.key)
            self.assertEqual(expected.key, actual.key)
            self.assertEqual(expected.value, actual.value)
            self.assertEqual(expected.timestamp, actual.timestamp)

    def test_get_metric_history(self):
        run = self._run_factory()
        self.session.commit()
        key = 'test'
        expected = [
            models.SqlMetric(key=key, value=0.6, timestamp=1).to_mlflow_entity(),
            models.SqlMetric(key=key, value=0.7, timestamp=2).to_mlflow_entity()
        ]

        for metric in expected:
            self.store.log_metric(run.run_uuid, metric)

        actual = self.store.get_metric_history(run.run_uuid, key)

        self.assertSequenceEqual([(m.key, m.value, m.timestamp) for m in expected],
                                 [(m.key, m.value, m.timestamp) for m in actual])

    def test_get_param(self):
        run = self._run_factory()
        self.session.commit()

        for expected in run.params:
            actual = self.store.get_param(run.run_uuid, expected.key)
            self.assertEqual(expected.key, actual.key)
            self.assertEqual(expected.value, actual.value)

    def test_get_tag(self):
        run = self._run_factory()
        self.session.commit()

        for expected in run.tags:
            actual = self.store.get_tag(run.run_uuid, expected.key)
            self.assertEqual(expected.key, actual.key)
            self.assertEqual(expected.value, actual.value)

    def test_list_run_infos(self):
        experiment_id = self._experiment_factory('test_exp')
        r1 = self._run_factory(self._get_run_configs('t1', experiment_id)).run_uuid
        r2 = self._run_factory(self._get_run_configs('t2', experiment_id)).run_uuid

        def _runs(experiment_id, view_type):
            return [r.run_uuid for r in self.store.list_run_infos(experiment_id, view_type)]

        self.assertSequenceEqual([r1, r2], _runs(experiment_id, ViewType.ALL))
        self.assertSequenceEqual([r1, r2], _runs(experiment_id, ViewType.ACTIVE_ONLY))
        self.assertEqual(0, len(_runs(experiment_id, ViewType.DELETED_ONLY)))

        self.store.delete_run(r1)
        self.assertSequenceEqual([r1, r2], _runs(experiment_id, ViewType.ALL))
        self.assertSequenceEqual([r2], _runs(experiment_id, ViewType.ACTIVE_ONLY))
        self.assertSequenceEqual([r1], _runs(experiment_id, ViewType.DELETED_ONLY))

    def test_rename_experiment(self):
        new_name = 'new name'
        experiment_id = self._experiment_factory('test name')
        self.store.rename_experiment(experiment_id, new_name)

        renamed_experiment = self.store.get_experiment(experiment_id)

        self.assertEqual(renamed_experiment.name, new_name)

    def test_update_run_info(self):
        run = self._run_factory()
        new_status = entities.RunStatus.FINISHED
        endtime = int(time.time())

        actual = self.store.update_run_info(run.run_uuid, new_status, endtime)

        self.assertEqual(actual.status, new_status)
        self.assertEqual(actual.end_time, endtime)

    def test_restore_experiment(self):
        experiment_id = self._experiment_factory('helloexp')
        exp = self.store.get_experiment(experiment_id)
        self.assertEqual(exp.lifecycle_stage, entities.LifecycleStage.ACTIVE)

        experiment_id = exp.experiment_id
        self.store.delete_experiment(experiment_id)

        deleted = self.store.get_experiment(experiment_id)
        self.assertEqual(deleted.experiment_id, experiment_id)
        self.assertEqual(deleted.lifecycle_stage, entities.LifecycleStage.DELETED)

        self.store.restore_experiment(exp.experiment_id)
        restored = self.store.get_experiment(exp.experiment_id)
        self.assertEqual(restored.experiment_id, experiment_id)
        self.assertEqual(restored.lifecycle_stage, entities.LifecycleStage.ACTIVE)

    def test_delete_restore_run(self):
        run = self._run_factory()
        self.assertEqual(run.lifecycle_stage, entities.LifecycleStage.ACTIVE)

        run_uuid = run.run_uuid

        with self.assertRaises(MlflowException) as e:
            self.store.restore_run(run_uuid)
        self.assertIn("must be in 'deleted' state", e.exception.message)

        self.store.delete_run(run_uuid)
        with self.assertRaises(MlflowException) as e:
            self.store.delete_run(run_uuid)
        self.assertIn("must be in 'active' state", e.exception.message)

        deleted = self.store.get_run(run_uuid)
        self.assertEqual(deleted.info.run_uuid, run_uuid)
        self.assertEqual(deleted.info.lifecycle_stage, entities.LifecycleStage.DELETED)

        self.store.restore_run(run_uuid)
        with self.assertRaises(MlflowException) as e:
            self.store.restore_run(run_uuid)
            self.assertIn("must be in 'deleted' state", e.exception.message)
        restored = self.store.get_run(run_uuid)
        self.assertEqual(restored.info.run_uuid, run_uuid)
        self.assertEqual(restored.info.lifecycle_stage, entities.LifecycleStage.ACTIVE)

    def test_error_logging_to_deleted_run(self):
        exp = self._experiment_factory('error_logging').experiment_id
        run_uuid = self._run_factory(experiment_id=exp).run_uuid

        self.store.delete_run(run_uuid)
        self.assertEqual(self.store.get_run(run_uuid).info.lifecycle_stage,
                         entities.LifecycleStage.DELETED)
        with self.assertRaises(MlflowException) as e:
            self.store.log_param(run_uuid, entities.Param("p1345", "v1"))
        self.assertIn("must be in 'active' state", e.exception.message)

        with self.assertRaises(MlflowException) as e:
            self.store.log_metric(run_uuid, entities.Metric("m1345", 1.0, 123))
        self.assertIn("must be in 'active' state", e.exception.message)

        with self.assertRaises(MlflowException) as e:
            self.store.set_tag(run_uuid, entities.RunTag("t1345", "tv1"))
        self.assertIn("must be in 'active' state", e.exception.message)

        # restore this run and try again
        self.store.restore_run(run_uuid)
        self.assertEqual(self.store.get_run(run_uuid).info.lifecycle_stage,
                         entities.LifecycleStage.ACTIVE)
        self.store.log_param(run_uuid, entities.Param("p1345", "v22"))
        self.store.log_metric(run_uuid, entities.Metric("m1345", 34.0, 85))  # earlier timestamp
        self.store.set_tag(run_uuid, entities.RunTag("t1345", "tv44"))

        self.assertEqual(self.store.get_param(run_uuid, "p1345"), "v22")
        self.assertEqual(self.store.get_metric(run_uuid, "m1345"), 34.0)
        run = self.store.get_run(run_uuid)
        self.assertEqual([("p1345", "v22")],
                         [(p.key, p.value) for p in run.data.params if p.key == "p1345"])
        self.assertEqual([("m1345", 34.0, 85)],
                         [(m.key, m.value, m.timestamp)
                          for m in run.data.metrics if m.key == "m1345"])
        self.assertEqual([("t1345", "tv44")],
                         [(t.key, t.value) for t in run.data.tags if t.key == "t1345"])

# Tests for Search API
    def _search(self, experiment_id, metrics_expressions=None, param_expressions=None,
                run_view_type=ViewType.ALL):
        conditions = (metrics_expressions or []) + (param_expressions or [])
        return [r.info.run_uuid
                for r in self.store.search_runs([experiment_id], conditions, run_view_type)]

    def _param_expression(self, key, comparator, val):
        expr = SearchExpression()
        expr.parameter.key = key
        expr.parameter.string.comparator = comparator
        expr.parameter.string.value = val
        return expr

    def _metric_expression(self, key, comparator, val):
        expr = SearchExpression()
        expr.metric.key = key
        expr.metric.double.comparator = comparator
        expr.metric.double.value = val
        return expr

    def test_search_vanilla(self):
        exp = self._experiment_factory('search_vanilla')
        runs = [self._run_factory(self._get_run_configs('r_%d' % r, exp)).run_uuid
                for r in range(3)]

        self.assertSequenceEqual(runs, self._search(exp, run_view_type=ViewType.ALL))
        self.assertSequenceEqual(runs, self._search(exp, run_view_type=ViewType.ACTIVE_ONLY))
        self.assertSequenceEqual([], self._search(exp, run_view_type=ViewType.DELETED_ONLY))

        first = runs[0]

        self.store.delete_run(first)
        self.assertSequenceEqual(runs, self._search(exp, run_view_type=ViewType.ALL))
        self.assertSequenceEqual(runs[1:], self._search(exp, run_view_type=ViewType.ACTIVE_ONLY))
        self.assertSequenceEqual([first], self._search(exp, run_view_type=ViewType.DELETED_ONLY))

        self.store.restore_run(first)
        self.assertSequenceEqual(runs, self._search(exp, run_view_type=ViewType.ALL))
        self.assertSequenceEqual(runs, self._search(exp, run_view_type=ViewType.ACTIVE_ONLY))
        self.assertSequenceEqual([], self._search(exp, run_view_type=ViewType.DELETED_ONLY))

    def test_search_params(self):
        experiment_id = self._experiment_factory('search_params')
        r1 = self._run_factory(self._get_run_configs('r1', experiment_id)).run_uuid
        r2 = self._run_factory(self._get_run_configs('r2', experiment_id)).run_uuid

        self.store.log_param(r1, entities.Param('generic_param', 'p_val'))
        self.store.log_param(r2, entities.Param('generic_param', 'p_val'))

        self.store.log_param(r1, entities.Param('generic_2', 'some value'))
        self.store.log_param(r2, entities.Param('generic_2', 'another value'))

        self.store.log_param(r1, entities.Param('p_a', 'abc'))
        self.store.log_param(r2, entities.Param('p_b', 'ABC'))

        # test search returns both runs
        expr = self._param_expression("generic_param", "=", "p_val")
        self.assertSequenceEqual([r1, r2], self._search(experiment_id, param_expressions=[expr]))

        # test search returns appropriate run (same key different values per run)
        expr = self._param_expression("generic_2", "=", "some value")
        self.assertSequenceEqual([r1], self._search(experiment_id, param_expressions=[expr]))
        expr = self._param_expression("generic_2", "=", "another value")
        self.assertSequenceEqual([r2], self._search(experiment_id, param_expressions=[expr]))

        expr = self._param_expression("generic_param", "=", "wrong_val")
        self.assertSequenceEqual([], self._search(experiment_id, param_expressions=[expr]))

        expr = self._param_expression("generic_param", "!=", "p_val")
        self.assertSequenceEqual([], self._search(experiment_id, param_expressions=[expr]))

        expr = self._param_expression("generic_param", "!=", "wrong_val")
        self.assertSequenceEqual([r1, r2], self._search(experiment_id, param_expressions=[expr]))
        expr = self._param_expression("generic_2", "!=", "wrong_val")
        self.assertSequenceEqual([r1, r2], self._search(experiment_id, param_expressions=[expr]))

        expr = self._param_expression("p_a", "=", "abc")
        self.assertSequenceEqual([r1], self._search(experiment_id, param_expressions=[expr]))

        expr = self._param_expression("p_b", "=", "ABC")
        self.assertSequenceEqual([r2], self._search(experiment_id, param_expressions=[expr]))

    def test_search_metrics(self):
        experiment_id = self._experiment_factory('search_params')
        r1 = self._run_factory(self._get_run_configs('r1', experiment_id)).run_uuid
        r2 = self._run_factory(self._get_run_configs('r2', experiment_id)).run_uuid

        self.store.log_metric(r1, entities.Metric("common", 1.0, 1))
        self.store.log_metric(r2, entities.Metric("common", 1.0, 1))

        self.store.log_metric(r1, entities.Metric("measure_a", 1.0, 1))
        self.store.log_metric(r2, entities.Metric("measure_a", 200.0, 2))
        self.store.log_metric(r2, entities.Metric("measure_a", 400.0, 3))

        self.store.log_metric(r1, entities.Metric("m_a", 2.0, 2))
        self.store.log_metric(r2, entities.Metric("m_b", 3.0, 2))
        self.store.log_metric(r2, entities.Metric("m_b", 4.0, 8))  # this is last timestamp
        self.store.log_metric(r2, entities.Metric("m_b", 8.0, 3))

        expr = self._metric_expression("common", "=", 1.0)
        self.assertSequenceEqual([r1, r2], self._search(experiment_id, param_expressions=[expr]))

        expr = self._metric_expression("common", ">", 0.0)
        self.assertSequenceEqual([r1, r2], self._search(experiment_id, param_expressions=[expr]))

        expr = self._metric_expression("common", ">=", 0.0)
        self.assertSequenceEqual([r1, r2], self._search(experiment_id, param_expressions=[expr]))

        expr = self._metric_expression("common", "<", 4.0)
        self.assertSequenceEqual([r1, r2], self._search(experiment_id, param_expressions=[expr]))

        expr = self._metric_expression("common", "<=", 4.0)
        self.assertSequenceEqual([r1, r2], self._search(experiment_id, param_expressions=[expr]))

        expr = self._metric_expression("common", "!=", 1.0)
        self.assertSequenceEqual([], self._search(experiment_id, param_expressions=[expr]))

        expr = self._metric_expression("common", ">=", 3.0)
        self.assertSequenceEqual([], self._search(experiment_id, param_expressions=[expr]))

        expr = self._metric_expression("common", "<=", 0.75)
        self.assertSequenceEqual([], self._search(experiment_id, param_expressions=[expr]))

        # tests for same metric name across runs with different values and timestamps
        expr = self._metric_expression("measure_a", ">", 0.0)
        self.assertSequenceEqual([r1, r2], self._search(experiment_id, param_expressions=[expr]))

        expr = self._metric_expression("measure_a", "<", 50.0)
        self.assertSequenceEqual([r1], self._search(experiment_id, param_expressions=[expr]))

        expr = self._metric_expression("measure_a", "<", 1000.0)
        self.assertSequenceEqual([r1, r2], self._search(experiment_id, param_expressions=[expr]))

        expr = self._metric_expression("measure_a", "!=", -12.0)
        self.assertSequenceEqual([r1, r2], self._search(experiment_id, param_expressions=[expr]))

        expr = self._metric_expression("measure_a", ">", 50.0)
        self.assertSequenceEqual([r2], self._search(experiment_id, param_expressions=[expr]))

        expr = self._metric_expression("measure_a", "=", 1.0)
        self.assertSequenceEqual([r1], self._search(experiment_id, param_expressions=[expr]))

        expr = self._metric_expression("measure_a", "=", 400.0)
        self.assertSequenceEqual([r2], self._search(experiment_id, param_expressions=[expr]))

        # test search with unique metric keys
        expr = self._metric_expression("m_a", ">", 1.0)
        self.assertSequenceEqual([r1], self._search(experiment_id, param_expressions=[expr]))

        expr = self._metric_expression("m_b", ">", 1.0)
        self.assertSequenceEqual([r2], self._search(experiment_id, param_expressions=[expr]))

        # there is a recorded metric this threshold but not last timestamp
        expr = self._metric_expression("m_b", ">", 5.0)
        self.assertSequenceEqual([], self._search(experiment_id, param_expressions=[expr]))

        # metrics matches last reported timestamp for 'm_b'
        expr = self._metric_expression("m_b", "=", 4.0)
        self.assertSequenceEqual([r2], self._search(experiment_id, param_expressions=[expr]))

    def test_search_full(self):
        experiment_id = self._experiment_factory('search_params')
        r1 = self._run_factory(self._get_run_configs('r1', experiment_id)).run_uuid
        r2 = self._run_factory(self._get_run_configs('r2', experiment_id)).run_uuid

        self.store.log_param(r1, entities.Param('generic_param', 'p_val'))
        self.store.log_param(r2, entities.Param('generic_param', 'p_val'))

        self.store.log_param(r1, entities.Param('p_a', 'abc'))
        self.store.log_param(r2, entities.Param('p_b', 'ABC'))

        self.store.log_metric(r1, entities.Metric("common", 1.0, 1))
        self.store.log_metric(r2, entities.Metric("common", 1.0, 1))

        self.store.log_metric(r1, entities.Metric("m_a", 2.0, 2))
        self.store.log_metric(r2, entities.Metric("m_b", 3.0, 2))
        self.store.log_metric(r2, entities.Metric("m_b", 4.0, 8))
        self.store.log_metric(r2, entities.Metric("m_b", 8.0, 3))

        p_expr = self._param_expression("generic_param", "=", "p_val")
        m_expr = self._metric_expression("common", "=", 1.0)
        self.assertSequenceEqual([r1, r2], self._search(experiment_id,
                                                        param_expressions=[p_expr],
                                                        metrics_expressions=[m_expr]))

        # all params and metrics match
        p_expr = self._param_expression("generic_param", "=", "p_val")
        m1_expr = self._metric_expression("common", "=", 1.0)
        m2_expr = self._metric_expression("m_a", ">", 1.0)
        self.assertSequenceEqual([r1], self._search(experiment_id,
                                                    param_expressions=[p_expr],
                                                    metrics_expressions=[m1_expr, m2_expr]))

        # test with mismatch param
        p_expr = self._param_expression("random_bad_name", "=", "p_val")
        m1_expr = self._metric_expression("common", "=", 1.0)
        m2_expr = self._metric_expression("m_a", ">", 1.0)
        self.assertSequenceEqual([], self._search(experiment_id,
                                                  param_expressions=[p_expr],
                                                  metrics_expressions=[m1_expr, m2_expr]))

        # test with mismatch metric
        p_expr = self._param_expression("generic_param", "=", "p_val")
        m1_expr = self._metric_expression("common", "=", 1.0)
        m2_expr = self._metric_expression("m_a", ">", 100.0)
        self.assertSequenceEqual([], self._search(experiment_id,
                                                  param_expressions=[p_expr],
                                                  metrics_expressions=[m1_expr, m2_expr]))<|MERGE_RESOLUTION|>--- conflicted
+++ resolved
@@ -322,15 +322,9 @@
         # SQL store _get_run method returns full history of recorded metrics.
         # Should return duplicates as well
         # MLflow RunData contains only the last reported values for metrics.
-<<<<<<< HEAD
-        sql_run_metrics = self.store._get_run(run.info.run_uuid, ViewType.ALL).metrics
+        sql_run_metrics = self.store._get_run(run.info.run_uuid).metrics
         self.assertEqual(2, len(sql_run_metrics))
         self.assertEqual(1, len(run.data.metrics))
-=======
-        sql_run_metrics = self.store._get_run(run.info.run_uuid).metrics
-        self.assertEqual(4, len(sql_run_metrics))
-        self.assertEqual(3, len(run.data.metrics))
->>>>>>> 8fc8e7b5
 
         found = False
         for m in run.data.metrics:
@@ -542,8 +536,8 @@
         self.assertEqual(restored.info.lifecycle_stage, entities.LifecycleStage.ACTIVE)
 
     def test_error_logging_to_deleted_run(self):
-        exp = self._experiment_factory('error_logging').experiment_id
-        run_uuid = self._run_factory(experiment_id=exp).run_uuid
+        exp = self._experiment_factory('error_logging')
+        run_uuid = self._run_factory(self._get_run_configs(experiment_id=exp)).run_uuid
 
         self.store.delete_run(run_uuid)
         self.assertEqual(self.store.get_run(run_uuid).info.lifecycle_stage,
@@ -568,8 +562,12 @@
         self.store.log_metric(run_uuid, entities.Metric("m1345", 34.0, 85))  # earlier timestamp
         self.store.set_tag(run_uuid, entities.RunTag("t1345", "tv44"))
 
-        self.assertEqual(self.store.get_param(run_uuid, "p1345"), "v22")
-        self.assertEqual(self.store.get_metric(run_uuid, "m1345"), 34.0)
+        p = self.store.get_param(run_uuid, "p1345")
+        self.assertEqual(p.key, "p1345")
+        self.assertEqual(p.value, "v22")
+        m = self.store.get_metric(run_uuid, "m1345")
+        self.assertEqual(m.key, "m1345")
+        self.assertEqual(m.value, 34.0)
         run = self.store.get_run(run_uuid)
         self.assertEqual([("p1345", "v22")],
                          [(p.key, p.value) for p in run.data.params if p.key == "p1345"])
@@ -579,7 +577,7 @@
         self.assertEqual([("t1345", "tv44")],
                          [(t.key, t.value) for t in run.data.tags if t.key == "t1345"])
 
-# Tests for Search API
+    # Tests for Search API
     def _search(self, experiment_id, metrics_expressions=None, param_expressions=None,
                 run_view_type=ViewType.ALL):
         conditions = (metrics_expressions or []) + (param_expressions or [])
