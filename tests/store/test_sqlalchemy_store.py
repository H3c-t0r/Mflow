--- conflicted
+++ resolved
@@ -7,13 +7,9 @@
 import mlflow
 import uuid
 
-<<<<<<< HEAD
 from mlflow.entities import Metric, Param, ViewType, RunTag, SourceType, RunStatus
-from mlflow.protos.service_pb2 import SearchExpression
-=======
 from mlflow.entities import ViewType, RunTag, SourceType, RunStatus
 from mlflow.protos.service_pb2 import SearchRuns, SearchExpression
->>>>>>> f1629c29
 from mlflow.store.dbmodels import models
 from mlflow import entities
 from mlflow.exceptions import MlflowException
