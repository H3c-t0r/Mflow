--- conflicted
+++ resolved
@@ -8,11 +8,7 @@
 import mlflow
 import uuid
 
-<<<<<<< HEAD
-from mlflow.entities import Metric, Param, ViewType, RunTag, SourceType, RunStatus
-=======
 from mlflow.entities import Metric, Param
->>>>>>> a35768c3
 from mlflow.entities import ViewType, RunTag, SourceType, RunStatus
 from mlflow.protos.service_pb2 import SearchRuns, SearchExpression
 from mlflow.protos.databricks_pb2 import ErrorCode, RESOURCE_DOES_NOT_EXIST, INVALID_PARAMETER_VALUE
@@ -880,10 +876,6 @@
                                                   param_expressions=[p_expr],
                                                   metrics_expressions=[m1_expr, m2_expr]))
 
-<<<<<<< HEAD
-
-=======
->>>>>>> a35768c3
     def test_log_batch(self):
         experiment_id = self._experiment_factory('log_batch')
         run_uuid = self._run_factory(self._get_run_configs('r1', experiment_id)).run_uuid
@@ -900,33 +892,18 @@
         assert set(metrics) == set([("m1", 0.87, 12345), ("m2", 0.49, 12345)])
         assert set(params) == set([("p1", "p1val"), ("p2", "p2val")])
 
-<<<<<<< HEAD
-
-    def test_log_batch_limits(self):
-        # Test that log batch at the maximum allowed request size succeeds
-        experiment_id = self._experiment_factory('log_batch_limits')
-        run_uuid = self._run_factory(self._get_run_configs('r1', experiment_id)).run_uuid
-        metric_tuples = [("m%s"  % i, i * 0.1, 12345) for i in range(1000)]
-=======
     def test_log_batch_limits(self):
         # Test that log batch at the maximum allowed request size succeeds (i.e doesn't hit
         # SQL limitations, etc)
         experiment_id = self._experiment_factory('log_batch_limits')
         run_uuid = self._run_factory(self._get_run_configs('r1', experiment_id)).run_uuid
         metric_tuples = [("m%s" % i, i * 0.1, 12345) for i in range(1000)]
->>>>>>> a35768c3
         metric_entities = [Metric(*metric_tuple) for metric_tuple in metric_tuples]
         self.store.log_batch(run_uuid=run_uuid, metrics=metric_entities, params=[], tags=[])
         run = self.store.get_run(run_uuid)
         metrics = [(m.key, m.value, m.timestamp) for m in run.data.metrics]
         assert set(metrics) == set(metric_tuples)
 
-<<<<<<< HEAD
-    def test_log_batch_limits_exceeded(self):
-        pass
-
-=======
->>>>>>> a35768c3
     def test_log_batch_param_overwrite_disallowed(self):
         # Test that attempting to overwrite a param via log_batch results in an exception and that
         # no partial data is logged
@@ -943,18 +920,12 @@
             self.store.log_batch(run.run_uuid, metrics=[metric], params=[overwrite_param],
                                  tags=[tag])
         self.assertIn("Changing param value is not allowed. Param with key=", e.exception.message)
-<<<<<<< HEAD
-=======
         assert e.exception.error_code == ErrorCode.Name(INVALID_PARAMETER_VALUE)
->>>>>>> a35768c3
         logged_run = self.store.get_run(run.run_uuid)
         assert len(logged_run.data.metrics) == 0
         assert len(logged_run.data.params) == 1
 
     def test_log_batch_internal_error(self):
-<<<<<<< HEAD
-        pass
-=======
         # Verify that internal errors during the DB save step for log_batch result in
         # MlflowExceptions
         run = self._run_factory()
@@ -1021,5 +992,4 @@
         self.store.log_batch(run.run_uuid, params=[], metrics=[metric0], tags=[])
         self._verify_logged(run.run_uuid, params=[], metrics=[metric0], tags=[])
         self.store.log_batch(run.run_uuid, params=[], metrics=[metric1], tags=[])
-        self._verify_logged(run.run_uuid, params=[], metrics=[metric0, metric1], tags=[])
->>>>>>> a35768c3
+        self._verify_logged(run.run_uuid, params=[], metrics=[metric0, metric1], tags=[])