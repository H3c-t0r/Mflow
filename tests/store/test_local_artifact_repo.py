--- conflicted
+++ resolved
@@ -2,13 +2,12 @@
 import pytest
 
 from mlflow.exceptions import MlflowException
-<<<<<<< HEAD
 from mock import Mock
 
+import ntpath
 
 from mlflow import tracking
-=======
->>>>>>> f6d6aa71
+
 from mlflow.store.artifact_repository_registry import get_artifact_repository
 from mlflow.store.local_artifact_repo import LocalArtifactRepository
 from mlflow.utils.file_utils import TempDir
@@ -21,21 +20,15 @@
     @pytest.mark.parametrize(
         "prefix", [tracking.utils._LOCAL_FS_URI_PREFIX, "file:", ""])
     def test_basic_functions(self, prefix):
-        if prefix == "" and not os.sep == "/":
+
+        if prefix == "" and os.path == ntpath:
             pytest.skip("skipping direct path as artifact_uri, not supported on windows")
 
         with TempDir() as test_root, TempDir() as tmp:
-<<<<<<< HEAD
             repo = get_artifact_repository(prefix + test_root.path(), Mock())
             assert isinstance(repo, LocalArtifactRepository)
             assert repo.list_artifacts() == []
             with pytest.raises(Exception):
-=======
-            repo = get_artifact_repository(test_root.path())
-            self.assertIsInstance(repo, LocalArtifactRepository)
-            self.assertListEqual(repo.list_artifacts(), [])
-            with self.assertRaises(Exception):
->>>>>>> f6d6aa71
                 open(repo.download_artifacts("test.txt")).read()
 
             # Create and log a test.txt file directly
