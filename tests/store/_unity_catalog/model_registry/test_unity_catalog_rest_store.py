from itertools import combinations

import base64
import json
import pytest
from unittest import mock
from unittest.mock import ANY

from google.cloud.storage import Client
from requests import Response
import yaml

from mlflow.models.model import MLMODEL_FILE_NAME
from mlflow.models.signature import ModelSignature, Schema
from mlflow.entities.run import Run
from mlflow.entities.run_data import RunData
from mlflow.entities.run_info import RunInfo
from mlflow.entities.run_tag import RunTag
from mlflow.entities.model_registry import RegisteredModelTag, ModelVersionTag
from mlflow.exceptions import MlflowException
from mlflow.protos.service_pb2 import GetRun
from mlflow.protos.databricks_uc_registry_messages_pb2 import (
    CreateRegisteredModelRequest,
    UpdateRegisteredModelRequest,
    DeleteRegisteredModelRequest,
    FinalizeModelVersionRequest,
    FinalizeModelVersionResponse,
    GetRegisteredModelRequest,
    SearchRegisteredModelsRequest,
    CreateModelVersionRequest,
    CreateModelVersionResponse,
    GetModelVersionRequest,
    UpdateModelVersionRequest,
    DeleteModelVersionRequest,
    SearchModelVersionsRequest,
    GetModelVersionDownloadUriRequest,
    GenerateTemporaryModelVersionCredentialsRequest,
    GenerateTemporaryModelVersionCredentialsResponse,
    SetRegisteredModelAliasRequest,
    DeleteRegisteredModelAliasRequest,
    GetModelVersionByAliasRequest,
    SetRegisteredModelTagRequest,
    DeleteRegisteredModelTagRequest,
    SetModelVersionTagRequest,
    DeleteModelVersionTagRequest,
    ModelVersion as ProtoModelVersion,
    MODEL_VERSION_OPERATION_READ_WRITE,
    TemporaryCredentials,
    AwsCredentials,
    AzureUserDelegationSAS,
    GcpOauthToken,
    Entity,
    Notebook,
    LineageHeaderInfo,
)
from mlflow.store.artifact.s3_artifact_repo import S3ArtifactRepository
from mlflow.store.artifact.azure_data_lake_artifact_repo import AzureDataLakeArtifactRepository
from mlflow.store.artifact.gcs_artifact_repo import GCSArtifactRepository
from mlflow.store._unity_catalog.registry.rest_store import (
    UcModelRegistryStore,
    _DATABRICKS_ORG_ID_HEADER,
    _DATABRICKS_LINEAGE_ID_HEADER,
)
from mlflow.store._unity_catalog.registry.utils import (
    _ACTIVE_CATALOG_QUERY,
    _ACTIVE_SCHEMA_QUERY,
    uc_registered_model_tag_from_mlflow_tags,
    uc_model_version_tag_from_mlflow_tags,
)
from mlflow.utils.mlflow_tags import MLFLOW_DATABRICKS_NOTEBOOK_ID
from mlflow.utils.proto_json_utils import message_to_json
from tests.helper_functions import mock_http_200

from tests.store._unity_catalog.conftest import (
    _REGISTRY_HOST_CREDS,
    _TRACKING_HOST_CREDS,
)


@pytest.fixture
<<<<<<< HEAD
def store(mock_databricks_uc_host_creds):
=======
def store(mock_databricks_host_creds):  # pylint: disable=unused-argument
>>>>>>> 236b6783
    with mock.patch("databricks_cli.configure.provider.get_config"):
        yield UcModelRegistryStore(store_uri="databricks-uc", tracking_uri="databricks")


@pytest.fixture
def spark_session(request):
    with mock.patch(
        "mlflow.store._unity_catalog.registry.rest_store._get_active_spark_session"
    ) as spark_session_getter:
        spark = mock.MagicMock()
        spark_session_getter.return_value = spark

        # Define a custom side effect function for spark sql queries
        def sql_side_effect(query):
            if query == _ACTIVE_CATALOG_QUERY:
                catalog_response_mock = mock.MagicMock()
                catalog_response_mock.collect.return_value = [{"catalog": request.param}]
                return catalog_response_mock
            elif query == _ACTIVE_SCHEMA_QUERY:
                schema_response_mock = mock.MagicMock()
                schema_response_mock.collect.return_value = [{"schema": "default"}]
                return schema_response_mock
            else:
                raise ValueError(f"Unexpected query: {query}")

        spark.sql.side_effect = sql_side_effect
        yield spark


def _args(endpoint, method, json_body, host_creds, extra_headers):
    res = {
        "host_creds": host_creds,
        "endpoint": f"/api/2.0/mlflow/unity-catalog/{endpoint}",
        "method": method,
        "extra_headers": extra_headers,
    }
    if extra_headers is None:
        del res["extra_headers"]
    if method == "GET":
        res["params"] = json.loads(json_body)
    else:
        res["json"] = json.loads(json_body)
    return res


def _verify_requests(
    http_request,
    endpoint,
    method,
    proto_message,
    host_creds=_REGISTRY_HOST_CREDS,
    extra_headers=None,
):
    json_body = message_to_json(proto_message)
    call_args = _args(endpoint, method, json_body, host_creds, extra_headers)
    http_request.assert_any_call(**(call_args))


def _expected_unsupported_method_error_message(method):
    return f"Method '{method}' is unsupported for models in the Unity Catalog"


def _expected_unsupported_arg_error_message(arg):
    return f"Argument '{arg}' is unsupported for models in the Unity Catalog"


@mock_http_200
def test_create_registered_model(mock_http, store):
    description = "best model ever"
    tags = [
        RegisteredModelTag(key="key", value="value"),
        RegisteredModelTag(key="anotherKey", value="some other value"),
    ]
    store.create_registered_model(name="model_1", description=description, tags=tags)
    _verify_requests(
        mock_http,
        "registered-models/create",
        "POST",
        CreateRegisteredModelRequest(
            name="model_1",
            description=description,
            tags=uc_registered_model_tag_from_mlflow_tags(tags),
        ),
    )


@pytest.fixture()
def local_model_dir(tmp_path):
    fake_signature = ModelSignature(inputs=Schema([]), outputs=Schema([]))
    fake_mlmodel_contents = {
        "artifact_path": "some-artifact-path",
        "run_id": "abc123",
        "signature": fake_signature.to_dict(),
    }
    with open(tmp_path.joinpath(MLMODEL_FILE_NAME), "w") as handle:
        yaml.dump(fake_mlmodel_contents, handle)
    yield tmp_path


def test_create_model_version_nonexistent_directory(store, tmp_path):
    fake_directory = str(tmp_path.joinpath("myfakepath"))
    with pytest.raises(
        MlflowException,
        match="Unable to download model artifacts from source artifact location",
    ):
        store.create_model_version(name="mymodel", source=fake_directory)


def test_create_model_version_missing_python_deps(store, local_model_dir):
    access_key_id = "fake-key"
    secret_access_key = "secret-key"
    session_token = "session-token"
    aws_temp_creds = TemporaryCredentials(
        aws_temp_credentials=AwsCredentials(
            access_key_id=access_key_id,
            secret_access_key=secret_access_key,
            session_token=session_token,
        )
    )
    storage_location = "s3://blah"
    source = str(local_model_dir)
    model_name = "model_1"
    version = "1"
    with mock.patch(
        "mlflow.utils.rest_utils.http_request",
        side_effect=get_request_mock(
            name=model_name,
            version=version,
            temp_credentials=aws_temp_creds,
            storage_location=storage_location,
            source=source,
        ),
    ), mock.patch.dict("sys.modules", {"boto3": None}), pytest.raises(
        MlflowException,
        match="Unable to import necessary dependencies to access model version files",
    ):
        store.create_model_version(name=model_name, source=str(local_model_dir))


@pytest.fixture()
def feature_store_local_model_dir(tmp_path):
    fake_signature = ModelSignature(inputs=Schema([]), outputs=Schema([]))
    fake_mlmodel_contents = {
        "artifact_path": "some-artifact-path",
        "run_id": "abc123",
        "signature": fake_signature.to_dict(),
        "flavors": {"python_function": {"loader_module": "databricks.feature_store.mlflow_model"}},
    }
    with open(tmp_path.joinpath(MLMODEL_FILE_NAME), "w") as handle:
        yaml.dump(fake_mlmodel_contents, handle)
    yield tmp_path


def test_create_model_version_fails_fs_packaged_model(store, feature_store_local_model_dir):
    with pytest.raises(
        MlflowException,
        match="This model was packaged by Databricks Feature Store and can only be registered on "
        "a Databricks cluster.",
    ):
        store.create_model_version(name="model_1", source=str(feature_store_local_model_dir))


def test_create_model_version_missing_mlmodel(store, tmp_path):
    with pytest.raises(
        MlflowException,
        match="Unable to load model metadata. Ensure the source path of the model "
        "being registered points to a valid MLflow model directory ",
    ):
        store.create_model_version(name="mymodel", source=str(tmp_path))


def test_create_model_version_missing_signature(store, tmp_path):
    tmp_path.joinpath(MLMODEL_FILE_NAME).write_text(json.dumps({"a": "b"}))
    with pytest.raises(
        MlflowException,
        match="Model passed for registration did not contain any signature metadata",
    ):
        store.create_model_version(name="mymodel", source=str(tmp_path))


def test_create_model_version_missing_output_signature(store, tmp_path):
    fake_signature = ModelSignature(inputs=Schema([]))
    fake_mlmodel_contents = {"signature": fake_signature.to_dict()}
    with open(tmp_path.joinpath(MLMODEL_FILE_NAME), "w") as handle:
        yaml.dump(fake_mlmodel_contents, handle)
    with pytest.raises(
        MlflowException,
        match="Model passed for registration contained a signature that includes only inputs",
    ):
        store.create_model_version(name="mymodel", source=str(tmp_path))


@mock_http_200
def test_update_registered_model_name(mock_http, store):  # pylint: disable=unused-argument
    name = "model_1"
    new_name = "model_2"
    with pytest.raises(
        MlflowException, match=_expected_unsupported_method_error_message("rename_registered_model")
    ):
        store.rename_registered_model(name=name, new_name=new_name)


@mock_http_200
def test_update_registered_model_description(mock_http, store):
    name = "model_1"
    description = "test model"
    store.update_registered_model(name=name, description=description)
    _verify_requests(
        mock_http,
        "registered-models/update",
        "PATCH",
        UpdateRegisteredModelRequest(name=name, description=description),
    )


@mock_http_200
def test_delete_registered_model(mock_http, store):
    name = "model_1"
    store.delete_registered_model(name=name)
    _verify_requests(
        mock_http, "registered-models/delete", "DELETE", DeleteRegisteredModelRequest(name=name)
    )


@mock_http_200
def test_search_registered_model(mock_http, store):
    store.search_registered_models()
    _verify_requests(mock_http, "registered-models/search", "GET", SearchRegisteredModelsRequest())
    params_list = [
        {"max_results": 400},
        {"page_token": "blah"},
    ]
    # test all combination of params
    for sz in range(3):
        for combination in combinations(params_list, sz):
            params = {k: v for d in combination for k, v in d.items()}
            store.search_registered_models(**params)
            _verify_requests(
                mock_http,
                "registered-models/search",
                "GET",
                SearchRegisteredModelsRequest(**params),
            )


def test_search_registered_models_invalid_args(store):
    params_list = [
        {"filter_string": "model = 'yo'"},
        {"order_by": ["x", "Y"]},
    ]
    # test all combination of invalid params
    for sz in range(1, 3):
        for combination in combinations(params_list, sz):
            params = {k: v for d in combination for k, v in d.items()}
            with pytest.raises(
                MlflowException, match="unsupported for models in the Unity Catalog"
            ):
                store.search_registered_models(**params)


@mock_http_200
def test_get_registered_model(mock_http, store):
    name = "model_1"
    store.get_registered_model(name=name)
    _verify_requests(
        mock_http, "registered-models/get", "GET", GetRegisteredModelRequest(name=name)
    )


def test_get_latest_versions_unsupported(store):
    name = "model_1"
    expected_error = (
        f"{_expected_unsupported_method_error_message('get_latest_versions')}. "
        "If seeing this error while attempting to load a model version by stage, "
        "note that setting stages and loading model versions by stage is unsupported "
        "in Unity Catalog."
    )
    with pytest.raises(MlflowException, match=expected_error):
        store.get_latest_versions(name=name)
    with pytest.raises(MlflowException, match=expected_error):
        store.get_latest_versions(name=name, stages=["Production"])


@mock_http_200
def test_set_registered_model_tag(mock_http, store):
    name = "model_1"
    tag = RegisteredModelTag(key="key", value="value")
    store.set_registered_model_tag(name=name, tag=tag)
    _verify_requests(
        mock_http,
        "registered-models/set-tag",
        "POST",
        SetRegisteredModelTagRequest(name=name, key=tag.key, value=tag.value),
    )


@mock_http_200
def test_delete_registered_model_tag(mock_http, store):
    name = "model_1"
    store.delete_registered_model_tag(name=name, key="key")
    _verify_requests(
        mock_http,
        "registered-models/delete-tag",
        "DELETE",
        DeleteRegisteredModelTagRequest(name=name, key="key"),
    )


def test_get_notebook_id_returns_none_if_empty_run(store):
    assert store._get_notebook_id(None) is None


def test_get_notebook_id_returns_expected_id(store):
    test_tag = RunTag(key=MLFLOW_DATABRICKS_NOTEBOOK_ID, value="123")
    test_run_data = RunData(tags=[test_tag])
    test_run_info = RunInfo(
        "run_uuid",
        "experiment_id",
        "user_id",
        "status",
        "start_time",
        "end_time",
        "lifecycle_stage",
    )
    test_run = Run(run_data=test_run_data, run_info=test_run_info)
    assert store._get_notebook_id(test_run) == "123"


def test_get_workspace_id_returns_none_if_empty_headers(store):
    assert store._get_workspace_id(None) is None
    bad_headers = {}
    assert store._get_workspace_id(bad_headers) is None


def test_get_workspace_id_returns_expected_id(store):
    good_headers = {_DATABRICKS_ORG_ID_HEADER: "123"}
    assert store._get_workspace_id(good_headers) == "123"


@pytest.mark.parametrize(
    "status_code,response_text",
    [
        (403, "{}"),
        (500, "<html><div>Not real json</div></html>"),
    ],
)
def test_get_run_and_headers_returns_none_if_request_fails(store, status_code, response_text):
    mock_response = mock.MagicMock(autospec=Response)
    mock_response.status_code = status_code
    mock_response.headers = {_DATABRICKS_ORG_ID_HEADER: 123}
    mock_response.text = response_text
    with mock.patch(
        "mlflow.store._unity_catalog.registry.rest_store.http_request", return_value=mock_response
    ):
        assert store._get_run_and_headers(run_id="some_run_id") == (None, None)


def test_get_run_and_headers_returns_none_if_tracking_uri_not_databricks(
<<<<<<< HEAD
    mock_databricks_uc_host_creds, tmp_path
):
=======
    mock_databricks_host_creds, tmp_path
):  # pylint: disable=unused-argument
>>>>>>> 236b6783
    with mock.patch("databricks_cli.configure.provider.get_config"):
        store = UcModelRegistryStore(store_uri="databricks-uc", tracking_uri=str(tmp_path))
        mock_response = mock.MagicMock(autospec=Response)
        mock_response.status_code = 200
        mock_response.headers = {_DATABRICKS_ORG_ID_HEADER: 123}
        mock_response.text = "{}"
        with mock.patch(
            "mlflow.store._unity_catalog.registry.rest_store.http_request",
            return_value=mock_response,
        ):
            assert store._get_run_and_headers(run_id="some_run_id") == (None, None)


def _get_workspace_id_for_run(run_id=None):
    return "123" if run_id is not None else None


def get_request_mock(
    name,
    version,
    source,
    storage_location,
    temp_credentials,
    description=None,
    run_id=None,
    tags=None,
):
    def request_mock(
        host_creds,
        endpoint,
        method,
        max_retries=None,  # pylint: disable=unused-argument
        backoff_factor=None,  # pylint: disable=unused-argument
        retry_codes=None,  # pylint: disable=unused-argument
        timeout=None,  # pylint: disable=unused-argument
        **kwargs,
    ):
        run_workspace_id = _get_workspace_id_for_run(run_id)
        model_version_temp_credentials_response = GenerateTemporaryModelVersionCredentialsResponse(
            credentials=temp_credentials
        )
        uc_tags = uc_model_version_tag_from_mlflow_tags(tags) if tags is not None else []
        req_info_to_response = {
            (
                _REGISTRY_HOST_CREDS.host,
                "/api/2.0/mlflow/unity-catalog/model-versions/create",
                "POST",
                message_to_json(
                    CreateModelVersionRequest(
                        name=name,
                        source=source,
                        description=description,
                        run_id=run_id,
                        run_tracking_server_id=run_workspace_id,
                        tags=uc_tags,
                        feature_deps="",
                    )
                ),
            ): CreateModelVersionResponse(
                model_version=ProtoModelVersion(
                    name=name, version=version, storage_location=storage_location, tags=uc_tags
                )
            ),
            (
                _REGISTRY_HOST_CREDS.host,
                "/api/2.0/mlflow/unity-catalog/model-versions/generate-temporary-credentials",
                "POST",
                message_to_json(
                    GenerateTemporaryModelVersionCredentialsRequest(
                        name=name, version=version, operation=MODEL_VERSION_OPERATION_READ_WRITE
                    )
                ),
            ): model_version_temp_credentials_response,
            (
                _REGISTRY_HOST_CREDS.host,
                "/api/2.0/mlflow/unity-catalog/model-versions/finalize",
                "POST",
                message_to_json(FinalizeModelVersionRequest(name=name, version=version)),
            ): FinalizeModelVersionResponse(),
        }
        if run_id is not None:
            req_info_to_response[
                (
                    _TRACKING_HOST_CREDS.host,
                    "/api/2.0/mlflow/runs/get",
                    "GET",
                    message_to_json(GetRun(run_id=run_id)),
                )
            ] = GetRun.Response()

        if method == "POST":
            json_dict = kwargs["json"]
        else:
            json_dict = kwargs["params"]
        response_message = req_info_to_response[
            (host_creds.host, endpoint, method, json.dumps(json_dict, indent=2))
        ]
        mock_resp = mock.MagicMock(autospec=Response)
        mock_resp.status_code = 200
        mock_resp.text = message_to_json(response_message)
        mock_resp.headers = {_DATABRICKS_ORG_ID_HEADER: run_workspace_id}
        return mock_resp

    return request_mock


def _assert_create_model_version_endpoints_called(
    request_mock,
    name,
    source,
    version,
    run_id=None,
    description=None,
    extra_headers=None,
    tags=None,
):
    """
    Asserts that endpoints related to the model version creation flow were called on the provided
    `request_mock`
    """
    uc_tags = uc_model_version_tag_from_mlflow_tags(tags) if tags is not None else []
    for endpoint, proto_message in [
        (
            "model-versions/create",
            CreateModelVersionRequest(
                name=name,
                source=source,
                run_id=run_id,
                description=description,
                run_tracking_server_id=_get_workspace_id_for_run(run_id),
                tags=uc_tags,
                feature_deps="",
            ),
        ),
        (
            "model-versions/generate-temporary-credentials",
            GenerateTemporaryModelVersionCredentialsRequest(
                name=name, version=version, operation=MODEL_VERSION_OPERATION_READ_WRITE
            ),
        ),
        (
            "model-versions/finalize",
            FinalizeModelVersionRequest(name=name, version=version),
        ),
    ]:
        if endpoint == "model-versions/create" and extra_headers is not None:
            _verify_requests(
                http_request=request_mock,
                endpoint=endpoint,
                method="POST",
                proto_message=proto_message,
                extra_headers=extra_headers,
            )
        else:
            _verify_requests(
                http_request=request_mock,
                endpoint=endpoint,
                method="POST",
                proto_message=proto_message,
            )


def test_create_model_version_aws(store, local_model_dir):
    access_key_id = "fake-key"
    secret_access_key = "secret-key"
    session_token = "session-token"
    aws_temp_creds = TemporaryCredentials(
        aws_temp_credentials=AwsCredentials(
            access_key_id=access_key_id,
            secret_access_key=secret_access_key,
            session_token=session_token,
        )
    )
    storage_location = "s3://blah"
    source = str(local_model_dir)
    model_name = "model_1"
    version = "1"
    tags = [
        ModelVersionTag(key="key", value="value"),
        ModelVersionTag(key="anotherKey", value="some other value"),
    ]
    mock_artifact_repo = mock.MagicMock(autospec=S3ArtifactRepository)
    with mock.patch(
        "mlflow.utils.rest_utils.http_request",
        side_effect=get_request_mock(
            name=model_name,
            version=version,
            temp_credentials=aws_temp_creds,
            storage_location=storage_location,
            source=source,
            tags=tags,
        ),
    ) as request_mock, mock.patch(
        "mlflow.store.artifact.s3_artifact_repo.S3ArtifactRepository",
        return_value=mock_artifact_repo,
    ) as s3_artifact_repo_class_mock, mock.patch.dict(
        "sys.modules", {"boto3": {}}
    ):
        store.create_model_version(name=model_name, source=source, tags=tags)
        # Verify that s3 artifact repo mock was called with expected args
        s3_artifact_repo_class_mock.assert_called_once_with(
            artifact_uri=storage_location,
            access_key_id=access_key_id,
            secret_access_key=secret_access_key,
            session_token=session_token,
        )
        mock_artifact_repo.log_artifacts.assert_called_once_with(local_dir=ANY, artifact_path="")
        _assert_create_model_version_endpoints_called(
            request_mock=request_mock, name=model_name, source=source, version=version, tags=tags
        )


def test_create_model_version_local_model_path(store, local_model_dir):
    access_key_id = "fake-key"
    secret_access_key = "secret-key"
    session_token = "session-token"
    aws_temp_creds = TemporaryCredentials(
        aws_temp_credentials=AwsCredentials(
            access_key_id=access_key_id,
            secret_access_key=secret_access_key,
            session_token=session_token,
        )
    )
    storage_location = "s3://blah"
    source = "s3://model/version/source"
    model_name = "model_1"
    version = "1"
    tags = [
        ModelVersionTag(key="key", value="value"),
        ModelVersionTag(key="anotherKey", value="some other value"),
    ]
    mock_artifact_repo = mock.MagicMock(autospec=S3ArtifactRepository)
    with mock.patch(
        "mlflow.utils.rest_utils.http_request",
        side_effect=get_request_mock(
            name=model_name,
            version=version,
            temp_credentials=aws_temp_creds,
            storage_location=storage_location,
            source=source,
            tags=tags,
        ),
    ) as request_mock, mock.patch(
        "mlflow.artifacts.download_artifacts"
    ) as mock_download_artifacts, mock.patch(
        "mlflow.store.artifact.s3_artifact_repo.S3ArtifactRepository",
        return_value=mock_artifact_repo,
    ):
        store.create_model_version(
            name=model_name, source=source, tags=tags, local_model_path=local_model_dir
        )
        # Assert that we don't attempt to download model version files, and that we instead log
        # artifacts directly to the destination s3 location from the passed-in local_model_path
        mock_download_artifacts.assert_not_called()
        mock_artifact_repo.log_artifacts.assert_called_once_with(
            local_dir=local_model_dir, artifact_path=""
        )
        _assert_create_model_version_endpoints_called(
            request_mock=request_mock, name=model_name, source=source, version=version, tags=tags
        )


def test_create_model_version_azure(store, local_model_dir):
    storage_location = "abfss://filesystem@account.dfs.core.windows.net"
    fake_sas_token = "fake_session_token"
    temporary_creds = TemporaryCredentials(
        azure_user_delegation_sas=AzureUserDelegationSAS(sas_token=fake_sas_token)
    )
    source = str(local_model_dir)
    model_name = "model_1"
    version = "1"
    tags = [
        ModelVersionTag(key="key", value="value"),
        ModelVersionTag(key="anotherKey", value="some other value"),
    ]
    mock_adls_repo = mock.MagicMock(autospec=AzureDataLakeArtifactRepository)
    with mock.patch(
        "mlflow.utils.rest_utils.http_request",
        side_effect=get_request_mock(
            name=model_name,
            version=version,
            temp_credentials=temporary_creds,
            storage_location=storage_location,
            source=source,
            tags=tags,
        ),
    ) as request_mock, mock.patch(
        "mlflow.store.artifact.azure_data_lake_artifact_repo.AzureDataLakeArtifactRepository",
        return_value=mock_adls_repo,
    ) as adls_artifact_repo_class_mock:
        store.create_model_version(name=model_name, source=source, tags=tags)
        adls_artifact_repo_class_mock.assert_called_once_with(
            artifact_uri=storage_location, credential=ANY
        )
        adls_repo_args = adls_artifact_repo_class_mock.call_args_list[0]
        credential = adls_repo_args[1]["credential"]
        assert credential.signature == fake_sas_token
        mock_adls_repo.log_artifacts.assert_called_once_with(local_dir=ANY, artifact_path="")
        _assert_create_model_version_endpoints_called(
            request_mock=request_mock, name=model_name, source=source, version=version, tags=tags
        )


@pytest.mark.parametrize(
    "create_args",
    [
        ("name", "source"),
        ("name", "source", "description", "run_id"),
    ],
)
def test_create_model_version_gcp(store, local_model_dir, create_args):
    storage_location = "gs://test_bucket/some/path"
    fake_oauth_token = "fake_session_token"
    temporary_creds = TemporaryCredentials(
        gcp_oauth_token=GcpOauthToken(oauth_token=fake_oauth_token)
    )
    source = str(local_model_dir)
    model_name = "model_1"
    all_create_args = {
        "name": model_name,
        "source": source,
        "description": "my_description",
        "run_id": "some_run_id",
        "tags": [
            ModelVersionTag(key="key", value="value"),
            ModelVersionTag(key="anotherKey", value="some other value"),
        ],
    }
    create_kwargs = {key: value for key, value in all_create_args.items() if key in create_args}
    mock_gcs_repo = mock.MagicMock(autospec=GCSArtifactRepository)
    version = "1"
    mock_request_fn = get_request_mock(
        **create_kwargs,
        version=version,
        temp_credentials=temporary_creds,
        storage_location=storage_location,
    )
    get_run_and_headers_retval = None, None
    if "run_id" in create_kwargs:
        test_tag = RunTag(key=MLFLOW_DATABRICKS_NOTEBOOK_ID, value="321")
        test_run_data = RunData(tags=[test_tag])
        test_run_info = RunInfo(
            "run_uuid",
            "experiment_id",
            "user_id",
            "status",
            "start_time",
            "end_time",
            "lifecycle_stage",
        )
        test_run = Run(run_data=test_run_data, run_info=test_run_info)
        get_run_and_headers_retval = ({_DATABRICKS_ORG_ID_HEADER: "123"}, test_run)
    with mock.patch(
        "mlflow.store._unity_catalog.registry.rest_store.http_request", side_effect=mock_request_fn
    ), mock.patch(
        "mlflow.store._unity_catalog.registry.rest_store.UcModelRegistryStore._get_run_and_headers",
        # Set the headers and Run retvals when the run_id is set
        return_value=get_run_and_headers_retval,
    ), mock.patch(
        "mlflow.utils.rest_utils.http_request",
        side_effect=mock_request_fn,
    ) as request_mock, mock.patch(
        "google.cloud.storage.Client", return_value=mock.MagicMock(autospec=Client)
    ) as gcs_client_class_mock, mock.patch(
        "mlflow.store.artifact.gcs_artifact_repo.GCSArtifactRepository", return_value=mock_gcs_repo
    ) as gcs_artifact_repo_class_mock:
        store.create_model_version(**create_kwargs)
        # Verify that gcs artifact repo mock was called with expected args
        gcs_artifact_repo_class_mock.assert_called_once_with(
            artifact_uri=storage_location, client=ANY
        )
        mock_gcs_repo.log_artifacts.assert_called_once_with(local_dir=ANY, artifact_path="")
        gcs_client_args = gcs_client_class_mock.call_args_list[0]
        credentials = gcs_client_args[1]["credentials"]
        assert credentials.token == fake_oauth_token
        if "run_id" in create_kwargs:
            _, run = store._get_run_and_headers("some_run_id")
            notebook_id = store._get_notebook_id(run)
            notebook_entity = Notebook(id=str(notebook_id))
            entity = Entity(notebook=notebook_entity)
            lineage_header_info = LineageHeaderInfo(entities=[entity])
            expected_lineage_json = message_to_json(lineage_header_info)
            expected_lineage_header = base64.b64encode(expected_lineage_json.encode())
            assert expected_lineage_header.isascii()
            create_kwargs["extra_headers"] = {
                _DATABRICKS_LINEAGE_ID_HEADER: expected_lineage_header,
            }
        _assert_create_model_version_endpoints_called(
            request_mock=request_mock, version=version, **create_kwargs
        )


def test_create_model_version_unsupported_fields(store):
    with pytest.raises(MlflowException, match=_expected_unsupported_arg_error_message("run_link")):
        store.create_model_version(name="mymodel", source="mysource", run_link="https://google.com")


def test_transition_model_version_stage_unsupported(store):
    name = "model_1"
    version = "5"
    expected_error = (
        f"{_expected_unsupported_method_error_message('transition_model_version_stage')}. "
        f"We recommend using aliases instead of stages for more flexible model deployment "
        f"management."
    )
    with pytest.raises(
        MlflowException,
        match=expected_error,
    ):
        store.transition_model_version_stage(
            name=name, version=version, stage="prod", archive_existing_versions=True
        )


@mock_http_200
def test_update_model_version_description(mock_http, store):
    name = "model_1"
    version = "5"
    description = "test model version"
    store.update_model_version(name=name, version=version, description=description)
    _verify_requests(
        mock_http,
        "model-versions/update",
        "PATCH",
        UpdateModelVersionRequest(name=name, version=version, description="test model version"),
    )


@mock_http_200
def test_delete_model_version(mock_http, store):
    name = "model_1"
    version = "12"
    store.delete_model_version(name=name, version=version)
    _verify_requests(
        mock_http,
        "model-versions/delete",
        "DELETE",
        DeleteModelVersionRequest(name=name, version=version),
    )


@mock_http_200
def test_get_model_version_details(mock_http, store):
    name = "model_11"
    version = "8"
    store.get_model_version(name=name, version=version)
    _verify_requests(
        mock_http, "model-versions/get", "GET", GetModelVersionRequest(name=name, version=version)
    )


@mock_http_200
def test_get_model_version_download_uri(mock_http, store):
    name = "model_11"
    version = "8"
    store.get_model_version_download_uri(name=name, version=version)
    _verify_requests(
        mock_http,
        "model-versions/get-download-uri",
        "GET",
        GetModelVersionDownloadUriRequest(name=name, version=version),
    )


@mock_http_200
def test_search_model_versions(mock_http, store):
    store.search_model_versions(filter_string="name='model_12'")
    _verify_requests(
        mock_http,
        "model-versions/search",
        "GET",
        SearchModelVersionsRequest(filter="name='model_12'"),
    )


@mock_http_200
def test_search_model_versions_with_pagination(mock_http, store):
    store.search_model_versions(
        filter_string="name='model_12'", page_token="fake_page_token", max_results=123
    )
    _verify_requests(
        mock_http,
        "model-versions/search",
        "GET",
        SearchModelVersionsRequest(
            filter="name='model_12'", page_token="fake_page_token", max_results=123
        ),
    )


def test_search_model_versions_order_by_unsupported(store):
    with pytest.raises(MlflowException, match=_expected_unsupported_arg_error_message("order_by")):
        store.search_model_versions(
            filter_string="name='model_12'", page_token="fake_page_token", order_by=["name ASC"]
        )


@mock_http_200
def test_set_model_version_tag(mock_http, store):
    name = "model_1"
    tag = ModelVersionTag(key="key", value="value")
    store.set_model_version_tag(name=name, version="1", tag=tag)
    _verify_requests(
        mock_http,
        "model-versions/set-tag",
        "POST",
        SetModelVersionTagRequest(name=name, version="1", key=tag.key, value=tag.value),
    )


@mock_http_200
def test_delete_model_version_tag(mock_http, store):
    name = "model_1"
    store.delete_model_version_tag(name=name, version="1", key="key")
    _verify_requests(
        mock_http,
        "model-versions/delete-tag",
        "DELETE",
        DeleteModelVersionTagRequest(name=name, version="1", key="key"),
    )


@mock_http_200
@pytest.mark.parametrize("tags", [None, []])
def test_default_values_for_tags(store, tags):
    # No unsupported arg exceptions should be thrown
    store.create_registered_model(name="model_1", description="description", tags=tags)
    store.create_model_version(name="mymodel", source="source")


@mock_http_200
def test_set_registered_model_alias(mock_http, store):
    name = "model_1"
    alias = "test_alias"
    version = "1"
    store.set_registered_model_alias(name=name, alias=alias, version=version)
    _verify_requests(
        mock_http,
        "registered-models/alias",
        "POST",
        SetRegisteredModelAliasRequest(name=name, alias=alias, version=version),
    )


@mock_http_200
def test_delete_registered_model_alias(mock_http, store):
    name = "model_1"
    alias = "test_alias"
    store.delete_registered_model_alias(name=name, alias=alias)
    _verify_requests(
        mock_http,
        "registered-models/alias",
        "DELETE",
        DeleteRegisteredModelAliasRequest(name=name, alias=alias),
    )


@mock_http_200
def test_get_model_version_by_alias(mock_http, store):
    name = "model_1"
    alias = "test_alias"
    store.get_model_version_by_alias(name=name, alias=alias)
    _verify_requests(
        mock_http,
        "registered-models/alias",
        "GET",
        GetModelVersionByAliasRequest(name=name, alias=alias),
    )


@mock_http_200
@pytest.mark.parametrize("spark_session", ["main"], indirect=True)  # set the catalog name to "main"
def test_store_uses_catalog_and_schema_from_spark_session(mock_http, spark_session, store):
    name = "model_1"
    full_name = "main.default.model_1"
    store.get_registered_model(name=name)
    spark_session.sql.assert_any_call(_ACTIVE_CATALOG_QUERY)
    spark_session.sql.assert_any_call(_ACTIVE_SCHEMA_QUERY)
    assert spark_session.sql.call_count == 2
    _verify_requests(
        mock_http, "registered-models/get", "GET", GetRegisteredModelRequest(name=full_name)
    )


@mock_http_200
@pytest.mark.parametrize("spark_session", ["main"], indirect=True)
def test_store_uses_catalog_from_spark_session(mock_http, spark_session, store):
    name = "default.model_1"
    full_name = "main.default.model_1"
    store.get_registered_model(name=name)
    spark_session.sql.assert_any_call(_ACTIVE_CATALOG_QUERY)
    assert spark_session.sql.call_count == 1
    _verify_requests(
        mock_http, "registered-models/get", "GET", GetRegisteredModelRequest(name=full_name)
    )


@mock_http_200
@pytest.mark.parametrize("spark_session", ["hive_metastore", "spark_catalog"], indirect=True)
def test_store_ignores_hive_metastore_default_from_spark_session(mock_http, spark_session, store):
    name = "model_1"
    store.get_registered_model(name=name)
    spark_session.sql.assert_any_call(_ACTIVE_CATALOG_QUERY)
    assert spark_session.sql.call_count == 1
    _verify_requests(
        mock_http, "registered-models/get", "GET", GetRegisteredModelRequest(name=name)
    )<|MERGE_RESOLUTION|>--- conflicted
+++ resolved
@@ -78,11 +78,7 @@
 
 
 @pytest.fixture
-<<<<<<< HEAD
 def store(mock_databricks_uc_host_creds):
-=======
-def store(mock_databricks_host_creds):  # pylint: disable=unused-argument
->>>>>>> 236b6783
     with mock.patch("databricks_cli.configure.provider.get_config"):
         yield UcModelRegistryStore(store_uri="databricks-uc", tracking_uri="databricks")
 
@@ -441,13 +437,8 @@
 
 
 def test_get_run_and_headers_returns_none_if_tracking_uri_not_databricks(
-<<<<<<< HEAD
     mock_databricks_uc_host_creds, tmp_path
 ):
-=======
-    mock_databricks_host_creds, tmp_path
-):  # pylint: disable=unused-argument
->>>>>>> 236b6783
     with mock.patch("databricks_cli.configure.provider.get_config"):
         store = UcModelRegistryStore(store_uri="databricks-uc", tracking_uri=str(tmp_path))
         mock_response = mock.MagicMock(autospec=Response)
