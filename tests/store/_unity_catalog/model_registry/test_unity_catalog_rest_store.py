from itertools import combinations

import json
import pytest
import uuid
from unittest import mock

from mlflow.entities.model_registry import RegisteredModelTag, ModelVersionTag
from mlflow.exceptions import MlflowException
from mlflow.protos.databricks_uc_registry_messages_pb2 import (
    CreateRegisteredModelRequest,
    UpdateRegisteredModelRequest,
    DeleteRegisteredModelRequest,
    GetRegisteredModelRequest,
    SearchRegisteredModelsRequest,
    CreateModelVersionRequest,
    GetModelVersionRequest,
    UpdateModelVersionRequest,
    DeleteModelVersionRequest,
    SearchModelVersionsRequest,
    GetModelVersionDownloadUriRequest,
)
from mlflow.store._unity_catalog.registry.rest_store import UcModelRegistryStore
from mlflow.utils.proto_json_utils import message_to_json
from mlflow.utils.rest_utils import MlflowHostCreds
from tests.helper_functions import mock_http_200


def host_creds():
    return MlflowHostCreds("https://hello")


@pytest.fixture
def store():
    return UcModelRegistryStore(host_creds)


def _args(endpoint, method, json_body):
    res = {
        "host_creds": host_creds(),
        "endpoint": f"/api/2.0/mlflow/unity-catalog/{endpoint}",
        "method": method,
    }
    if method == "GET":
        res["params"] = json.loads(json_body)
    else:
        res["json"] = json.loads(json_body)
    return res


def _verify_requests(http_request, endpoint, method, proto_message):
    json_body = message_to_json(proto_message)
    http_request.assert_any_call(**(_args(endpoint, method, json_body)))


def _expected_unsupported_method_error_message(method):
    return f"Method '{method}' is unsupported for models in the Unity Catalog"


def _expected_unsupported_arg_error_message(arg):
    return f"Argument '{arg}' is unsupported for models in the Unity Catalog"


def _verify_all_requests(http_request, endpoints, proto_message):
    json_body = message_to_json(proto_message)
    http_request.assert_has_calls(
        [mock.call(**(_args(endpoint, method, json_body))) for endpoint, method in endpoints]
    )


@mock_http_200
def test_create_registered_model(mock_http, store):
    description = "best model ever"
    store.create_registered_model(name="model_1", description=description)
    _verify_requests(
        mock_http,
        "registered-models/create",
        "POST",
        CreateRegisteredModelRequest(name="model_1", description=description),
    )


def test_create_registered_model_with_tags_unsupported(store):
    tags = [
        RegisteredModelTag(key="key", value="value"),
        RegisteredModelTag(key="anotherKey", value="some other value"),
    ]
    description = "best model ever"
    with pytest.raises(MlflowException, match=_expected_unsupported_arg_error_message("tags")):
        store.create_registered_model(name="model_1", tags=tags, description=description)


@mock_http_200
def test_update_registered_model_name(mock_http, store):
    name = "model_1"
    new_name = "model_2"
    with pytest.raises(
        MlflowException, match=_expected_unsupported_method_error_message("rename_registered_model")
    ):
        store.rename_registered_model(name=name, new_name=new_name)


@mock_http_200
def test_update_registered_model_description(mock_http, store):
    name = "model_1"
    description = "test model"
    store.update_registered_model(name=name, description=description)
    _verify_requests(
        mock_http,
        "registered-models/update",
        "PATCH",
        UpdateRegisteredModelRequest(name=name, description=description),
    )


@mock_http_200
def test_delete_registered_model(mock_http, store):
    name = "model_1"
    store.delete_registered_model(name=name)
    _verify_requests(
        mock_http, "registered-models/delete", "DELETE", DeleteRegisteredModelRequest(name=name)
    )


@mock_http_200
def test_search_registered_model(mock_http, store):
    store.search_registered_models()
    _verify_requests(mock_http, "registered-models/search", "GET", SearchRegisteredModelsRequest())
    params_list = [
        {"max_results": 400},
        {"page_token": "blah"},
    ]
    # test all combination of params
    for sz in range(3):
        for combination in combinations(params_list, sz):
            params = {k: v for d in combination for k, v in d.items()}
            store.search_registered_models(**params)
            _verify_requests(
                mock_http,
                "registered-models/search",
                "GET",
                SearchRegisteredModelsRequest(**params),
            )


def test_search_registered_models_invalid_args(store):
    params_list = [
        {"filter_string": "model = 'yo'"},
        {"order_by": ["x", "Y"]},
    ]
    # test all combination of invalid params
    for sz in range(1, 3):
        for combination in combinations(params_list, sz):
            params = {k: v for d in combination for k, v in d.items()}
            with pytest.raises(
                MlflowException, match="unsupported for models in the Unity Catalog"
            ):
                store.search_registered_models(**params)


@mock_http_200
def test_get_registered_model(mock_http, store):
    name = "model_1"
    store.get_registered_model(name=name)
    _verify_requests(
        mock_http, "registered-models/get", "GET", GetRegisteredModelRequest(name=name)
    )


def test_get_latest_versions_unsupported(store):
    name = "model_1"
    expected_err_msg = _expected_unsupported_method_error_message("get_latest_versions")
    with pytest.raises(MlflowException, match=expected_err_msg):
        store.get_latest_versions(name=name)
    with pytest.raises(MlflowException, match=expected_err_msg):
        store.get_latest_versions(name=name, stages=["Production"])


def test_set_registered_model_tag_unsupported(store):
    name = "model_1"
    tag = RegisteredModelTag(key="key", value="value")
    expected_err_msg = _expected_unsupported_method_error_message("set_registered_model_tag")
    with pytest.raises(MlflowException, match=expected_err_msg):
        store.set_registered_model_tag(name=name, tag=tag)


def test_delete_registered_model_tag_unsupported(store):
    name = "model_1"
    expected_err_msg = _expected_unsupported_method_error_message("delete_registered_model_tag")
    with pytest.raises(MlflowException, match=expected_err_msg):
        store.delete_registered_model_tag(name=name, key="key")


@mock_http_200
def test_create_model_version(mock_http, store):
    store.create_model_version("model_1", "path/to/source")
    _verify_requests(
        mock_http,
        "model-versions/create",
        "POST",
        CreateModelVersionRequest(name="model_1", source="path/to/source"),
    )

    # test optional fields
    run_id = uuid.uuid4().hex
    description = "version description"
    store.create_model_version(
        "model_1",
        "path/to/source",
        run_id,
        description=description,
    )
    _verify_requests(
        mock_http,
        "model-versions/create",
        "POST",
        CreateModelVersionRequest(
            name="model_1",
            source="path/to/source",
            run_id=run_id,
            description=description,
        ),
    )


def test_create_model_version_unsupported_fields(store):
<<<<<<< HEAD
    params_list = [
        {"run_link": "https://google.com"},
        {"tags": [[ModelVersionTag("a", "b")], []]},
    ]
    # test all combination of invalid params
    for sz in range(1, 3):
        for combination in combinations(params_list, sz):
            params = {k: v for d in combination for k, v in d.items()}
            with pytest.raises(
                MlflowException, match="unsupported for models in the Unity Catalog"
            ):
                store.create_model_version(**params, name="mymodel", source="mysource")
=======
    with pytest.raises(MlflowException, match=_expected_unsupported_arg_error_message("run_link")):
        store.create_model_version(name="mymodel", source="mysource", run_link="https://google.com")
    with pytest.raises(MlflowException, match=_expected_unsupported_arg_error_message("tags")):
        store.create_model_version(
            name="mymodel", source="mysource", tags=[ModelVersionTag("a", "b")]
        )
>>>>>>> 7c1a6b43


def test_transition_model_version_stage_unsupported(store):
    name = "model_1"
    version = "5"
    with pytest.raises(
        MlflowException,
        match=_expected_unsupported_method_error_message("transition_model_version_stage"),
    ):
        store.transition_model_version_stage(
            name=name, version=version, stage="prod", archive_existing_versions=True
        )


@mock_http_200
def test_update_model_version_description(mock_http, store):
    name = "model_1"
    version = "5"
    description = "test model version"
    store.update_model_version(name=name, version=version, description=description)
    _verify_requests(
        mock_http,
        "model-versions/update",
        "PATCH",
        UpdateModelVersionRequest(name=name, version=version, description="test model version"),
    )


@mock_http_200
def test_delete_model_version(mock_http, store):
    name = "model_1"
    version = "12"
    store.delete_model_version(name=name, version=version)
    _verify_requests(
        mock_http,
        "model-versions/delete",
        "DELETE",
        DeleteModelVersionRequest(name=name, version=version),
    )


@mock_http_200
def test_get_model_version_details(mock_http, store):
    name = "model_11"
    version = "8"
    store.get_model_version(name=name, version=version)
    _verify_requests(
        mock_http, "model-versions/get", "GET", GetModelVersionRequest(name=name, version=version)
    )


@mock_http_200
def test_get_model_version_download_uri(mock_http, store):
    name = "model_11"
    version = "8"
    store.get_model_version_download_uri(name=name, version=version)
    _verify_requests(
        mock_http,
        "model-versions/get-download-uri",
        "GET",
        GetModelVersionDownloadUriRequest(name=name, version=version),
    )


@mock_http_200
def test_search_model_versions(mock_http, store):
    store.search_model_versions(filter_string="name='model_12'")
    _verify_requests(
        mock_http,
        "model-versions/search",
        "GET",
        SearchModelVersionsRequest(filter="name='model_12'"),
    )


def test_set_model_version_tag_unsupported(store):
    name = "model_1"
    tag = ModelVersionTag(key="key", value="value")
    with pytest.raises(
        MlflowException, match=_expected_unsupported_method_error_message("set_model_version_tag")
    ):
        store.set_model_version_tag(name=name, version="1", tag=tag)


def test_delete_model_version_tag_unsupported(store):
    name = "model_1"
    with pytest.raises(
        MlflowException,
        match=_expected_unsupported_method_error_message("delete_model_version_tag"),
    ):
        store.delete_model_version_tag(name=name, version="1", key="key")<|MERGE_RESOLUTION|>--- conflicted
+++ resolved
@@ -224,27 +224,12 @@
 
 
 def test_create_model_version_unsupported_fields(store):
-<<<<<<< HEAD
-    params_list = [
-        {"run_link": "https://google.com"},
-        {"tags": [[ModelVersionTag("a", "b")], []]},
-    ]
-    # test all combination of invalid params
-    for sz in range(1, 3):
-        for combination in combinations(params_list, sz):
-            params = {k: v for d in combination for k, v in d.items()}
-            with pytest.raises(
-                MlflowException, match="unsupported for models in the Unity Catalog"
-            ):
-                store.create_model_version(**params, name="mymodel", source="mysource")
-=======
     with pytest.raises(MlflowException, match=_expected_unsupported_arg_error_message("run_link")):
         store.create_model_version(name="mymodel", source="mysource", run_link="https://google.com")
     with pytest.raises(MlflowException, match=_expected_unsupported_arg_error_message("tags")):
         store.create_model_version(
             name="mymodel", source="mysource", tags=[ModelVersionTag("a", "b")]
         )
->>>>>>> 7c1a6b43
 
 
 def test_transition_model_version_stage_unsupported(store):
