from itertools import combinations

import json
import pytest
from unittest import mock
from unittest.mock import ANY
<<<<<<< HEAD
import os
=======

from google.cloud.storage import Client
from requests import Response
>>>>>>> d74aee3a

from google.cloud.storage import Client
from requests import Response
import yaml

from mlflow.models.signature import ModelSignature, Schema
from mlflow.entities.model_registry import RegisteredModelTag, ModelVersionTag
from mlflow.exceptions import MlflowException
from mlflow.protos.service_pb2 import GetRun
from mlflow.protos.databricks_uc_registry_messages_pb2 import (
    CreateRegisteredModelRequest,
    UpdateRegisteredModelRequest,
    DeleteRegisteredModelRequest,
    FinalizeModelVersionRequest,
    FinalizeModelVersionResponse,
    GetRegisteredModelRequest,
    SearchRegisteredModelsRequest,
    CreateModelVersionRequest,
    CreateModelVersionResponse,
    GetModelVersionRequest,
    UpdateModelVersionRequest,
    DeleteModelVersionRequest,
    SearchModelVersionsRequest,
    GetModelVersionDownloadUriRequest,
    GenerateTemporaryModelVersionCredentialsRequest,
    GenerateTemporaryModelVersionCredentialsResponse,
    ModelVersion as ProtoModelVersion,
    MODEL_VERSION_READ_WRITE,
    TemporaryCredentials,
    AwsCredentials,
    AzureUserDelegationSAS,
    GcpOauthToken,
)
from mlflow.store.artifact.s3_artifact_repo import S3ArtifactRepository
from mlflow.store.artifact.azure_data_lake_artifact_repo import AzureDataLakeArtifactRepository
from mlflow.store.artifact.gcs_artifact_repo import GCSArtifactRepository
from mlflow.store._unity_catalog.registry.rest_store import (
    UcModelRegistryStore,
    _DATABRICKS_ORG_ID_HEADER,
)
from mlflow.utils.proto_json_utils import message_to_json
from mlflow.utils.rest_utils import MlflowHostCreds
from tests.helper_functions import mock_http_200

_REGISTRY_URI = "databricks-uc"
_TRACKING_URI = "databricks"
_REGISTRY_HOST_CREDS = MlflowHostCreds("https://hello-registry")
_TRACKING_HOST_CREDS = MlflowHostCreds("https://hello-tracking")


@pytest.fixture
def mock_databricks_host_creds():
    def mock_host_creds(uri):
        if uri == _TRACKING_URI:
            return _TRACKING_HOST_CREDS
        elif uri == _REGISTRY_URI:
            return _REGISTRY_HOST_CREDS
        raise Exception(f"Got unexpected store URI {uri}")

    with mock.patch(
        "mlflow.store._unity_catalog.registry.rest_store.get_databricks_host_creds",
        side_effect=mock_host_creds,
    ):
        yield


@pytest.fixture
<<<<<<< HEAD
def store():
    return UcModelRegistryStore(host_creds, host_creds)
=======
def store(mock_databricks_host_creds):
    with mock.patch("databricks_cli.configure.provider.get_config"):
        yield UcModelRegistryStore(registry_uri="databricks-uc", tracking_uri="databricks")
>>>>>>> d74aee3a


def _args(endpoint, method, json_body, host_creds):
    res = {
        "host_creds": host_creds,
        "endpoint": f"/api/2.0/mlflow/unity-catalog/{endpoint}",
        "method": method,
    }
    if method == "GET":
        res["params"] = json.loads(json_body)
    else:
        res["json"] = json.loads(json_body)
    return res


def _verify_requests(
    http_request, endpoint, method, proto_message, host_creds=_REGISTRY_HOST_CREDS
):
    json_body = message_to_json(proto_message)
    http_request.assert_any_call(**(_args(endpoint, method, json_body, host_creds)))


def _expected_unsupported_method_error_message(method):
    return f"Method '{method}' is unsupported for models in the Unity Catalog"


def _expected_unsupported_arg_error_message(arg):
    return f"Argument '{arg}' is unsupported for models in the Unity Catalog"


@mock_http_200
def test_create_registered_model(mock_http, store):
    description = "best model ever"
    store.create_registered_model(name="model_1", description=description)
    _verify_requests(
        mock_http,
        "registered-models/create",
        "POST",
        CreateRegisteredModelRequest(name="model_1", description=description),
    )


@pytest.fixture()
def local_model_dir(tmp_path):
    fake_signature = ModelSignature(inputs=Schema([]), outputs=Schema([]))
    fake_mlmodel_contents = {"signature": fake_signature.to_dict()}
    with open(tmp_path.joinpath("MLmodel"), "w") as handle:
        yaml.dump(fake_mlmodel_contents, handle)
    yield tmp_path


def test_create_model_version_missing_mlmodel(store, tmp_path):
    with pytest.raises(
        MlflowException,
        match="Unable to load model metadata. Ensure the source path of the model "
        "being registered points to a valid MLflow model directory ",
    ):
        store.create_model_version(name="mymodel", source=tmp_path)


def test_create_model_version_missing_signature(store, tmp_path):
    tmp_path.joinpath("MLmodel").write_text(json.dumps({"a": "b"}))
    with pytest.raises(
        MlflowException,
        match="Model passed for registration did not contain any signature metadata",
    ):
        store.create_model_version(name="mymodel", source=tmp_path)


def test_create_model_version_missing_output_signature(store, tmp_path):
    fake_signature = ModelSignature(inputs=Schema([]))
    fake_mlmodel_contents = {"signature": fake_signature.to_dict()}
    with open(tmp_path.joinpath("MLmodel"), "w") as handle:
        yaml.dump(fake_mlmodel_contents, handle)
    with pytest.raises(
        MlflowException,
        match="Model passed for registration contained a signature that includes only inputs",
    ):
        store.create_model_version(name="mymodel", source=tmp_path)


def test_create_registered_model_with_tags_unsupported(store):
    tags = [
        RegisteredModelTag(key="key", value="value"),
        RegisteredModelTag(key="anotherKey", value="some other value"),
    ]
    description = "best model ever"
    with pytest.raises(MlflowException, match=_expected_unsupported_arg_error_message("tags")):
        store.create_registered_model(name="model_1", tags=tags, description=description)


@mock_http_200
def test_update_registered_model_name(mock_http, store):
    name = "model_1"
    new_name = "model_2"
    with pytest.raises(
        MlflowException, match=_expected_unsupported_method_error_message("rename_registered_model")
    ):
        store.rename_registered_model(name=name, new_name=new_name)


@mock_http_200
def test_update_registered_model_description(mock_http, store):
    name = "model_1"
    description = "test model"
    store.update_registered_model(name=name, description=description)
    _verify_requests(
        mock_http,
        "registered-models/update",
        "PATCH",
        UpdateRegisteredModelRequest(name=name, description=description),
    )


@mock_http_200
def test_delete_registered_model(mock_http, store):
    name = "model_1"
    store.delete_registered_model(name=name)
    _verify_requests(
        mock_http, "registered-models/delete", "DELETE", DeleteRegisteredModelRequest(name=name)
    )


@mock_http_200
def test_search_registered_model(mock_http, store):
    store.search_registered_models()
    _verify_requests(mock_http, "registered-models/search", "GET", SearchRegisteredModelsRequest())
    params_list = [
        {"max_results": 400},
        {"page_token": "blah"},
    ]
    # test all combination of params
    for sz in range(3):
        for combination in combinations(params_list, sz):
            params = {k: v for d in combination for k, v in d.items()}
            store.search_registered_models(**params)
            _verify_requests(
                mock_http,
                "registered-models/search",
                "GET",
                SearchRegisteredModelsRequest(**params),
            )


def test_search_registered_models_invalid_args(store):
    params_list = [
        {"filter_string": "model = 'yo'"},
        {"order_by": ["x", "Y"]},
    ]
    # test all combination of invalid params
    for sz in range(1, 3):
        for combination in combinations(params_list, sz):
            params = {k: v for d in combination for k, v in d.items()}
            with pytest.raises(
                MlflowException, match="unsupported for models in the Unity Catalog"
            ):
                store.search_registered_models(**params)


@mock_http_200
def test_get_registered_model(mock_http, store):
    name = "model_1"
    store.get_registered_model(name=name)
    _verify_requests(
        mock_http, "registered-models/get", "GET", GetRegisteredModelRequest(name=name)
    )


def test_get_latest_versions_unsupported(store):
    name = "model_1"
    expected_err_msg = _expected_unsupported_method_error_message("get_latest_versions")
    with pytest.raises(MlflowException, match=expected_err_msg):
        store.get_latest_versions(name=name)
    with pytest.raises(MlflowException, match=expected_err_msg):
        store.get_latest_versions(name=name, stages=["Production"])


def test_set_registered_model_tag_unsupported(store):
    name = "model_1"
    tag = RegisteredModelTag(key="key", value="value")
    expected_err_msg = _expected_unsupported_method_error_message("set_registered_model_tag")
    with pytest.raises(MlflowException, match=expected_err_msg):
        store.set_registered_model_tag(name=name, tag=tag)


def test_delete_registered_model_tag_unsupported(store):
    name = "model_1"
    expected_err_msg = _expected_unsupported_method_error_message("delete_registered_model_tag")
    with pytest.raises(MlflowException, match=expected_err_msg):
        store.delete_registered_model_tag(name=name, key="key")


<<<<<<< HEAD
def test_download_source_doesnt_leak_files(store, tmp_path):
    parentd = tmp_path.joinpath("data")
    parentd.mkdir()
    parentd.joinpath("a.txt").write_text("A")
    with store._download_source(parentd) as local_dir:
        with open(os.path.join(local_dir, "a.txt"), "r") as handle:
            assert handle.read() == "A"
    assert not os.path.exists(local_dir)


def test_get_workspace_id_returns_none_if_no_request_header(store):
    with mock.patch("mlflow.utils.rest_utils.http_request") as request_mock:
        mock_response = mock.MagicMock(autospec=Response)
        mock_response.status_code = 200
        mock_response.headers = {}
        mock_response.text = str(dict())
        request_mock.return_value = mock_response
=======
def test_get_workspace_id_returns_none_if_no_request_header(store):
    mock_response = mock.MagicMock(autospec=Response)
    mock_response.status_code = 200
    mock_response.headers = {}
    mock_response.text = str({})
    with mock.patch(
        "mlflow.store._unity_catalog.registry.rest_store.http_request", return_value=mock_response
    ):
>>>>>>> d74aee3a
        assert store._get_workspace_id(run_id="some_run_id") is None


def _get_workspace_id_for_run(run_id=None):
<<<<<<< HEAD
    return str(123) if run_id is not None else None
=======
    return "123" if run_id is not None else None
>>>>>>> d74aee3a


def get_request_mock(
    name, version, source, storage_location, temp_credentials, description=None, run_id=None
):
    def request_mock(
        host_creds,
        endpoint,
        method,
        max_retries=None,
        backoff_factor=None,
        retry_codes=None,
        timeout=None,
        **kwargs,
    ):
        run_workspace_id = _get_workspace_id_for_run(run_id)
        model_version_temp_credentials_response = GenerateTemporaryModelVersionCredentialsResponse(
            credentials=temp_credentials
        )
        req_info_to_response = {
            (
<<<<<<< HEAD
=======
                _REGISTRY_HOST_CREDS.host,
>>>>>>> d74aee3a
                "/api/2.0/mlflow/unity-catalog/model-versions/create",
                "POST",
                message_to_json(
                    CreateModelVersionRequest(
                        name=name,
                        source=source,
                        description=description,
                        run_id=run_id,
                        run_tracking_server_id=run_workspace_id,
                    )
                ),
            ): CreateModelVersionResponse(
                model_version=ProtoModelVersion(
                    name=name, version=version, storage_location=storage_location
                )
            ),
            (
<<<<<<< HEAD
=======
                _REGISTRY_HOST_CREDS.host,
>>>>>>> d74aee3a
                "/api/2.0/mlflow/unity-catalog/model-versions/generate-temporary-credentials",
                "POST",
                message_to_json(
                    GenerateTemporaryModelVersionCredentialsRequest(
                        name=name, version=version, operation=MODEL_VERSION_READ_WRITE
                    )
                ),
            ): model_version_temp_credentials_response,
            (
<<<<<<< HEAD
=======
                _REGISTRY_HOST_CREDS.host,
>>>>>>> d74aee3a
                "/api/2.0/mlflow/unity-catalog/model-versions/finalize",
                "POST",
                message_to_json(FinalizeModelVersionRequest(name=name, version=version)),
            ): FinalizeModelVersionResponse(),
        }
        if run_id is not None:
            req_info_to_response[
<<<<<<< HEAD
                ("/api/2.0/mlflow/runs/get", "GET", message_to_json(GetRun(run_id=run_id)))
=======
                (
                    _TRACKING_HOST_CREDS.host,
                    "/api/2.0/mlflow/runs/get",
                    "GET",
                    message_to_json(GetRun(run_id=run_id)),
                )
>>>>>>> d74aee3a
            ] = GetRun.Response()

        if method == "POST":
            json_dict = kwargs["json"]
        else:
            json_dict = kwargs["params"]
<<<<<<< HEAD
        response_message = req_info_to_response[(endpoint, method, json.dumps(json_dict, indent=2))]
=======
        response_message = req_info_to_response[
            (host_creds.host, endpoint, method, json.dumps(json_dict, indent=2))
        ]
>>>>>>> d74aee3a
        mock_resp = mock.MagicMock(autospec=Response)
        mock_resp.status_code = 200
        mock_resp.text = message_to_json(response_message)
        mock_resp.headers = {_DATABRICKS_ORG_ID_HEADER: run_workspace_id}
        return mock_resp

    return request_mock


def _assert_create_model_version_endpoints_called(
    request_mock, name, source, version, run_id=None, description=None
):
    """
    Asserts that endpoints related to the model version creation flow were called on the provided
    `request_mock`
    """
    for endpoint, proto_message in [
        (
            "model-versions/create",
            CreateModelVersionRequest(
                name=name,
                source=source,
                run_id=run_id,
                description=description,
                run_tracking_server_id=_get_workspace_id_for_run(run_id),
            ),
        ),
        (
            "model-versions/generate-temporary-credentials",
            GenerateTemporaryModelVersionCredentialsRequest(
                name=name, version=version, operation=MODEL_VERSION_READ_WRITE
            ),
        ),
        (
            "model-versions/finalize",
            FinalizeModelVersionRequest(name=name, version=version),
        ),
    ]:
        _verify_requests(
            http_request=request_mock,
            endpoint=endpoint,
            method="POST",
            proto_message=proto_message,
        )


<<<<<<< HEAD
def test_create_model_version_aws(store, local_model_dir):
=======
def test_create_model_version_aws(store, tmp_path):
>>>>>>> d74aee3a
    access_key_id = "fake-key"
    secret_access_key = "secret-key"
    session_token = "session-token"
    aws_temp_creds = TemporaryCredentials(
        aws_temp_credentials=AwsCredentials(
            access_key_id=access_key_id,
            secret_access_key=secret_access_key,
            session_token=session_token,
        )
    )
<<<<<<< HEAD
    mock_artifact_repo = mock.MagicMock(autospec=S3ArtifactRepository)
    with mock.patch("mlflow.utils.rest_utils.http_request") as request_mock, mock.patch(
        "mlflow.store.artifact.s3_artifact_repo.S3ArtifactRepository"
    ) as s3_artifact_repo_class_mock:
        s3_artifact_repo_class_mock.return_value = mock_artifact_repo
        storage_location = "s3://blah"
        source = str(local_model_dir)
        model_name = "model_1"
        version = str(1)
        request_mock.side_effect = get_request_mock(
=======
    storage_location = "s3://blah"
    source = str(tmp_path)
    model_name = "model_1"
    version = "1"
    mock_artifact_repo = mock.MagicMock(autospec=S3ArtifactRepository)
    with mock.patch(
        "mlflow.utils.rest_utils.http_request",
        side_effect=get_request_mock(
>>>>>>> d74aee3a
            name=model_name,
            version=version,
            temp_credentials=aws_temp_creds,
            storage_location=storage_location,
            source=source,
<<<<<<< HEAD
        )
=======
        ),
    ) as request_mock, mock.patch(
        "mlflow.store.artifact.s3_artifact_repo.S3ArtifactRepository",
        return_value=mock_artifact_repo,
    ) as s3_artifact_repo_class_mock:
>>>>>>> d74aee3a
        store.create_model_version(name=model_name, source=source)
        # Verify that s3 artifact repo mock was called with expected args
        s3_artifact_repo_class_mock.assert_called_once_with(
            artifact_uri=storage_location,
            access_key_id=access_key_id,
            secret_access_key=secret_access_key,
            session_token=session_token,
        )
<<<<<<< HEAD
        mock_artifact_repo.log_artifacts.assert_called_once_with(local_dir=source, artifact_path="")
        _assert_create_model_version_endpoints_called(
            request_mock=request_mock, name=model_name, source=source, version=version
        )


def test_create_model_version_azure(store, local_model_dir):
=======
        mock_artifact_repo.log_artifacts.assert_called_once_with(local_dir=ANY, artifact_path="")
        _assert_create_model_version_endpoints_called(
            request_mock=request_mock, name=model_name, source=source, version=version
        )


def test_create_model_version_azure(store, tmp_path):
>>>>>>> d74aee3a
    storage_location = "abfss://filesystem@account.dfs.core.windows.net"
    fake_sas_token = "fake_session_token"
    temporary_creds = TemporaryCredentials(
        azure_user_delegation_sas=AzureUserDelegationSAS(sas_token=fake_sas_token)
    )
<<<<<<< HEAD
    with mock.patch("mlflow.utils.rest_utils.http_request") as request_mock, mock.patch(
        "mlflow.store.artifact.azure_data_lake_artifact_repo.AzureDataLakeArtifactRepository"
    ) as adls_artifact_repo_class_mock:
        mock_adls_repo = mock.MagicMock(autospec=AzureDataLakeArtifactRepository)
        adls_artifact_repo_class_mock.return_value = mock_adls_repo
        source = str(local_model_dir)
        model_name = "model_1"
        version = str(1)
        request_mock.side_effect = get_request_mock(
=======
    source = str(tmp_path)
    model_name = "model_1"
    version = "1"
    mock_adls_repo = mock.MagicMock(autospec=AzureDataLakeArtifactRepository)
    with mock.patch(
        "mlflow.utils.rest_utils.http_request",
        side_effect=get_request_mock(
>>>>>>> d74aee3a
            name=model_name,
            version=version,
            temp_credentials=temporary_creds,
            storage_location=storage_location,
            source=source,
<<<<<<< HEAD
        )
=======
        ),
    ) as request_mock, mock.patch(
        "mlflow.store.artifact.azure_data_lake_artifact_repo.AzureDataLakeArtifactRepository",
        return_value=mock_adls_repo,
    ) as adls_artifact_repo_class_mock:
>>>>>>> d74aee3a
        store.create_model_version(name=model_name, source=source)
        adls_artifact_repo_class_mock.assert_called_once_with(
            artifact_uri=storage_location, credential=ANY
        )
        adls_repo_args = adls_artifact_repo_class_mock.call_args_list[0]
        credential = adls_repo_args[1]["credential"]
        assert credential.signature == fake_sas_token
<<<<<<< HEAD
        mock_adls_repo.log_artifacts.assert_called_once_with(local_dir=source, artifact_path="")
=======
        mock_adls_repo.log_artifacts.assert_called_once_with(local_dir=ANY, artifact_path="")
>>>>>>> d74aee3a
        _assert_create_model_version_endpoints_called(
            request_mock=request_mock, name=model_name, source=source, version=version
        )


@pytest.mark.parametrize(
    "create_args",
    [
        ("name", "source"),
        ("name", "source", "description", "run_id"),
    ],
)
<<<<<<< HEAD
def test_create_model_version_gcp(store, local_model_dir, create_args):
=======
def test_create_model_version_gcp(store, tmp_path, create_args):
>>>>>>> d74aee3a
    storage_location = "gs://test_bucket/some/path"
    fake_oauth_token = "fake_session_token"
    temporary_creds = TemporaryCredentials(
        gcp_oauth_token=GcpOauthToken(oauth_token=fake_oauth_token)
<<<<<<< HEAD
    )
    source = str(local_model_dir)
    model_name = "model_1"
    all_create_args = {
        "name": model_name,
        "source": source,
        "description": "my_description",
        "run_id": "some_run_id",
    }
    create_kwargs = {key: value for key, value in all_create_args.items() if key in create_args}
    with mock.patch("mlflow.utils.rest_utils.http_request") as request_mock, mock.patch(
        "google.cloud.storage.Client"
    ) as gcs_client_class_mock, mock.patch(
        "mlflow.store.artifact.gcs_artifact_repo.GCSArtifactRepository"
    ) as gcs_artifact_repo_class_mock:
        mock_gcs_client = mock.MagicMock(autospec=Client)
        gcs_client_class_mock.return_value = mock_gcs_client
        mock_gcs_repo = mock.MagicMock(autospec=GCSArtifactRepository)
        gcs_artifact_repo_class_mock.return_value = mock_gcs_repo
        version = str(1)
        request_mock.side_effect = get_request_mock(
            **create_kwargs,
            version=version,
            temp_credentials=temporary_creds,
            storage_location=storage_location,
        )
=======
    )
    source = str(tmp_path)
    model_name = "model_1"
    all_create_args = {
        "name": model_name,
        "source": source,
        "description": "my_description",
        "run_id": "some_run_id",
    }
    create_kwargs = {key: value for key, value in all_create_args.items() if key in create_args}
    mock_gcs_repo = mock.MagicMock(autospec=GCSArtifactRepository)
    version = "1"
    mock_request_fn = get_request_mock(
        **create_kwargs,
        version=version,
        temp_credentials=temporary_creds,
        storage_location=storage_location,
    )
    with mock.patch(
        "mlflow.store._unity_catalog.registry.rest_store.http_request", side_effect=mock_request_fn
    ), mock.patch(
        "mlflow.utils.rest_utils.http_request",
        side_effect=mock_request_fn,
    ) as request_mock, mock.patch(
        "google.cloud.storage.Client", return_value=mock.MagicMock(autospec=Client)
    ) as gcs_client_class_mock, mock.patch(
        "mlflow.store.artifact.gcs_artifact_repo.GCSArtifactRepository", return_value=mock_gcs_repo
    ) as gcs_artifact_repo_class_mock:
>>>>>>> d74aee3a
        store.create_model_version(**create_kwargs)
        # Verify that gcs artifact repo mock was called with expected args
        gcs_artifact_repo_class_mock.assert_called_once_with(
            artifact_uri=storage_location, client=ANY
        )
<<<<<<< HEAD
        mock_gcs_repo.log_artifacts.assert_called_once_with(local_dir=source, artifact_path="")
=======
        mock_gcs_repo.log_artifacts.assert_called_once_with(local_dir=ANY, artifact_path="")
>>>>>>> d74aee3a
        gcs_client_args = gcs_client_class_mock.call_args_list[0]
        credentials = gcs_client_args[1]["credentials"]
        assert credentials.token == fake_oauth_token
        _assert_create_model_version_endpoints_called(
            request_mock=request_mock, version=version, **create_kwargs
        )


def test_create_model_version_unsupported_fields(store):
    with pytest.raises(MlflowException, match=_expected_unsupported_arg_error_message("run_link")):
        store.create_model_version(name="mymodel", source="mysource", run_link="https://google.com")
    with pytest.raises(MlflowException, match=_expected_unsupported_arg_error_message("tags")):
        store.create_model_version(
            name="mymodel", source="mysource", tags=[ModelVersionTag("a", "b")]
        )


def test_transition_model_version_stage_unsupported(store):
    name = "model_1"
    version = "5"
    with pytest.raises(
        MlflowException,
        match=_expected_unsupported_method_error_message("transition_model_version_stage"),
    ):
        store.transition_model_version_stage(
            name=name, version=version, stage="prod", archive_existing_versions=True
        )


@mock_http_200
def test_update_model_version_description(mock_http, store):
    name = "model_1"
    version = "5"
    description = "test model version"
    store.update_model_version(name=name, version=version, description=description)
    _verify_requests(
        mock_http,
        "model-versions/update",
        "PATCH",
        UpdateModelVersionRequest(name=name, version=version, description="test model version"),
    )


@mock_http_200
def test_delete_model_version(mock_http, store):
    name = "model_1"
    version = "12"
    store.delete_model_version(name=name, version=version)
    _verify_requests(
        mock_http,
        "model-versions/delete",
        "DELETE",
        DeleteModelVersionRequest(name=name, version=version),
    )


@mock_http_200
def test_get_model_version_details(mock_http, store):
    name = "model_11"
    version = "8"
    store.get_model_version(name=name, version=version)
    _verify_requests(
        mock_http, "model-versions/get", "GET", GetModelVersionRequest(name=name, version=version)
    )


@mock_http_200
def test_get_model_version_download_uri(mock_http, store):
    name = "model_11"
    version = "8"
    store.get_model_version_download_uri(name=name, version=version)
    _verify_requests(
        mock_http,
        "model-versions/get-download-uri",
        "GET",
        GetModelVersionDownloadUriRequest(name=name, version=version),
    )


@mock_http_200
def test_search_model_versions(mock_http, store):
    store.search_model_versions(filter_string="name='model_12'")
    _verify_requests(
        mock_http,
        "model-versions/search",
        "GET",
        SearchModelVersionsRequest(filter="name='model_12'"),
    )


def test_set_model_version_tag_unsupported(store):
    name = "model_1"
    tag = ModelVersionTag(key="key", value="value")
    with pytest.raises(
        MlflowException, match=_expected_unsupported_method_error_message("set_model_version_tag")
    ):
        store.set_model_version_tag(name=name, version="1", tag=tag)


def test_delete_model_version_tag_unsupported(store):
    name = "model_1"
    with pytest.raises(
        MlflowException,
        match=_expected_unsupported_method_error_message("delete_model_version_tag"),
    ):
        store.delete_model_version_tag(name=name, version="1", key="key")<|MERGE_RESOLUTION|>--- conflicted
+++ resolved
@@ -4,13 +4,6 @@
 import pytest
 from unittest import mock
 from unittest.mock import ANY
-<<<<<<< HEAD
-import os
-=======
-
-from google.cloud.storage import Client
-from requests import Response
->>>>>>> d74aee3a
 
 from google.cloud.storage import Client
 from requests import Response
@@ -78,14 +71,9 @@
 
 
 @pytest.fixture
-<<<<<<< HEAD
-def store():
-    return UcModelRegistryStore(host_creds, host_creds)
-=======
 def store(mock_databricks_host_creds):
     with mock.patch("databricks_cli.configure.provider.get_config"):
         yield UcModelRegistryStore(registry_uri="databricks-uc", tracking_uri="databricks")
->>>>>>> d74aee3a
 
 
 def _args(endpoint, method, json_body, host_creds):
@@ -278,25 +266,6 @@
         store.delete_registered_model_tag(name=name, key="key")
 
 
-<<<<<<< HEAD
-def test_download_source_doesnt_leak_files(store, tmp_path):
-    parentd = tmp_path.joinpath("data")
-    parentd.mkdir()
-    parentd.joinpath("a.txt").write_text("A")
-    with store._download_source(parentd) as local_dir:
-        with open(os.path.join(local_dir, "a.txt"), "r") as handle:
-            assert handle.read() == "A"
-    assert not os.path.exists(local_dir)
-
-
-def test_get_workspace_id_returns_none_if_no_request_header(store):
-    with mock.patch("mlflow.utils.rest_utils.http_request") as request_mock:
-        mock_response = mock.MagicMock(autospec=Response)
-        mock_response.status_code = 200
-        mock_response.headers = {}
-        mock_response.text = str(dict())
-        request_mock.return_value = mock_response
-=======
 def test_get_workspace_id_returns_none_if_no_request_header(store):
     mock_response = mock.MagicMock(autospec=Response)
     mock_response.status_code = 200
@@ -305,16 +274,11 @@
     with mock.patch(
         "mlflow.store._unity_catalog.registry.rest_store.http_request", return_value=mock_response
     ):
->>>>>>> d74aee3a
         assert store._get_workspace_id(run_id="some_run_id") is None
 
 
 def _get_workspace_id_for_run(run_id=None):
-<<<<<<< HEAD
-    return str(123) if run_id is not None else None
-=======
     return "123" if run_id is not None else None
->>>>>>> d74aee3a
 
 
 def get_request_mock(
@@ -336,10 +300,7 @@
         )
         req_info_to_response = {
             (
-<<<<<<< HEAD
-=======
                 _REGISTRY_HOST_CREDS.host,
->>>>>>> d74aee3a
                 "/api/2.0/mlflow/unity-catalog/model-versions/create",
                 "POST",
                 message_to_json(
@@ -357,10 +318,7 @@
                 )
             ),
             (
-<<<<<<< HEAD
-=======
                 _REGISTRY_HOST_CREDS.host,
->>>>>>> d74aee3a
                 "/api/2.0/mlflow/unity-catalog/model-versions/generate-temporary-credentials",
                 "POST",
                 message_to_json(
@@ -370,10 +328,7 @@
                 ),
             ): model_version_temp_credentials_response,
             (
-<<<<<<< HEAD
-=======
                 _REGISTRY_HOST_CREDS.host,
->>>>>>> d74aee3a
                 "/api/2.0/mlflow/unity-catalog/model-versions/finalize",
                 "POST",
                 message_to_json(FinalizeModelVersionRequest(name=name, version=version)),
@@ -381,29 +336,21 @@
         }
         if run_id is not None:
             req_info_to_response[
-<<<<<<< HEAD
-                ("/api/2.0/mlflow/runs/get", "GET", message_to_json(GetRun(run_id=run_id)))
-=======
                 (
                     _TRACKING_HOST_CREDS.host,
                     "/api/2.0/mlflow/runs/get",
                     "GET",
                     message_to_json(GetRun(run_id=run_id)),
                 )
->>>>>>> d74aee3a
             ] = GetRun.Response()
 
         if method == "POST":
             json_dict = kwargs["json"]
         else:
             json_dict = kwargs["params"]
-<<<<<<< HEAD
-        response_message = req_info_to_response[(endpoint, method, json.dumps(json_dict, indent=2))]
-=======
         response_message = req_info_to_response[
             (host_creds.host, endpoint, method, json.dumps(json_dict, indent=2))
         ]
->>>>>>> d74aee3a
         mock_resp = mock.MagicMock(autospec=Response)
         mock_resp.status_code = 200
         mock_resp.text = message_to_json(response_message)
@@ -450,11 +397,7 @@
         )
 
 
-<<<<<<< HEAD
 def test_create_model_version_aws(store, local_model_dir):
-=======
-def test_create_model_version_aws(store, tmp_path):
->>>>>>> d74aee3a
     access_key_id = "fake-key"
     secret_access_key = "secret-key"
     session_token = "session-token"
@@ -465,41 +408,24 @@
             session_token=session_token,
         )
     )
-<<<<<<< HEAD
-    mock_artifact_repo = mock.MagicMock(autospec=S3ArtifactRepository)
-    with mock.patch("mlflow.utils.rest_utils.http_request") as request_mock, mock.patch(
-        "mlflow.store.artifact.s3_artifact_repo.S3ArtifactRepository"
-    ) as s3_artifact_repo_class_mock:
-        s3_artifact_repo_class_mock.return_value = mock_artifact_repo
-        storage_location = "s3://blah"
-        source = str(local_model_dir)
-        model_name = "model_1"
-        version = str(1)
-        request_mock.side_effect = get_request_mock(
-=======
     storage_location = "s3://blah"
-    source = str(tmp_path)
+    source = str(local_model_dir)
     model_name = "model_1"
     version = "1"
     mock_artifact_repo = mock.MagicMock(autospec=S3ArtifactRepository)
     with mock.patch(
         "mlflow.utils.rest_utils.http_request",
         side_effect=get_request_mock(
->>>>>>> d74aee3a
             name=model_name,
             version=version,
             temp_credentials=aws_temp_creds,
             storage_location=storage_location,
             source=source,
-<<<<<<< HEAD
-        )
-=======
         ),
     ) as request_mock, mock.patch(
         "mlflow.store.artifact.s3_artifact_repo.S3ArtifactRepository",
         return_value=mock_artifact_repo,
     ) as s3_artifact_repo_class_mock:
->>>>>>> d74aee3a
         store.create_model_version(name=model_name, source=source)
         # Verify that s3 artifact repo mock was called with expected args
         s3_artifact_repo_class_mock.assert_called_once_with(
@@ -508,61 +434,35 @@
             secret_access_key=secret_access_key,
             session_token=session_token,
         )
-<<<<<<< HEAD
-        mock_artifact_repo.log_artifacts.assert_called_once_with(local_dir=source, artifact_path="")
-        _assert_create_model_version_endpoints_called(
-            request_mock=request_mock, name=model_name, source=source, version=version
-        )
-
-
-def test_create_model_version_azure(store, local_model_dir):
-=======
         mock_artifact_repo.log_artifacts.assert_called_once_with(local_dir=ANY, artifact_path="")
         _assert_create_model_version_endpoints_called(
             request_mock=request_mock, name=model_name, source=source, version=version
         )
 
 
-def test_create_model_version_azure(store, tmp_path):
->>>>>>> d74aee3a
+def test_create_model_version_azure(store, local_model_dir):
     storage_location = "abfss://filesystem@account.dfs.core.windows.net"
     fake_sas_token = "fake_session_token"
     temporary_creds = TemporaryCredentials(
         azure_user_delegation_sas=AzureUserDelegationSAS(sas_token=fake_sas_token)
     )
-<<<<<<< HEAD
-    with mock.patch("mlflow.utils.rest_utils.http_request") as request_mock, mock.patch(
-        "mlflow.store.artifact.azure_data_lake_artifact_repo.AzureDataLakeArtifactRepository"
-    ) as adls_artifact_repo_class_mock:
-        mock_adls_repo = mock.MagicMock(autospec=AzureDataLakeArtifactRepository)
-        adls_artifact_repo_class_mock.return_value = mock_adls_repo
-        source = str(local_model_dir)
-        model_name = "model_1"
-        version = str(1)
-        request_mock.side_effect = get_request_mock(
-=======
-    source = str(tmp_path)
+    source = str(local_model_dir)
     model_name = "model_1"
     version = "1"
     mock_adls_repo = mock.MagicMock(autospec=AzureDataLakeArtifactRepository)
     with mock.patch(
         "mlflow.utils.rest_utils.http_request",
         side_effect=get_request_mock(
->>>>>>> d74aee3a
             name=model_name,
             version=version,
             temp_credentials=temporary_creds,
             storage_location=storage_location,
             source=source,
-<<<<<<< HEAD
-        )
-=======
         ),
     ) as request_mock, mock.patch(
         "mlflow.store.artifact.azure_data_lake_artifact_repo.AzureDataLakeArtifactRepository",
         return_value=mock_adls_repo,
     ) as adls_artifact_repo_class_mock:
->>>>>>> d74aee3a
         store.create_model_version(name=model_name, source=source)
         adls_artifact_repo_class_mock.assert_called_once_with(
             artifact_uri=storage_location, credential=ANY
@@ -570,11 +470,7 @@
         adls_repo_args = adls_artifact_repo_class_mock.call_args_list[0]
         credential = adls_repo_args[1]["credential"]
         assert credential.signature == fake_sas_token
-<<<<<<< HEAD
-        mock_adls_repo.log_artifacts.assert_called_once_with(local_dir=source, artifact_path="")
-=======
         mock_adls_repo.log_artifacts.assert_called_once_with(local_dir=ANY, artifact_path="")
->>>>>>> d74aee3a
         _assert_create_model_version_endpoints_called(
             request_mock=request_mock, name=model_name, source=source, version=version
         )
@@ -587,45 +483,13 @@
         ("name", "source", "description", "run_id"),
     ],
 )
-<<<<<<< HEAD
 def test_create_model_version_gcp(store, local_model_dir, create_args):
-=======
-def test_create_model_version_gcp(store, tmp_path, create_args):
->>>>>>> d74aee3a
     storage_location = "gs://test_bucket/some/path"
     fake_oauth_token = "fake_session_token"
     temporary_creds = TemporaryCredentials(
         gcp_oauth_token=GcpOauthToken(oauth_token=fake_oauth_token)
-<<<<<<< HEAD
     )
     source = str(local_model_dir)
-    model_name = "model_1"
-    all_create_args = {
-        "name": model_name,
-        "source": source,
-        "description": "my_description",
-        "run_id": "some_run_id",
-    }
-    create_kwargs = {key: value for key, value in all_create_args.items() if key in create_args}
-    with mock.patch("mlflow.utils.rest_utils.http_request") as request_mock, mock.patch(
-        "google.cloud.storage.Client"
-    ) as gcs_client_class_mock, mock.patch(
-        "mlflow.store.artifact.gcs_artifact_repo.GCSArtifactRepository"
-    ) as gcs_artifact_repo_class_mock:
-        mock_gcs_client = mock.MagicMock(autospec=Client)
-        gcs_client_class_mock.return_value = mock_gcs_client
-        mock_gcs_repo = mock.MagicMock(autospec=GCSArtifactRepository)
-        gcs_artifact_repo_class_mock.return_value = mock_gcs_repo
-        version = str(1)
-        request_mock.side_effect = get_request_mock(
-            **create_kwargs,
-            version=version,
-            temp_credentials=temporary_creds,
-            storage_location=storage_location,
-        )
-=======
-    )
-    source = str(tmp_path)
     model_name = "model_1"
     all_create_args = {
         "name": model_name,
@@ -652,17 +516,12 @@
     ) as gcs_client_class_mock, mock.patch(
         "mlflow.store.artifact.gcs_artifact_repo.GCSArtifactRepository", return_value=mock_gcs_repo
     ) as gcs_artifact_repo_class_mock:
->>>>>>> d74aee3a
         store.create_model_version(**create_kwargs)
         # Verify that gcs artifact repo mock was called with expected args
         gcs_artifact_repo_class_mock.assert_called_once_with(
             artifact_uri=storage_location, client=ANY
         )
-<<<<<<< HEAD
-        mock_gcs_repo.log_artifacts.assert_called_once_with(local_dir=source, artifact_path="")
-=======
         mock_gcs_repo.log_artifacts.assert_called_once_with(local_dir=ANY, artifact_path="")
->>>>>>> d74aee3a
         gcs_client_args = gcs_client_class_mock.call_args_list[0]
         credentials = gcs_client_args[1]["credentials"]
         assert credentials.token == fake_oauth_token
