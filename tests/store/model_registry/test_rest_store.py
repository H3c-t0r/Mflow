--- conflicted
+++ resolved
@@ -47,34 +47,20 @@
 class TestRestStore(unittest.TestCase):
 
     def setUp(self):
-<<<<<<< HEAD
-        self.creds = MlflowHostCreds("https://hello")
-        self.store = RestStore(lambda: self.creds)
-=======
         self.creds = MlflowHostCreds('https://hello')
         self.store = RestStore(self.generate_creds)
 
     def generate_creds(self):
         return self.creds
->>>>>>> 974b164a
 
     def tearDown(self):
         pass
 
-<<<<<<< HEAD
-    def _args(self, host_creds, endpoint, method, json_body):
-        res = {
-            "host_creds": host_creds,
-            "endpoint": "/api/2.0/preview/mlflow/%s" % endpoint,
-            "method": method,
-        }
-=======
     def _args(self, host_creds, endpoint, method, json_body, host_creds_refresh_func):
         res = {'host_creds': host_creds,
                'endpoint': "/api/2.0/preview/mlflow/%s" % endpoint,
                'method': method,
                'host_creds_refresh_func': host_creds_refresh_func}
->>>>>>> 974b164a
         if method == "GET":
             res["params"] = json.loads(json_body)
         else:
@@ -95,96 +81,48 @@
             RegisteredModelTag(key="anotherKey", value="some other value"),
         ]
         self.store.create_registered_model("model_1", tags)
-<<<<<<< HEAD
-        self._verify_requests(
-            mock_http,
-            "registered-models/create",
-            "POST",
-            CreateRegisteredModel(name="model_1", tags=[tag.to_proto() for tag in tags]),
-        )
-=======
         self._verify_requests(mock_http, "registered-models/create", "POST",
                               CreateRegisteredModel(name="model_1",
                                                     tags=[tag.to_proto() for tag in tags]),
                               self.generate_creds)
->>>>>>> 974b164a
 
     @mock.patch("mlflow.utils.rest_utils.http_request")
     def test_update_registered_model_name(self, mock_http):
         name = "model_1"
         new_name = "model_2"
         self.store.rename_registered_model(name=name, new_name=new_name)
-<<<<<<< HEAD
-        self._verify_requests(
-            mock_http,
-            "registered-models/rename",
-            "POST",
-            RenameRegisteredModel(name=name, new_name=new_name),
-        )
-=======
         self._verify_requests(mock_http, "registered-models/rename", "POST",
                               RenameRegisteredModel(name=name, new_name=new_name),
                               self.generate_creds)
->>>>>>> 974b164a
 
     @mock.patch("mlflow.utils.rest_utils.http_request")
     def test_update_registered_model_description(self, mock_http):
         name = "model_1"
         description = "test model"
         self.store.update_registered_model(name=name, description=description)
-<<<<<<< HEAD
-        self._verify_requests(
-            mock_http,
-            "registered-models/update",
-            "PATCH",
-            UpdateRegisteredModel(name=name, description=description),
-        )
-=======
         self._verify_requests(mock_http, "registered-models/update", "PATCH",
                               UpdateRegisteredModel(name=name, description=description),
                               self.generate_creds)
->>>>>>> 974b164a
 
     @mock.patch("mlflow.utils.rest_utils.http_request")
     def test_delete_registered_model(self, mock_http):
         name = "model_1"
         self.store.delete_registered_model(name=name)
-<<<<<<< HEAD
-        self._verify_requests(
-            mock_http, "registered-models/delete", "DELETE", DeleteRegisteredModel(name=name)
-        )
-=======
         self._verify_requests(mock_http, "registered-models/delete", "DELETE",
                               DeleteRegisteredModel(name=name), self.generate_creds)
->>>>>>> 974b164a
 
     @mock.patch("mlflow.utils.rest_utils.http_request")
     def test_list_registered_model(self, mock_http):
         self.store.list_registered_models(max_results=50, page_token=None)
-<<<<<<< HEAD
-        self._verify_requests(
-            mock_http,
-            "registered-models/list",
-            "GET",
-            ListRegisteredModels(page_token=None, max_results=50),
-        )
-=======
         self._verify_requests(mock_http, "registered-models/list", "GET",
                               ListRegisteredModels(page_token=None, max_results=50),
                               self.generate_creds)
->>>>>>> 974b164a
 
     @mock.patch("mlflow.utils.rest_utils.http_request")
     def test_search_registered_model(self, mock_http):
         self.store.search_registered_models()
-<<<<<<< HEAD
-        self._verify_requests(
-            mock_http, "registered-models/search", "GET", SearchRegisteredModels()
-        )
-=======
         self._verify_requests(mock_http, "registered-models/search", "GET",
                               SearchRegisteredModels(), self.generate_creds)
->>>>>>> 974b164a
         params_list = [
             {"filter_string": "model = 'yo'"},
             {"max_results": 400},
@@ -198,92 +136,47 @@
                 self.store.search_registered_models(**params)
                 if "filter_string" in params:
                     params["filter"] = params.pop("filter_string")
-<<<<<<< HEAD
-                self._verify_requests(
-                    mock_http, "registered-models/search", "GET", SearchRegisteredModels(**params)
-                )
-=======
                 self._verify_requests(mock_http, "registered-models/search", "GET",
                                       SearchRegisteredModels(**params), self.generate_creds)
->>>>>>> 974b164a
 
     @mock.patch("mlflow.utils.rest_utils.http_request")
     def test_get_registered_model(self, mock_http):
         name = "model_1"
         self.store.get_registered_model(name=name)
-<<<<<<< HEAD
-        self._verify_requests(
-            mock_http, "registered-models/get", "GET", GetRegisteredModel(name=name)
-        )
-=======
         self._verify_requests(mock_http, "registered-models/get", "GET",
                               GetRegisteredModel(name=name), self.generate_creds)
->>>>>>> 974b164a
 
     @mock.patch("mlflow.utils.rest_utils.http_request")
     def test_get_latest_versions(self, mock_http):
         name = "model_1"
         self.store.get_latest_versions(name=name)
-<<<<<<< HEAD
-        self._verify_requests(
-            mock_http, "registered-models/get-latest-versions", "GET", GetLatestVersions(name=name)
-        )
-=======
         self._verify_requests(mock_http, "registered-models/get-latest-versions", "GET",
                               GetLatestVersions(name=name), self.generate_creds)
->>>>>>> 974b164a
 
     @mock.patch("mlflow.utils.rest_utils.http_request")
     def test_get_latest_versions_with_stages(self, mock_http):
         name = "model_1"
         self.store.get_latest_versions(name=name, stages=["blaah"])
-<<<<<<< HEAD
-        self._verify_requests(
-            mock_http,
-            "registered-models/get-latest-versions",
-            "GET",
-            GetLatestVersions(name=name, stages=["blaah"]),
-        )
-=======
         self._verify_requests(mock_http, "registered-models/get-latest-versions", "GET",
                               GetLatestVersions(name=name, stages=["blaah"]),
                               self.generate_creds)
->>>>>>> 974b164a
 
     @mock.patch("mlflow.utils.rest_utils.http_request")
     def test_set_registered_model_tag(self, mock_http):
         name = "model_1"
         tag = RegisteredModelTag(key="key", value="value")
         self.store.set_registered_model_tag(name=name, tag=tag)
-<<<<<<< HEAD
-        self._verify_requests(
-            mock_http,
-            "registered-models/set-tag",
-            "POST",
-            SetRegisteredModelTag(name=name, key=tag.key, value=tag.value),
-        )
-=======
         self._verify_requests(mock_http, "registered-models/set-tag", "POST",
                               SetRegisteredModelTag(name=name, key=tag.key, value=tag.value),
                               self.generate_creds)
->>>>>>> 974b164a
 
     @mock.patch("mlflow.utils.rest_utils.http_request")
     def test_delete_registered_model_tag(self, mock_http):
         name = "model_1"
         self.store.delete_registered_model_tag(name=name, key="key")
-<<<<<<< HEAD
-        self._verify_requests(
-            mock_http,
-            "registered-models/delete-tag",
-            "DELETE",
-            DeleteRegisteredModelTag(name=name, key="key"),
-        )
-=======
         self._verify_requests(mock_http, "registered-models/delete-tag", "DELETE",
                               DeleteRegisteredModelTag(name=name, key="key"),
                               self.generate_creds)
->>>>>>> 974b164a
 
     @mock.patch("mlflow.utils.rest_utils.http_request")
     def test_create_model_version(self, mock_http):
@@ -293,41 +186,6 @@
         ]
         run_id = uuid.uuid4().hex
         run_link = "localhost:5000/path/to/run"
-<<<<<<< HEAD
-        self.store.create_model_version(
-            "model_1", "path/to/source", run_id, tags, run_link=run_link
-        )
-        self._verify_requests(
-            mock_http,
-            "model-versions/create",
-            "POST",
-            CreateModelVersion(
-                name="model_1",
-                source="path/to/source",
-                run_id=run_id,
-                run_link=run_link,
-                tags=[tag.to_proto() for tag in tags],
-            ),
-        )
-
-    @mock.patch("mlflow.utils.rest_utils.http_request")
-    def test_transition_model_version_stage(self, mock_http):
-        name = "model_1"
-        version = "5"
-        self.store.transition_model_version_stage(
-            name=name, version=version, stage="prod", archive_existing_versions=True
-        )
-        self._verify_requests(
-            mock_http,
-            "model-versions/transition-stage",
-            "POST",
-            TransitionModelVersionStage(
-                name=name, version=version, stage="prod", archive_existing_versions=True
-            ),
-        )
-
-    @mock.patch("mlflow.utils.rest_utils.http_request")
-=======
         self.store.create_model_version("model_1", "path/to/source", run_id, tags,
                                         run_link=run_link)
         self._verify_requests(mock_http, "model-versions/create", "POST",
@@ -349,120 +207,62 @@
                               self.generate_creds)
 
     @mock.patch('mlflow.utils.rest_utils.http_request')
->>>>>>> 974b164a
     def test_update_model_version_decription(self, mock_http):
         name = "model_1"
         version = "5"
         description = "test model version"
         self.store.update_model_version(name=name, version=version, description=description)
-<<<<<<< HEAD
-        self._verify_requests(
-            mock_http,
-            "model-versions/update",
-            "PATCH",
-            UpdateModelVersion(name=name, version=version, description="test model version"),
-        )
-=======
         self._verify_requests(mock_http, "model-versions/update", "PATCH",
                               UpdateModelVersion(name=name, version=version,
                                                  description="test model version"),
                               self.generate_creds)
->>>>>>> 974b164a
 
     @mock.patch("mlflow.utils.rest_utils.http_request")
     def test_delete_model_version(self, mock_http):
         name = "model_1"
         version = "12"
         self.store.delete_model_version(name=name, version=version)
-<<<<<<< HEAD
-        self._verify_requests(
-            mock_http,
-            "model-versions/delete",
-            "DELETE",
-            DeleteModelVersion(name=name, version=version),
-        )
-=======
         self._verify_requests(mock_http, "model-versions/delete", "DELETE",
                               DeleteModelVersion(name=name, version=version),
                               self.generate_creds)
->>>>>>> 974b164a
 
     @mock.patch("mlflow.utils.rest_utils.http_request")
     def test_get_model_version_details(self, mock_http):
         name = "model_11"
         version = "8"
         self.store.get_model_version(name=name, version=version)
-<<<<<<< HEAD
-        self._verify_requests(
-            mock_http, "model-versions/get", "GET", GetModelVersion(name=name, version=version)
-        )
-=======
         self._verify_requests(mock_http, "model-versions/get", "GET",
                               GetModelVersion(name=name, version=version),
                               self.generate_creds)
->>>>>>> 974b164a
 
     @mock.patch("mlflow.utils.rest_utils.http_request")
     def test_get_model_version_download_uri(self, mock_http):
         name = "model_11"
         version = "8"
         self.store.get_model_version_download_uri(name=name, version=version)
-<<<<<<< HEAD
-        self._verify_requests(
-            mock_http,
-            "model-versions/get-download-uri",
-            "GET",
-            GetModelVersionDownloadUri(name=name, version=version),
-        )
-=======
         self._verify_requests(mock_http, "model-versions/get-download-uri", "GET",
                               GetModelVersionDownloadUri(name=name, version=version),
                               self.generate_creds)
->>>>>>> 974b164a
 
     @mock.patch("mlflow.utils.rest_utils.http_request")
     def test_search_model_versions(self, mock_http):
         self.store.search_model_versions(filter_string="name='model_12'")
-<<<<<<< HEAD
-        self._verify_requests(
-            mock_http, "model-versions/search", "GET", SearchModelVersions(filter="name='model_12'")
-        )
-=======
         self._verify_requests(mock_http, "model-versions/search", "GET",
                               SearchModelVersions(filter="name='model_12'"), self.generate_creds)
->>>>>>> 974b164a
 
     @mock.patch("mlflow.utils.rest_utils.http_request")
     def test_set_model_version_tag(self, mock_http):
         name = "model_1"
         tag = ModelVersionTag(key="key", value="value")
         self.store.set_model_version_tag(name=name, version="1", tag=tag)
-<<<<<<< HEAD
-        self._verify_requests(
-            mock_http,
-            "model-versions/set-tag",
-            "POST",
-            SetModelVersionTag(name=name, version="1", key=tag.key, value=tag.value),
-        )
-=======
         self._verify_requests(mock_http, "model-versions/set-tag", "POST",
                               SetModelVersionTag(name=name, version="1",
                                                  key=tag.key, value=tag.value), self.generate_creds)
->>>>>>> 974b164a
 
     @mock.patch("mlflow.utils.rest_utils.http_request")
     def test_delete_model_version_tag(self, mock_http):
         name = "model_1"
         self.store.delete_model_version_tag(name=name, version="1", key="key")
-<<<<<<< HEAD
-        self._verify_requests(
-            mock_http,
-            "model-versions/delete-tag",
-            "DELETE",
-            DeleteModelVersionTag(name=name, version="1", key="key"),
-        )
-=======
         self._verify_requests(mock_http, "model-versions/delete-tag", "DELETE",
                               DeleteModelVersionTag(name=name, version="1", key="key"),
-                              self.generate_creds)
->>>>>>> 974b164a
+                              self.generate_creds)