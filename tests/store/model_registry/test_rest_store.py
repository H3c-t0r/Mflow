import unittest
from itertools import combinations

import json
import mock
import pytest
import uuid

from mlflow.entities.model_registry import RegisteredModelTag, ModelVersionTag
from mlflow.protos.model_registry_pb2 import (
    CreateRegisteredModel,
    UpdateRegisteredModel,
    DeleteRegisteredModel,
    ListRegisteredModels,
    GetRegisteredModel,
    GetLatestVersions,
    CreateModelVersion,
    UpdateModelVersion,
    DeleteModelVersion,
    GetModelVersion,
    GetModelVersionDownloadUri,
    SearchModelVersions,
    RenameRegisteredModel,
    TransitionModelVersionStage,
    SearchRegisteredModels,
    SetRegisteredModelTag,
    SetModelVersionTag,
    DeleteRegisteredModelTag,
    DeleteModelVersionTag,
)
from mlflow.store.model_registry.rest_store import RestStore
from mlflow.utils.proto_json_utils import message_to_json
from mlflow.utils.rest_utils import MlflowHostCreds


@pytest.fixture(scope="class")
def request_fixture():
    with mock.patch("requests.request") as request_mock:
        response = mock.MagicMock
        response.status_code = 200
        response.text = "{}"
        request_mock.return_value = response
        yield request_mock


@pytest.mark.usefixtures("request_fixture")
class TestRestStore(unittest.TestCase):
    def setUp(self):
        self.creds = MlflowHostCreds("https://hello")
        self.store = RestStore(self.generate_creds)

    def generate_creds(self):
        return self.creds

    def tearDown(self):
        pass

    def _args(self, host_creds, endpoint, method, json_body, host_creds_refresh_func):
        res = {
            "host_creds": host_creds,
            "endpoint": "/api/2.0/preview/mlflow/%s" % endpoint,
            "method": method,
            "host_creds_refresh_func": host_creds_refresh_func,
        }
        if method == "GET":
            res["params"] = json.loads(json_body)
        else:
            res["json"] = json.loads(json_body)
        return res

    def _verify_requests(
        self, http_request, endpoint, method, proto_message, host_creds_refresh_func
    ):
        print(http_request.call_args_list)
        json_body = message_to_json(proto_message)
        http_request.assert_any_call(
            **(self._args(self.creds, endpoint, method, json_body, host_creds_refresh_func))
        )

    @mock.patch("mlflow.utils.rest_utils.http_request")
    def test_create_registered_model(self, mock_http):
        tags = [
            RegisteredModelTag(key="key", value="value"),
            RegisteredModelTag(key="anotherKey", value="some other value"),
        ]
        description = "best model ever"
        self.store.create_registered_model("model_1", tags, description)
        self._verify_requests(
            mock_http,
            "registered-models/create",
            "POST",
<<<<<<< HEAD
            CreateRegisteredModel(
                name="model_1", tags=[tag.to_proto() for tag in tags], description=description
            ),
=======
            CreateRegisteredModel(name="model_1", tags=[tag.to_proto() for tag in tags]),
            self.generate_creds,
>>>>>>> 64d285a9
        )

    @mock.patch("mlflow.utils.rest_utils.http_request")
    def test_update_registered_model_name(self, mock_http):
        name = "model_1"
        new_name = "model_2"
        self.store.rename_registered_model(name=name, new_name=new_name)
        self._verify_requests(
            mock_http,
            "registered-models/rename",
            "POST",
            RenameRegisteredModel(name=name, new_name=new_name),
            self.generate_creds,
        )

    @mock.patch("mlflow.utils.rest_utils.http_request")
    def test_update_registered_model_description(self, mock_http):
        name = "model_1"
        description = "test model"
        self.store.update_registered_model(name=name, description=description)
        self._verify_requests(
            mock_http,
            "registered-models/update",
            "PATCH",
            UpdateRegisteredModel(name=name, description=description),
            self.generate_creds,
        )

    @mock.patch("mlflow.utils.rest_utils.http_request")
    def test_delete_registered_model(self, mock_http):
        name = "model_1"
        self.store.delete_registered_model(name=name)
        self._verify_requests(
            mock_http,
            "registered-models/delete",
            "DELETE",
            DeleteRegisteredModel(name=name),
            self.generate_creds,
        )

    @mock.patch("mlflow.utils.rest_utils.http_request")
    def test_list_registered_model(self, mock_http):
        self.store.list_registered_models(max_results=50, page_token=None)
        self._verify_requests(
            mock_http,
            "registered-models/list",
            "GET",
            ListRegisteredModels(page_token=None, max_results=50),
            self.generate_creds,
        )

    @mock.patch("mlflow.utils.rest_utils.http_request")
    def test_search_registered_model(self, mock_http):
        self.store.search_registered_models()
        self._verify_requests(
            mock_http,
            "registered-models/search",
            "GET",
            SearchRegisteredModels(),
            self.generate_creds,
        )
        params_list = [
            {"filter_string": "model = 'yo'"},
            {"max_results": 400},
            {"page_token": "blah"},
            {"order_by": ["x", "Y"]},
        ]
        # test all combination of params
        for sz in [0, 1, 2, 3, 4]:
            for combination in combinations(params_list, sz):
                params = {k: v for d in combination for k, v in d.items()}
                self.store.search_registered_models(**params)
                if "filter_string" in params:
                    params["filter"] = params.pop("filter_string")
                self._verify_requests(
                    mock_http,
                    "registered-models/search",
                    "GET",
                    SearchRegisteredModels(**params),
                    self.generate_creds,
                )

    @mock.patch("mlflow.utils.rest_utils.http_request")
    def test_get_registered_model(self, mock_http):
        name = "model_1"
        self.store.get_registered_model(name=name)
        self._verify_requests(
            mock_http,
            "registered-models/get",
            "GET",
            GetRegisteredModel(name=name),
            self.generate_creds,
        )

    @mock.patch("mlflow.utils.rest_utils.http_request")
    def test_get_latest_versions(self, mock_http):
        name = "model_1"
        self.store.get_latest_versions(name=name)
        self._verify_requests(
            mock_http,
            "registered-models/get-latest-versions",
            "GET",
            GetLatestVersions(name=name),
            self.generate_creds,
        )

    @mock.patch("mlflow.utils.rest_utils.http_request")
    def test_get_latest_versions_with_stages(self, mock_http):
        name = "model_1"
        self.store.get_latest_versions(name=name, stages=["blaah"])
        self._verify_requests(
            mock_http,
            "registered-models/get-latest-versions",
            "GET",
            GetLatestVersions(name=name, stages=["blaah"]),
            self.generate_creds,
        )

    @mock.patch("mlflow.utils.rest_utils.http_request")
    def test_set_registered_model_tag(self, mock_http):
        name = "model_1"
        tag = RegisteredModelTag(key="key", value="value")
        self.store.set_registered_model_tag(name=name, tag=tag)
        self._verify_requests(
            mock_http,
            "registered-models/set-tag",
            "POST",
            SetRegisteredModelTag(name=name, key=tag.key, value=tag.value),
            self.generate_creds,
        )

    @mock.patch("mlflow.utils.rest_utils.http_request")
    def test_delete_registered_model_tag(self, mock_http):
        name = "model_1"
        self.store.delete_registered_model_tag(name=name, key="key")
        self._verify_requests(
            mock_http,
            "registered-models/delete-tag",
            "DELETE",
            DeleteRegisteredModelTag(name=name, key="key"),
            self.generate_creds,
        )

    @mock.patch("mlflow.utils.rest_utils.http_request")
    def test_create_model_version(self, mock_http):
        run_id = uuid.uuid4().hex
        self.store.create_model_version("model_1", "path/to/source", run_id)
        self._verify_requests(
            mock_http,
            "model-versions/create",
            "POST",
            CreateModelVersion(name="model_1", source="path/to/source", run_id=run_id),
        )
        # test optional fields
        tags = [
            ModelVersionTag(key="key", value="value"),
            ModelVersionTag(key="anotherKey", value="some other value"),
        ]
        run_link = "localhost:5000/path/to/run"
        description = "version description"
        self.store.create_model_version(
            "model_1", "path/to/source", run_id, tags, run_link=run_link, description=description,
        )
        self._verify_requests(
            mock_http,
            "model-versions/create",
            "POST",
            CreateModelVersion(
                name="model_1",
                source="path/to/source",
                run_id=run_id,
                run_link=run_link,
                tags=[tag.to_proto() for tag in tags],
                description=description,
            ),
            self.generate_creds,
        )

    @mock.patch("mlflow.utils.rest_utils.http_request")
    def test_transition_model_version_stage(self, mock_http):
        name = "model_1"
        version = "5"
        self.store.transition_model_version_stage(
            name=name, version=version, stage="prod", archive_existing_versions=True
        )
        self._verify_requests(
            mock_http,
            "model-versions/transition-stage",
            "POST",
            TransitionModelVersionStage(
                name=name, version=version, stage="prod", archive_existing_versions=True
            ),
            self.generate_creds,
        )

    @mock.patch("mlflow.utils.rest_utils.http_request")
    def test_update_model_version_decription(self, mock_http):
        name = "model_1"
        version = "5"
        description = "test model version"
        self.store.update_model_version(name=name, version=version, description=description)
        self._verify_requests(
            mock_http,
            "model-versions/update",
            "PATCH",
            UpdateModelVersion(name=name, version=version, description="test model version"),
            self.generate_creds,
        )

    @mock.patch("mlflow.utils.rest_utils.http_request")
    def test_delete_model_version(self, mock_http):
        name = "model_1"
        version = "12"
        self.store.delete_model_version(name=name, version=version)
        self._verify_requests(
            mock_http,
            "model-versions/delete",
            "DELETE",
            DeleteModelVersion(name=name, version=version),
            self.generate_creds,
        )

    @mock.patch("mlflow.utils.rest_utils.http_request")
    def test_get_model_version_details(self, mock_http):
        name = "model_11"
        version = "8"
        self.store.get_model_version(name=name, version=version)
        self._verify_requests(
            mock_http,
            "model-versions/get",
            "GET",
            GetModelVersion(name=name, version=version),
            self.generate_creds,
        )

    @mock.patch("mlflow.utils.rest_utils.http_request")
    def test_get_model_version_download_uri(self, mock_http):
        name = "model_11"
        version = "8"
        self.store.get_model_version_download_uri(name=name, version=version)
        self._verify_requests(
            mock_http,
            "model-versions/get-download-uri",
            "GET",
            GetModelVersionDownloadUri(name=name, version=version),
            self.generate_creds,
        )

    @mock.patch("mlflow.utils.rest_utils.http_request")
    def test_search_model_versions(self, mock_http):
        self.store.search_model_versions(filter_string="name='model_12'")
        self._verify_requests(
            mock_http,
            "model-versions/search",
            "GET",
            SearchModelVersions(filter="name='model_12'"),
            self.generate_creds,
        )

    @mock.patch("mlflow.utils.rest_utils.http_request")
    def test_set_model_version_tag(self, mock_http):
        name = "model_1"
        tag = ModelVersionTag(key="key", value="value")
        self.store.set_model_version_tag(name=name, version="1", tag=tag)
        self._verify_requests(
            mock_http,
            "model-versions/set-tag",
            "POST",
            SetModelVersionTag(name=name, version="1", key=tag.key, value=tag.value),
            self.generate_creds,
        )

    @mock.patch("mlflow.utils.rest_utils.http_request")
    def test_delete_model_version_tag(self, mock_http):
        name = "model_1"
        self.store.delete_model_version_tag(name=name, version="1", key="key")
        self._verify_requests(
            mock_http,
            "model-versions/delete-tag",
            "DELETE",
            DeleteModelVersionTag(name=name, version="1", key="key"),
            self.generate_creds,
        )<|MERGE_RESOLUTION|>--- conflicted
+++ resolved
@@ -89,14 +89,10 @@
             mock_http,
             "registered-models/create",
             "POST",
-<<<<<<< HEAD
             CreateRegisteredModel(
                 name="model_1", tags=[tag.to_proto() for tag in tags], description=description
             ),
-=======
-            CreateRegisteredModel(name="model_1", tags=[tag.to_proto() for tag in tags]),
-            self.generate_creds,
->>>>>>> 64d285a9
+            self.generate_creds
         )
 
     @mock.patch("mlflow.utils.rest_utils.http_request")
