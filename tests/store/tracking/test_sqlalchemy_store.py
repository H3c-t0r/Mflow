import os
import shutil
import tempfile
import unittest

import math
import random
import pytest
import sqlalchemy
import time
import mlflow
import uuid
import json
import pandas as pd
from concurrent.futures import ThreadPoolExecutor
from unittest import mock

import mlflow.db
import mlflow.store.db.base_sql_model
from mlflow.entities import (
    ViewType,
    RunTag,
    SourceType,
    RunStatus,
    Experiment,
    Metric,
    Param,
    ExperimentTag,
)
from mlflow.protos.databricks_pb2 import (
    ErrorCode,
    BAD_REQUEST,
    RESOURCE_DOES_NOT_EXIST,
    INVALID_PARAMETER_VALUE,
)
from mlflow.store.tracking import SEARCH_MAX_RESULTS_DEFAULT
from mlflow.store.db.utils import (
    _get_schema_version,
    _get_latest_schema_revision,
)
from mlflow.store.tracking.dbmodels import models
from mlflow.store.db.db_types import SQLITE, POSTGRES, MYSQL, MSSQL
from mlflow import entities
from mlflow.exceptions import MlflowException
from mlflow.store.tracking.sqlalchemy_store import SqlAlchemyStore, _get_orderby_clauses
from mlflow.utils import mlflow_tags
from mlflow.utils.file_utils import TempDir
from mlflow.utils.uri import extract_db_type_from_uri
from mlflow.store.tracking.dbmodels.initial_models import Base as InitialBase
from mlflow.tracking._tracking_service.utils import _TRACKING_URI_ENV_VAR
from mlflow.store.tracking.dbmodels.models import (
    SqlParam,
    SqlTag,
    SqlMetric,
    SqlLatestMetric,
    SqlRun,
    SqlExperimentTag,
    SqlExperiment,
)
from tests.integration.utils import invoke_cli_runner
from tests.store.tracking import AbstractStoreTest

DB_URI = "sqlite:///"
ARTIFACT_URI = "artifact_folder"

pytestmark = pytest.mark.notrackingurimock


class TestParseDbUri(unittest.TestCase):
    def test_correct_db_type_from_uri(self):
        # try each the main drivers per supported database type
        target_db_type_uris = {
            "sqlite": ("pysqlite", "pysqlcipher"),
            "postgresql": (
                "psycopg2",
                "pg8000",
                "psycopg2cffi",
                "pypostgresql",
                "pygresql",
                "zxjdbc",
            ),
            "mysql": (
                "mysqldb",
                "pymysql",
                "mysqlconnector",
                "cymysql",
                "oursql",
                "gaerdbms",
                "pyodbc",
                "zxjdbc",
            ),
            "mssql": ("pyodbc", "mxodbc", "pymssql", "zxjdbc", "adodbapi"),
        }
        for target_db_type, drivers in target_db_type_uris.items():
            # try the driver-less version, which will revert SQLAlchemy to the default driver
            uri = "%s://..." % target_db_type
            parsed_db_type = extract_db_type_from_uri(uri)
            self.assertEqual(target_db_type, parsed_db_type)
            # try each of the popular drivers (per SQLAlchemy's dialect pages)
            for driver in drivers:
                uri = "%s+%s://..." % (target_db_type, driver)
                parsed_db_type = extract_db_type_from_uri(uri)
                self.assertEqual(target_db_type, parsed_db_type)

    def _db_uri_error(self, db_uris, expected_message_regex):
        for db_uri in db_uris:
            with pytest.raises(MlflowException, match=expected_message_regex):
                extract_db_type_from_uri(db_uri)

    def test_fail_on_unsupported_db_type(self):
        bad_db_uri_strings = [
            "oracle://...",
            "oracle+cx_oracle://...",
            "snowflake://...",
            "://...",
            "abcdefg",
        ]
        self._db_uri_error(bad_db_uri_strings, r"Invalid database engine")

    def test_fail_on_multiple_drivers(self):
        bad_db_uri_strings = ["mysql+pymsql+pyodbc://..."]
        self._db_uri_error(bad_db_uri_strings, r"Invalid database URI")


class TestSqlAlchemyStore(unittest.TestCase, AbstractStoreTest):
    def _get_store(self, db_uri=""):
        return SqlAlchemyStore(db_uri, ARTIFACT_URI)

    def create_test_run(self):
        return self._run_factory()

    def _setup_db_uri(self):
        if _TRACKING_URI_ENV_VAR in os.environ:
            self.temp_dbfile = None
            self.db_url = os.getenv(_TRACKING_URI_ENV_VAR)
        else:
            fd, self.temp_dbfile = tempfile.mkstemp()
            # Close handle immediately so that we can remove the file later on in Windows
            os.close(fd)
            self.db_url = "%s%s" % (DB_URI, self.temp_dbfile)

    def setUp(self):
        self._setup_db_uri()
        self.store = self._get_store(self.db_url)

    def get_store(self):
        return self.store

    def _get_query_to_reset_experiment_id(self):
        dialect = self.store._get_dialect()
        if dialect == POSTGRES:
            return "ALTER SEQUENCE experiments_experiment_id_seq RESTART WITH 1"
        elif dialect == MYSQL:
            return "ALTER TABLE experiments AUTO_INCREMENT = 1"
        elif dialect == MSSQL:
            return "DBCC CHECKIDENT (experiments, RESEED, 0)"
        elif dialect == SQLITE:
            # In SQLite, deleting all experiments resets experiment_id
            return None
        raise ValueError(f"Invalid dialect: {dialect}")

    def tearDown(self):
        if self.temp_dbfile:
            os.remove(self.temp_dbfile)
        else:
            with self.store.ManagedSessionMaker() as session:
                # Delete all rows in all tables
                for model in (
                    SqlParam,
                    SqlMetric,
                    SqlLatestMetric,
                    SqlTag,
                    SqlRun,
                    SqlExperimentTag,
                    SqlExperiment,
                ):
                    session.query(model).delete()

                # Reset experiment_id to start at 1
                reset_experiment_id = self._get_query_to_reset_experiment_id()
                if reset_experiment_id:
                    session.execute(reset_experiment_id)
        shutil.rmtree(ARTIFACT_URI)

    def _experiment_factory(self, names):
        if type(names) is list:
            return [self.store.create_experiment(name=name) for name in names]

        return self.store.create_experiment(name=names)

    def test_default_experiment(self):
        experiments = self.store.search_experiments()
        self.assertEqual(len(experiments), 1)

        first = experiments[0]
        self.assertEqual(first.experiment_id, "0")
        self.assertEqual(first.name, "Default")

    def test_default_experiment_lifecycle(self):
        default_experiment = self.store.get_experiment(experiment_id=0)
        self.assertEqual(default_experiment.name, Experiment.DEFAULT_EXPERIMENT_NAME)
        self.assertEqual(default_experiment.lifecycle_stage, entities.LifecycleStage.ACTIVE)

        self._experiment_factory("aNothEr")
<<<<<<< HEAD
        all_experiments = [e.name for e in self.store.search_experiments()]
        self.assertCountEqual(set(["aNothEr", "Default"]), set(all_experiments))
=======
        all_experiments = [e.name for e in self.store.list_experiments()]
        self.assertCountEqual({"aNothEr", "Default"}, set(all_experiments))
>>>>>>> 38cabe14

        self.store.delete_experiment(0)

        self.assertCountEqual(["aNothEr"], [e.name for e in self.store.search_experiments()])
        another = self.store.get_experiment(1)
        self.assertEqual("aNothEr", another.name)

        default_experiment = self.store.get_experiment(experiment_id=0)
        self.assertEqual(default_experiment.name, Experiment.DEFAULT_EXPERIMENT_NAME)
        self.assertEqual(default_experiment.lifecycle_stage, entities.LifecycleStage.DELETED)

        # destroy SqlStore and make a new one
        del self.store
        self.store = self._get_store(self.db_url)

        # test that default experiment is not reactivated
        default_experiment = self.store.get_experiment(experiment_id=0)
        self.assertEqual(default_experiment.name, Experiment.DEFAULT_EXPERIMENT_NAME)
        self.assertEqual(default_experiment.lifecycle_stage, entities.LifecycleStage.DELETED)

<<<<<<< HEAD
        self.assertCountEqual(["aNothEr"], [e.name for e in self.store.search_experiments()])
        all_experiments = [e.name for e in self.store.search_experiments(view_type=ViewType.ALL)]
        self.assertCountEqual(set(["aNothEr", "Default"]), set(all_experiments))
=======
        self.assertCountEqual(["aNothEr"], [e.name for e in self.store.list_experiments()])
        all_experiments = [e.name for e in self.store.list_experiments(ViewType.ALL)]
        self.assertCountEqual({"aNothEr", "Default"}, set(all_experiments))
>>>>>>> 38cabe14

        # ensure that experiment ID dor active experiment is unchanged
        another = self.store.get_experiment(1)
        self.assertEqual("aNothEr", another.name)

    def test_raise_duplicate_experiments(self):
        with pytest.raises(Exception, match=r"Experiment\(name=.+\) already exists"):
            self._experiment_factory(["test", "test"])

    def test_raise_experiment_dont_exist(self):
        with pytest.raises(Exception, match=r"No Experiment with id=.+ exists"):
            self.store.get_experiment(experiment_id=100)

    def test_delete_experiment(self):
        experiments = self._experiment_factory(["morty", "rick", "rick and morty"])

        all_experiments = self.store.search_experiments()
        self.assertEqual(len(all_experiments), len(experiments) + 1)  # default

        exp_id = experiments[0]
        self.store.delete_experiment(exp_id)

        updated_exp = self.store.get_experiment(exp_id)
        self.assertEqual(updated_exp.lifecycle_stage, entities.LifecycleStage.DELETED)

        self.assertEqual(len(self.store.search_experiments()), len(all_experiments) - 1)

    def test_delete_restore_experiment_with_runs(self):

        experiment_id = self._experiment_factory("test exp")
        run1 = self._run_factory(config=self._get_run_configs(experiment_id)).info.run_id
        run2 = self._run_factory(config=self._get_run_configs(experiment_id)).info.run_id
        self.store.delete_run(run1)
        run_ids = [run1, run2]

        self.store.delete_experiment(experiment_id)

        updated_exp = self.store.get_experiment(experiment_id)
        self.assertEqual(updated_exp.lifecycle_stage, entities.LifecycleStage.DELETED)

        deleted_run_list = self.store.list_run_infos(experiment_id, ViewType.DELETED_ONLY)

        self.assertEqual(len(deleted_run_list), 2)
        for deleted_run in deleted_run_list:
            self.assertEqual(deleted_run.lifecycle_stage, entities.LifecycleStage.DELETED)
            assert deleted_run.experiment_id in experiment_id
            assert deleted_run.run_id in run_ids
            with self.store.ManagedSessionMaker() as session:
                assert self.store._get_run(session, deleted_run.run_id).deleted_time is not None

        self.store.restore_experiment(experiment_id)

        updated_exp = self.store.get_experiment(experiment_id)
        self.assertEqual(updated_exp.lifecycle_stage, entities.LifecycleStage.ACTIVE)

        restored_run_list = self.store.list_run_infos(experiment_id, ViewType.ACTIVE_ONLY)
        self.assertEqual(len(restored_run_list), 2)
        for restored_run in restored_run_list:
            self.assertEqual(restored_run.lifecycle_stage, entities.LifecycleStage.ACTIVE)
            with self.store.ManagedSessionMaker() as session:
                assert self.store._get_run(session, restored_run.run_id).deleted_time is None
            assert restored_run.experiment_id in experiment_id
            assert restored_run.run_id in run_ids

    def test_get_experiment(self):
        name = "goku"
        experiment_id = self._experiment_factory(name)
        actual = self.store.get_experiment(experiment_id)
        self.assertEqual(actual.name, name)
        self.assertEqual(actual.experiment_id, experiment_id)

        actual_by_name = self.store.get_experiment_by_name(name)
        self.assertEqual(actual_by_name.name, name)
        self.assertEqual(actual_by_name.experiment_id, experiment_id)
        self.assertEqual(self.store.get_experiment_by_name("idontexist"), None)

<<<<<<< HEAD
=======
    def test_list_experiments(self):
        testnames = ["blue", "red", "green"]

        experiments = self._experiment_factory(testnames)
        actual = self.store.list_experiments(
            max_results=SEARCH_MAX_RESULTS_DEFAULT, page_token=None
        )

        self.assertEqual(len(experiments) + 1, len(actual))  # default

        with self.store.ManagedSessionMaker() as session:
            for experiment_id in experiments:
                res = (
                    session.query(models.SqlExperiment)
                    .filter_by(experiment_id=experiment_id)
                    .first()
                )
                self.assertIn(res.name, testnames)
                self.assertEqual(str(res.experiment_id), experiment_id)

    def test_list_experiments_paginated_last_page(self):
        # 9 + 1 default experiment for 10 total
        testnames = ["randexp" + str(num) for num in random.sample(range(1, 100000), 9)]
        experiments = self._experiment_factory(testnames)
        max_results = 5
        returned_experiments = []
        result = self.store.list_experiments(max_results=max_results, page_token=None)
        self.assertEqual(len(result), max_results)
        returned_experiments.extend(result)
        while result.token:
            result = self.store.list_experiments(max_results=max_results, page_token=result.token)
            self.assertEqual(len(result), max_results)
            returned_experiments.extend(result)
        self.assertEqual(result.token, None)
        # make sure that at least all the experiments created in this test are found
        returned_exp_id_set = {exp.experiment_id for exp in returned_experiments}
        self.assertEqual(set(experiments) - returned_exp_id_set, set())

    def test_list_experiments_paginated_returns_in_correct_order(self):
        testnames = ["randexp" + str(num) for num in random.sample(range(1, 100000), 20)]
        self._experiment_factory(testnames)

        # test that pagination will return all valid results in sorted order
        # by name ascending
        result = self.store.list_experiments(max_results=3, page_token=None)
        self.assertNotEqual(result.token, None)
        self.assertEqual([exp.name for exp in result[1:]], testnames[0:2])

        result = self.store.list_experiments(max_results=4, page_token=result.token)
        self.assertNotEqual(result.token, None)
        self.assertEqual([exp.name for exp in result], testnames[2:6])

        result = self.store.list_experiments(max_results=6, page_token=result.token)
        self.assertNotEqual(result.token, None)
        self.assertEqual([exp.name for exp in result], testnames[6:12])

        result = self.store.list_experiments(max_results=8, page_token=result.token)
        # this page token should be none
        self.assertEqual(result.token, None)
        self.assertEqual([exp.name for exp in result], testnames[12:])

    def test_list_experiments_paginated_errors(self):
        # test that providing a completely invalid page token throws
        with pytest.raises(
            MlflowException, match=r"Invalid page token, could not base64-decode"
        ) as exception_context:
            self.store.list_experiments(page_token="evilhax", max_results=20)
        assert exception_context.value.error_code == ErrorCode.Name(INVALID_PARAMETER_VALUE)

        # test that providing too large of a max_results throws
        with pytest.raises(
            MlflowException, match=r"Invalid value for request parameter max_results"
        ) as exception_context:
            self.store.list_experiments(page_token=None, max_results=int(1e15))
        assert exception_context.value.error_code == ErrorCode.Name(INVALID_PARAMETER_VALUE)

>>>>>>> 38cabe14
    def test_search_experiments_view_type(self):
        experiment_names = ["a", "b"]
        experiment_ids = self._experiment_factory(experiment_names)
        self.store.delete_experiment(experiment_ids[1])

        experiments = self.store.search_experiments(view_type=ViewType.ACTIVE_ONLY)
        assert [e.name for e in experiments] == ["a", "Default"]
        experiments = self.store.search_experiments(view_type=ViewType.DELETED_ONLY)
        assert [e.name for e in experiments] == ["b"]
        experiments = self.store.search_experiments(view_type=ViewType.ALL)
        assert [e.name for e in experiments] == ["b", "a", "Default"]

    def test_search_experiments_filter_by_attribute(self):
        experiment_names = ["a", "ab", "Abc"]
        self._experiment_factory(experiment_names)

        experiments = self.store.search_experiments(filter_string="name = 'a'")
        assert [e.name for e in experiments] == ["a"]
        experiments = self.store.search_experiments(filter_string="attribute.name = 'a'")
        assert [e.name for e in experiments] == ["a"]
        experiments = self.store.search_experiments(filter_string="attribute.`name` = 'a'")
        assert [e.name for e in experiments] == ["a"]
        experiments = self.store.search_experiments(filter_string="attribute.`name` != 'a'")
        assert [e.name for e in experiments] == ["Abc", "ab", "Default"]
        experiments = self.store.search_experiments(filter_string="name LIKE 'a%'")
        assert [e.name for e in experiments] == ["ab", "a"]
        experiments = self.store.search_experiments(filter_string="name ILIKE 'a%'")
        assert [e.name for e in experiments] == ["Abc", "ab", "a"]
        experiments = self.store.search_experiments(
            filter_string="name ILIKE 'a%' AND name ILIKE '%b'"
        )
        assert [e.name for e in experiments] == ["ab"]

    def test_search_experiments_filter_by_tag(self):
        experiments = [
            ("exp1", [ExperimentTag("key1", "value"), ExperimentTag("key2", "value")]),
            ("exp2", [ExperimentTag("key1", "vaLue"), ExperimentTag("key2", "vaLue")]),
            ("exp3", [ExperimentTag("k e y 1", "value")]),
        ]
        for name, tags in experiments:
            self.store.create_experiment(name, tags=tags)

        experiments = self.store.search_experiments(filter_string="tag.key1 = 'value'")
        assert [e.name for e in experiments] == ["exp1"]
        experiments = self.store.search_experiments(filter_string="tag.`k e y 1` = 'value'")
        assert [e.name for e in experiments] == ["exp3"]
        experiments = self.store.search_experiments(filter_string="tag.\"k e y 1\" = 'value'")
        assert [e.name for e in experiments] == ["exp3"]
        experiments = self.store.search_experiments(filter_string="tag.key1 != 'value'")
        assert [e.name for e in experiments] == ["exp2"]
        experiments = self.store.search_experiments(filter_string="tag.key1 != 'VALUE'")
        assert [e.name for e in experiments] == ["exp2", "exp1"]
        experiments = self.store.search_experiments(filter_string="tag.key1 LIKE 'val%'")
        assert [e.name for e in experiments] == ["exp1"]
        experiments = self.store.search_experiments(filter_string="tag.key1 LIKE '%Lue'")
        assert [e.name for e in experiments] == ["exp2"]
        experiments = self.store.search_experiments(filter_string="tag.key1 ILIKE '%alu%'")
        assert [e.name for e in experiments] == ["exp2", "exp1"]
        experiments = self.store.search_experiments(
            filter_string="tag.key1 LIKE 'va%' AND tag.key2 LIKE '%Lue'"
        )
        assert [e.name for e in experiments] == ["exp2"]
        experiments = self.store.search_experiments(filter_string="tag.KEY = 'value'")
        assert len(experiments) == 0

    def test_search_experiments_filter_by_attribute_and_tag(self):
        self.store.create_experiment(
            "exp1", tags=[ExperimentTag("a", "1"), ExperimentTag("b", "2")]
        )
        self.store.create_experiment(
            "exp2", tags=[ExperimentTag("a", "3"), ExperimentTag("b", "4")]
        )
        experiments = self.store.search_experiments(
            filter_string="name ILIKE 'exp%' AND tags.a = '1'"
        )
        assert [e.name for e in experiments] == ["exp1"]

    def test_search_experiments_order_by(self):
        experiment_names = ["x", "y", "z"]
        self._experiment_factory(experiment_names)

        experiments = self.store.search_experiments(order_by=["name"])
        assert [e.name for e in experiments] == ["Default", "x", "y", "z"]

        experiments = self.store.search_experiments(order_by=["name ASC"])
        assert [e.name for e in experiments] == ["Default", "x", "y", "z"]

        experiments = self.store.search_experiments(order_by=["name DESC"])
        assert [e.name for e in experiments] == ["z", "y", "x", "Default"]

        experiments = self.store.search_experiments(order_by=["experiment_id DESC"])
        assert [e.name for e in experiments] == ["z", "y", "x", "Default"]

        experiments = self.store.search_experiments(order_by=["name", "experiment_id"])
        assert [e.name for e in experiments] == ["Default", "x", "y", "z"]

    def test_search_experiments_max_results(self):
        experiment_names = list(map(str, range(9)))
        self._experiment_factory(experiment_names)
        reversed_experiment_names = experiment_names[::-1]

        experiments = self.store.search_experiments()
        assert [e.name for e in experiments] == reversed_experiment_names + ["Default"]
        experiments = self.store.search_experiments(max_results=3)
        assert [e.name for e in experiments] == reversed_experiment_names[:3]

    def test_search_experiments_max_results_validation(self):
        with pytest.raises(MlflowException, match=r"It must be a positive integer, but got None"):
            self.store.search_experiments(max_results=None)
        with pytest.raises(MlflowException, match=r"It must be a positive integer, but got 0"):
            self.store.search_experiments(max_results=0)
        with pytest.raises(MlflowException, match=r"It must be at most \d+, but got 1000000"):
            self.store.search_experiments(max_results=1_000_000)

    def test_search_experiments_pagination(self):
        experiment_names = list(map(str, range(9)))
        self._experiment_factory(experiment_names)
        reversed_experiment_names = experiment_names[::-1]

        experiments = self.store.search_experiments(max_results=4)
        assert [e.name for e in experiments] == reversed_experiment_names[:4]
        assert experiments.token is not None

        experiments = self.store.search_experiments(max_results=4, page_token=experiments.token)
        assert [e.name for e in experiments] == reversed_experiment_names[4:8]
        assert experiments.token is not None

        experiments = self.store.search_experiments(max_results=4, page_token=experiments.token)
        assert [e.name for e in experiments] == reversed_experiment_names[8:] + ["Default"]
        assert experiments.token is None

    def test_create_experiments(self):
        with self.store.ManagedSessionMaker() as session:
            result = session.query(models.SqlExperiment).all()
            self.assertEqual(len(result), 1)

        experiment_id = self.store.create_experiment(name="test exp")
        self.assertEqual(experiment_id, "1")
        with self.store.ManagedSessionMaker() as session:
            result = session.query(models.SqlExperiment).all()
            self.assertEqual(len(result), 2)

            test_exp = session.query(models.SqlExperiment).filter_by(name="test exp").first()
            self.assertEqual(str(test_exp.experiment_id), experiment_id)
            self.assertEqual(test_exp.name, "test exp")

        actual = self.store.get_experiment(experiment_id)
        self.assertEqual(actual.experiment_id, experiment_id)
        self.assertEqual(actual.name, "test exp")

    def test_create_experiment_appends_to_artifact_uri_path_correctly(self):
        cases = [
            ("path/to/local/folder", "path/to/local/folder/{e}"),
            ("/path/to/local/folder", "/path/to/local/folder/{e}"),
            ("#path/to/local/folder?", "#path/to/local/folder?/{e}"),
            ("file:path/to/local/folder", "file:path/to/local/folder/{e}"),
            ("file:///path/to/local/folder", "file:///path/to/local/folder/{e}"),
            ("file:path/to/local/folder?param=value", "file:path/to/local/folder/{e}?param=value"),
            ("file:///path/to/local/folder", "file:///path/to/local/folder/{e}"),
            (
                "file:///path/to/local/folder?param=value#fragment",
                "file:///path/to/local/folder/{e}?param=value#fragment",
            ),
            ("s3://bucket/path/to/root", "s3://bucket/path/to/root/{e}"),
            (
                "s3://bucket/path/to/root?creds=mycreds",
                "s3://bucket/path/to/root/{e}?creds=mycreds",
            ),
            (
                "dbscheme+driver://root@host/dbname?creds=mycreds#myfragment",
                "dbscheme+driver://root@host/dbname/{e}?creds=mycreds#myfragment",
            ),
            (
                "dbscheme+driver://root:password@hostname.com?creds=mycreds#myfragment",
                "dbscheme+driver://root:password@hostname.com/{e}?creds=mycreds#myfragment",
            ),
            (
                "dbscheme+driver://root:password@hostname.com/mydb?creds=mycreds#myfragment",
                "dbscheme+driver://root:password@hostname.com/mydb/{e}?creds=mycreds#myfragment",
            ),
        ]

        # Patch `is_local_uri` to prevent the SqlAlchemy store from attempting to create local
        # filesystem directories for file URI and POSIX path test cases
        with mock.patch("mlflow.store.tracking.sqlalchemy_store.is_local_uri", return_value=False):
            for i in range(len(cases)):
                artifact_root_uri, expected_artifact_uri_format = cases[i]
                with TempDir() as tmp:
                    dbfile_path = tmp.path("db")
                    store = SqlAlchemyStore(
                        db_uri="sqlite:///" + dbfile_path, default_artifact_root=artifact_root_uri
                    )
                    exp_id = store.create_experiment(name="exp")
                    exp = store.get_experiment(exp_id)
                    self.assertEqual(
                        exp.artifact_location, expected_artifact_uri_format.format(e=exp_id)
                    )

    def test_create_experiment_with_tags_works_correctly(self):
        experiment_id = self.store.create_experiment(
            name="test exp",
            artifact_location="some location",
            tags=[ExperimentTag("key1", "val1"), ExperimentTag("key2", "val2")],
        )
        experiment = self.store.get_experiment(experiment_id)
        assert len(experiment.tags) == 2
        assert experiment.tags["key1"] == "val1"
        assert experiment.tags["key2"] == "val2"

    def test_create_run_appends_to_artifact_uri_path_correctly(self):
        cases = [
            ("path/to/local/folder", "path/to/local/folder/{e}/{r}/artifacts"),
            ("/path/to/local/folder", "/path/to/local/folder/{e}/{r}/artifacts"),
            ("#path/to/local/folder?", "#path/to/local/folder?/{e}/{r}/artifacts"),
            ("file:path/to/local/folder", "file:path/to/local/folder/{e}/{r}/artifacts"),
            ("file:///path/to/local/folder", "file:///path/to/local/folder/{e}/{r}/artifacts"),
            (
                "file:path/to/local/folder?param=value",
                "file:path/to/local/folder/{e}/{r}/artifacts?param=value",
            ),
            ("file:///path/to/local/folder", "file:///path/to/local/folder/{e}/{r}/artifacts"),
            (
                "file:///path/to/local/folder?param=value#fragment",
                "file:///path/to/local/folder/{e}/{r}/artifacts?param=value#fragment",
            ),
            ("s3://bucket/path/to/root", "s3://bucket/path/to/root/{e}/{r}/artifacts"),
            (
                "s3://bucket/path/to/root?creds=mycreds",
                "s3://bucket/path/to/root/{e}/{r}/artifacts?creds=mycreds",
            ),
            (
                "dbscheme+driver://root@host/dbname?creds=mycreds#myfragment",
                "dbscheme+driver://root@host/dbname/{e}/{r}/artifacts?creds=mycreds#myfragment",
            ),
            (
                "dbscheme+driver://root:password@hostname.com?creds=mycreds#myfragment",
                "dbscheme+driver://root:password@hostname.com/{e}/{r}/artifacts"
                "?creds=mycreds#myfragment",
            ),
            (
                "dbscheme+driver://root:password@hostname.com/mydb?creds=mycreds#myfragment",
                "dbscheme+driver://root:password@hostname.com/mydb/{e}/{r}/artifacts"
                "?creds=mycreds#myfragment",
            ),
        ]

        # Patch `is_local_uri` to prevent the SqlAlchemy store from attempting to create local
        # filesystem directories for file URI and POSIX path test cases
        with mock.patch("mlflow.store.tracking.sqlalchemy_store.is_local_uri", return_value=False):
            for i in range(len(cases)):
                artifact_root_uri, expected_artifact_uri_format = cases[i]
                with TempDir() as tmp:
                    dbfile_path = tmp.path("db")
                    store = SqlAlchemyStore(
                        db_uri="sqlite:///" + dbfile_path, default_artifact_root=artifact_root_uri
                    )
                    exp_id = store.create_experiment(name="exp")
                    run = store.create_run(
                        experiment_id=exp_id, user_id="user", start_time=0, tags=[]
                    )
                    self.assertEqual(
                        run.info.artifact_uri,
                        expected_artifact_uri_format.format(e=exp_id, r=run.info.run_id),
                    )

    def test_run_tag_model(self):
        # Create a run whose UUID we can reference when creating tag models.
        # `run_id` is a foreign key in the tags table; therefore, in order
        # to insert a tag with a given run UUID, the UUID must be present in
        # the runs table
        run = self._run_factory()
        with self.store.ManagedSessionMaker() as session:
            new_tag = models.SqlTag(run_uuid=run.info.run_id, key="test", value="val")
            session.add(new_tag)
            session.commit()
            added_tags = [
                tag for tag in session.query(models.SqlTag).all() if tag.key == new_tag.key
            ]
            self.assertEqual(len(added_tags), 1)
            added_tag = added_tags[0].to_mlflow_entity()
            self.assertEqual(added_tag.value, new_tag.value)

    def test_metric_model(self):
        # Create a run whose UUID we can reference when creating metric models.
        # `run_id` is a foreign key in the tags table; therefore, in order
        # to insert a metric with a given run UUID, the UUID must be present in
        # the runs table
        run = self._run_factory()
        with self.store.ManagedSessionMaker() as session:
            new_metric = models.SqlMetric(run_uuid=run.info.run_id, key="accuracy", value=0.89)
            session.add(new_metric)
            session.commit()
            metrics = session.query(models.SqlMetric).all()
            self.assertEqual(len(metrics), 1)

            added_metric = metrics[0].to_mlflow_entity()
            self.assertEqual(added_metric.value, new_metric.value)
            self.assertEqual(added_metric.key, new_metric.key)

    def test_param_model(self):
        # Create a run whose UUID we can reference when creating parameter models.
        # `run_id` is a foreign key in the tags table; therefore, in order
        # to insert a parameter with a given run UUID, the UUID must be present in
        # the runs table
        run = self._run_factory()
        with self.store.ManagedSessionMaker() as session:
            new_param = models.SqlParam(
                run_uuid=run.info.run_id, key="accuracy", value="test param"
            )
            session.add(new_param)
            session.commit()
            params = session.query(models.SqlParam).all()
            self.assertEqual(len(params), 1)

            added_param = params[0].to_mlflow_entity()
            self.assertEqual(added_param.value, new_param.value)
            self.assertEqual(added_param.key, new_param.key)

    def test_run_needs_uuid(self):
        regex = {
            SQLITE: r"NOT NULL constraint failed",
            POSTGRES: r"null value in column .+ of relation .+ violates not-null constrain",
            MYSQL: r"(Field .+ doesn't have a default value|Instance .+ has a NULL identity key)",
            MSSQL: r"Cannot insert the value NULL into column .+, table .+",
        }[self.store._get_dialect()]
        # Depending on the implementation, a NULL identity key may result in different
        # exceptions, including IntegrityError (sqlite) and FlushError (MysQL).
        # Therefore, we check for the more generic 'SQLAlchemyError'
        with pytest.raises(MlflowException, match=regex) as exception_context:
            with self.store.ManagedSessionMaker() as session:
                run = models.SqlRun()
                session.add(run)
        assert exception_context.value.error_code == ErrorCode.Name(BAD_REQUEST)

    def test_run_data_model(self):
        with self.store.ManagedSessionMaker() as session:
            m1 = models.SqlMetric(key="accuracy", value=0.89)
            m2 = models.SqlMetric(key="recal", value=0.89)
            p1 = models.SqlParam(key="loss", value="test param")
            p2 = models.SqlParam(key="blue", value="test param")

            session.add_all([m1, m2, p1, p2])

            run_data = models.SqlRun(run_uuid=uuid.uuid4().hex)
            run_data.params.append(p1)
            run_data.params.append(p2)
            run_data.metrics.append(m1)
            run_data.metrics.append(m2)

            session.add(run_data)
            session.commit()

            run_datums = session.query(models.SqlRun).all()
            actual = run_datums[0]
            self.assertEqual(len(run_datums), 1)
            self.assertEqual(len(actual.params), 2)
            self.assertEqual(len(actual.metrics), 2)

    def test_run_info(self):
        experiment_id = self._experiment_factory("test exp")
        config = {
            "experiment_id": experiment_id,
            "name": "test run",
            "user_id": "Anderson",
            "run_uuid": "test",
            "status": RunStatus.to_string(RunStatus.SCHEDULED),
            "source_type": SourceType.to_string(SourceType.LOCAL),
            "source_name": "Python application",
            "entry_point_name": "main.py",
            "start_time": int(time.time()),
            "end_time": int(time.time()),
            "source_version": mlflow.__version__,
            "lifecycle_stage": entities.LifecycleStage.ACTIVE,
            "artifact_uri": "//",
        }
        run = models.SqlRun(**config).to_mlflow_entity()

        for k, v in config.items():
            # These keys were removed from RunInfo.
            if k in ["source_name", "source_type", "source_version", "name", "entry_point_name"]:
                continue

            v2 = getattr(run.info, k)
            if k == "source_type":
                self.assertEqual(v, SourceType.to_string(v2))
            else:
                self.assertEqual(v, v2)

    def _get_run_configs(self, experiment_id=None, tags=(), start_time=None):
        return {
            "experiment_id": experiment_id,
            "user_id": "Anderson",
            "start_time": start_time if start_time is not None else int(time.time()),
            "tags": tags,
        }

    def _run_factory(self, config=None):
        if not config:
            config = self._get_run_configs()

        experiment_id = config.get("experiment_id", None)
        if not experiment_id:
            experiment_id = self._experiment_factory("test exp")
            config["experiment_id"] = experiment_id

        return self.store.create_run(**config)

    def test_create_run_with_tags(self):
        experiment_id = self._experiment_factory("test_create_run")
        tags = [RunTag("3", "4"), RunTag("1", "2")]
        expected = self._get_run_configs(experiment_id=experiment_id, tags=tags)

        actual = self.store.create_run(**expected)

        self.assertEqual(actual.info.experiment_id, experiment_id)
        self.assertEqual(actual.info.user_id, expected["user_id"])
        self.assertEqual(actual.info.start_time, expected["start_time"])

        self.assertEqual(len(actual.data.tags), len(tags))
        expected_tags = {tag.key: tag.value for tag in tags}
        self.assertEqual(actual.data.tags, expected_tags)

    def test_to_mlflow_entity_and_proto(self):
        # Create a run and log metrics, params, tags to the run
        created_run = self._run_factory()
        run_id = created_run.info.run_id
        self.store.log_metric(
            run_id=run_id, metric=entities.Metric(key="my-metric", value=3.4, timestamp=0, step=0)
        )
        self.store.log_param(run_id=run_id, param=Param(key="my-param", value="param-val"))
        self.store.set_tag(run_id=run_id, tag=RunTag(key="my-tag", value="tag-val"))

        # Verify that we can fetch the run & convert it to proto - Python protobuf bindings
        # will perform type-checking to ensure all values have the right types
        run = self.store.get_run(run_id)
        run.to_proto()

        # Verify attributes of the Python run entity
        self.assertIsInstance(run.info, entities.RunInfo)
        self.assertIsInstance(run.data, entities.RunData)

        self.assertEqual(run.data.metrics, {"my-metric": 3.4})
        self.assertEqual(run.data.params, {"my-param": "param-val"})
        self.assertEqual(run.data.tags["my-tag"], "tag-val")

        # Get the parent experiment of the run, verify it can be converted to protobuf
        exp = self.store.get_experiment(run.info.experiment_id)
        exp.to_proto()

    def test_delete_run(self):
        run = self._run_factory()

        self.store.delete_run(run.info.run_id)

        with self.store.ManagedSessionMaker() as session:
            actual = session.query(models.SqlRun).filter_by(run_uuid=run.info.run_id).first()
            self.assertEqual(actual.lifecycle_stage, entities.LifecycleStage.DELETED)
            assert (
                actual.deleted_time is not None
            )  # deleted time should be updated and thus not None anymore

            deleted_run = self.store.get_run(run.info.run_id)
            self.assertEqual(actual.run_uuid, deleted_run.info.run_id)

    def test_hard_delete_run(self):
        run = self._run_factory()
        metric = entities.Metric("blahmetric", 100.0, int(1000 * time.time()), 0)
        self.store.log_metric(run.info.run_id, metric)
        param = entities.Param("blahparam", "100.0")
        self.store.log_param(run.info.run_id, param)
        tag = entities.RunTag("test tag", "a boogie")
        self.store.set_tag(run.info.run_id, tag)

        self.store._hard_delete_run(run.info.run_id)

        with self.store.ManagedSessionMaker() as session:
            actual_run = session.query(models.SqlRun).filter_by(run_uuid=run.info.run_id).first()
            self.assertEqual(None, actual_run)
            actual_metric = (
                session.query(models.SqlMetric).filter_by(run_uuid=run.info.run_id).first()
            )
            self.assertEqual(None, actual_metric)
            actual_param = (
                session.query(models.SqlParam).filter_by(run_uuid=run.info.run_id).first()
            )
            self.assertEqual(None, actual_param)
            actual_tag = session.query(models.SqlTag).filter_by(run_uuid=run.info.run_id).first()
            self.assertEqual(None, actual_tag)

    def test_get_deleted_runs(self):
        run = self._run_factory()
        deleted_run_ids = self.store._get_deleted_runs()
        self.assertEqual([], deleted_run_ids)

        self.store.delete_run(run.info.run_uuid)
        deleted_run_ids = self.store._get_deleted_runs()
        self.assertEqual([run.info.run_uuid], deleted_run_ids)

    def test_log_metric(self):
        run = self._run_factory()

        tkey = "blahmetric"
        tval = 100.0
        metric = entities.Metric(tkey, tval, int(1000 * time.time()), 0)
        metric2 = entities.Metric(tkey, tval, int(1000 * time.time()) + 2, 0)
        nan_metric = entities.Metric("NaN", float("nan"), 0, 0)
        pos_inf_metric = entities.Metric("PosInf", float("inf"), 0, 0)
        neg_inf_metric = entities.Metric("NegInf", -float("inf"), 0, 0)
        self.store.log_metric(run.info.run_id, metric)
        self.store.log_metric(run.info.run_id, metric2)
        self.store.log_metric(run.info.run_id, nan_metric)
        self.store.log_metric(run.info.run_id, pos_inf_metric)
        self.store.log_metric(run.info.run_id, neg_inf_metric)

        run = self.store.get_run(run.info.run_id)
        assert tkey in run.data.metrics and run.data.metrics[tkey] == tval

        # SQL store _get_run method returns full history of recorded metrics.
        # Should return duplicates as well
        # MLflow RunData contains only the last reported values for metrics.
        with self.store.ManagedSessionMaker() as session:
            sql_run_metrics = self.store._get_run(session, run.info.run_id).metrics
            self.assertEqual(5, len(sql_run_metrics))
            self.assertEqual(4, len(run.data.metrics))
            assert math.isnan(run.data.metrics["NaN"])
            assert run.data.metrics["PosInf"] == 1.7976931348623157e308
            assert run.data.metrics["NegInf"] == -1.7976931348623157e308

    def test_log_metric_concurrent_logging_succeeds(self):
        """
        Verifies that concurrent logging succeeds without deadlock, which has been an issue
        in previous MLflow releases
        """
        experiment_id = self._experiment_factory("concurrency_exp")
        run_config = self._get_run_configs(experiment_id=experiment_id)
        run1 = self._run_factory(run_config)
        run2 = self._run_factory(run_config)

        def log_metrics(run):
            for metric_val in range(100):
                self.store.log_metric(
                    run.info.run_id, Metric("metric_key", metric_val, int(1000 * time.time()), 0)
                )
            for batch_idx in range(5):
                self.store.log_batch(
                    run.info.run_id,
                    metrics=[
                        Metric(
                            f"metric_batch_{batch_idx}",
                            (batch_idx * 100) + val_offset,
                            int(1000 * time.time()),
                            0,
                        )
                        for val_offset in range(100)
                    ],
                    params=[],
                    tags=[],
                )
            for metric_val in range(100):
                self.store.log_metric(
                    run.info.run_id, Metric("metric_key", metric_val, int(1000 * time.time()), 0)
                )
            return "success"

        log_metrics_futures = []
        with ThreadPoolExecutor(max_workers=4) as executor:
            # Log metrics to two runs across four threads
            log_metrics_futures = [
                executor.submit(log_metrics, run) for run in [run1, run2, run1, run2]
            ]

        for future in log_metrics_futures:
            assert future.result() == "success"

        for run in [run1, run2, run1, run2]:
            # We visit each run twice, logging 100 metric entries for 6 metric names; the same entry
            # may be written multiple times concurrently; we assert that at least 100 metric entries
            # are present because at least 100 unique entries must have been written
            assert len(self.store.get_metric_history(run.info.run_id, "metric_key")) >= 100
            for batch_idx in range(5):
                assert (
                    len(self.store.get_metric_history(run.info.run_id, f"metric_batch_{batch_idx}"))
                    >= 100
                )

    def test_log_metric_allows_multiple_values_at_same_ts_and_run_data_uses_max_ts_value(self):
        run = self._run_factory()
        run_id = run.info.run_id
        metric_name = "test-metric-1"
        # Check that we get the max of (step, timestamp, value) in that order
        tuples_to_log = [
            (0, 100, 1000),
            (3, 40, 100),  # larger step wins even though it has smaller value
            (3, 50, 10),  # larger timestamp wins even though it has smaller value
            (3, 50, 20),  # tiebreak by max value
            (3, 50, 20),  # duplicate metrics with same (step, timestamp, value) are ok
            # verify that we can log steps out of order / negative steps
            (-3, 900, 900),
            (-1, 800, 800),
        ]
        for step, timestamp, value in reversed(tuples_to_log):
            self.store.log_metric(run_id, Metric(metric_name, value, timestamp, step))

        metric_history = self.store.get_metric_history(run_id, metric_name)
        logged_tuples = [(m.step, m.timestamp, m.value) for m in metric_history]
        assert set(logged_tuples) == set(tuples_to_log)

        run_data = self.store.get_run(run_id).data
        run_metrics = run_data.metrics
        assert len(run_metrics) == 1
        assert run_metrics[metric_name] == 20
        metric_obj = run_data._metric_objs[0]
        assert metric_obj.key == metric_name
        assert metric_obj.step == 3
        assert metric_obj.timestamp == 50
        assert metric_obj.value == 20

    def test_log_null_metric(self):
        run = self._run_factory()

        tkey = "blahmetric"
        tval = None
        metric = entities.Metric(tkey, tval, int(1000 * time.time()), 0)

        with pytest.raises(
            MlflowException, match=r"Got invalid value None for metric"
        ) as exception_context:
            self.store.log_metric(run.info.run_id, metric)
        assert exception_context.value.error_code == ErrorCode.Name(INVALID_PARAMETER_VALUE)

    def test_log_param(self):
        run = self._run_factory()

        tkey = "blahmetric"
        tval = "100.0"
        param = entities.Param(tkey, tval)
        param2 = entities.Param("new param", "new key")
        self.store.log_param(run.info.run_id, param)
        self.store.log_param(run.info.run_id, param2)
        self.store.log_param(run.info.run_id, param2)

        run = self.store.get_run(run.info.run_id)
        self.assertEqual(2, len(run.data.params))
        assert tkey in run.data.params and run.data.params[tkey] == tval

    def test_log_param_uniqueness(self):
        run = self._run_factory()

        tkey = "blahmetric"
        tval = "100.0"
        param = entities.Param(tkey, tval)
        param2 = entities.Param(tkey, "newval")
        self.store.log_param(run.info.run_id, param)

        with pytest.raises(MlflowException, match=r"Changing param values is not allowed"):
            self.store.log_param(run.info.run_id, param2)

    def test_log_empty_str(self):
        run = self._run_factory()

        tkey = "blahmetric"
        tval = ""
        param = entities.Param(tkey, tval)
        param2 = entities.Param("new param", "new key")
        self.store.log_param(run.info.run_id, param)
        self.store.log_param(run.info.run_id, param2)

        run = self.store.get_run(run.info.run_id)
        self.assertEqual(2, len(run.data.params))
        assert tkey in run.data.params and run.data.params[tkey] == tval

    def test_log_null_param(self):
        run = self._run_factory()

        tkey = "blahmetric"
        tval = None
        param = entities.Param(tkey, tval)

        regex = {
            SQLITE: r"NOT NULL constraint failed",
            POSTGRES: r"null value in column .+ of relation .+ violates not-null constrain",
            MYSQL: r"Column .+ cannot be null",
            MSSQL: r"Cannot insert the value NULL into column .+, table .+",
        }[self.store._get_dialect()]
        with pytest.raises(MlflowException, match=regex) as exception_context:
            self.store.log_param(run.info.run_id, param)
        assert exception_context.value.error_code == ErrorCode.Name(BAD_REQUEST)

    def test_log_param_max_length_value(self):
        run = self._run_factory()
        tkey = "blahmetric"
        tval = "x" * 500
        param = entities.Param(tkey, tval)
        self.store.log_param(run.info.run_id, param)
        run = self.store.get_run(run.info.run_id)
        assert run.data.params[tkey] == str(tval)
        with pytest.raises(MlflowException, match="exceeded length"):
            self.store.log_param(run.info.run_id, entities.Param(tkey, "x" * 1000))

    def test_set_experiment_tag(self):
        exp_id = self._experiment_factory("setExperimentTagExp")
        tag = entities.ExperimentTag("tag0", "value0")
        new_tag = entities.RunTag("tag0", "value00000")
        self.store.set_experiment_tag(exp_id, tag)
        experiment = self.store.get_experiment(exp_id)
        assert experiment.tags["tag0"] == "value0"
        # test that updating a tag works
        self.store.set_experiment_tag(exp_id, new_tag)
        experiment = self.store.get_experiment(exp_id)
        assert experiment.tags["tag0"] == "value00000"
        # test that setting a tag on 1 experiment does not impact another experiment.
        exp_id_2 = self._experiment_factory("setExperimentTagExp2")
        experiment2 = self.store.get_experiment(exp_id_2)
        assert len(experiment2.tags) == 0
        # setting a tag on different experiments maintains different values across experiments
        different_tag = entities.RunTag("tag0", "differentValue")
        self.store.set_experiment_tag(exp_id_2, different_tag)
        experiment = self.store.get_experiment(exp_id)
        assert experiment.tags["tag0"] == "value00000"
        experiment2 = self.store.get_experiment(exp_id_2)
        assert experiment2.tags["tag0"] == "differentValue"
        # test can set multi-line tags
        multiLineTag = entities.ExperimentTag("multiline tag", "value2\nvalue2\nvalue2")
        self.store.set_experiment_tag(exp_id, multiLineTag)
        experiment = self.store.get_experiment(exp_id)
        assert experiment.tags["multiline tag"] == "value2\nvalue2\nvalue2"
        # test cannot set tags that are too long
        longTag = entities.ExperimentTag("longTagKey", "a" * 5001)
        with pytest.raises(MlflowException, match="exceeded length limit of 5000"):
            self.store.set_experiment_tag(exp_id, longTag)
        # test can set tags that are somewhat long
        longTag = entities.ExperimentTag("longTagKey", "a" * 4999)
        self.store.set_experiment_tag(exp_id, longTag)
        # test cannot set tags on deleted experiments
        self.store.delete_experiment(exp_id)
        with pytest.raises(MlflowException, match="must be in the 'active' state"):
            self.store.set_experiment_tag(exp_id, entities.ExperimentTag("should", "notset"))

    def test_set_tag(self):
        run = self._run_factory()

        tkey = "test tag"
        tval = "a boogie"
        new_val = "new val"
        tag = entities.RunTag(tkey, tval)
        new_tag = entities.RunTag(tkey, new_val)
        self.store.set_tag(run.info.run_id, tag)
        # Overwriting tags is allowed
        self.store.set_tag(run.info.run_id, new_tag)
        # test setting tags that are too long fails.
        with pytest.raises(MlflowException, match="exceeded length limit of 5000"):
            self.store.set_tag(run.info.run_id, entities.RunTag("longTagKey", "a" * 5001))
        # test can set tags that are somewhat long
        self.store.set_tag(run.info.run_id, entities.RunTag("longTagKey", "a" * 4999))
        run = self.store.get_run(run.info.run_id)
        assert tkey in run.data.tags and run.data.tags[tkey] == new_val

    def test_delete_tag(self):
        run = self._run_factory()
        k0, v0 = "tag0", "val0"
        k1, v1 = "tag1", "val1"
        tag0 = entities.RunTag(k0, v0)
        tag1 = entities.RunTag(k1, v1)
        self.store.set_tag(run.info.run_id, tag0)
        self.store.set_tag(run.info.run_id, tag1)
        # delete a tag and check whether it is correctly deleted.
        self.store.delete_tag(run.info.run_id, k0)
        run = self.store.get_run(run.info.run_id)
        assert k0 not in run.data.tags
        assert k1 in run.data.tags and run.data.tags[k1] == v1

        # test that deleting a tag works correctly with multiple runs having the same tag.
        run2 = self._run_factory(config=self._get_run_configs(run.info.experiment_id))
        self.store.set_tag(run.info.run_id, tag0)
        self.store.set_tag(run2.info.run_id, tag0)
        self.store.delete_tag(run.info.run_id, k0)
        run = self.store.get_run(run.info.run_id)
        run2 = self.store.get_run(run2.info.run_id)
        assert k0 not in run.data.tags
        assert k0 in run2.data.tags
        # test that you cannot delete tags that don't exist.
        with pytest.raises(MlflowException, match="No tag with name"):
            self.store.delete_tag(run.info.run_id, "fakeTag")
        # test that you cannot delete tags for nonexistent runs
        with pytest.raises(MlflowException, match="Run with id=randomRunId not found"):
            self.store.delete_tag("randomRunId", k0)
        # test that you cannot delete tags for deleted runs.
        self.store.delete_run(run.info.run_id)
        with pytest.raises(MlflowException, match="must be in the 'active' state"):
            self.store.delete_tag(run.info.run_id, k1)

    def test_get_metric_history(self):
        run = self._run_factory()

        key = "test"
        expected = [
            models.SqlMetric(key=key, value=0.6, timestamp=1, step=0).to_mlflow_entity(),
            models.SqlMetric(key=key, value=0.7, timestamp=2, step=0).to_mlflow_entity(),
        ]

        for metric in expected:
            self.store.log_metric(run.info.run_id, metric)

        actual = self.store.get_metric_history(run.info.run_id, key)

        self.assertCountEqual(
            [(m.key, m.value, m.timestamp) for m in expected],
            [(m.key, m.value, m.timestamp) for m in actual],
        )

    def test_list_run_infos(self):
        experiment_id = self._experiment_factory("test_exp")
        r1 = self._run_factory(config=self._get_run_configs(experiment_id)).info.run_id
        r2 = self._run_factory(config=self._get_run_configs(experiment_id)).info.run_id

        def _runs(experiment_id, view_type):
            return [r.run_id for r in self.store.list_run_infos(experiment_id, view_type)]

        self.assertCountEqual([r1, r2], _runs(experiment_id, ViewType.ALL))
        self.assertCountEqual([r1, r2], _runs(experiment_id, ViewType.ACTIVE_ONLY))
        self.assertEqual(0, len(_runs(experiment_id, ViewType.DELETED_ONLY)))

        self.store.delete_run(r1)
        self.assertCountEqual([r1, r2], _runs(experiment_id, ViewType.ALL))
        self.assertCountEqual([r2], _runs(experiment_id, ViewType.ACTIVE_ONLY))
        self.assertCountEqual([r1], _runs(experiment_id, ViewType.DELETED_ONLY))

    def test_rename_experiment(self):
        new_name = "new name"
        experiment_id = self._experiment_factory("test name")
        self.store.rename_experiment(experiment_id, new_name)

        renamed_experiment = self.store.get_experiment(experiment_id)

        self.assertEqual(renamed_experiment.name, new_name)

    def test_update_run_info(self):
        experiment_id = self._experiment_factory("test_update_run_info")
        for new_status_string in models.RunStatusTypes:
            run = self._run_factory(config=self._get_run_configs(experiment_id=experiment_id))
            endtime = int(time.time())
            actual = self.store.update_run_info(
                run.info.run_id, RunStatus.from_string(new_status_string), endtime
            )
            self.assertEqual(actual.status, new_status_string)
            self.assertEqual(actual.end_time, endtime)

    def test_restore_experiment(self):
        experiment_id = self._experiment_factory("helloexp")
        exp = self.store.get_experiment(experiment_id)
        self.assertEqual(exp.lifecycle_stage, entities.LifecycleStage.ACTIVE)

        experiment_id = exp.experiment_id
        self.store.delete_experiment(experiment_id)

        deleted = self.store.get_experiment(experiment_id)
        self.assertEqual(deleted.experiment_id, experiment_id)
        self.assertEqual(deleted.lifecycle_stage, entities.LifecycleStage.DELETED)

        self.store.restore_experiment(exp.experiment_id)
        restored = self.store.get_experiment(exp.experiment_id)
        self.assertEqual(restored.experiment_id, experiment_id)
        self.assertEqual(restored.lifecycle_stage, entities.LifecycleStage.ACTIVE)

    def test_delete_restore_run(self):
        run = self._run_factory()
        self.assertEqual(run.info.lifecycle_stage, entities.LifecycleStage.ACTIVE)

        # Verify that active runs can be restored (run restoration is idempotent)
        self.store.restore_run(run.info.run_id)

        # Verify that run deletion is idempotent
        self.store.delete_run(run.info.run_id)
        self.store.delete_run(run.info.run_id)

        deleted = self.store.get_run(run.info.run_id)
        self.assertEqual(deleted.info.run_id, run.info.run_id)
        self.assertEqual(deleted.info.lifecycle_stage, entities.LifecycleStage.DELETED)
        with self.store.ManagedSessionMaker() as session:
            assert self.store._get_run(session, deleted.info.run_id).deleted_time is not None
        # Verify that restoration of a deleted run is idempotent
        self.store.restore_run(run.info.run_id)
        self.store.restore_run(run.info.run_id)
        restored = self.store.get_run(run.info.run_id)
        self.assertEqual(restored.info.run_id, run.info.run_id)
        self.assertEqual(restored.info.lifecycle_stage, entities.LifecycleStage.ACTIVE)
        with self.store.ManagedSessionMaker() as session:
            assert self.store._get_run(session, restored.info.run_id).deleted_time is None

    def test_error_logging_to_deleted_run(self):
        exp = self._experiment_factory("error_logging")
        run_id = self._run_factory(self._get_run_configs(experiment_id=exp)).info.run_id

        self.store.delete_run(run_id)
        self.assertEqual(
            self.store.get_run(run_id).info.lifecycle_stage, entities.LifecycleStage.DELETED
        )
        with pytest.raises(MlflowException, match=r"The run .+ must be in the 'active' state"):
            self.store.log_param(run_id, entities.Param("p1345", "v1"))

        with pytest.raises(MlflowException, match=r"The run .+ must be in the 'active' state"):
            self.store.log_metric(run_id, entities.Metric("m1345", 1.0, 123, 0))

        with pytest.raises(MlflowException, match=r"The run .+ must be in the 'active' state"):
            self.store.set_tag(run_id, entities.RunTag("t1345", "tv1"))

        # restore this run and try again
        self.store.restore_run(run_id)
        self.assertEqual(
            self.store.get_run(run_id).info.lifecycle_stage, entities.LifecycleStage.ACTIVE
        )
        self.store.log_param(run_id, entities.Param("p1345", "v22"))
        self.store.log_metric(run_id, entities.Metric("m1345", 34.0, 85, 1))  # earlier timestamp
        self.store.set_tag(run_id, entities.RunTag("t1345", "tv44"))

        run = self.store.get_run(run_id)
        self.assertEqual(run.data.params, {"p1345": "v22"})
        self.assertEqual(run.data.metrics, {"m1345": 34.0})
        metric_history = self.store.get_metric_history(run_id, "m1345")
        self.assertEqual(len(metric_history), 1)
        metric_obj = metric_history[0]
        self.assertEqual(metric_obj.key, "m1345")
        self.assertEqual(metric_obj.value, 34.0)
        self.assertEqual(metric_obj.timestamp, 85)
        self.assertEqual(metric_obj.step, 1)
        assert {("t1345", "tv44")} <= set(run.data.tags.items())

    # Tests for Search API
    def _search(
        self,
        experiment_id,
        filter_string=None,
        run_view_type=ViewType.ALL,
        max_results=SEARCH_MAX_RESULTS_DEFAULT,
    ):
        exps = [experiment_id] if isinstance(experiment_id, str) else experiment_id
        return [
            r.info.run_id
            for r in self.store.search_runs(exps, filter_string, run_view_type, max_results)
        ]

    def get_ordered_runs(self, order_clauses, experiment_id):
        return [
            r.data.tags[mlflow_tags.MLFLOW_RUN_NAME]
            for r in self.store.search_runs(
                experiment_ids=[experiment_id],
                filter_string="",
                run_view_type=ViewType.ALL,
                order_by=order_clauses,
            )
        ]

    def test_order_by_metric_tag_param(self):
        experiment_id = self.store.create_experiment("order_by_metric")

        def create_and_log_run(names):
            name = str(names[0]) + "/" + names[1]
            run_id = self.store.create_run(
                experiment_id,
                user_id="MrDuck",
                start_time=123,
                tags=[
                    entities.RunTag(mlflow_tags.MLFLOW_RUN_NAME, name),
                    entities.RunTag("metric", names[1]),
                ],
            ).info.run_id
            if names[0] is not None:
                self.store.log_metric(run_id, entities.Metric("x", float(names[0]), 1, 0))
                self.store.log_metric(run_id, entities.Metric("y", float(names[1]), 1, 0))
            self.store.log_param(run_id, entities.Param("metric", names[1]))
            return run_id

        # the expected order in ascending sort is :
        # inf > number > -inf > None > nan
        for names in zip(
            [None, "nan", "inf", "-inf", "-1000", "0", "0", "1000"],
            ["1", "2", "3", "4", "5", "6", "7", "8"],
        ):
            create_and_log_run(names)

        # asc/asc
        self.assertListEqual(
            ["-inf/4", "-1000/5", "0/6", "0/7", "1000/8", "inf/3", "nan/2", "None/1"],
            self.get_ordered_runs(["metrics.x asc", "metrics.y asc"], experiment_id),
        )

        self.assertListEqual(
            ["-inf/4", "-1000/5", "0/6", "0/7", "1000/8", "inf/3", "nan/2", "None/1"],
            self.get_ordered_runs(["metrics.x asc", "tag.metric asc"], experiment_id),
        )

        # asc/desc
        self.assertListEqual(
            ["-inf/4", "-1000/5", "0/7", "0/6", "1000/8", "inf/3", "nan/2", "None/1"],
            self.get_ordered_runs(["metrics.x asc", "metrics.y desc"], experiment_id),
        )

        self.assertListEqual(
            ["-inf/4", "-1000/5", "0/7", "0/6", "1000/8", "inf/3", "nan/2", "None/1"],
            self.get_ordered_runs(["metrics.x asc", "tag.metric desc"], experiment_id),
        )

        # desc / asc
        self.assertListEqual(
            ["inf/3", "1000/8", "0/6", "0/7", "-1000/5", "-inf/4", "nan/2", "None/1"],
            self.get_ordered_runs(["metrics.x desc", "metrics.y asc"], experiment_id),
        )

        # desc / desc
        self.assertListEqual(
            ["inf/3", "1000/8", "0/7", "0/6", "-1000/5", "-inf/4", "nan/2", "None/1"],
            self.get_ordered_runs(["metrics.x desc", "param.metric desc"], experiment_id),
        )

    def test_order_by_attributes(self):
        experiment_id = self.store.create_experiment("order_by_attributes")

        def create_run(start_time, end):
            return self.store.create_run(
                experiment_id,
                user_id="MrDuck",
                start_time=start_time,
                tags=[entities.RunTag(mlflow_tags.MLFLOW_RUN_NAME, end)],
            ).info.run_id

        start_time = 123
        for end in [234, None, 456, -123, 789, 123]:
            run_id = create_run(start_time, end)
            self.store.update_run_info(run_id, run_status=RunStatus.FINISHED, end_time=end)
            start_time += 1

        # asc
        self.assertListEqual(
            ["-123", "123", "234", "456", "789", None],
            self.get_ordered_runs(["attribute.end_time asc"], experiment_id),
        )

        # desc
        self.assertListEqual(
            ["789", "456", "234", "123", "-123", None],
            self.get_ordered_runs(["attribute.end_time desc"], experiment_id),
        )

        # Sort priority correctly handled
        self.assertListEqual(
            ["234", None, "456", "-123", "789", "123"],
            self.get_ordered_runs(
                ["attribute.start_time asc", "attribute.end_time desc"], experiment_id
            ),
        )

    def test_search_vanilla(self):
        exp = self._experiment_factory("search_vanilla")
        runs = [self._run_factory(self._get_run_configs(exp)).info.run_id for r in range(3)]

        self.assertCountEqual(runs, self._search(exp, run_view_type=ViewType.ALL))
        self.assertCountEqual(runs, self._search(exp, run_view_type=ViewType.ACTIVE_ONLY))
        self.assertCountEqual([], self._search(exp, run_view_type=ViewType.DELETED_ONLY))

        first = runs[0]

        self.store.delete_run(first)
        self.assertCountEqual(runs, self._search(exp, run_view_type=ViewType.ALL))
        self.assertCountEqual(runs[1:], self._search(exp, run_view_type=ViewType.ACTIVE_ONLY))
        self.assertCountEqual([first], self._search(exp, run_view_type=ViewType.DELETED_ONLY))

        self.store.restore_run(first)
        self.assertCountEqual(runs, self._search(exp, run_view_type=ViewType.ALL))
        self.assertCountEqual(runs, self._search(exp, run_view_type=ViewType.ACTIVE_ONLY))
        self.assertCountEqual([], self._search(exp, run_view_type=ViewType.DELETED_ONLY))

    def test_search_params(self):
        experiment_id = self._experiment_factory("search_params")
        r1 = self._run_factory(self._get_run_configs(experiment_id)).info.run_id
        r2 = self._run_factory(self._get_run_configs(experiment_id)).info.run_id

        self.store.log_param(r1, entities.Param("generic_param", "p_val"))
        self.store.log_param(r2, entities.Param("generic_param", "p_val"))

        self.store.log_param(r1, entities.Param("generic_2", "some value"))
        self.store.log_param(r2, entities.Param("generic_2", "another value"))

        self.store.log_param(r1, entities.Param("p_a", "abc"))
        self.store.log_param(r2, entities.Param("p_b", "ABC"))

        # test search returns both runs
        filter_string = "params.generic_param = 'p_val'"
        self.assertCountEqual([r1, r2], self._search(experiment_id, filter_string))

        # test search returns appropriate run (same key different values per run)
        filter_string = "params.generic_2 = 'some value'"
        self.assertCountEqual([r1], self._search(experiment_id, filter_string))
        filter_string = "params.generic_2 = 'another value'"
        self.assertCountEqual([r2], self._search(experiment_id, filter_string))

        filter_string = "params.generic_param = 'wrong_val'"
        self.assertCountEqual([], self._search(experiment_id, filter_string))

        filter_string = "params.generic_param != 'p_val'"
        self.assertCountEqual([], self._search(experiment_id, filter_string))

        filter_string = "params.generic_param != 'wrong_val'"
        self.assertCountEqual([r1, r2], self._search(experiment_id, filter_string))
        filter_string = "params.generic_2 != 'wrong_val'"
        self.assertCountEqual([r1, r2], self._search(experiment_id, filter_string))

        filter_string = "params.p_a = 'abc'"
        self.assertCountEqual([r1], self._search(experiment_id, filter_string))

        filter_string = "params.p_b = 'ABC'"
        self.assertCountEqual([r2], self._search(experiment_id, filter_string))

        filter_string = "params.generic_2 LIKE '%other%'"
        self.assertCountEqual([r2], self._search(experiment_id, filter_string))

        filter_string = "params.generic_2 LIKE 'other%'"
        self.assertCountEqual([], self._search(experiment_id, filter_string))

        filter_string = "params.generic_2 LIKE '%other'"
        self.assertCountEqual([], self._search(experiment_id, filter_string))

        filter_string = "params.generic_2 LIKE 'other'"
        self.assertCountEqual([], self._search(experiment_id, filter_string))

        filter_string = "params.generic_2 LIKE '%Other%'"
        self.assertCountEqual([], self._search(experiment_id, filter_string))

        filter_string = "params.generic_2 ILIKE '%Other%'"
        self.assertCountEqual([r2], self._search(experiment_id, filter_string))

    def test_search_tags(self):
        experiment_id = self._experiment_factory("search_tags")
        r1 = self._run_factory(self._get_run_configs(experiment_id)).info.run_id
        r2 = self._run_factory(self._get_run_configs(experiment_id)).info.run_id

        self.store.set_tag(r1, entities.RunTag("generic_tag", "p_val"))
        self.store.set_tag(r2, entities.RunTag("generic_tag", "p_val"))

        self.store.set_tag(r1, entities.RunTag("generic_2", "some value"))
        self.store.set_tag(r2, entities.RunTag("generic_2", "another value"))

        self.store.set_tag(r1, entities.RunTag("p_a", "abc"))
        self.store.set_tag(r2, entities.RunTag("p_b", "ABC"))

        # test search returns both runs
        self.assertCountEqual(
            [r1, r2], self._search(experiment_id, filter_string="tags.generic_tag = 'p_val'")
        )
        # test search returns appropriate run (same key different values per run)
        self.assertCountEqual(
            [r1], self._search(experiment_id, filter_string="tags.generic_2 = 'some value'")
        )
        self.assertCountEqual(
            [r2],
            self._search(experiment_id, filter_string="tags.generic_2 = 'another value'"),
        )
        self.assertCountEqual(
            [], self._search(experiment_id, filter_string="tags.generic_tag = 'wrong_val'")
        )
        self.assertCountEqual(
            [], self._search(experiment_id, filter_string="tags.generic_tag != 'p_val'")
        )
        self.assertCountEqual(
            [r1, r2],
            self._search(experiment_id, filter_string="tags.generic_tag != 'wrong_val'"),
        )
        self.assertCountEqual(
            [r1, r2],
            self._search(experiment_id, filter_string="tags.generic_2 != 'wrong_val'"),
        )
        self.assertCountEqual([r1], self._search(experiment_id, filter_string="tags.p_a = 'abc'"))
        self.assertCountEqual([r2], self._search(experiment_id, filter_string="tags.p_b = 'ABC'"))
        self.assertCountEqual(
            [r2], self._search(experiment_id, filter_string="tags.generic_2 LIKE '%other%'")
        )
        self.assertCountEqual(
            [], self._search(experiment_id, filter_string="tags.generic_2 LIKE '%Other%'")
        )
        self.assertCountEqual(
            [], self._search(experiment_id, filter_string="tags.generic_2 LIKE 'other%'")
        )
        self.assertCountEqual(
            [], self._search(experiment_id, filter_string="tags.generic_2 LIKE '%other'")
        )
        self.assertCountEqual(
            [], self._search(experiment_id, filter_string="tags.generic_2 LIKE 'other'")
        )
        self.assertCountEqual(
            [r2], self._search(experiment_id, filter_string="tags.generic_2 ILIKE '%Other%'")
        )
        self.assertCountEqual(
            [r2],
            self._search(
                experiment_id,
                filter_string="tags.generic_2 ILIKE '%Other%' and tags.generic_tag = 'p_val'",
            ),
        )
        self.assertCountEqual(
            [r2],
            self._search(
                experiment_id,
                filter_string="tags.generic_2 ILIKE '%Other%' and "
                "tags.generic_tag ILIKE 'p_val'",
            ),
        )

    def test_search_metrics(self):
        experiment_id = self._experiment_factory("search_metric")
        r1 = self._run_factory(self._get_run_configs(experiment_id)).info.run_id
        r2 = self._run_factory(self._get_run_configs(experiment_id)).info.run_id

        self.store.log_metric(r1, entities.Metric("common", 1.0, 1, 0))
        self.store.log_metric(r2, entities.Metric("common", 1.0, 1, 0))

        self.store.log_metric(r1, entities.Metric("measure_a", 1.0, 1, 0))
        self.store.log_metric(r2, entities.Metric("measure_a", 200.0, 2, 0))
        self.store.log_metric(r2, entities.Metric("measure_a", 400.0, 3, 0))

        self.store.log_metric(r1, entities.Metric("m_a", 2.0, 2, 0))
        self.store.log_metric(r2, entities.Metric("m_b", 3.0, 2, 0))
        self.store.log_metric(r2, entities.Metric("m_b", 4.0, 8, 0))  # this is last timestamp
        self.store.log_metric(r2, entities.Metric("m_b", 8.0, 3, 0))

        filter_string = "metrics.common = 1.0"
        self.assertCountEqual([r1, r2], self._search(experiment_id, filter_string))

        filter_string = "metrics.common > 0.0"
        self.assertCountEqual([r1, r2], self._search(experiment_id, filter_string))

        filter_string = "metrics.common >= 0.0"
        self.assertCountEqual([r1, r2], self._search(experiment_id, filter_string))

        filter_string = "metrics.common < 4.0"
        self.assertCountEqual([r1, r2], self._search(experiment_id, filter_string))

        filter_string = "metrics.common <= 4.0"
        self.assertCountEqual([r1, r2], self._search(experiment_id, filter_string))

        filter_string = "metrics.common != 1.0"
        self.assertCountEqual([], self._search(experiment_id, filter_string))

        filter_string = "metrics.common >= 3.0"
        self.assertCountEqual([], self._search(experiment_id, filter_string))

        filter_string = "metrics.common <= 0.75"
        self.assertCountEqual([], self._search(experiment_id, filter_string))

        # tests for same metric name across runs with different values and timestamps
        filter_string = "metrics.measure_a > 0.0"
        self.assertCountEqual([r1, r2], self._search(experiment_id, filter_string))

        filter_string = "metrics.measure_a < 50.0"
        self.assertCountEqual([r1], self._search(experiment_id, filter_string))

        filter_string = "metrics.measure_a < 1000.0"
        self.assertCountEqual([r1, r2], self._search(experiment_id, filter_string))

        filter_string = "metrics.measure_a != -12.0"
        self.assertCountEqual([r1, r2], self._search(experiment_id, filter_string))

        filter_string = "metrics.measure_a > 50.0"
        self.assertCountEqual([r2], self._search(experiment_id, filter_string))

        filter_string = "metrics.measure_a = 1.0"
        self.assertCountEqual([r1], self._search(experiment_id, filter_string))

        filter_string = "metrics.measure_a = 400.0"
        self.assertCountEqual([r2], self._search(experiment_id, filter_string))

        # test search with unique metric keys
        filter_string = "metrics.m_a > 1.0"
        self.assertCountEqual([r1], self._search(experiment_id, filter_string))

        filter_string = "metrics.m_b > 1.0"
        self.assertCountEqual([r2], self._search(experiment_id, filter_string))

        # there is a recorded metric this threshold but not last timestamp
        filter_string = "metrics.m_b > 5.0"
        self.assertCountEqual([], self._search(experiment_id, filter_string))

        # metrics matches last reported timestamp for 'm_b'
        filter_string = "metrics.m_b = 4.0"
        self.assertCountEqual([r2], self._search(experiment_id, filter_string))

    def test_search_attrs(self):
        e1 = self._experiment_factory("search_attributes_1")
        r1 = self._run_factory(self._get_run_configs(experiment_id=e1)).info.run_id

        e2 = self._experiment_factory("search_attrs_2")
        r2 = self._run_factory(self._get_run_configs(experiment_id=e2)).info.run_id

        filter_string = ""
        self.assertCountEqual([r1, r2], self._search([e1, e2], filter_string))

        filter_string = "attribute.status != 'blah'"
        self.assertCountEqual([r1, r2], self._search([e1, e2], filter_string))

        filter_string = "attribute.status = '{}'".format(RunStatus.to_string(RunStatus.RUNNING))
        self.assertCountEqual([r1, r2], self._search([e1, e2], filter_string))

        # change status for one of the runs
        self.store.update_run_info(r2, RunStatus.FAILED, 300)

        filter_string = "attribute.status = 'RUNNING'"
        self.assertCountEqual([r1], self._search([e1, e2], filter_string))

        filter_string = "attribute.status = 'FAILED'"
        self.assertCountEqual([r2], self._search([e1, e2], filter_string))

        filter_string = "attribute.status != 'SCHEDULED'"
        self.assertCountEqual([r1, r2], self._search([e1, e2], filter_string))

        filter_string = "attribute.status = 'SCHEDULED'"
        self.assertCountEqual([], self._search([e1, e2], filter_string))

        filter_string = "attribute.status = 'KILLED'"
        self.assertCountEqual([], self._search([e1, e2], filter_string))

        filter_string = "attr.artifact_uri = '{}/{}/{}/artifacts'".format(ARTIFACT_URI, e1, r1)
        self.assertCountEqual([r1], self._search([e1, e2], filter_string))

        filter_string = "attr.artifact_uri = '{}/{}/{}/artifacts'".format(ARTIFACT_URI, e2, r1)
        self.assertCountEqual([], self._search([e1, e2], filter_string))

        filter_string = "attribute.artifact_uri = 'random_artifact_path'"
        self.assertCountEqual([], self._search([e1, e2], filter_string))

        filter_string = "attribute.artifact_uri != 'random_artifact_path'"
        self.assertCountEqual([r1, r2], self._search([e1, e2], filter_string))

        filter_string = "attribute.artifact_uri LIKE '%{}%'".format(r1)
        self.assertCountEqual([r1], self._search([e1, e2], filter_string))

        filter_string = "attribute.artifact_uri LIKE '%{}%'".format(r1[:16])
        self.assertCountEqual([r1], self._search([e1, e2], filter_string))

        filter_string = "attribute.artifact_uri LIKE '%{}%'".format(r1[-16:])
        self.assertCountEqual([r1], self._search([e1, e2], filter_string))

        filter_string = "attribute.artifact_uri LIKE '%{}%'".format(r1.upper())
        self.assertCountEqual([], self._search([e1, e2], filter_string))

        filter_string = "attribute.artifact_uri ILIKE '%{}%'".format(r1.upper())
        self.assertCountEqual([r1], self._search([e1, e2], filter_string))

        filter_string = "attribute.artifact_uri ILIKE '%{}%'".format(r1[:16].upper())
        self.assertCountEqual([r1], self._search([e1, e2], filter_string))

        filter_string = "attribute.artifact_uri ILIKE '%{}%'".format(r1[-16:].upper())
        self.assertCountEqual([r1], self._search([e1, e2], filter_string))

        for (k, v) in {
            "experiment_id": e1,
            "lifecycle_stage": "ACTIVE",
            "run_id": r1,
            "run_uuid": r2,
        }.items():
            with pytest.raises(MlflowException, match=r"Invalid attribute key '.+' specified"):
                self._search([e1, e2], "attribute.{} = '{}'".format(k, v))

    def test_search_full(self):
        experiment_id = self._experiment_factory("search_params")
        r1 = self._run_factory(self._get_run_configs(experiment_id)).info.run_id
        r2 = self._run_factory(self._get_run_configs(experiment_id)).info.run_id

        self.store.log_param(r1, entities.Param("generic_param", "p_val"))
        self.store.log_param(r2, entities.Param("generic_param", "p_val"))

        self.store.log_param(r1, entities.Param("p_a", "abc"))
        self.store.log_param(r2, entities.Param("p_b", "ABC"))

        self.store.log_metric(r1, entities.Metric("common", 1.0, 1, 0))
        self.store.log_metric(r2, entities.Metric("common", 1.0, 1, 0))

        self.store.log_metric(r1, entities.Metric("m_a", 2.0, 2, 0))
        self.store.log_metric(r2, entities.Metric("m_b", 3.0, 2, 0))
        self.store.log_metric(r2, entities.Metric("m_b", 4.0, 8, 0))
        self.store.log_metric(r2, entities.Metric("m_b", 8.0, 3, 0))

        filter_string = "params.generic_param = 'p_val' and metrics.common = 1.0"
        self.assertCountEqual([r1, r2], self._search(experiment_id, filter_string))

        # all params and metrics match
        filter_string = (
            "params.generic_param = 'p_val' and metrics.common = 1.0 and metrics.m_a > 1.0"
        )
        self.assertCountEqual([r1], self._search(experiment_id, filter_string))

        filter_string = (
            "params.generic_param = 'p_val' and metrics.common = 1.0 "
            "and metrics.m_a > 1.0 and params.p_a LIKE 'a%'"
        )
        self.assertCountEqual([r1], self._search(experiment_id, filter_string))

        filter_string = (
            "params.generic_param = 'p_val' and metrics.common = 1.0 "
            "and metrics.m_a > 1.0 and params.p_a LIKE 'A%'"
        )
        self.assertCountEqual([], self._search(experiment_id, filter_string))

        filter_string = (
            "params.generic_param = 'p_val' and metrics.common = 1.0 "
            "and metrics.m_a > 1.0 and params.p_a ILIKE 'A%'"
        )
        self.assertCountEqual([r1], self._search(experiment_id, filter_string))

        # test with mismatch param
        filter_string = (
            "params.random_bad_name = 'p_val' and metrics.common = 1.0 and metrics.m_a > 1.0"
        )
        self.assertCountEqual([], self._search(experiment_id, filter_string))

        # test with mismatch metric
        filter_string = (
            "params.generic_param = 'p_val' and metrics.common = 1.0 and metrics.m_a > 100.0"
        )
        self.assertCountEqual([], self._search(experiment_id, filter_string))

    def test_search_with_max_results(self):
        exp = self._experiment_factory("search_with_max_results")
        runs = [
            self._run_factory(self._get_run_configs(exp, start_time=r)).info.run_id
            for r in range(1200)
        ]
        # reverse the ordering, since we created in increasing order of start_time
        runs.reverse()

        assert runs[:1000] == self._search(exp)
        for n in [0, 1, 2, 4, 8, 10, 20, 50, 100, 500, 1000, 1200, 2000]:
            if n == 0 and self.store._get_dialect() == MSSQL:
                # In SQL server, `max_results = 0` results in the following error:
                # The number of rows provided for a FETCH clause must be greater then zero.
                continue
            assert runs[: min(1200, n)] == self._search(exp, max_results=n)

        with pytest.raises(
            MlflowException, match=r"Invalid value for request parameter max_results"
        ):
            self._search(exp, max_results=int(1e10))

    def test_search_with_deterministic_max_results(self):
        exp = self._experiment_factory("test_search_with_deterministic_max_results")
        # Create 10 runs with the same start_time.
        # Sort based on run_id
        runs = sorted(
            [
                self._run_factory(self._get_run_configs(exp, start_time=10)).info.run_id
                for r in range(10)
            ]
        )
        for n in [0, 1, 2, 4, 8, 10, 20]:
            if n == 0 and self.store._get_dialect() == MSSQL:
                # In SQL server, `max_results = 0` results in the following error:
                # The number of rows provided for a FETCH clause must be greater then zero.
                continue
            assert runs[: min(10, n)] == self._search(exp, max_results=n)

    def test_search_runs_pagination(self):
        exp = self._experiment_factory("test_search_runs_pagination")
        # test returned token behavior
        runs = sorted(
            [
                self._run_factory(self._get_run_configs(exp, start_time=10)).info.run_id
                for r in range(10)
            ]
        )
        result = self.store.search_runs([exp], None, ViewType.ALL, max_results=4)
        assert [r.info.run_id for r in result] == runs[0:4]
        assert result.token is not None
        result = self.store.search_runs(
            [exp], None, ViewType.ALL, max_results=4, page_token=result.token
        )
        assert [r.info.run_id for r in result] == runs[4:8]
        assert result.token is not None
        result = self.store.search_runs(
            [exp], None, ViewType.ALL, max_results=4, page_token=result.token
        )
        assert [r.info.run_id for r in result] == runs[8:]
        assert result.token is None

    def test_log_batch(self):
        experiment_id = self._experiment_factory("log_batch")
        run_id = self._run_factory(self._get_run_configs(experiment_id)).info.run_id
        metric_entities = [Metric("m1", 0.87, 12345, 0), Metric("m2", 0.49, 12345, 1)]
        param_entities = [Param("p1", "p1val"), Param("p2", "p2val")]
        tag_entities = [RunTag("t1", "t1val"), RunTag("t2", "t2val")]
        self.store.log_batch(
            run_id=run_id, metrics=metric_entities, params=param_entities, tags=tag_entities
        )
        run = self.store.get_run(run_id)
        assert run.data.tags == {"t1": "t1val", "t2": "t2val"}
        assert run.data.params == {"p1": "p1val", "p2": "p2val"}
        metric_histories = sum(
            [self.store.get_metric_history(run_id, key) for key in run.data.metrics], []
        )
        metrics = [(m.key, m.value, m.timestamp, m.step) for m in metric_histories]
        assert set(metrics) == {("m1", 0.87, 12345, 0), ("m2", 0.49, 12345, 1)}

    def test_log_batch_limits(self):
        # Test that log batch at the maximum allowed request size succeeds (i.e doesn't hit
        # SQL limitations, etc)
        experiment_id = self._experiment_factory("log_batch_limits")
        run_id = self._run_factory(self._get_run_configs(experiment_id)).info.run_id
        metric_tuples = [("m%s" % i, i, 12345, i * 2) for i in range(1000)]
        metric_entities = [Metric(*metric_tuple) for metric_tuple in metric_tuples]
        self.store.log_batch(run_id=run_id, metrics=metric_entities, params=[], tags=[])
        run = self.store.get_run(run_id)
        metric_histories = sum(
            [self.store.get_metric_history(run_id, key) for key in run.data.metrics], []
        )
        metrics = [(m.key, m.value, m.timestamp, m.step) for m in metric_histories]
        assert set(metrics) == set(metric_tuples)

    def test_log_batch_param_overwrite_disallowed(self):
        # Test that attempting to overwrite a param via log_batch results in an exception and that
        # no partial data is logged
        run = self._run_factory()
        tkey = "my-param"
        param = entities.Param(tkey, "orig-val")
        self.store.log_param(run.info.run_id, param)

        overwrite_param = entities.Param(tkey, "newval")
        tag = entities.RunTag("tag-key", "tag-val")
        metric = entities.Metric("metric-key", 3.0, 12345, 0)
        with pytest.raises(
            MlflowException, match=r"Changing param values is not allowed"
        ) as exception_context:
            self.store.log_batch(
                run.info.run_id, metrics=[metric], params=[overwrite_param], tags=[tag]
            )
        assert exception_context.value.error_code == ErrorCode.Name(INVALID_PARAMETER_VALUE)
        self._verify_logged(self.store, run.info.run_id, metrics=[], params=[param], tags=[])

    def test_log_batch_param_overwrite_disallowed_single_req(self):
        # Test that attempting to overwrite a param via log_batch results in an exception
        run = self._run_factory()
        pkey = "common-key"
        param0 = entities.Param(pkey, "orig-val")
        param1 = entities.Param(pkey, "newval")
        tag = entities.RunTag("tag-key", "tag-val")
        metric = entities.Metric("metric-key", 3.0, 12345, 0)
        with pytest.raises(
            MlflowException, match=r"Duplicate parameter keys have been submitted"
        ) as exception_context:
            self.store.log_batch(
                run.info.run_id, metrics=[metric], params=[param0, param1], tags=[tag]
            )
        assert exception_context.value.error_code == ErrorCode.Name(INVALID_PARAMETER_VALUE)
        self._verify_logged(self.store, run.info.run_id, metrics=[], params=[], tags=[])

    def test_log_batch_accepts_empty_payload(self):
        run = self._run_factory()
        self.store.log_batch(run.info.run_id, metrics=[], params=[], tags=[])
        self._verify_logged(self.store, run.info.run_id, metrics=[], params=[], tags=[])

    def test_log_batch_internal_error(self):
        # Verify that internal errors during the DB save step for log_batch result in
        # MlflowExceptions
        run = self._run_factory()

        def _raise_exception_fn(*args, **kwargs):  # pylint: disable=unused-argument
            raise Exception("Some internal error")

        package = "mlflow.store.tracking.sqlalchemy_store.SqlAlchemyStore"
        with mock.patch(package + "._log_metrics") as metric_mock, mock.patch(
            package + "._log_params"
        ) as param_mock, mock.patch(package + "._set_tags") as tags_mock:
            metric_mock.side_effect = _raise_exception_fn
            param_mock.side_effect = _raise_exception_fn
            tags_mock.side_effect = _raise_exception_fn
            for kwargs in [
                {"metrics": [Metric("a", 3, 1, 0)]},
                {"params": [Param("b", "c")]},
                {"tags": [RunTag("c", "d")]},
            ]:
                log_batch_kwargs = {"metrics": [], "params": [], "tags": []}
                log_batch_kwargs.update(kwargs)
                with pytest.raises(MlflowException, match=r"Some internal error"):
                    self.store.log_batch(run.info.run_id, **log_batch_kwargs)

    def test_log_batch_nonexistent_run(self):
        nonexistent_run_id = uuid.uuid4().hex
        with pytest.raises(
            MlflowException, match=rf"Run with id={nonexistent_run_id} not found"
        ) as exception_context:
            self.store.log_batch(nonexistent_run_id, [], [], [])
        assert exception_context.value.error_code == ErrorCode.Name(RESOURCE_DOES_NOT_EXIST)

    def test_log_batch_params_idempotency(self):
        run = self._run_factory()
        params = [Param("p-key", "p-val")]
        self.store.log_batch(run.info.run_id, metrics=[], params=params, tags=[])
        self.store.log_batch(run.info.run_id, metrics=[], params=params, tags=[])
        self._verify_logged(self.store, run.info.run_id, metrics=[], params=params, tags=[])

    def test_log_batch_tags_idempotency(self):
        run = self._run_factory()
        self.store.log_batch(
            run.info.run_id, metrics=[], params=[], tags=[RunTag("t-key", "t-val")]
        )
        self.store.log_batch(
            run.info.run_id, metrics=[], params=[], tags=[RunTag("t-key", "t-val")]
        )
        self._verify_logged(
            self.store, run.info.run_id, metrics=[], params=[], tags=[RunTag("t-key", "t-val")]
        )

    def test_log_batch_allows_tag_overwrite(self):
        run = self._run_factory()
        self.store.log_batch(run.info.run_id, metrics=[], params=[], tags=[RunTag("t-key", "val")])
        self.store.log_batch(
            run.info.run_id, metrics=[], params=[], tags=[RunTag("t-key", "newval")]
        )
        self._verify_logged(
            self.store, run.info.run_id, metrics=[], params=[], tags=[RunTag("t-key", "newval")]
        )

    def test_log_batch_allows_tag_overwrite_single_req(self):
        run = self._run_factory()
        tags = [RunTag("t-key", "val"), RunTag("t-key", "newval")]
        self.store.log_batch(run.info.run_id, metrics=[], params=[], tags=tags)
        self._verify_logged(self.store, run.info.run_id, metrics=[], params=[], tags=[tags[-1]])

    def test_log_batch_metrics(self):
        run = self._run_factory()

        tkey = "blahmetric"
        tval = 100.0
        metric = entities.Metric(tkey, tval, int(1000 * time.time()), 0)
        metric2 = entities.Metric(tkey, tval, int(1000 * time.time()) + 2, 0)
        nan_metric = entities.Metric("NaN", float("nan"), 0, 0)
        pos_inf_metric = entities.Metric("PosInf", float("inf"), 0, 0)
        neg_inf_metric = entities.Metric("NegInf", -float("inf"), 0, 0)

        # duplicate metric and metric2 values should be eliminated
        metrics = [metric, metric2, nan_metric, pos_inf_metric, neg_inf_metric, metric, metric2]
        self.store._log_metrics(run.info.run_id, metrics)

        run = self.store.get_run(run.info.run_id)
        assert tkey in run.data.metrics and run.data.metrics[tkey] == tval

        # SQL store _get_run method returns full history of recorded metrics.
        # Should return duplicates as well
        # MLflow RunData contains only the last reported values for metrics.
        with self.store.ManagedSessionMaker() as session:
            sql_run_metrics = self.store._get_run(session, run.info.run_id).metrics
            self.assertEqual(5, len(sql_run_metrics))
            self.assertEqual(4, len(run.data.metrics))
            assert math.isnan(run.data.metrics["NaN"])
            assert run.data.metrics["PosInf"] == 1.7976931348623157e308
            assert run.data.metrics["NegInf"] == -1.7976931348623157e308

    def test_log_batch_same_metric_repeated_single_req(self):
        run = self._run_factory()
        metric0 = Metric(key="metric-key", value=1, timestamp=2, step=0)
        metric1 = Metric(key="metric-key", value=2, timestamp=3, step=0)
        self.store.log_batch(run.info.run_id, params=[], metrics=[metric0, metric1], tags=[])
        self._verify_logged(
            self.store, run.info.run_id, params=[], metrics=[metric0, metric1], tags=[]
        )

    def test_log_batch_same_metric_repeated_multiple_reqs(self):
        run = self._run_factory()
        metric0 = Metric(key="metric-key", value=1, timestamp=2, step=0)
        metric1 = Metric(key="metric-key", value=2, timestamp=3, step=0)
        self.store.log_batch(run.info.run_id, params=[], metrics=[metric0], tags=[])
        self._verify_logged(self.store, run.info.run_id, params=[], metrics=[metric0], tags=[])
        self.store.log_batch(run.info.run_id, params=[], metrics=[metric1], tags=[])
        self._verify_logged(
            self.store, run.info.run_id, params=[], metrics=[metric0, metric1], tags=[]
        )

    def test_log_batch_same_metrics_repeated_multiple_reqs(self):
        run = self._run_factory()
        metric0 = Metric(key="metric-key", value=1, timestamp=2, step=0)
        metric1 = Metric(key="metric-key", value=2, timestamp=3, step=0)
        self.store.log_batch(run.info.run_id, params=[], metrics=[metric0, metric1], tags=[])
        self._verify_logged(
            self.store, run.info.run_id, params=[], metrics=[metric0, metric1], tags=[]
        )
        self.store.log_batch(run.info.run_id, params=[], metrics=[metric0, metric1], tags=[])
        self._verify_logged(
            self.store, run.info.run_id, params=[], metrics=[metric0, metric1], tags=[]
        )

    def test_log_batch_null_metrics(self):
        run = self._run_factory()

        tkey = "blahmetric"
        tval = None
        metric_1 = entities.Metric(tkey, tval, int(1000 * time.time()), 0)

        tkey = "blahmetric2"
        tval = None
        metric_2 = entities.Metric(tkey, tval, int(1000 * time.time()), 0)

        metrics = [metric_1, metric_2]

        with pytest.raises(
            MlflowException, match=r"Got invalid value None for metric"
        ) as exception_context:
            self.store.log_batch(run.info.run_id, metrics=metrics, params=[], tags=[])
        assert exception_context.value.error_code == ErrorCode.Name(INVALID_PARAMETER_VALUE)

    def test_log_batch_params_max_length_value(self):
        run = self._run_factory()
        param_entities = [Param("long param", "x" * 500), Param("short param", "xyz")]
        expected_param_entities = [Param("long param", "x" * 500), Param("short param", "xyz")]
        self.store.log_batch(run.info.run_id, [], param_entities, [])
        self._verify_logged(self.store, run.info.run_id, [], expected_param_entities, [])
        param_entities = [Param("long param", "x" * 1000)]
        with pytest.raises(MlflowException, match="exceeded length"):
            self.store.log_batch(run.info.run_id, [], param_entities, [])

    def test_upgrade_cli_idempotence(self):
        # Repeatedly run `mlflow db upgrade` against our database, verifying that the command
        # succeeds and that the DB has the latest schema
        engine = sqlalchemy.create_engine(self.db_url)
        assert _get_schema_version(engine) == _get_latest_schema_revision()
        for _ in range(3):
            invoke_cli_runner(mlflow.db.commands, ["upgrade", self.db_url])
            assert _get_schema_version(engine) == _get_latest_schema_revision()

    def test_metrics_materialization_upgrade_succeeds_and_produces_expected_latest_metric_values(
        self,
    ):
        """
        Tests the ``89d4b8295536_create_latest_metrics_table`` migration by migrating and querying
        the MLflow Tracking SQLite database located at
        /mlflow/tests/resources/db/db_version_7ac759974ad8_with_metrics.sql. This database contains
        metric entries populated by the following metrics generation script:
        https://gist.github.com/dbczumar/343173c6b8982a0cc9735ff19b5571d9.

        First, the database is upgraded from its HEAD revision of
        ``7ac755974ad8_update_run_tags_with_larger_limit`` to the latest revision via
        ``mlflow db upgrade``.

        Then, the test confirms that the metric entries returned by calls
        to ``SqlAlchemyStore.get_run()`` are consistent between the latest revision and the
        ``7ac755974ad8_update_run_tags_with_larger_limit`` revision. This is confirmed by
        invoking ``SqlAlchemyStore.get_run()`` for each run id that is present in the upgraded
        database and comparing the resulting runs' metric entries to a JSON dump taken from the
        SQLite database prior to the upgrade (located at
        mlflow/tests/resources/db/db_version_7ac759974ad8_with_metrics_expected_values.json).
        This JSON dump can be replicated by installing MLflow version 1.2.0 and executing the
        following code from the directory containing this test suite:

        .. code-block:: python

          import json
          import mlflow
          from mlflow import MlflowClient

          mlflow.set_tracking_uri(
              "sqlite:///../../resources/db/db_version_7ac759974ad8_with_metrics.sql")
          client = MlflowClient()
          summary_metrics = {
              run.info.run_id: run.data.metrics for run
              in client.search_runs(experiment_ids="0")
          }
          with open("dump.json", "w") as dump_file:
              json.dump(summary_metrics, dump_file, indent=4)

        """
        current_dir = os.path.dirname(os.path.abspath(__file__))
        db_resources_path = os.path.normpath(
            os.path.join(current_dir, os.pardir, os.pardir, "resources", "db")
        )
        expected_metric_values_path = os.path.join(
            db_resources_path, "db_version_7ac759974ad8_with_metrics_expected_values.json"
        )
        with TempDir() as tmp_db_dir:
            db_path = tmp_db_dir.path("tmp_db.sql")
            db_url = "sqlite:///" + db_path
            shutil.copyfile(
                src=os.path.join(db_resources_path, "db_version_7ac759974ad8_with_metrics.sql"),
                dst=db_path,
            )

            invoke_cli_runner(mlflow.db.commands, ["upgrade", db_url])
            store = self._get_store(db_uri=db_url)
            with open(expected_metric_values_path, "r") as f:
                expected_metric_values = json.load(f)

            for run_id, expected_metrics in expected_metric_values.items():
                fetched_run = store.get_run(run_id=run_id)
                assert fetched_run.data.metrics == expected_metrics

    def _generate_large_data(self, nb_runs=1000):
        experiment_id = self.store.create_experiment("test_experiment")

        current_run = 0

        run_ids = []
        metrics_list = []
        tags_list = []
        params_list = []
        latest_metrics_list = []

        for _ in range(nb_runs):
            run_id = self.store.create_run(
                experiment_id=experiment_id, start_time=current_run, tags=(), user_id="Anderson"
            ).info.run_uuid

            run_ids.append(run_id)

            for i in range(100):
                metric = {
                    "key": "mkey_%s" % i,
                    "value": i,
                    "timestamp": i * 2,
                    "step": i * 3,
                    "is_nan": False,
                    "run_uuid": run_id,
                }
                metrics_list.append(metric)
                tag = {
                    "key": "tkey_%s" % i,
                    "value": "tval_%s" % (current_run % 10),
                    "run_uuid": run_id,
                }
                tags_list.append(tag)
                param = {
                    "key": "pkey_%s" % i,
                    "value": "pval_%s" % ((current_run + 1) % 11),
                    "run_uuid": run_id,
                }
                params_list.append(param)
            latest_metrics_list.append(
                {
                    "key": "mkey_0",
                    "value": current_run,
                    "timestamp": 100 * 2,
                    "step": 100 * 3,
                    "is_nan": False,
                    "run_uuid": run_id,
                }
            )
            current_run += 1
        metrics = pd.DataFrame(metrics_list)
        metrics.to_sql("metrics", self.store.engine, if_exists="append", index=False)
        params = pd.DataFrame(params_list)
        params.to_sql("params", self.store.engine, if_exists="append", index=False)
        tags = pd.DataFrame(tags_list)
        tags.to_sql("tags", self.store.engine, if_exists="append", index=False)
        pd.DataFrame(latest_metrics_list).to_sql(
            "latest_metrics", self.store.engine, if_exists="append", index=False
        )
        return experiment_id, run_ids

    def test_search_runs_returns_expected_results_with_large_experiment(self):
        """
        This case tests the SQLAlchemyStore implementation of the SearchRuns API to ensure
        that search queries over an experiment containing many runs, each with a large number
        of metrics, parameters, and tags, are performant and return the expected results.
        """
        experiment_id, run_ids = self._generate_large_data()

        run_results = self.store.search_runs([experiment_id], None, ViewType.ALL, max_results=100)
        assert len(run_results) == 100
        # runs are sorted by desc start_time
        self.assertListEqual(
            [run.info.run_id for run in run_results], list(reversed(run_ids[900:]))
        )

    def test_search_runs_correctly_filters_large_data(self):
        experiment_id, _ = self._generate_large_data(1000)

        run_results = self.store.search_runs(
            [experiment_id],
            "metrics.mkey_0 < 26 and metrics.mkey_0 > 5 ",
            ViewType.ALL,
            max_results=50,
        )
        assert len(run_results) == 20

        run_results = self.store.search_runs(
            [experiment_id],
            "metrics.mkey_0 < 26 and metrics.mkey_0 > 5 and tags.tkey_0 = 'tval_0' ",
            ViewType.ALL,
            max_results=10,
        )
        assert len(run_results) == 2  # 20 runs between 9 and 26, 2 of which have a 0 tkey_0 value

        run_results = self.store.search_runs(
            [experiment_id],
            "metrics.mkey_0 < 26 and metrics.mkey_0 > 5 "
            "and tags.tkey_0 = 'tval_0' "
            "and params.pkey_0 = 'pval_0'",
            ViewType.ALL,
            max_results=5,
        )
        assert len(run_results) == 1  # 2 runs on previous request, 1 of which has a 0 pkey_0 value

    def test_search_runs_keep_all_runs_when_sorting(self):
        experiment_id = self.store.create_experiment("test_experiment1")

        r1 = self.store.create_run(
            experiment_id=experiment_id, start_time=0, tags=(), user_id="Me"
        ).info.run_uuid
        r2 = self.store.create_run(
            experiment_id=experiment_id, start_time=0, tags=(), user_id="Me"
        ).info.run_uuid
        self.store.set_tag(r1, RunTag(key="t1", value="1"))
        self.store.set_tag(r1, RunTag(key="t2", value="1"))
        self.store.set_tag(r2, RunTag(key="t2", value="1"))

        run_results = self.store.search_runs(
            [experiment_id], None, ViewType.ALL, max_results=1000, order_by=["tag.t1"]
        )
        assert len(run_results) == 2


def test_sqlalchemy_store_behaves_as_expected_with_inmemory_sqlite_db():
    store = SqlAlchemyStore("sqlite:///:memory:", ARTIFACT_URI)
    experiment_id = store.create_experiment(name="exp1")
    run = store.create_run(experiment_id=experiment_id, user_id="user", start_time=0, tags=[])
    run_id = run.info.run_id
    metric = entities.Metric("mymetric", 1, 0, 0)
    store.log_metric(run_id=run_id, metric=metric)
    param = entities.Param("myparam", "A")
    store.log_param(run_id=run_id, param=param)
    fetched_run = store.get_run(run_id=run_id)
    assert fetched_run.info.run_id == run_id
    assert metric.key in fetched_run.data.metrics
    assert param.key in fetched_run.data.params


def test_sqlalchemy_store_can_be_initialized_when_default_experiment_has_been_deleted(tmpdir):
    db_uri = "sqlite:///{}/mlflow.db".format(tmpdir.strpath)
    store = SqlAlchemyStore(db_uri, ARTIFACT_URI)
    store.delete_experiment("0")
    assert store.get_experiment("0").lifecycle_stage == entities.LifecycleStage.DELETED
    SqlAlchemyStore(db_uri, ARTIFACT_URI)


class TestSqlAlchemyStoreMigratedDB(TestSqlAlchemyStore):
    """
    Test case where user has an existing DB with schema generated before MLflow 1.0,
    then migrates their DB.
    """

    def setUp(self):
        super()._setup_db_uri()
        engine = sqlalchemy.create_engine(self.db_url)
        InitialBase.metadata.create_all(engine)
        invoke_cli_runner(mlflow.db.commands, ["upgrade", self.db_url])
        self.store = SqlAlchemyStore(self.db_url, ARTIFACT_URI)


@mock.patch("sqlalchemy.orm.session.Session", spec=True)
class TestZeroValueInsertion(unittest.TestCase):
    def test_set_zero_value_insertion_for_autoincrement_column_MYSQL(self, mock_session):
        mock_store = mock.Mock(SqlAlchemyStore)
        mock_store.db_type = MYSQL
        SqlAlchemyStore._set_zero_value_insertion_for_autoincrement_column(mock_store, mock_session)
        mock_session.execute.assert_called_with("SET @@SESSION.sql_mode='NO_AUTO_VALUE_ON_ZERO';")

    def test_set_zero_value_insertion_for_autoincrement_column_MSSQL(self, mock_session):
        mock_store = mock.Mock(SqlAlchemyStore)
        mock_store.db_type = MSSQL
        SqlAlchemyStore._set_zero_value_insertion_for_autoincrement_column(mock_store, mock_session)
        mock_session.execute.assert_called_with("SET IDENTITY_INSERT experiments ON;")

    def test_unset_zero_value_insertion_for_autoincrement_column_MYSQL(self, mock_session):
        mock_store = mock.Mock(SqlAlchemyStore)
        mock_store.db_type = MYSQL
        SqlAlchemyStore._unset_zero_value_insertion_for_autoincrement_column(
            mock_store, mock_session
        )
        mock_session.execute.assert_called_with("SET @@SESSION.sql_mode='';")

    def test_unset_zero_value_insertion_for_autoincrement_column_MSSQL(self, mock_session):
        mock_store = mock.Mock(SqlAlchemyStore)
        mock_store.db_type = MSSQL
        SqlAlchemyStore._unset_zero_value_insertion_for_autoincrement_column(
            mock_store, mock_session
        )
        mock_session.execute.assert_called_with("SET IDENTITY_INSERT experiments OFF;")


def test_get_attribute_name():
    assert models.SqlRun.get_attribute_name("artifact_uri") == "artifact_uri"
    assert models.SqlRun.get_attribute_name("status") == "status"
    assert models.SqlRun.get_attribute_name("start_time") == "start_time"
    assert models.SqlRun.get_attribute_name("end_time") == "end_time"
    assert models.SqlRun.get_attribute_name("deleted_time") == "deleted_time"

    # we want this to break if a searchable or orderable attribute has been added
    # and not referred to in this test
    # searchable attributes are also orderable
    assert len(entities.RunInfo.get_orderable_attributes()) == 4


def test_get_orderby_clauses():
    store = SqlAlchemyStore("sqlite:///:memory:", ARTIFACT_URI)
    with store.ManagedSessionMaker() as session:
        # test that ['runs.start_time DESC', 'SqlRun.run_uuid'] is returned by default
        parsed = [str(x) for x in _get_orderby_clauses([], session)[1]]
        assert parsed == ["runs.start_time DESC", "SqlRun.run_uuid"]

        # test that the given 'start_time' replaces the default one ('runs.start_time DESC')
        parsed = [str(x) for x in _get_orderby_clauses(["attribute.start_time ASC"], session)[1]]
        assert "SqlRun.start_time" in parsed
        assert "SqlRun.start_time DESC" not in parsed

        # test that an exception is raised when 'order_by' contains duplicates
        match = "`order_by` contains duplicate fields"
        with pytest.raises(MlflowException, match=match):
            _get_orderby_clauses(["attribute.start_time", "attribute.start_time"], session)

        with pytest.raises(MlflowException, match=match):
            _get_orderby_clauses(["param.p", "param.p"], session)

        with pytest.raises(MlflowException, match=match):
            _get_orderby_clauses(["metric.m", "metric.m"], session)

        with pytest.raises(MlflowException, match=match):
            _get_orderby_clauses(["tag.t", "tag.t"], session)

        # test that an exception is NOT raised when key types are different
        _get_orderby_clauses(["param.a", "metric.a", "tag.a"], session)

        select_clause, parsed, _ = _get_orderby_clauses(["metric.a"], session)
        select_clause = [str(x) for x in select_clause]
        parsed = [str(x) for x in parsed]
        # test that "=" is used rather than "is" when comparing to True
        assert "is_nan = true" in select_clause[0]
        assert "value IS NULL" in select_clause[0]
        # test that clause name is in parsed
        assert "clause_1" in parsed[0]<|MERGE_RESOLUTION|>--- conflicted
+++ resolved
@@ -202,13 +202,8 @@
         self.assertEqual(default_experiment.lifecycle_stage, entities.LifecycleStage.ACTIVE)
 
         self._experiment_factory("aNothEr")
-<<<<<<< HEAD
         all_experiments = [e.name for e in self.store.search_experiments()]
         self.assertCountEqual(set(["aNothEr", "Default"]), set(all_experiments))
-=======
-        all_experiments = [e.name for e in self.store.list_experiments()]
-        self.assertCountEqual({"aNothEr", "Default"}, set(all_experiments))
->>>>>>> 38cabe14
 
         self.store.delete_experiment(0)
 
@@ -229,15 +224,9 @@
         self.assertEqual(default_experiment.name, Experiment.DEFAULT_EXPERIMENT_NAME)
         self.assertEqual(default_experiment.lifecycle_stage, entities.LifecycleStage.DELETED)
 
-<<<<<<< HEAD
         self.assertCountEqual(["aNothEr"], [e.name for e in self.store.search_experiments()])
         all_experiments = [e.name for e in self.store.search_experiments(view_type=ViewType.ALL)]
         self.assertCountEqual(set(["aNothEr", "Default"]), set(all_experiments))
-=======
-        self.assertCountEqual(["aNothEr"], [e.name for e in self.store.list_experiments()])
-        all_experiments = [e.name for e in self.store.list_experiments(ViewType.ALL)]
-        self.assertCountEqual({"aNothEr", "Default"}, set(all_experiments))
->>>>>>> 38cabe14
 
         # ensure that experiment ID dor active experiment is unchanged
         another = self.store.get_experiment(1)
@@ -314,85 +303,6 @@
         self.assertEqual(actual_by_name.experiment_id, experiment_id)
         self.assertEqual(self.store.get_experiment_by_name("idontexist"), None)
 
-<<<<<<< HEAD
-=======
-    def test_list_experiments(self):
-        testnames = ["blue", "red", "green"]
-
-        experiments = self._experiment_factory(testnames)
-        actual = self.store.list_experiments(
-            max_results=SEARCH_MAX_RESULTS_DEFAULT, page_token=None
-        )
-
-        self.assertEqual(len(experiments) + 1, len(actual))  # default
-
-        with self.store.ManagedSessionMaker() as session:
-            for experiment_id in experiments:
-                res = (
-                    session.query(models.SqlExperiment)
-                    .filter_by(experiment_id=experiment_id)
-                    .first()
-                )
-                self.assertIn(res.name, testnames)
-                self.assertEqual(str(res.experiment_id), experiment_id)
-
-    def test_list_experiments_paginated_last_page(self):
-        # 9 + 1 default experiment for 10 total
-        testnames = ["randexp" + str(num) for num in random.sample(range(1, 100000), 9)]
-        experiments = self._experiment_factory(testnames)
-        max_results = 5
-        returned_experiments = []
-        result = self.store.list_experiments(max_results=max_results, page_token=None)
-        self.assertEqual(len(result), max_results)
-        returned_experiments.extend(result)
-        while result.token:
-            result = self.store.list_experiments(max_results=max_results, page_token=result.token)
-            self.assertEqual(len(result), max_results)
-            returned_experiments.extend(result)
-        self.assertEqual(result.token, None)
-        # make sure that at least all the experiments created in this test are found
-        returned_exp_id_set = {exp.experiment_id for exp in returned_experiments}
-        self.assertEqual(set(experiments) - returned_exp_id_set, set())
-
-    def test_list_experiments_paginated_returns_in_correct_order(self):
-        testnames = ["randexp" + str(num) for num in random.sample(range(1, 100000), 20)]
-        self._experiment_factory(testnames)
-
-        # test that pagination will return all valid results in sorted order
-        # by name ascending
-        result = self.store.list_experiments(max_results=3, page_token=None)
-        self.assertNotEqual(result.token, None)
-        self.assertEqual([exp.name for exp in result[1:]], testnames[0:2])
-
-        result = self.store.list_experiments(max_results=4, page_token=result.token)
-        self.assertNotEqual(result.token, None)
-        self.assertEqual([exp.name for exp in result], testnames[2:6])
-
-        result = self.store.list_experiments(max_results=6, page_token=result.token)
-        self.assertNotEqual(result.token, None)
-        self.assertEqual([exp.name for exp in result], testnames[6:12])
-
-        result = self.store.list_experiments(max_results=8, page_token=result.token)
-        # this page token should be none
-        self.assertEqual(result.token, None)
-        self.assertEqual([exp.name for exp in result], testnames[12:])
-
-    def test_list_experiments_paginated_errors(self):
-        # test that providing a completely invalid page token throws
-        with pytest.raises(
-            MlflowException, match=r"Invalid page token, could not base64-decode"
-        ) as exception_context:
-            self.store.list_experiments(page_token="evilhax", max_results=20)
-        assert exception_context.value.error_code == ErrorCode.Name(INVALID_PARAMETER_VALUE)
-
-        # test that providing too large of a max_results throws
-        with pytest.raises(
-            MlflowException, match=r"Invalid value for request parameter max_results"
-        ) as exception_context:
-            self.store.list_experiments(page_token=None, max_results=int(1e15))
-        assert exception_context.value.error_code == ErrorCode.Name(INVALID_PARAMETER_VALUE)
-
->>>>>>> 38cabe14
     def test_search_experiments_view_type(self):
         experiment_names = ["a", "b"]
         experiment_ids = self._experiment_factory(experiment_names)
