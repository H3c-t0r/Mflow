import os
import pathlib
import shutil
import tempfile
import unittest
import re
from pathlib import Path

import math
import pytest
import sqlalchemy
import time
import mlflow
import uuid
import json
from concurrent.futures import ThreadPoolExecutor
from unittest import mock

import mlflow.db
import mlflow.store.db.base_sql_model
from mlflow.entities import (
    ViewType,
    RunTag,
    SourceType,
    RunStatus,
    Experiment,
    Metric,
    Param,
    ExperimentTag,
    _DatasetSummary,
)
from mlflow.protos.databricks_pb2 import (
    ErrorCode,
    BAD_REQUEST,
    RESOURCE_DOES_NOT_EXIST,
    INVALID_PARAMETER_VALUE,
    TEMPORARILY_UNAVAILABLE,
)
from mlflow.store.tracking import SEARCH_MAX_RESULTS_DEFAULT
from mlflow.store.db.utils import (
    _get_schema_version,
    _get_latest_schema_revision,
)
from mlflow.store.tracking.dbmodels import models
from mlflow.store.db.db_types import SQLITE, POSTGRES, MYSQL, MSSQL
from mlflow import entities
from mlflow.environment_variables import MLFLOW_TRACKING_URI
from mlflow.exceptions import MlflowException
from mlflow.store.tracking.sqlalchemy_store import SqlAlchemyStore, _get_orderby_clauses
from mlflow.utils import mlflow_tags
from mlflow.utils.file_utils import TempDir
from mlflow.utils.mlflow_tags import MLFLOW_DATASET_CONTEXT, MLFLOW_RUN_NAME
from mlflow.utils.name_utils import _GENERATOR_PREDICATES
from mlflow.utils.uri import extract_db_type_from_uri
from mlflow.utils.time_utils import get_current_time_millis
from mlflow.utils.os import is_windows
from mlflow.store.tracking.dbmodels.initial_models import Base as InitialBase
from mlflow.store.tracking.dbmodels.models import (
    SqlParam,
    SqlTag,
    SqlMetric,
    SqlLatestMetric,
    SqlRun,
    SqlExperimentTag,
    SqlExperiment,
    SqlInputTag,
    SqlInput,
    SqlDataset,
)
from mlflow.environment_variables import MLFLOW_TRACKING_URI
from tests.integration.utils import invoke_cli_runner
from tests.store.tracking import AbstractStoreTest
from tests.store.tracking.test_file_store import assert_dataset_inputs_equal

DB_URI = "sqlite:///"
ARTIFACT_URI = "artifact_folder"

pytestmark = pytest.mark.notrackingurimock


class TestParseDbUri(unittest.TestCase):
    def test_correct_db_type_from_uri(self):
        # try each the main drivers per supported database type
        target_db_type_uris = {
            "sqlite": ("pysqlite", "pysqlcipher"),
            "postgresql": (
                "psycopg2",
                "pg8000",
                "psycopg2cffi",
                "pypostgresql",
                "pygresql",
                "zxjdbc",
            ),
            "mysql": (
                "mysqldb",
                "pymysql",
                "mysqlconnector",
                "cymysql",
                "oursql",
                "gaerdbms",
                "pyodbc",
                "zxjdbc",
            ),
            "mssql": ("pyodbc", "mxodbc", "pymssql", "zxjdbc", "adodbapi"),
        }
        for target_db_type, drivers in target_db_type_uris.items():
            # try the driver-less version, which will revert SQLAlchemy to the default driver
            uri = "%s://..." % target_db_type
            parsed_db_type = extract_db_type_from_uri(uri)
            assert target_db_type == parsed_db_type
            # try each of the popular drivers (per SQLAlchemy's dialect pages)
            for driver in drivers:
                uri = f"{target_db_type}+{driver}://..."
                parsed_db_type = extract_db_type_from_uri(uri)
                assert target_db_type == parsed_db_type

    def _db_uri_error(self, db_uris, expected_message_regex):
        for db_uri in db_uris:
            with pytest.raises(MlflowException, match=expected_message_regex):
                extract_db_type_from_uri(db_uri)

    def test_fail_on_unsupported_db_type(self):
        bad_db_uri_strings = [
            "oracle://...",
            "oracle+cx_oracle://...",
            "snowflake://...",
            "://...",
            "abcdefg",
        ]
        self._db_uri_error(bad_db_uri_strings, r"Invalid database engine")

    def test_fail_on_multiple_drivers(self):
        bad_db_uri_strings = ["mysql+pymsql+pyodbc://..."]
        self._db_uri_error(bad_db_uri_strings, r"Invalid database URI")


class TestSqlAlchemyStore(unittest.TestCase, AbstractStoreTest):
    def _get_store(self, db_uri=""):
        return SqlAlchemyStore(db_uri, ARTIFACT_URI)

    def create_test_run(self):
        return self._run_factory()

    def _setup_db_uri(self):
<<<<<<< HEAD
        if MLFLOW_TRACKING_URI.is_defined:
            self.temp_dbfile = None
            self.db_url = MLFLOW_TRACKING_URI.get()
=======
        if uri := MLFLOW_TRACKING_URI.get():
            self.temp_dbfile = None
            self.db_url = uri
>>>>>>> c254a8d6
        else:
            fd, self.temp_dbfile = tempfile.mkstemp()
            # Close handle immediately so that we can remove the file later on in Windows
            os.close(fd)
            self.db_url = "{}{}".format(DB_URI, self.temp_dbfile)

    def setUp(self):
        self._setup_db_uri()
        self.store = self._get_store(self.db_url)

    def get_store(self):
        return self.store

    def _get_query_to_reset_experiment_id(self):
        dialect = self.store._get_dialect()
        if dialect == POSTGRES:
            return "ALTER SEQUENCE experiments_experiment_id_seq RESTART WITH 1"
        elif dialect == MYSQL:
            return "ALTER TABLE experiments AUTO_INCREMENT = 1"
        elif dialect == MSSQL:
            return "DBCC CHECKIDENT (experiments, RESEED, 0)"
        elif dialect == SQLITE:
            # In SQLite, deleting all experiments resets experiment_id
            return None
        raise ValueError(f"Invalid dialect: {dialect}")

    def tearDown(self):
        if self.temp_dbfile:
            os.remove(self.temp_dbfile)
        else:
            with self.store.ManagedSessionMaker() as session:
                # Delete all rows in all tables
                for model in (
                    SqlParam,
                    SqlMetric,
                    SqlLatestMetric,
                    SqlTag,
                    SqlInputTag,
                    SqlInput,
                    SqlDataset,
                    SqlRun,
                    SqlExperimentTag,
                    SqlExperiment,
                ):
                    session.query(model).delete()

                # Reset experiment_id to start at 1
                reset_experiment_id = self._get_query_to_reset_experiment_id()
                if reset_experiment_id:
                    session.execute(sqlalchemy.sql.text(reset_experiment_id))
        shutil.rmtree(ARTIFACT_URI)

    def _experiment_factory(self, names):
        if isinstance(names, (list, tuple)):
            ids = []
            for name in names:
                # Sleep to ensure each experiment has a unique creation_time for
                # deterministic experiment search results
                time.sleep(0.001)
                ids.append(self.store.create_experiment(name=name))
            return ids

        time.sleep(0.001)
        return self.store.create_experiment(name=names)

    def test_default_experiment(self):
        experiments = self.store.search_experiments()
        assert len(experiments) == 1

        first = experiments[0]
        assert first.experiment_id == "0"
        assert first.name == "Default"

    def test_default_experiment_lifecycle(self):
        default_experiment = self.store.get_experiment(experiment_id=0)
        assert default_experiment.name == Experiment.DEFAULT_EXPERIMENT_NAME
        assert default_experiment.lifecycle_stage == entities.LifecycleStage.ACTIVE

        self._experiment_factory("aNothEr")
        all_experiments = [e.name for e in self.store.search_experiments()]
        assert set(all_experiments) == {"aNothEr", "Default"}

        self.store.delete_experiment(0)

        assert [e.name for e in self.store.search_experiments()] == ["aNothEr"]
        another = self.store.get_experiment(1)
        assert another.name == "aNothEr"

        default_experiment = self.store.get_experiment(experiment_id=0)
        assert default_experiment.name == Experiment.DEFAULT_EXPERIMENT_NAME
        assert default_experiment.lifecycle_stage == entities.LifecycleStage.DELETED

        # destroy SqlStore and make a new one
        del self.store
        self.store = self._get_store(self.db_url)

        # test that default experiment is not reactivated
        default_experiment = self.store.get_experiment(experiment_id=0)
        assert default_experiment.name == Experiment.DEFAULT_EXPERIMENT_NAME
        assert default_experiment.lifecycle_stage == entities.LifecycleStage.DELETED

        assert [e.name for e in self.store.search_experiments()] == ["aNothEr"]
        all_experiments = [e.name for e in self.store.search_experiments(ViewType.ALL)]
        assert set(all_experiments) == {"aNothEr", "Default"}

        # ensure that experiment ID dor active experiment is unchanged
        another = self.store.get_experiment(1)
        assert another.name == "aNothEr"

    def test_raise_duplicate_experiments(self):
        with pytest.raises(Exception, match=r"Experiment\(name=.+\) already exists"):
            self._experiment_factory(["test", "test"])

    def test_raise_experiment_dont_exist(self):
        with pytest.raises(Exception, match=r"No Experiment with id=.+ exists"):
            self.store.get_experiment(experiment_id=100)

    def test_delete_experiment(self):
        experiments = self._experiment_factory(["morty", "rick", "rick and morty"])

        all_experiments = self.store.search_experiments()
        assert len(all_experiments) == len(experiments) + 1  # default

        exp_id = experiments[0]
        exp = self.store.get_experiment(exp_id)
        time.sleep(0.01)
        self.store.delete_experiment(exp_id)

        updated_exp = self.store.get_experiment(exp_id)
        assert updated_exp.lifecycle_stage == entities.LifecycleStage.DELETED

        assert len(self.store.search_experiments()) == len(all_experiments) - 1
        assert updated_exp.last_update_time > exp.last_update_time

    def test_delete_restore_experiment_with_runs(self):
        experiment_id = self._experiment_factory("test exp")
        run1 = self._run_factory(config=self._get_run_configs(experiment_id)).info.run_id
        run2 = self._run_factory(config=self._get_run_configs(experiment_id)).info.run_id
        self.store.delete_run(run1)
        run_ids = [run1, run2]

        self.store.delete_experiment(experiment_id)

        updated_exp = self.store.get_experiment(experiment_id)
        assert updated_exp.lifecycle_stage == entities.LifecycleStage.DELETED

        deleted_run_list = self.store.search_runs(
            experiment_ids=[experiment_id],
            filter_string="",
            run_view_type=ViewType.DELETED_ONLY,
        )

        assert len(deleted_run_list) == 2
        for deleted_run in deleted_run_list:
            assert deleted_run.info.lifecycle_stage == entities.LifecycleStage.DELETED
            assert deleted_run.info.experiment_id in experiment_id
            assert deleted_run.info.run_id in run_ids
            with self.store.ManagedSessionMaker() as session:
                assert (
                    self.store._get_run(session, deleted_run.info.run_id).deleted_time is not None
                )

        self.store.restore_experiment(experiment_id)

        updated_exp = self.store.get_experiment(experiment_id)
        assert updated_exp.lifecycle_stage == entities.LifecycleStage.ACTIVE

        restored_run_list = self.store.search_runs(
            experiment_ids=[experiment_id],
            filter_string="",
            run_view_type=ViewType.ACTIVE_ONLY,
        )

        assert len(restored_run_list) == 2
        for restored_run in restored_run_list:
            assert restored_run.info.lifecycle_stage == entities.LifecycleStage.ACTIVE
            with self.store.ManagedSessionMaker() as session:
                assert self.store._get_run(session, restored_run.info.run_id).deleted_time is None
            assert restored_run.info.experiment_id in experiment_id
            assert restored_run.info.run_id in run_ids

    def test_get_experiment(self):
        name = "goku"
        experiment_id = self._experiment_factory(name)
        actual = self.store.get_experiment(experiment_id)
        assert actual.name == name
        assert actual.experiment_id == experiment_id

        actual_by_name = self.store.get_experiment_by_name(name)
        assert actual_by_name.name == name
        assert actual_by_name.experiment_id == experiment_id
        assert self.store.get_experiment_by_name("idontexist") is None

    def test_search_experiments_view_type(self):
        experiment_names = ["a", "b"]
        experiment_ids = self._experiment_factory(experiment_names)
        self.store.delete_experiment(experiment_ids[1])

        experiments = self.store.search_experiments(view_type=ViewType.ACTIVE_ONLY)
        assert [e.name for e in experiments] == ["a", "Default"]
        experiments = self.store.search_experiments(view_type=ViewType.DELETED_ONLY)
        assert [e.name for e in experiments] == ["b"]
        experiments = self.store.search_experiments(view_type=ViewType.ALL)
        assert [e.name for e in experiments] == ["b", "a", "Default"]

    def test_search_experiments_filter_by_attribute(self):
        experiment_names = ["a", "ab", "Abc"]
        self._experiment_factory(experiment_names)

        experiments = self.store.search_experiments(filter_string="name = 'a'")
        assert [e.name for e in experiments] == ["a"]
        experiments = self.store.search_experiments(filter_string="attribute.name = 'a'")
        assert [e.name for e in experiments] == ["a"]
        experiments = self.store.search_experiments(filter_string="attribute.`name` = 'a'")
        assert [e.name for e in experiments] == ["a"]
        experiments = self.store.search_experiments(filter_string="attribute.`name` != 'a'")
        assert [e.name for e in experiments] == ["Abc", "ab", "Default"]
        experiments = self.store.search_experiments(filter_string="name LIKE 'a%'")
        assert [e.name for e in experiments] == ["ab", "a"]
        experiments = self.store.search_experiments(filter_string="name ILIKE 'a%'")
        assert [e.name for e in experiments] == ["Abc", "ab", "a"]
        experiments = self.store.search_experiments(
            filter_string="name ILIKE 'a%' AND name ILIKE '%b'"
        )
        assert [e.name for e in experiments] == ["ab"]

    def test_search_experiments_filter_by_time_attribute(self):
        # Sleep to ensure that the first experiment has a different creation_time than the default
        # experiment and eliminate flakiness.
        time.sleep(0.001)
        time_before_create1 = get_current_time_millis()
        exp_id1 = self.store.create_experiment("1")
        exp1 = self.store.get_experiment(exp_id1)
        time.sleep(0.001)
        time_before_create2 = get_current_time_millis()
        exp_id2 = self.store.create_experiment("2")
        exp2 = self.store.get_experiment(exp_id2)

        experiments = self.store.search_experiments(
            filter_string=f"creation_time = {exp1.creation_time}"
        )
        assert [e.experiment_id for e in experiments] == [exp_id1]

        experiments = self.store.search_experiments(
            filter_string=f"creation_time != {exp1.creation_time}"
        )
        assert [e.experiment_id for e in experiments] == [exp_id2, self.store.DEFAULT_EXPERIMENT_ID]

        experiments = self.store.search_experiments(
            filter_string=f"creation_time >= {time_before_create1}"
        )
        assert [e.experiment_id for e in experiments] == [exp_id2, exp_id1]

        experiments = self.store.search_experiments(
            filter_string=f"creation_time < {time_before_create2}"
        )
        assert [e.experiment_id for e in experiments] == [exp_id1, self.store.DEFAULT_EXPERIMENT_ID]

        now = get_current_time_millis()
        experiments = self.store.search_experiments(filter_string=f"creation_time >= {now}")
        assert experiments == []

        time.sleep(0.001)
        time_before_rename = get_current_time_millis()
        self.store.rename_experiment(exp_id1, "new_name")
        experiments = self.store.search_experiments(
            filter_string=f"last_update_time >= {time_before_rename}"
        )
        assert [e.experiment_id for e in experiments] == [exp_id1]

        experiments = self.store.search_experiments(
            filter_string=f"last_update_time <= {get_current_time_millis()}"
        )
        assert {e.experiment_id for e in experiments} == {
            exp_id1,
            exp_id2,
            self.store.DEFAULT_EXPERIMENT_ID,
        }

        experiments = self.store.search_experiments(
            filter_string=f"last_update_time = {exp2.last_update_time}"
        )
        assert [e.experiment_id for e in experiments] == [exp_id2]

    def test_search_experiments_filter_by_tag(self):
        experiments = [
            ("exp1", [ExperimentTag("key1", "value"), ExperimentTag("key2", "value")]),
            ("exp2", [ExperimentTag("key1", "vaLue"), ExperimentTag("key2", "vaLue")]),
            ("exp3", [ExperimentTag("k e y 1", "value")]),
        ]
        for name, tags in experiments:
            self.store.create_experiment(name, tags=tags)

        experiments = self.store.search_experiments(filter_string="tag.key1 = 'value'")
        assert [e.name for e in experiments] == ["exp1"]
        experiments = self.store.search_experiments(filter_string="tag.`k e y 1` = 'value'")
        assert [e.name for e in experiments] == ["exp3"]
        experiments = self.store.search_experiments(filter_string="tag.\"k e y 1\" = 'value'")
        assert [e.name for e in experiments] == ["exp3"]
        experiments = self.store.search_experiments(filter_string="tag.key1 != 'value'")
        assert [e.name for e in experiments] == ["exp2"]
        experiments = self.store.search_experiments(filter_string="tag.key1 != 'VALUE'")
        assert [e.name for e in experiments] == ["exp2", "exp1"]
        experiments = self.store.search_experiments(filter_string="tag.key1 LIKE 'val%'")
        assert [e.name for e in experiments] == ["exp1"]
        experiments = self.store.search_experiments(filter_string="tag.key1 LIKE '%Lue'")
        assert [e.name for e in experiments] == ["exp2"]
        experiments = self.store.search_experiments(filter_string="tag.key1 ILIKE '%alu%'")
        assert [e.name for e in experiments] == ["exp2", "exp1"]
        experiments = self.store.search_experiments(
            filter_string="tag.key1 LIKE 'va%' AND tag.key2 LIKE '%Lue'"
        )
        assert [e.name for e in experiments] == ["exp2"]
        experiments = self.store.search_experiments(filter_string="tag.KEY = 'value'")
        assert len(experiments) == 0

    def test_search_experiments_filter_by_attribute_and_tag(self):
        self.store.create_experiment(
            "exp1", tags=[ExperimentTag("a", "1"), ExperimentTag("b", "2")]
        )
        self.store.create_experiment(
            "exp2", tags=[ExperimentTag("a", "3"), ExperimentTag("b", "4")]
        )
        experiments = self.store.search_experiments(
            filter_string="name ILIKE 'exp%' AND tags.a = '1'"
        )
        assert [e.name for e in experiments] == ["exp1"]

    def test_search_experiments_order_by(self):
        experiment_names = ["x", "y", "z"]
        self._experiment_factory(experiment_names)

        experiments = self.store.search_experiments(order_by=["name"])
        assert [e.name for e in experiments] == ["Default", "x", "y", "z"]

        experiments = self.store.search_experiments(order_by=["name ASC"])
        assert [e.name for e in experiments] == ["Default", "x", "y", "z"]

        experiments = self.store.search_experiments(order_by=["name DESC"])
        assert [e.name for e in experiments] == ["z", "y", "x", "Default"]

        experiments = self.store.search_experiments(order_by=["experiment_id DESC"])
        assert [e.name for e in experiments] == ["z", "y", "x", "Default"]

        experiments = self.store.search_experiments(order_by=["name", "experiment_id"])
        assert [e.name for e in experiments] == ["Default", "x", "y", "z"]

    def test_search_experiments_order_by_time_attribute(self):
        # Sleep to ensure that the first experiment has a different creation_time than the default
        # experiment and eliminate flakiness.
        time.sleep(0.001)
        exp_id1 = self.store.create_experiment("1")
        time.sleep(0.001)
        exp_id2 = self.store.create_experiment("2")

        experiments = self.store.search_experiments(order_by=["creation_time"])
        assert [e.experiment_id for e in experiments] == [
            self.store.DEFAULT_EXPERIMENT_ID,
            exp_id1,
            exp_id2,
        ]

        experiments = self.store.search_experiments(order_by=["creation_time DESC"])
        assert [e.experiment_id for e in experiments] == [
            exp_id2,
            exp_id1,
            self.store.DEFAULT_EXPERIMENT_ID,
        ]

        experiments = self.store.search_experiments(order_by=["last_update_time"])
        assert [e.experiment_id for e in experiments] == [
            self.store.DEFAULT_EXPERIMENT_ID,
            exp_id1,
            exp_id2,
        ]

        self.store.rename_experiment(exp_id1, "new_name")
        experiments = self.store.search_experiments(order_by=["last_update_time"])
        assert [e.experiment_id for e in experiments] == [
            self.store.DEFAULT_EXPERIMENT_ID,
            exp_id2,
            exp_id1,
        ]

    def test_search_experiments_max_results(self):
        experiment_names = list(map(str, range(9)))
        self._experiment_factory(experiment_names)
        reversed_experiment_names = experiment_names[::-1]

        experiments = self.store.search_experiments()
        assert [e.name for e in experiments] == reversed_experiment_names + ["Default"]
        experiments = self.store.search_experiments(max_results=3)
        assert [e.name for e in experiments] == reversed_experiment_names[:3]

    def test_search_experiments_max_results_validation(self):
        with pytest.raises(MlflowException, match=r"It must be a positive integer, but got None"):
            self.store.search_experiments(max_results=None)
        with pytest.raises(MlflowException, match=r"It must be a positive integer, but got 0"):
            self.store.search_experiments(max_results=0)
        with pytest.raises(MlflowException, match=r"It must be at most \d+, but got 1000000"):
            self.store.search_experiments(max_results=1_000_000)

    def test_search_experiments_pagination(self):
        experiment_names = list(map(str, range(9)))
        self._experiment_factory(experiment_names)
        reversed_experiment_names = experiment_names[::-1]

        experiments = self.store.search_experiments(max_results=4)
        assert [e.name for e in experiments] == reversed_experiment_names[:4]
        assert experiments.token is not None

        experiments = self.store.search_experiments(max_results=4, page_token=experiments.token)
        assert [e.name for e in experiments] == reversed_experiment_names[4:8]
        assert experiments.token is not None

        experiments = self.store.search_experiments(max_results=4, page_token=experiments.token)
        assert [e.name for e in experiments] == reversed_experiment_names[8:] + ["Default"]
        assert experiments.token is None

    def test_create_experiments(self):
        with self.store.ManagedSessionMaker() as session:
            result = session.query(models.SqlExperiment).all()
            assert len(result) == 1
        time_before_create = get_current_time_millis()
        experiment_id = self.store.create_experiment(name="test exp")
        assert experiment_id == "1"
        with self.store.ManagedSessionMaker() as session:
            result = session.query(models.SqlExperiment).all()
            assert len(result) == 2

            test_exp = session.query(models.SqlExperiment).filter_by(name="test exp").first()
            assert str(test_exp.experiment_id) == experiment_id
            assert test_exp.name == "test exp"

        actual = self.store.get_experiment(experiment_id)
        assert actual.experiment_id == experiment_id
        assert actual.name == "test exp"
        assert actual.creation_time >= time_before_create
        assert actual.last_update_time == actual.creation_time

    def test_create_experiment_with_tags_works_correctly(self):
        experiment_id = self.store.create_experiment(
            name="test exp",
            artifact_location="some location",
            tags=[ExperimentTag("key1", "val1"), ExperimentTag("key2", "val2")],
        )
        experiment = self.store.get_experiment(experiment_id)
        assert len(experiment.tags) == 2
        assert experiment.tags["key1"] == "val1"
        assert experiment.tags["key2"] == "val2"

    def test_run_tag_model(self):
        # Create a run whose UUID we can reference when creating tag models.
        # `run_id` is a foreign key in the tags table; therefore, in order
        # to insert a tag with a given run UUID, the UUID must be present in
        # the runs table
        run = self._run_factory()
        with self.store.ManagedSessionMaker() as session:
            new_tag = models.SqlTag(run_uuid=run.info.run_id, key="test", value="val")
            session.add(new_tag)
            session.commit()
            added_tags = [
                tag for tag in session.query(models.SqlTag).all() if tag.key == new_tag.key
            ]
            assert len(added_tags) == 1
            added_tag = added_tags[0].to_mlflow_entity()
            assert added_tag.value == new_tag.value

    def test_metric_model(self):
        # Create a run whose UUID we can reference when creating metric models.
        # `run_id` is a foreign key in the tags table; therefore, in order
        # to insert a metric with a given run UUID, the UUID must be present in
        # the runs table
        run = self._run_factory()
        with self.store.ManagedSessionMaker() as session:
            new_metric = models.SqlMetric(run_uuid=run.info.run_id, key="accuracy", value=0.89)
            session.add(new_metric)
            session.commit()
            metrics = session.query(models.SqlMetric).all()
            assert len(metrics) == 1

            added_metric = metrics[0].to_mlflow_entity()
            assert added_metric.value == new_metric.value
            assert added_metric.key == new_metric.key

    def test_param_model(self):
        # Create a run whose UUID we can reference when creating parameter models.
        # `run_id` is a foreign key in the tags table; therefore, in order
        # to insert a parameter with a given run UUID, the UUID must be present in
        # the runs table
        run = self._run_factory()
        with self.store.ManagedSessionMaker() as session:
            new_param = models.SqlParam(
                run_uuid=run.info.run_id, key="accuracy", value="test param"
            )
            session.add(new_param)
            session.commit()
            params = session.query(models.SqlParam).all()
            assert len(params) == 1

            added_param = params[0].to_mlflow_entity()
            assert added_param.value == new_param.value
            assert added_param.key == new_param.key

    def test_run_needs_uuid(self):
        regex = {
            SQLITE: r"NOT NULL constraint failed",
            POSTGRES: r"null value in column .+ of relation .+ violates not-null constrain",
            MYSQL: r"(Field .+ doesn't have a default value|Instance .+ has a NULL identity key)",
            MSSQL: r"Cannot insert the value NULL into column .+, table .+",
        }[self.store._get_dialect()]
        # Depending on the implementation, a NULL identity key may result in different
        # exceptions, including IntegrityError (sqlite) and FlushError (MysQL).
        # Therefore, we check for the more generic 'SQLAlchemyError'
        with pytest.raises(MlflowException, match=regex) as exception_context:
            with self.store.ManagedSessionMaker() as session:
                run = models.SqlRun()
                session.add(run)
        assert exception_context.value.error_code == ErrorCode.Name(BAD_REQUEST)

    def test_run_data_model(self):
        with self.store.ManagedSessionMaker() as session:
            run_id = uuid.uuid4().hex
            run_data = models.SqlRun(run_uuid=run_id)
            m1 = models.SqlMetric(run_uuid=run_id, key="accuracy", value=0.89)
            m2 = models.SqlMetric(run_uuid=run_id, key="recal", value=0.89)
            p1 = models.SqlParam(run_uuid=run_id, key="loss", value="test param")
            p2 = models.SqlParam(run_uuid=run_id, key="blue", value="test param")

            session.add_all([m1, m2, p1, p2])
            session.add(run_data)
            session.commit()

            run_datums = session.query(models.SqlRun).all()
            actual = run_datums[0]
            assert len(run_datums) == 1
            assert len(actual.params) == 2
            assert len(actual.metrics) == 2

    def test_run_info(self):
        experiment_id = self._experiment_factory("test exp")
        config = {
            "experiment_id": experiment_id,
            "name": "test run",
            "user_id": "Anderson",
            "run_uuid": "test",
            "status": RunStatus.to_string(RunStatus.SCHEDULED),
            "source_type": SourceType.to_string(SourceType.LOCAL),
            "source_name": "Python application",
            "entry_point_name": "main.py",
            "start_time": get_current_time_millis(),
            "end_time": get_current_time_millis(),
            "source_version": mlflow.__version__,
            "lifecycle_stage": entities.LifecycleStage.ACTIVE,
            "artifact_uri": "//",
        }
        run = models.SqlRun(**config).to_mlflow_entity()

        for k, v in config.items():
            # These keys were removed from RunInfo.
            if k in ["source_name", "source_type", "source_version", "name", "entry_point_name"]:
                continue

            v2 = getattr(run.info, k)
            if k == "source_type":
                assert v == SourceType.to_string(v2)
            else:
                assert v == v2

    def _get_run_configs(self, experiment_id=None, tags=None, start_time=None):
        return {
            "experiment_id": experiment_id,
            "user_id": "Anderson",
            "start_time": start_time if start_time is not None else get_current_time_millis(),
            "tags": tags,
            "run_name": "name",
        }

    def _run_factory(self, config=None):
        if not config:
            config = self._get_run_configs()

        experiment_id = config.get("experiment_id", None)
        if not experiment_id:
            experiment_id = self._experiment_factory("test exp")
            config["experiment_id"] = experiment_id

        return self.store.create_run(**config)

    def test_create_run_with_tags(self):
        experiment_id = self._experiment_factory("test_create_run")
        tags = [RunTag("3", "4"), RunTag("1", "2")]
        expected = self._get_run_configs(experiment_id=experiment_id, tags=tags)

        actual = self.store.create_run(**expected)

        assert actual.info.experiment_id == experiment_id
        assert actual.info.user_id == expected["user_id"]
        assert actual.info.run_name == expected["run_name"]
        assert actual.info.start_time == expected["start_time"]

        assert len(actual.data.tags) == len(tags)
        expected_tags = {tag.key: tag.value for tag in tags}
        assert actual.data.tags == expected_tags

    def test_create_run_sets_name(self):
        experiment_id = self._experiment_factory("test_create_run_run_name")
        configs = self._get_run_configs(experiment_id=experiment_id)
        run_id = self.store.create_run(**configs).info.run_id
        run = self.store.get_run(run_id)
        assert run.info.run_name == configs["run_name"]
        assert run.data.tags.get(mlflow_tags.MLFLOW_RUN_NAME) == configs["run_name"]
        run_id = self.store.create_run(
            experiment_id=experiment_id,
            user_id="user",
            start_time=0,
            run_name=None,
            tags=[RunTag(mlflow_tags.MLFLOW_RUN_NAME, "test")],
        ).info.run_id
        run = self.store.get_run(run_id)
        assert run.info.run_name == "test"

        with pytest.raises(
            MlflowException,
            match=re.escape(
                "Both 'run_name' argument and 'mlflow.runName' tag are specified, but with "
                "different values (run_name='test', mlflow.runName='test_2').",
            ),
        ):
            self.store.create_run(
                experiment_id=experiment_id,
                user_id="user",
                start_time=0,
                run_name="test",
                tags=[RunTag(mlflow_tags.MLFLOW_RUN_NAME, "test_2")],
            )

    def test_get_run_with_name(self):
        experiment_id = self._experiment_factory("test_get_run")
        configs = self._get_run_configs(experiment_id=experiment_id)

        run_id = self.store.create_run(**configs).info.run_id

        run = self.store.get_run(run_id)

        assert run.info.experiment_id == experiment_id
        assert run.info.run_name == configs["run_name"]

        no_run_configs = {
            "experiment_id": experiment_id,
            "user_id": "Anderson",
            "start_time": get_current_time_millis(),
            "tags": [],
            "run_name": None,
        }
        run_id = self.store.create_run(**no_run_configs).info.run_id
        run = self.store.get_run(run_id)
        assert run.info.run_name.split("-")[0] in _GENERATOR_PREDICATES

        name_empty_str_run = self.store.create_run(**{**configs, **{"run_name": ""}})
        run_name = name_empty_str_run.info.run_name
        assert run_name.split("-")[0] in _GENERATOR_PREDICATES

    def test_to_mlflow_entity_and_proto(self):
        # Create a run and log metrics, params, tags to the run
        created_run = self._run_factory()
        run_id = created_run.info.run_id
        self.store.log_metric(
            run_id=run_id, metric=entities.Metric(key="my-metric", value=3.4, timestamp=0, step=0)
        )
        self.store.log_param(run_id=run_id, param=Param(key="my-param", value="param-val"))
        self.store.set_tag(run_id=run_id, tag=RunTag(key="my-tag", value="tag-val"))

        # Verify that we can fetch the run & convert it to proto - Python protobuf bindings
        # will perform type-checking to ensure all values have the right types
        run = self.store.get_run(run_id)
        run.to_proto()

        # Verify attributes of the Python run entity
        assert isinstance(run.info, entities.RunInfo)
        assert isinstance(run.data, entities.RunData)

        assert run.data.metrics == {"my-metric": 3.4}
        assert run.data.params == {"my-param": "param-val"}
        assert run.data.tags["my-tag"] == "tag-val"

        # Get the parent experiment of the run, verify it can be converted to protobuf
        exp = self.store.get_experiment(run.info.experiment_id)
        exp.to_proto()

    def test_delete_run(self):
        run = self._run_factory()

        self.store.delete_run(run.info.run_id)

        with self.store.ManagedSessionMaker() as session:
            actual = session.query(models.SqlRun).filter_by(run_uuid=run.info.run_id).first()
            assert actual.lifecycle_stage == entities.LifecycleStage.DELETED
            assert (
                actual.deleted_time is not None
            )  # deleted time should be updated and thus not None anymore

            deleted_run = self.store.get_run(run.info.run_id)
            assert actual.run_uuid == deleted_run.info.run_id

    def test_hard_delete_run(self):
        run = self._run_factory()
        metric = entities.Metric("blahmetric", 100.0, get_current_time_millis(), 0)
        self.store.log_metric(run.info.run_id, metric)
        param = entities.Param("blahparam", "100.0")
        self.store.log_param(run.info.run_id, param)
        tag = entities.RunTag("test tag", "a boogie")
        self.store.set_tag(run.info.run_id, tag)

        self.store._hard_delete_run(run.info.run_id)

        with self.store.ManagedSessionMaker() as session:
            actual_run = session.query(models.SqlRun).filter_by(run_uuid=run.info.run_id).first()
            assert actual_run is None
            actual_metric = (
                session.query(models.SqlMetric).filter_by(run_uuid=run.info.run_id).first()
            )
            assert actual_metric is None
            actual_param = (
                session.query(models.SqlParam).filter_by(run_uuid=run.info.run_id).first()
            )
            assert actual_param is None
            actual_tag = session.query(models.SqlTag).filter_by(run_uuid=run.info.run_id).first()
            assert actual_tag is None

    def test_get_deleted_runs(self):
        run = self._run_factory()
        deleted_run_ids = self.store._get_deleted_runs()
        assert deleted_run_ids == []

        self.store.delete_run(run.info.run_uuid)
        deleted_run_ids = self.store._get_deleted_runs()
        assert deleted_run_ids == [run.info.run_uuid]

    def test_log_metric(self):
        run = self._run_factory()

        tkey = "blahmetric"
        tval = 100.0
        metric = entities.Metric(tkey, tval, get_current_time_millis(), 0)
        metric2 = entities.Metric(tkey, tval, get_current_time_millis() + 2, 0)
        nan_metric = entities.Metric("NaN", float("nan"), 0, 0)
        pos_inf_metric = entities.Metric("PosInf", float("inf"), 0, 0)
        neg_inf_metric = entities.Metric("NegInf", -float("inf"), 0, 0)
        self.store.log_metric(run.info.run_id, metric)
        self.store.log_metric(run.info.run_id, metric2)
        self.store.log_metric(run.info.run_id, nan_metric)
        self.store.log_metric(run.info.run_id, pos_inf_metric)
        self.store.log_metric(run.info.run_id, neg_inf_metric)

        run = self.store.get_run(run.info.run_id)
        assert tkey in run.data.metrics and run.data.metrics[tkey] == tval

        # SQL store _get_run method returns full history of recorded metrics.
        # Should return duplicates as well
        # MLflow RunData contains only the last reported values for metrics.
        with self.store.ManagedSessionMaker() as session:
            sql_run_metrics = self.store._get_run(session, run.info.run_id).metrics
            assert len(sql_run_metrics) == 5
            assert len(run.data.metrics) == 4
            assert math.isnan(run.data.metrics["NaN"])
            assert run.data.metrics["PosInf"] == 1.7976931348623157e308
            assert run.data.metrics["NegInf"] == -1.7976931348623157e308

    def test_log_metric_concurrent_logging_succeeds(self):
        """
        Verifies that concurrent logging succeeds without deadlock, which has been an issue
        in previous MLflow releases
        """
        experiment_id = self._experiment_factory("concurrency_exp")
        run_config = self._get_run_configs(experiment_id=experiment_id)
        run1 = self._run_factory(run_config)
        run2 = self._run_factory(run_config)

        def log_metrics(run):
            for metric_val in range(100):
                self.store.log_metric(
                    run.info.run_id, Metric("metric_key", metric_val, get_current_time_millis(), 0)
                )
            for batch_idx in range(5):
                self.store.log_batch(
                    run.info.run_id,
                    metrics=[
                        Metric(
                            f"metric_batch_{batch_idx}",
                            (batch_idx * 100) + val_offset,
                            get_current_time_millis(),
                            0,
                        )
                        for val_offset in range(100)
                    ],
                    params=[],
                    tags=[],
                )
            for metric_val in range(100):
                self.store.log_metric(
                    run.info.run_id, Metric("metric_key", metric_val, get_current_time_millis(), 0)
                )
            return "success"

        log_metrics_futures = []
        with ThreadPoolExecutor(max_workers=4) as executor:
            # Log metrics to two runs across four threads
            log_metrics_futures = [
                executor.submit(log_metrics, run) for run in [run1, run2, run1, run2]
            ]

        for future in log_metrics_futures:
            assert future.result() == "success"

        for run in [run1, run2, run1, run2]:
            # We visit each run twice, logging 100 metric entries for 6 metric names; the same entry
            # may be written multiple times concurrently; we assert that at least 100 metric entries
            # are present because at least 100 unique entries must have been written
            assert len(self.store.get_metric_history(run.info.run_id, "metric_key")) >= 100
            for batch_idx in range(5):
                assert (
                    len(self.store.get_metric_history(run.info.run_id, f"metric_batch_{batch_idx}"))
                    >= 100
                )

    def test_log_metric_allows_multiple_values_at_same_ts_and_run_data_uses_max_ts_value(self):
        run = self._run_factory()
        run_id = run.info.run_id
        metric_name = "test-metric-1"
        # Check that we get the max of (step, timestamp, value) in that order
        tuples_to_log = [
            (0, 100, 1000),
            (3, 40, 100),  # larger step wins even though it has smaller value
            (3, 50, 10),  # larger timestamp wins even though it has smaller value
            (3, 50, 20),  # tiebreak by max value
            (3, 50, 20),  # duplicate metrics with same (step, timestamp, value) are ok
            # verify that we can log steps out of order / negative steps
            (-3, 900, 900),
            (-1, 800, 800),
        ]
        for step, timestamp, value in reversed(tuples_to_log):
            self.store.log_metric(run_id, Metric(metric_name, value, timestamp, step))

        metric_history = self.store.get_metric_history(run_id, metric_name)
        logged_tuples = [(m.step, m.timestamp, m.value) for m in metric_history]
        assert set(logged_tuples) == set(tuples_to_log)

        run_data = self.store.get_run(run_id).data
        run_metrics = run_data.metrics
        assert len(run_metrics) == 1
        assert run_metrics[metric_name] == 20
        metric_obj = run_data._metric_objs[0]
        assert metric_obj.key == metric_name
        assert metric_obj.step == 3
        assert metric_obj.timestamp == 50
        assert metric_obj.value == 20

    def test_get_metric_history_paginated_request_raises(self):
        with pytest.raises(
            MlflowException,
            match="The SQLAlchemyStore backend does not support pagination for the "
            "`get_metric_history` API.",
        ):
            self.store.get_metric_history(
                "fake_run", "fake_metric", max_results=50, page_token="42"
            )

    def test_log_null_metric(self):
        run = self._run_factory()

        tkey = "blahmetric"
        tval = None
        metric = entities.Metric(tkey, tval, get_current_time_millis(), 0)

        with pytest.raises(
            MlflowException, match=r"Got invalid value None for metric"
        ) as exception_context:
            self.store.log_metric(run.info.run_id, metric)
        assert exception_context.value.error_code == ErrorCode.Name(INVALID_PARAMETER_VALUE)

    def test_log_param(self):
        run = self._run_factory()

        tkey = "blahmetric"
        tval = "100.0"
        param = entities.Param(tkey, tval)
        param2 = entities.Param("new param", "new key")
        self.store.log_param(run.info.run_id, param)
        self.store.log_param(run.info.run_id, param2)
        self.store.log_param(run.info.run_id, param2)

        run = self.store.get_run(run.info.run_id)
        assert len(run.data.params) == 2
        assert tkey in run.data.params and run.data.params[tkey] == tval

    def test_log_param_uniqueness(self):
        run = self._run_factory()

        tkey = "blahmetric"
        tval = "100.0"
        param = entities.Param(tkey, tval)
        param2 = entities.Param(tkey, "newval")
        self.store.log_param(run.info.run_id, param)

        with pytest.raises(MlflowException, match=r"Changing param values is not allowed"):
            self.store.log_param(run.info.run_id, param2)

    def test_log_empty_str(self):
        run = self._run_factory()

        tkey = "blahmetric"
        tval = ""
        param = entities.Param(tkey, tval)
        param2 = entities.Param("new param", "new key")
        self.store.log_param(run.info.run_id, param)
        self.store.log_param(run.info.run_id, param2)

        run = self.store.get_run(run.info.run_id)
        assert len(run.data.params) == 2
        assert tkey in run.data.params and run.data.params[tkey] == tval

    def test_log_null_param(self):
        run = self._run_factory()

        tkey = "blahmetric"
        tval = None
        param = entities.Param(tkey, tval)

        dialect = self.store._get_dialect()
        regex = {
            SQLITE: r"NOT NULL constraint failed",
            POSTGRES: r"null value in column .+ of relation .+ violates not-null constrain",
            MYSQL: r"Column .+ cannot be null",
            MSSQL: r"Cannot insert the value NULL into column .+, table .+",
        }[dialect]
        with pytest.raises(MlflowException, match=regex) as exception_context:
            self.store.log_param(run.info.run_id, param)
        if dialect != MYSQL:
            assert exception_context.value.error_code == ErrorCode.Name(BAD_REQUEST)
        else:
            # Some MySQL client packages (and there are several available, e.g.
            # PyMySQL, mysqlclient, mysql-connector-python... reports some
            # errors, including NULL constraint violations, as a SQLAlchemy
            # OperationalError, even though they should be reported as a more
            # generic SQLAlchemyError. If that is fixed, we can remove this
            # special case.
            assert exception_context.value.error_code == ErrorCode.Name(
                BAD_REQUEST
            ) or exception_context.value.error_code == ErrorCode.Name(TEMPORARILY_UNAVAILABLE)

    def test_log_param_max_length_value(self):
        run = self._run_factory()
        tkey = "blahmetric"
        tval = "x" * 500
        param = entities.Param(tkey, tval)
        self.store.log_param(run.info.run_id, param)
        run = self.store.get_run(run.info.run_id)
        assert run.data.params[tkey] == str(tval)
        with pytest.raises(MlflowException, match="exceeded length"):
            self.store.log_param(run.info.run_id, entities.Param(tkey, "x" * 1000))

    def test_set_experiment_tag(self):
        exp_id = self._experiment_factory("setExperimentTagExp")
        tag = entities.ExperimentTag("tag0", "value0")
        new_tag = entities.RunTag("tag0", "value00000")
        self.store.set_experiment_tag(exp_id, tag)
        experiment = self.store.get_experiment(exp_id)
        assert experiment.tags["tag0"] == "value0"
        # test that updating a tag works
        self.store.set_experiment_tag(exp_id, new_tag)
        experiment = self.store.get_experiment(exp_id)
        assert experiment.tags["tag0"] == "value00000"
        # test that setting a tag on 1 experiment does not impact another experiment.
        exp_id_2 = self._experiment_factory("setExperimentTagExp2")
        experiment2 = self.store.get_experiment(exp_id_2)
        assert len(experiment2.tags) == 0
        # setting a tag on different experiments maintains different values across experiments
        different_tag = entities.RunTag("tag0", "differentValue")
        self.store.set_experiment_tag(exp_id_2, different_tag)
        experiment = self.store.get_experiment(exp_id)
        assert experiment.tags["tag0"] == "value00000"
        experiment2 = self.store.get_experiment(exp_id_2)
        assert experiment2.tags["tag0"] == "differentValue"
        # test can set multi-line tags
        multi_line_Tag = entities.ExperimentTag("multiline tag", "value2\nvalue2\nvalue2")
        self.store.set_experiment_tag(exp_id, multi_line_Tag)
        experiment = self.store.get_experiment(exp_id)
        assert experiment.tags["multiline tag"] == "value2\nvalue2\nvalue2"
        # test cannot set tags that are too long
        long_tag = entities.ExperimentTag("longTagKey", "a" * 5001)
        with pytest.raises(MlflowException, match="exceeded length limit of 5000"):
            self.store.set_experiment_tag(exp_id, long_tag)
        # test can set tags that are somewhat long
        long_tag = entities.ExperimentTag("longTagKey", "a" * 4999)
        self.store.set_experiment_tag(exp_id, long_tag)
        # test cannot set tags on deleted experiments
        self.store.delete_experiment(exp_id)
        with pytest.raises(MlflowException, match="must be in the 'active' state"):
            self.store.set_experiment_tag(exp_id, entities.ExperimentTag("should", "notset"))

    def test_set_tag(self):
        run = self._run_factory()

        tkey = "test tag"
        tval = "a boogie"
        new_val = "new val"
        tag = entities.RunTag(tkey, tval)
        new_tag = entities.RunTag(tkey, new_val)
        self.store.set_tag(run.info.run_id, tag)
        # Overwriting tags is allowed
        self.store.set_tag(run.info.run_id, new_tag)
        # test setting tags that are too long fails.
        with pytest.raises(MlflowException, match="exceeded length limit of 5000"):
            self.store.set_tag(run.info.run_id, entities.RunTag("longTagKey", "a" * 5001))
        # test can set tags that are somewhat long
        self.store.set_tag(run.info.run_id, entities.RunTag("longTagKey", "a" * 4999))
        run = self.store.get_run(run.info.run_id)
        assert tkey in run.data.tags and run.data.tags[tkey] == new_val

    def test_delete_tag(self):
        run = self._run_factory()
        k0, v0 = "tag0", "val0"
        k1, v1 = "tag1", "val1"
        tag0 = entities.RunTag(k0, v0)
        tag1 = entities.RunTag(k1, v1)
        self.store.set_tag(run.info.run_id, tag0)
        self.store.set_tag(run.info.run_id, tag1)
        # delete a tag and check whether it is correctly deleted.
        self.store.delete_tag(run.info.run_id, k0)
        run = self.store.get_run(run.info.run_id)
        assert k0 not in run.data.tags
        assert k1 in run.data.tags and run.data.tags[k1] == v1

        # test that deleting a tag works correctly with multiple runs having the same tag.
        run2 = self._run_factory(config=self._get_run_configs(run.info.experiment_id))
        self.store.set_tag(run.info.run_id, tag0)
        self.store.set_tag(run2.info.run_id, tag0)
        self.store.delete_tag(run.info.run_id, k0)
        run = self.store.get_run(run.info.run_id)
        run2 = self.store.get_run(run2.info.run_id)
        assert k0 not in run.data.tags
        assert k0 in run2.data.tags
        # test that you cannot delete tags that don't exist.
        with pytest.raises(MlflowException, match="No tag with name"):
            self.store.delete_tag(run.info.run_id, "fakeTag")
        # test that you cannot delete tags for nonexistent runs
        with pytest.raises(MlflowException, match="Run with id=randomRunId not found"):
            self.store.delete_tag("randomRunId", k0)
        # test that you cannot delete tags for deleted runs.
        self.store.delete_run(run.info.run_id)
        with pytest.raises(MlflowException, match="must be in the 'active' state"):
            self.store.delete_tag(run.info.run_id, k1)

    def test_get_metric_history(self):
        run = self._run_factory()

        key = "test"
        expected = [
            models.SqlMetric(key=key, value=0.6, timestamp=1, step=0).to_mlflow_entity(),
            models.SqlMetric(key=key, value=0.7, timestamp=2, step=0).to_mlflow_entity(),
        ]

        for metric in expected:
            self.store.log_metric(run.info.run_id, metric)

        actual = self.store.get_metric_history(run.info.run_id, key)

        assert sorted(
            [(m.key, m.value, m.timestamp) for m in expected],
        ) == sorted(
            [(m.key, m.value, m.timestamp) for m in actual],
        )

    def test_rename_experiment(self):
        new_name = "new name"
        experiment_id = self._experiment_factory("test name")
        experiment = self.store.get_experiment(experiment_id)
        time.sleep(0.01)
        self.store.rename_experiment(experiment_id, new_name)

        renamed_experiment = self.store.get_experiment(experiment_id)

        assert renamed_experiment.name == new_name
        assert renamed_experiment.last_update_time > experiment.last_update_time

    def test_update_run_info(self):
        experiment_id = self._experiment_factory("test_update_run_info")
        for new_status_string in models.RunStatusTypes:
            run = self._run_factory(config=self._get_run_configs(experiment_id=experiment_id))
            endtime = get_current_time_millis()
            actual = self.store.update_run_info(
                run.info.run_id, RunStatus.from_string(new_status_string), endtime, None
            )
            assert actual.status == new_status_string
            assert actual.end_time == endtime

        # test updating run name without changing other attributes.
        origin_run_info = self.store.get_run(run.info.run_id).info
        updated_info = self.store.update_run_info(run.info.run_id, None, None, "name_abc2")
        assert updated_info.run_name == "name_abc2"
        assert updated_info.status == origin_run_info.status
        assert updated_info.end_time == origin_run_info.end_time

    def test_update_run_name(self):
        experiment_id = self._experiment_factory("test_update_run_name")
        configs = self._get_run_configs(experiment_id=experiment_id)

        run_id = self.store.create_run(**configs).info.run_id
        run = self.store.get_run(run_id)
        assert run.info.run_name == configs["run_name"]

        self.store.update_run_info(run_id, RunStatus.FINISHED, 1000, "new name")
        run = self.store.get_run(run_id)
        assert run.info.run_name == "new name"
        assert run.data.tags.get(mlflow_tags.MLFLOW_RUN_NAME) == "new name"

        self.store.update_run_info(run_id, RunStatus.FINISHED, 1000, None)
        run = self.store.get_run(run_id)
        assert run.info.run_name == "new name"
        assert run.data.tags.get(mlflow_tags.MLFLOW_RUN_NAME) == "new name"

        self.store.update_run_info(run_id, RunStatus.FINISHED, 1000, "")
        run = self.store.get_run(run_id)
        assert run.info.run_name == "new name"
        assert run.data.tags.get(mlflow_tags.MLFLOW_RUN_NAME) == "new name"

        self.store.delete_tag(run_id, mlflow_tags.MLFLOW_RUN_NAME)
        run = self.store.get_run(run_id)
        assert run.info.run_name == "new name"
        assert run.data.tags.get(mlflow_tags.MLFLOW_RUN_NAME) is None

        self.store.update_run_info(run_id, RunStatus.FINISHED, 1000, "newer name")
        run = self.store.get_run(run_id)
        assert run.info.run_name == "newer name"
        assert run.data.tags.get(mlflow_tags.MLFLOW_RUN_NAME) == "newer name"

        self.store.set_tag(run_id, entities.RunTag(mlflow_tags.MLFLOW_RUN_NAME, "newest name"))
        run = self.store.get_run(run_id)
        assert run.data.tags.get(mlflow_tags.MLFLOW_RUN_NAME) == "newest name"
        assert run.info.run_name == "newest name"

        self.store.log_batch(
            run_id,
            metrics=[],
            params=[],
            tags=[entities.RunTag(mlflow_tags.MLFLOW_RUN_NAME, "batch name")],
        )
        run = self.store.get_run(run_id)
        assert run.data.tags.get(mlflow_tags.MLFLOW_RUN_NAME) == "batch name"
        assert run.info.run_name == "batch name"

    def test_restore_experiment(self):
        experiment_id = self._experiment_factory("helloexp")
        exp = self.store.get_experiment(experiment_id)
        assert exp.lifecycle_stage == entities.LifecycleStage.ACTIVE

        experiment_id = exp.experiment_id
        self.store.delete_experiment(experiment_id)

        deleted = self.store.get_experiment(experiment_id)
        assert deleted.experiment_id == experiment_id
        assert deleted.lifecycle_stage == entities.LifecycleStage.DELETED
        time.sleep(0.01)
        self.store.restore_experiment(exp.experiment_id)
        restored = self.store.get_experiment(exp.experiment_id)
        assert restored.experiment_id == experiment_id
        assert restored.lifecycle_stage == entities.LifecycleStage.ACTIVE
        assert restored.last_update_time > deleted.last_update_time

    def test_delete_restore_run(self):
        run = self._run_factory()
        assert run.info.lifecycle_stage == entities.LifecycleStage.ACTIVE

        # Verify that active runs can be restored (run restoration is idempotent)
        self.store.restore_run(run.info.run_id)

        # Verify that run deletion is idempotent
        self.store.delete_run(run.info.run_id)
        self.store.delete_run(run.info.run_id)

        deleted = self.store.get_run(run.info.run_id)
        assert deleted.info.run_id == run.info.run_id
        assert deleted.info.lifecycle_stage == entities.LifecycleStage.DELETED
        with self.store.ManagedSessionMaker() as session:
            assert self.store._get_run(session, deleted.info.run_id).deleted_time is not None
        # Verify that restoration of a deleted run is idempotent
        self.store.restore_run(run.info.run_id)
        self.store.restore_run(run.info.run_id)
        restored = self.store.get_run(run.info.run_id)
        assert restored.info.run_id == run.info.run_id
        assert restored.info.lifecycle_stage == entities.LifecycleStage.ACTIVE
        with self.store.ManagedSessionMaker() as session:
            assert self.store._get_run(session, restored.info.run_id).deleted_time is None

    def test_error_logging_to_deleted_run(self):
        exp = self._experiment_factory("error_logging")
        run_id = self._run_factory(self._get_run_configs(experiment_id=exp)).info.run_id

        self.store.delete_run(run_id)
        assert self.store.get_run(run_id).info.lifecycle_stage == entities.LifecycleStage.DELETED
        with pytest.raises(MlflowException, match=r"The run .+ must be in the 'active' state"):
            self.store.log_param(run_id, entities.Param("p1345", "v1"))

        with pytest.raises(MlflowException, match=r"The run .+ must be in the 'active' state"):
            self.store.log_metric(run_id, entities.Metric("m1345", 1.0, 123, 0))

        with pytest.raises(MlflowException, match=r"The run .+ must be in the 'active' state"):
            self.store.set_tag(run_id, entities.RunTag("t1345", "tv1"))

        # restore this run and try again
        self.store.restore_run(run_id)
        assert self.store.get_run(run_id).info.lifecycle_stage == entities.LifecycleStage.ACTIVE
        self.store.log_param(run_id, entities.Param("p1345", "v22"))
        self.store.log_metric(run_id, entities.Metric("m1345", 34.0, 85, 1))  # earlier timestamp
        self.store.set_tag(run_id, entities.RunTag("t1345", "tv44"))

        run = self.store.get_run(run_id)
        assert run.data.params == {"p1345": "v22"}
        assert run.data.metrics == {"m1345": 34.0}
        metric_history = self.store.get_metric_history(run_id, "m1345")
        assert len(metric_history) == 1
        metric_obj = metric_history[0]
        assert metric_obj.key == "m1345"
        assert metric_obj.value == 34.0
        assert metric_obj.timestamp == 85
        assert metric_obj.step == 1
        assert {("t1345", "tv44")} <= set(run.data.tags.items())

    # Tests for Search API
    def _search(
        self,
        experiment_id,
        filter_string=None,
        run_view_type=ViewType.ALL,
        max_results=SEARCH_MAX_RESULTS_DEFAULT,
    ):
        exps = [experiment_id] if isinstance(experiment_id, str) else experiment_id
        return [
            r.info.run_id
            for r in self.store.search_runs(exps, filter_string, run_view_type, max_results)
        ]

    def get_ordered_runs(self, order_clauses, experiment_id):
        return [
            r.data.tags[mlflow_tags.MLFLOW_RUN_NAME]
            for r in self.store.search_runs(
                experiment_ids=[experiment_id],
                filter_string="",
                run_view_type=ViewType.ALL,
                order_by=order_clauses,
            )
        ]

    def test_order_by_metric_tag_param(self):
        experiment_id = self.store.create_experiment("order_by_metric")

        def create_and_log_run(names):
            name = str(names[0]) + "/" + names[1]
            run_id = self.store.create_run(
                experiment_id,
                user_id="MrDuck",
                start_time=123,
                tags=[entities.RunTag("metric", names[1])],
                run_name=name,
            ).info.run_id
            if names[0] is not None:
                self.store.log_metric(run_id, entities.Metric("x", float(names[0]), 1, 0))
                self.store.log_metric(run_id, entities.Metric("y", float(names[1]), 1, 0))
            self.store.log_param(run_id, entities.Param("metric", names[1]))
            return run_id

        # the expected order in ascending sort is :
        # inf > number > -inf > None > nan
        for names in zip(
            [None, "nan", "inf", "-inf", "-1000", "0", "0", "1000"],
            ["1", "2", "3", "4", "5", "6", "7", "8"],
        ):
            create_and_log_run(names)

        # asc/asc
        assert self.get_ordered_runs(["metrics.x asc", "metrics.y asc"], experiment_id) == [
            "-inf/4",
            "-1000/5",
            "0/6",
            "0/7",
            "1000/8",
            "inf/3",
            "nan/2",
            "None/1",
        ]

        assert self.get_ordered_runs(["metrics.x asc", "tag.metric asc"], experiment_id) == [
            "-inf/4",
            "-1000/5",
            "0/6",
            "0/7",
            "1000/8",
            "inf/3",
            "nan/2",
            "None/1",
        ]

        # asc/desc
        assert self.get_ordered_runs(["metrics.x asc", "metrics.y desc"], experiment_id) == [
            "-inf/4",
            "-1000/5",
            "0/7",
            "0/6",
            "1000/8",
            "inf/3",
            "nan/2",
            "None/1",
        ]

        assert self.get_ordered_runs(["metrics.x asc", "tag.metric desc"], experiment_id) == [
            "-inf/4",
            "-1000/5",
            "0/7",
            "0/6",
            "1000/8",
            "inf/3",
            "nan/2",
            "None/1",
        ]

        # desc / asc
        assert self.get_ordered_runs(["metrics.x desc", "metrics.y asc"], experiment_id) == [
            "inf/3",
            "1000/8",
            "0/6",
            "0/7",
            "-1000/5",
            "-inf/4",
            "nan/2",
            "None/1",
        ]

        # desc / desc
        assert self.get_ordered_runs(["metrics.x desc", "param.metric desc"], experiment_id) == [
            "inf/3",
            "1000/8",
            "0/7",
            "0/6",
            "-1000/5",
            "-inf/4",
            "nan/2",
            "None/1",
        ]

    def test_order_by_attributes(self):
        experiment_id = self.store.create_experiment("order_by_attributes")

        def create_run(start_time, end):
            return self.store.create_run(
                experiment_id,
                user_id="MrDuck",
                start_time=start_time,
                tags=[],
                run_name=str(end),
            ).info.run_id

        start_time = 123
        for end in [234, None, 456, -123, 789, 123]:
            run_id = create_run(start_time, end)
            self.store.update_run_info(
                run_id, run_status=RunStatus.FINISHED, end_time=end, run_name=None
            )
            start_time += 1

        # asc
        assert self.get_ordered_runs(["attribute.end_time asc"], experiment_id) == [
            "-123",
            "123",
            "234",
            "456",
            "789",
            "None",
        ]

        # desc
        assert self.get_ordered_runs(["attribute.end_time desc"], experiment_id) == [
            "789",
            "456",
            "234",
            "123",
            "-123",
            "None",
        ]

        # Sort priority correctly handled
        assert self.get_ordered_runs(
            ["attribute.start_time asc", "attribute.end_time desc"], experiment_id
        ) == ["234", "None", "456", "-123", "789", "123"]

    def test_search_vanilla(self):
        exp = self._experiment_factory("search_vanilla")
        runs = [self._run_factory(self._get_run_configs(exp)).info.run_id for r in range(3)]

        assert sorted(
            runs,
        ) == sorted(self._search(exp, run_view_type=ViewType.ALL))
        assert sorted(
            runs,
        ) == sorted(self._search(exp, run_view_type=ViewType.ACTIVE_ONLY))
        assert self._search(exp, run_view_type=ViewType.DELETED_ONLY) == []

        first = runs[0]

        self.store.delete_run(first)
        assert sorted(
            runs,
        ) == sorted(self._search(exp, run_view_type=ViewType.ALL))
        assert sorted(
            runs[1:],
        ) == sorted(self._search(exp, run_view_type=ViewType.ACTIVE_ONLY))
        assert self._search(exp, run_view_type=ViewType.DELETED_ONLY) == [first]

        self.store.restore_run(first)
        assert sorted(
            runs,
        ) == sorted(self._search(exp, run_view_type=ViewType.ALL))
        assert sorted(
            runs,
        ) == sorted(self._search(exp, run_view_type=ViewType.ACTIVE_ONLY))
        assert self._search(exp, run_view_type=ViewType.DELETED_ONLY) == []

    def test_search_params(self):
        experiment_id = self._experiment_factory("search_params")
        r1 = self._run_factory(self._get_run_configs(experiment_id)).info.run_id
        r2 = self._run_factory(self._get_run_configs(experiment_id)).info.run_id

        self.store.log_param(r1, entities.Param("generic_param", "p_val"))
        self.store.log_param(r2, entities.Param("generic_param", "p_val"))

        self.store.log_param(r1, entities.Param("generic_2", "some value"))
        self.store.log_param(r2, entities.Param("generic_2", "another value"))

        self.store.log_param(r1, entities.Param("p_a", "abc"))
        self.store.log_param(r2, entities.Param("p_b", "ABC"))

        # test search returns both runs
        filter_string = "params.generic_param = 'p_val'"
        assert sorted(
            [r1, r2],
        ) == sorted(self._search(experiment_id, filter_string))

        # test search returns appropriate run (same key different values per run)
        filter_string = "params.generic_2 = 'some value'"
        assert self._search(experiment_id, filter_string) == [r1]
        filter_string = "params.generic_2 = 'another value'"
        assert self._search(experiment_id, filter_string) == [r2]

        filter_string = "params.generic_param = 'wrong_val'"
        assert self._search(experiment_id, filter_string) == []

        filter_string = "params.generic_param != 'p_val'"
        assert self._search(experiment_id, filter_string) == []

        filter_string = "params.generic_param != 'wrong_val'"
        assert sorted(
            [r1, r2],
        ) == sorted(self._search(experiment_id, filter_string))
        filter_string = "params.generic_2 != 'wrong_val'"
        assert sorted(
            [r1, r2],
        ) == sorted(self._search(experiment_id, filter_string))

        filter_string = "params.p_a = 'abc'"
        assert self._search(experiment_id, filter_string) == [r1]

        filter_string = "params.p_a = 'ABC'"
        assert self._search(experiment_id, filter_string) == []

        filter_string = "params.p_a != 'ABC'"
        assert self._search(experiment_id, filter_string) == [r1]

        filter_string = "params.p_b = 'ABC'"
        assert self._search(experiment_id, filter_string) == [r2]

        filter_string = "params.generic_2 LIKE '%other%'"
        assert self._search(experiment_id, filter_string) == [r2]

        filter_string = "params.generic_2 LIKE 'other%'"
        assert self._search(experiment_id, filter_string) == []

        filter_string = "params.generic_2 LIKE '%other'"
        assert self._search(experiment_id, filter_string) == []

        filter_string = "params.generic_2 LIKE 'other'"
        assert self._search(experiment_id, filter_string) == []

        filter_string = "params.generic_2 LIKE '%Other%'"
        assert self._search(experiment_id, filter_string) == []

        filter_string = "params.generic_2 ILIKE '%Other%'"
        assert self._search(experiment_id, filter_string) == [r2]

    def test_search_tags(self):
        experiment_id = self._experiment_factory("search_tags")
        r1 = self._run_factory(self._get_run_configs(experiment_id)).info.run_id
        r2 = self._run_factory(self._get_run_configs(experiment_id)).info.run_id

        self.store.set_tag(r1, entities.RunTag("generic_tag", "p_val"))
        self.store.set_tag(r2, entities.RunTag("generic_tag", "p_val"))

        self.store.set_tag(r1, entities.RunTag("generic_2", "some value"))
        self.store.set_tag(r2, entities.RunTag("generic_2", "another value"))

        self.store.set_tag(r1, entities.RunTag("p_a", "abc"))
        self.store.set_tag(r2, entities.RunTag("p_b", "ABC"))

        # test search returns both runs
        assert sorted(
            [r1, r2],
        ) == sorted(self._search(experiment_id, filter_string="tags.generic_tag = 'p_val'"))
        assert self._search(experiment_id, filter_string="tags.generic_tag = 'P_VAL'") == []
        assert sorted(
            [r1, r2],
        ) == sorted(self._search(experiment_id, filter_string="tags.generic_tag != 'P_VAL'"))
        # test search returns appropriate run (same key different values per run)
        assert self._search(experiment_id, filter_string="tags.generic_2 = 'some value'") == [r1]
        assert self._search(experiment_id, filter_string="tags.generic_2 = 'another value'") == [r2]
        assert self._search(experiment_id, filter_string="tags.generic_tag = 'wrong_val'") == []
        assert self._search(experiment_id, filter_string="tags.generic_tag != 'p_val'") == []
        assert sorted(
            [r1, r2],
        ) == sorted(
            self._search(experiment_id, filter_string="tags.generic_tag != 'wrong_val'"),
        )
        assert sorted(
            [r1, r2],
        ) == sorted(
            self._search(experiment_id, filter_string="tags.generic_2 != 'wrong_val'"),
        )
        assert self._search(experiment_id, filter_string="tags.p_a = 'abc'") == [r1]
        assert self._search(experiment_id, filter_string="tags.p_b = 'ABC'") == [r2]
        assert self._search(experiment_id, filter_string="tags.generic_2 LIKE '%other%'") == [r2]
        assert self._search(experiment_id, filter_string="tags.generic_2 LIKE '%Other%'") == []
        assert self._search(experiment_id, filter_string="tags.generic_2 LIKE 'other%'") == []
        assert self._search(experiment_id, filter_string="tags.generic_2 LIKE '%other'") == []
        assert self._search(experiment_id, filter_string="tags.generic_2 LIKE 'other'") == []
        assert self._search(experiment_id, filter_string="tags.generic_2 ILIKE '%Other%'") == [r2]
        assert self._search(
            experiment_id,
            filter_string="tags.generic_2 ILIKE '%Other%' and tags.generic_tag = 'p_val'",
        ) == [r2]
        assert self._search(
            experiment_id,
            filter_string="tags.generic_2 ILIKE '%Other%' and " "tags.generic_tag ILIKE 'p_val'",
        ) == [r2]

    def test_search_metrics(self):
        experiment_id = self._experiment_factory("search_metric")
        r1 = self._run_factory(self._get_run_configs(experiment_id)).info.run_id
        r2 = self._run_factory(self._get_run_configs(experiment_id)).info.run_id

        self.store.log_metric(r1, entities.Metric("common", 1.0, 1, 0))
        self.store.log_metric(r2, entities.Metric("common", 1.0, 1, 0))

        self.store.log_metric(r1, entities.Metric("measure_a", 1.0, 1, 0))
        self.store.log_metric(r2, entities.Metric("measure_a", 200.0, 2, 0))
        self.store.log_metric(r2, entities.Metric("measure_a", 400.0, 3, 0))

        self.store.log_metric(r1, entities.Metric("m_a", 2.0, 2, 0))
        self.store.log_metric(r2, entities.Metric("m_b", 3.0, 2, 0))
        self.store.log_metric(r2, entities.Metric("m_b", 4.0, 8, 0))  # this is last timestamp
        self.store.log_metric(r2, entities.Metric("m_b", 8.0, 3, 0))

        filter_string = "metrics.common = 1.0"
        assert sorted(
            [r1, r2],
        ) == sorted(self._search(experiment_id, filter_string))

        filter_string = "metrics.common > 0.0"
        assert sorted(
            [r1, r2],
        ) == sorted(self._search(experiment_id, filter_string))

        filter_string = "metrics.common >= 0.0"
        assert sorted(
            [r1, r2],
        ) == sorted(self._search(experiment_id, filter_string))

        filter_string = "metrics.common < 4.0"
        assert sorted(
            [r1, r2],
        ) == sorted(self._search(experiment_id, filter_string))

        filter_string = "metrics.common <= 4.0"
        assert sorted(
            [r1, r2],
        ) == sorted(self._search(experiment_id, filter_string))

        filter_string = "metrics.common != 1.0"
        assert self._search(experiment_id, filter_string) == []

        filter_string = "metrics.common >= 3.0"
        assert self._search(experiment_id, filter_string) == []

        filter_string = "metrics.common <= 0.75"
        assert self._search(experiment_id, filter_string) == []

        # tests for same metric name across runs with different values and timestamps
        filter_string = "metrics.measure_a > 0.0"
        assert sorted(
            [r1, r2],
        ) == sorted(self._search(experiment_id, filter_string))

        filter_string = "metrics.measure_a < 50.0"
        assert self._search(experiment_id, filter_string) == [r1]

        filter_string = "metrics.measure_a < 1000.0"
        assert sorted(
            [r1, r2],
        ) == sorted(self._search(experiment_id, filter_string))

        filter_string = "metrics.measure_a != -12.0"
        assert sorted(
            [r1, r2],
        ) == sorted(self._search(experiment_id, filter_string))

        filter_string = "metrics.measure_a > 50.0"
        assert self._search(experiment_id, filter_string) == [r2]

        filter_string = "metrics.measure_a = 1.0"
        assert self._search(experiment_id, filter_string) == [r1]

        filter_string = "metrics.measure_a = 400.0"
        assert self._search(experiment_id, filter_string) == [r2]

        # test search with unique metric keys
        filter_string = "metrics.m_a > 1.0"
        assert self._search(experiment_id, filter_string) == [r1]

        filter_string = "metrics.m_b > 1.0"
        assert self._search(experiment_id, filter_string) == [r2]

        # there is a recorded metric this threshold but not last timestamp
        filter_string = "metrics.m_b > 5.0"
        assert self._search(experiment_id, filter_string) == []

        # metrics matches last reported timestamp for 'm_b'
        filter_string = "metrics.m_b = 4.0"
        assert self._search(experiment_id, filter_string) == [r2]

    def test_search_attrs(self):
        e1 = self._experiment_factory("search_attributes_1")
        r1 = self._run_factory(self._get_run_configs(experiment_id=e1)).info.run_id

        e2 = self._experiment_factory("search_attrs_2")
        r2 = self._run_factory(self._get_run_configs(experiment_id=e2)).info.run_id

        filter_string = ""
        assert sorted(
            [r1, r2],
        ) == sorted(self._search([e1, e2], filter_string))

        filter_string = "attribute.status != 'blah'"
        assert sorted(
            [r1, r2],
        ) == sorted(self._search([e1, e2], filter_string))

        filter_string = "attribute.status = '{}'".format(RunStatus.to_string(RunStatus.RUNNING))
        assert sorted(
            [r1, r2],
        ) == sorted(self._search([e1, e2], filter_string))

        # change status for one of the runs
        self.store.update_run_info(r2, RunStatus.FAILED, 300, None)

        filter_string = "attribute.status = 'RUNNING'"
        assert self._search([e1, e2], filter_string) == [r1]

        filter_string = "attribute.status = 'FAILED'"
        assert self._search([e1, e2], filter_string) == [r2]

        filter_string = "attribute.status != 'SCHEDULED'"
        assert sorted(
            [r1, r2],
        ) == sorted(self._search([e1, e2], filter_string))

        filter_string = "attribute.status = 'SCHEDULED'"
        assert self._search([e1, e2], filter_string) == []

        filter_string = "attribute.status = 'KILLED'"
        assert self._search([e1, e2], filter_string) == []

        if is_windows():
            expected_artifact_uri = (
                pathlib.Path.cwd().joinpath(ARTIFACT_URI, e1, r1, "artifacts").as_uri()
            )
            filter_string = f"attr.artifact_uri = '{expected_artifact_uri}'"
        else:
            expected_artifact_uri = (
                pathlib.Path.cwd().joinpath(ARTIFACT_URI, e1, r1, "artifacts").as_posix()
            )
            filter_string = f"attr.artifact_uri = '{expected_artifact_uri}'"
        assert self._search([e1, e2], filter_string) == [r1]

        filter_string = "attr.artifact_uri = '{}/{}/{}/artifacts'".format(
            ARTIFACT_URI, e1.upper(), r1.upper()
        )
        assert self._search([e1, e2], filter_string) == []

        filter_string = "attr.artifact_uri != '{}/{}/{}/artifacts'".format(
            ARTIFACT_URI, e1.upper(), r1.upper()
        )
        assert sorted(
            [r1, r2],
        ) == sorted(self._search([e1, e2], filter_string))

        filter_string = f"attr.artifact_uri = '{ARTIFACT_URI}/{e2}/{r1}/artifacts'"
        assert self._search([e1, e2], filter_string) == []

        filter_string = "attribute.artifact_uri = 'random_artifact_path'"
        assert self._search([e1, e2], filter_string) == []

        filter_string = "attribute.artifact_uri != 'random_artifact_path'"
        assert sorted(
            [r1, r2],
        ) == sorted(self._search([e1, e2], filter_string))

        filter_string = f"attribute.artifact_uri LIKE '%{r1}%'"
        assert self._search([e1, e2], filter_string) == [r1]

        filter_string = "attribute.artifact_uri LIKE '%{}%'".format(r1[:16])
        assert self._search([e1, e2], filter_string) == [r1]

        filter_string = "attribute.artifact_uri LIKE '%{}%'".format(r1[-16:])
        assert self._search([e1, e2], filter_string) == [r1]

        filter_string = "attribute.artifact_uri LIKE '%{}%'".format(r1.upper())
        assert self._search([e1, e2], filter_string) == []

        filter_string = "attribute.artifact_uri ILIKE '%{}%'".format(r1.upper())
        assert self._search([e1, e2], filter_string) == [r1]

        filter_string = "attribute.artifact_uri ILIKE '%{}%'".format(r1[:16].upper())
        assert self._search([e1, e2], filter_string) == [r1]

        filter_string = "attribute.artifact_uri ILIKE '%{}%'".format(r1[-16:].upper())
        assert self._search([e1, e2], filter_string) == [r1]

        for k, v in {"experiment_id": e1, "lifecycle_stage": "ACTIVE"}.items():
            with pytest.raises(MlflowException, match=r"Invalid attribute key '.+' specified"):
                self._search([e1, e2], f"attribute.{k} = '{v}'")

    def test_search_full(self):
        experiment_id = self._experiment_factory("search_params")
        r1 = self._run_factory(self._get_run_configs(experiment_id)).info.run_id
        r2 = self._run_factory(self._get_run_configs(experiment_id)).info.run_id

        self.store.log_param(r1, entities.Param("generic_param", "p_val"))
        self.store.log_param(r2, entities.Param("generic_param", "p_val"))

        self.store.log_param(r1, entities.Param("p_a", "abc"))
        self.store.log_param(r2, entities.Param("p_b", "ABC"))

        self.store.log_metric(r1, entities.Metric("common", 1.0, 1, 0))
        self.store.log_metric(r2, entities.Metric("common", 1.0, 1, 0))

        self.store.log_metric(r1, entities.Metric("m_a", 2.0, 2, 0))
        self.store.log_metric(r2, entities.Metric("m_b", 3.0, 2, 0))
        self.store.log_metric(r2, entities.Metric("m_b", 4.0, 8, 0))
        self.store.log_metric(r2, entities.Metric("m_b", 8.0, 3, 0))

        filter_string = "params.generic_param = 'p_val' and metrics.common = 1.0"
        assert sorted(
            [r1, r2],
        ) == sorted(self._search(experiment_id, filter_string))

        # all params and metrics match
        filter_string = (
            "params.generic_param = 'p_val' and metrics.common = 1.0 and metrics.m_a > 1.0"
        )
        assert self._search(experiment_id, filter_string) == [r1]

        filter_string = (
            "params.generic_param = 'p_val' and metrics.common = 1.0 "
            "and metrics.m_a > 1.0 and params.p_a LIKE 'a%'"
        )
        assert self._search(experiment_id, filter_string) == [r1]

        filter_string = (
            "params.generic_param = 'p_val' and metrics.common = 1.0 "
            "and metrics.m_a > 1.0 and params.p_a LIKE 'A%'"
        )
        assert self._search(experiment_id, filter_string) == []

        filter_string = (
            "params.generic_param = 'p_val' and metrics.common = 1.0 "
            "and metrics.m_a > 1.0 and params.p_a ILIKE 'A%'"
        )
        assert self._search(experiment_id, filter_string) == [r1]

        # test with mismatch param
        filter_string = (
            "params.random_bad_name = 'p_val' and metrics.common = 1.0 and metrics.m_a > 1.0"
        )
        assert self._search(experiment_id, filter_string) == []

        # test with mismatch metric
        filter_string = (
            "params.generic_param = 'p_val' and metrics.common = 1.0 and metrics.m_a > 100.0"
        )
        assert self._search(experiment_id, filter_string) == []

    def test_search_with_max_results(self):
        exp = self._experiment_factory("search_with_max_results")
        runs = [
            self._run_factory(self._get_run_configs(exp, start_time=r)).info.run_id
            for r in range(1200)
        ]
        # reverse the ordering, since we created in increasing order of start_time
        runs.reverse()

        assert runs[:1000] == self._search(exp)
        for n in [0, 1, 2, 4, 8, 10, 20, 50, 100, 500, 1000, 1200, 2000]:
            if n == 0 and self.store._get_dialect() == MSSQL:
                # In SQL server, `max_results = 0` results in the following error:
                # The number of rows provided for a FETCH clause must be greater then zero.
                continue
            assert runs[: min(1200, n)] == self._search(exp, max_results=n)

        with pytest.raises(
            MlflowException, match=r"Invalid value for request parameter max_results"
        ):
            self._search(exp, max_results=int(1e10))

    def test_search_with_deterministic_max_results(self):
        exp = self._experiment_factory("test_search_with_deterministic_max_results")
        # Create 10 runs with the same start_time.
        # Sort based on run_id
        runs = sorted(
            [
                self._run_factory(self._get_run_configs(exp, start_time=10)).info.run_id
                for r in range(10)
            ]
        )
        for n in [0, 1, 2, 4, 8, 10, 20]:
            if n == 0 and self.store._get_dialect() == MSSQL:
                # In SQL server, `max_results = 0` results in the following error:
                # The number of rows provided for a FETCH clause must be greater then zero.
                continue
            assert runs[: min(10, n)] == self._search(exp, max_results=n)

    def test_search_runs_pagination(self):
        exp = self._experiment_factory("test_search_runs_pagination")
        # test returned token behavior
        runs = sorted(
            [
                self._run_factory(self._get_run_configs(exp, start_time=10)).info.run_id
                for r in range(10)
            ]
        )
        result = self.store.search_runs([exp], None, ViewType.ALL, max_results=4)
        assert [r.info.run_id for r in result] == runs[0:4]
        assert result.token is not None
        result = self.store.search_runs(
            [exp], None, ViewType.ALL, max_results=4, page_token=result.token
        )
        assert [r.info.run_id for r in result] == runs[4:8]
        assert result.token is not None
        result = self.store.search_runs(
            [exp], None, ViewType.ALL, max_results=4, page_token=result.token
        )
        assert [r.info.run_id for r in result] == runs[8:]
        assert result.token is None

    def test_search_runs_run_name(self):
        exp_id = self._experiment_factory("test_search_runs_pagination")
        run1 = self._run_factory(dict(self._get_run_configs(exp_id), run_name="run_name1"))
        run2 = self._run_factory(dict(self._get_run_configs(exp_id), run_name="run_name2"))
        result = self.store.search_runs(
            [exp_id],
            filter_string="attributes.run_name = 'run_name1'",
            run_view_type=ViewType.ACTIVE_ONLY,
        )
        assert [r.info.run_id for r in result] == [run1.info.run_id]
        result = self.store.search_runs(
            [exp_id],
            filter_string="attributes.`Run name` = 'run_name1'",
            run_view_type=ViewType.ACTIVE_ONLY,
        )
        assert [r.info.run_id for r in result] == [run1.info.run_id]
        result = self.store.search_runs(
            [exp_id],
            filter_string="attributes.`run name` = 'run_name2'",
            run_view_type=ViewType.ACTIVE_ONLY,
        )
        assert [r.info.run_id for r in result] == [run2.info.run_id]
        result = self.store.search_runs(
            [exp_id],
            filter_string="attributes.`Run Name` = 'run_name2'",
            run_view_type=ViewType.ACTIVE_ONLY,
        )
        assert [r.info.run_id for r in result] == [run2.info.run_id]
        result = self.store.search_runs(
            [exp_id],
            filter_string="tags.`mlflow.runName` = 'run_name2'",
            run_view_type=ViewType.ACTIVE_ONLY,
        )
        assert [r.info.run_id for r in result] == [run2.info.run_id]

        self.store.update_run_info(
            run1.info.run_id,
            RunStatus.FINISHED,
            end_time=run1.info.end_time,
            run_name="new_run_name1",
        )
        result = self.store.search_runs(
            [exp_id],
            filter_string="attributes.run_name = 'new_run_name1'",
            run_view_type=ViewType.ACTIVE_ONLY,
        )
        assert [r.info.run_id for r in result] == [run1.info.run_id]

        # TODO: Test attribute-based search after set_tag

        # Test run name filter works for runs logged in MLflow <= 1.29.0
        with self.store.ManagedSessionMaker() as session:
            sql_run1 = session.query(SqlRun).filter(SqlRun.run_uuid == run1.info.run_id).one()
            sql_run1.name = ""

        result = self.store.search_runs(
            [exp_id],
            filter_string="attributes.run_name = 'new_run_name1'",
            run_view_type=ViewType.ACTIVE_ONLY,
        )
        assert [r.info.run_id for r in result] == [run1.info.run_id]

        result = self.store.search_runs(
            [exp_id],
            filter_string="tags.`mlflow.runName` = 'new_run_name1'",
            run_view_type=ViewType.ACTIVE_ONLY,
        )
        assert [r.info.run_id for r in result] == [run1.info.run_id]

    def test_search_runs_run_id(self):
        exp_id = self._experiment_factory("test_search_runs_run_id")
        # Set start_time to ensure the search result is deterministic
        run1 = self._run_factory(dict(self._get_run_configs(exp_id), start_time=1))
        run2 = self._run_factory(dict(self._get_run_configs(exp_id), start_time=2))
        run_id1 = run1.info.run_id
        run_id2 = run2.info.run_id

        result = self.store.search_runs(
            [exp_id],
            filter_string=f"attributes.run_id = '{run_id1}'",
            run_view_type=ViewType.ACTIVE_ONLY,
        )
        assert [r.info.run_id for r in result] == [run_id1]

        result = self.store.search_runs(
            [exp_id],
            filter_string=f"attributes.run_id != '{run_id1}'",
            run_view_type=ViewType.ACTIVE_ONLY,
        )
        assert [r.info.run_id for r in result] == [run_id2]

        result = self.store.search_runs(
            [exp_id],
            filter_string=f"attributes.run_id IN ('{run_id1}')",
            run_view_type=ViewType.ACTIVE_ONLY,
        )
        assert [r.info.run_id for r in result] == [run_id1]

        result = self.store.search_runs(
            [exp_id],
            filter_string=f"attributes.run_id NOT IN ('{run_id1}')",
            run_view_type=ViewType.ACTIVE_ONLY,
        )

        result = self.store.search_runs(
            [exp_id],
            filter_string=f"run_name = '{run1.info.run_name}' AND run_id IN ('{run_id1}')",
            run_view_type=ViewType.ACTIVE_ONLY,
        )
        assert [r.info.run_id for r in result] == [run_id1]

        for filter_string in [
            f"attributes.run_id IN ('{run_id1}','{run_id2}')",
            f"attributes.run_id IN ('{run_id1}', '{run_id2}')",
            f"attributes.run_id IN ('{run_id1}',  '{run_id2}')",
        ]:
            result = self.store.search_runs(
                [exp_id], filter_string=filter_string, run_view_type=ViewType.ACTIVE_ONLY
            )
            assert [r.info.run_id for r in result] == [run_id2, run_id1]

        result = self.store.search_runs(
            [exp_id],
            filter_string=f"attributes.run_id NOT IN ('{run_id1}', '{run_id2}')",
            run_view_type=ViewType.ACTIVE_ONLY,
        )
        assert result == []

    def test_search_runs_start_time_alias(self):
        exp_id = self._experiment_factory("test_search_runs_start_time_alias")
        # Set start_time to ensure the search result is deterministic
        run1 = self._run_factory(dict(self._get_run_configs(exp_id), start_time=1))
        run2 = self._run_factory(dict(self._get_run_configs(exp_id), start_time=2))
        run_id1 = run1.info.run_id
        run_id2 = run2.info.run_id

        result = self.store.search_runs(
            [exp_id],
            filter_string="attributes.run_name = 'name'",
            run_view_type=ViewType.ACTIVE_ONLY,
            order_by=["attributes.start_time DESC"],
        )
        assert [r.info.run_id for r in result] == [run_id2, run_id1]

        result = self.store.search_runs(
            [exp_id],
            filter_string="attributes.run_name = 'name'",
            run_view_type=ViewType.ACTIVE_ONLY,
            order_by=["attributes.created ASC"],
        )
        assert [r.info.run_id for r in result] == [run_id1, run_id2]

        result = self.store.search_runs(
            [exp_id],
            filter_string="attributes.run_name = 'name'",
            run_view_type=ViewType.ACTIVE_ONLY,
            order_by=["attributes.Created DESC"],
        )
        assert [r.info.run_id for r in result] == [run_id2, run_id1]

        result = self.store.search_runs(
            [exp_id],
            filter_string="attributes.start_time > 0",
            run_view_type=ViewType.ACTIVE_ONLY,
        )
        assert {r.info.run_id for r in result} == {run_id1, run_id2}

        result = self.store.search_runs(
            [exp_id],
            filter_string="attributes.created > 1",
            run_view_type=ViewType.ACTIVE_ONLY,
        )
        assert [r.info.run_id for r in result] == [run_id2]

        result = self.store.search_runs(
            [exp_id],
            filter_string="attributes.Created > 2",
            run_view_type=ViewType.ACTIVE_ONLY,
        )
        assert result == []

    def test_search_runs_datasets(self):
        exp_id = self._experiment_factory("test_search_runs_datasets")
        # Set start_time to ensure the search result is deterministic
        run1 = self._run_factory(dict(self._get_run_configs(exp_id), start_time=1))
        run2 = self._run_factory(dict(self._get_run_configs(exp_id), start_time=3))
        run3 = self._run_factory(dict(self._get_run_configs(exp_id), start_time=2))

        dataset1 = entities.Dataset(
            name="name1",
            digest="digest1",
            source_type="st1",
            source="source1",
            schema="schema1",
            profile="profile1",
        )
        dataset2 = entities.Dataset(
            name="name2",
            digest="digest2",
            source_type="st2",
            source="source2",
            schema="schema2",
            profile="profile2",
        )
        dataset3 = entities.Dataset(
            name="name3",
            digest="digest3",
            source_type="st3",
            source="source3",
            schema="schema3",
            profile="profile3",
        )

        test_tag = [entities.InputTag(key=MLFLOW_DATASET_CONTEXT, value="test")]
        train_tag = [entities.InputTag(key=MLFLOW_DATASET_CONTEXT, value="train")]
        eval_tag = [entities.InputTag(key=MLFLOW_DATASET_CONTEXT, value="eval")]

        inputs_run1 = [
            entities.DatasetInput(dataset1, train_tag),
            entities.DatasetInput(dataset2, eval_tag),
        ]
        inputs_run2 = [
            entities.DatasetInput(dataset1, train_tag),
            entities.DatasetInput(dataset3, eval_tag),
        ]
        inputs_run3 = [entities.DatasetInput(dataset2, test_tag)]

        self.store.log_inputs(run1.info.run_id, inputs_run1)
        self.store.log_inputs(run2.info.run_id, inputs_run2)
        self.store.log_inputs(run3.info.run_id, inputs_run3)
        run_id1 = run1.info.run_id
        run_id2 = run2.info.run_id
        run_id3 = run3.info.run_id

        result = self.store.search_runs(
            [exp_id],
            filter_string="dataset.name = 'name1'",
            run_view_type=ViewType.ACTIVE_ONLY,
        )
        assert set(r.info.run_id for r in result) == {run_id2, run_id1}

        result = self.store.search_runs(
            [exp_id],
            filter_string="dataset.digest = 'digest2'",
            run_view_type=ViewType.ACTIVE_ONLY,
        )
        assert set(r.info.run_id for r in result) == {run_id3, run_id1}

        result = self.store.search_runs(
            [exp_id],
            filter_string="dataset.name = 'name4'",
            run_view_type=ViewType.ACTIVE_ONLY,
        )
        assert set(result) == set()

        result = self.store.search_runs(
            [exp_id],
            filter_string="dataset.context = 'train'",
            run_view_type=ViewType.ACTIVE_ONLY,
        )
        assert set(r.info.run_id for r in result) == {run_id2, run_id1}

        result = self.store.search_runs(
            [exp_id],
            filter_string="dataset.context = 'test'",
            run_view_type=ViewType.ACTIVE_ONLY,
        )
        assert set(r.info.run_id for r in result) == {run_id3}

        result = self.store.search_runs(
            [exp_id],
            filter_string="dataset.context = 'test' and dataset.name = 'name2'",
            run_view_type=ViewType.ACTIVE_ONLY,
        )
        assert set(r.info.run_id for r in result) == {run_id3}

        result = self.store.search_runs(
            [exp_id],
            filter_string="dataset.name = 'name2' and dataset.context = 'test'",
            run_view_type=ViewType.ACTIVE_ONLY,
        )
        assert set(r.info.run_id for r in result) == {run_id3}

        result = self.store.search_runs(
            [exp_id],
            filter_string="datasets.name IN ('name1', 'name2')",
            run_view_type=ViewType.ACTIVE_ONLY,
        )
        assert set(r.info.run_id for r in result) == {run_id3, run_id1, run_id2}

        result = self.store.search_runs(
            [exp_id],
            filter_string="datasets.digest IN ('digest1', 'digest2')",
            run_view_type=ViewType.ACTIVE_ONLY,
        )
        assert set(r.info.run_id for r in result) == {run_id3, run_id1, run_id2}

        result = self.store.search_runs(
            [exp_id],
            filter_string="datasets.name LIKE 'Name%'",
            run_view_type=ViewType.ACTIVE_ONLY,
        )
        assert set(r.info.run_id for r in result) == set()

        result = self.store.search_runs(
            [exp_id],
            filter_string="datasets.name ILIKE 'Name%'",
            run_view_type=ViewType.ACTIVE_ONLY,
        )
        assert set(r.info.run_id for r in result) == {run_id3, run_id1, run_id2}

        result = self.store.search_runs(
            [exp_id],
            filter_string="datasets.context ILIKE 'test%'",
            run_view_type=ViewType.ACTIVE_ONLY,
        )
        assert set(r.info.run_id for r in result) == {run_id3}

        result = self.store.search_runs(
            [exp_id],
            filter_string="datasets.context IN ('test', 'train')",
            run_view_type=ViewType.ACTIVE_ONLY,
        )
        assert set(r.info.run_id for r in result) == {run_id3, run_id1, run_id2}

    def test_search_datasets(self):
        exp_id1 = self._experiment_factory("test_search_datasets_1")
        # Create an additional experiment to ensure we filter on specified experiment
        # and search works on multiple experiments.
        exp_id2 = self._experiment_factory("test_search_datasets_2")

        run1 = self._run_factory(dict(self._get_run_configs(exp_id1), start_time=1))
        run2 = self._run_factory(dict(self._get_run_configs(exp_id1), start_time=2))
        run3 = self._run_factory(dict(self._get_run_configs(exp_id2), start_time=3))

        dataset1 = entities.Dataset(
            name="name1",
            digest="digest1",
            source_type="st1",
            source="source1",
            schema="schema1",
            profile="profile1",
        )
        dataset2 = entities.Dataset(
            name="name2",
            digest="digest2",
            source_type="st2",
            source="source2",
            schema="schema2",
            profile="profile2",
        )
        dataset3 = entities.Dataset(
            name="name3",
            digest="digest3",
            source_type="st3",
            source="source3",
            schema="schema3",
            profile="profile3",
        )
        dataset4 = entities.Dataset(
            name="name4",
            digest="digest4",
            source_type="st4",
            source="source4",
            schema="schema4",
            profile="profile4",
        )

        test_tag = [entities.InputTag(key=MLFLOW_DATASET_CONTEXT, value="test")]
        train_tag = [entities.InputTag(key=MLFLOW_DATASET_CONTEXT, value="train")]
        eval_tag = [entities.InputTag(key=MLFLOW_DATASET_CONTEXT, value="eval")]
        no_context_tag = [entities.InputTag(key="not_context", value="test")]

        inputs_run1 = [
            entities.DatasetInput(dataset1, train_tag),
            entities.DatasetInput(dataset2, eval_tag),
            entities.DatasetInput(dataset4, no_context_tag),
        ]
        inputs_run2 = [
            entities.DatasetInput(dataset1, train_tag),
            entities.DatasetInput(dataset2, test_tag),
        ]
        inputs_run3 = [entities.DatasetInput(dataset3, train_tag)]

        self.store.log_inputs(run1.info.run_id, inputs_run1)
        self.store.log_inputs(run2.info.run_id, inputs_run2)
        self.store.log_inputs(run3.info.run_id, inputs_run3)

        # Verify actual and expected results are same size and that all elements are equal.
        def assert_has_same_elements(actual_list, expected_list):
            assert len(actual_list) == len(expected_list)
            for actual in actual_list:
                # Verify the expected results list contains same element.
                isEqual = False
                for expected in expected_list:
                    isEqual = actual == expected
                    if isEqual:
                        break
                assert isEqual

        # Verify no results from exp_id2 are returned.
        results = self.store._search_datasets([exp_id1])
        expected_results = [
            _DatasetSummary(exp_id1, dataset1.name, dataset1.digest, "train"),
            _DatasetSummary(exp_id1, dataset2.name, dataset2.digest, "eval"),
            _DatasetSummary(exp_id1, dataset2.name, dataset2.digest, "test"),
            _DatasetSummary(exp_id1, dataset4.name, dataset4.digest, None),
        ]
        assert_has_same_elements(results, expected_results)

        # Verify results from both experiment are returned.
        results = self.store._search_datasets([exp_id1, exp_id2])
        expected_results.append(_DatasetSummary(exp_id2, dataset3.name, dataset3.digest, "train"))
        assert_has_same_elements(results, expected_results)

    def test_search_datasets_returns_no_more_than_max_results(self):
        exp_id = self.store.create_experiment("test_search_datasets")
        run = self._run_factory(dict(self._get_run_configs(exp_id), start_time=1))
        inputs = []
        # We intentionally add more than 1000 datasets here to test we only return 1000.
        for i in range(1010):
            dataset = entities.Dataset(
                name="name" + str(i),
                digest="digest" + str(i),
                source_type="st" + str(i),
                source="source" + str(i),
                schema="schema" + str(i),
                profile="profile" + str(i),
            )
            input_tag = [entities.InputTag(key=MLFLOW_DATASET_CONTEXT, value=str(i))]
            inputs.append(entities.DatasetInput(dataset, input_tag))

        self.store.log_inputs(run.info.run_id, inputs)

        results = self.store._search_datasets([exp_id])
        assert len(results) == 1000

    def test_log_batch(self):
        experiment_id = self._experiment_factory("log_batch")
        run_id = self._run_factory(self._get_run_configs(experiment_id)).info.run_id
        metric_entities = [Metric("m1", 0.87, 12345, 0), Metric("m2", 0.49, 12345, 1)]
        param_entities = [Param("p1", "p1val"), Param("p2", "p2val")]
        tag_entities = [
            RunTag("t1", "t1val"),
            RunTag("t2", "t2val"),
            RunTag(MLFLOW_RUN_NAME, "my_run"),
        ]
        self.store.log_batch(
            run_id=run_id, metrics=metric_entities, params=param_entities, tags=tag_entities
        )
        run = self.store.get_run(run_id)
        assert run.data.tags == {"t1": "t1val", "t2": "t2val", MLFLOW_RUN_NAME: "my_run"}
        assert run.data.params == {"p1": "p1val", "p2": "p2val"}
        metric_histories = sum(
            [self.store.get_metric_history(run_id, key) for key in run.data.metrics], []
        )
        metrics = [(m.key, m.value, m.timestamp, m.step) for m in metric_histories]
        assert set(metrics) == {("m1", 0.87, 12345, 0), ("m2", 0.49, 12345, 1)}

    def test_log_batch_limits(self):
        # Test that log batch at the maximum allowed request size succeeds (i.e doesn't hit
        # SQL limitations, etc)
        experiment_id = self._experiment_factory("log_batch_limits")
        run_id = self._run_factory(self._get_run_configs(experiment_id)).info.run_id
        metric_tuples = [("m%s" % i, i, 12345, i * 2) for i in range(1000)]
        metric_entities = [Metric(*metric_tuple) for metric_tuple in metric_tuples]
        self.store.log_batch(run_id=run_id, metrics=metric_entities, params=[], tags=[])
        run = self.store.get_run(run_id)
        metric_histories = sum(
            [self.store.get_metric_history(run_id, key) for key in run.data.metrics], []
        )
        metrics = [(m.key, m.value, m.timestamp, m.step) for m in metric_histories]
        assert set(metrics) == set(metric_tuples)

    def test_log_batch_param_overwrite_disallowed(self):
        # Test that attempting to overwrite a param via log_batch results in an exception and that
        # no partial data is logged
        run = self._run_factory()
        tkey = "my-param"
        param = entities.Param(tkey, "orig-val")
        self.store.log_param(run.info.run_id, param)

        overwrite_param = entities.Param(tkey, "newval")
        tag = entities.RunTag("tag-key", "tag-val")
        metric = entities.Metric("metric-key", 3.0, 12345, 0)
        with pytest.raises(
            MlflowException, match=r"Changing param values is not allowed"
        ) as exception_context:
            self.store.log_batch(
                run.info.run_id, metrics=[metric], params=[overwrite_param], tags=[tag]
            )
        assert exception_context.value.error_code == ErrorCode.Name(INVALID_PARAMETER_VALUE)
        self._verify_logged(self.store, run.info.run_id, metrics=[], params=[param], tags=[])

    def test_log_batch_with_unchanged_and_new_params(self):
        """
        Test case to ensure the following code works:
        ---------------------------------------------
        mlflow.log_params({"a": 0, "b": 1})
        mlflow.log_params({"a": 0, "c": 2})
        ---------------------------------------------
        """
        run = self._run_factory()
        self.store.log_batch(
            run.info.run_id,
            metrics=[],
            params=[entities.Param("a", "0"), entities.Param("b", "1")],
            tags=[],
        )
        self.store.log_batch(
            run.info.run_id,
            metrics=[],
            params=[entities.Param("a", "0"), entities.Param("c", "2")],
            tags=[],
        )
        self._verify_logged(
            self.store,
            run.info.run_id,
            metrics=[],
            params=[entities.Param("a", "0"), entities.Param("b", "1"), entities.Param("c", "2")],
            tags=[],
        )

    def test_log_batch_param_overwrite_disallowed_single_req(self):
        # Test that attempting to overwrite a param via log_batch results in an exception
        run = self._run_factory()
        pkey = "common-key"
        param0 = entities.Param(pkey, "orig-val")
        param1 = entities.Param(pkey, "newval")
        tag = entities.RunTag("tag-key", "tag-val")
        metric = entities.Metric("metric-key", 3.0, 12345, 0)
        with pytest.raises(
            MlflowException, match=r"Duplicate parameter keys have been submitted"
        ) as exception_context:
            self.store.log_batch(
                run.info.run_id, metrics=[metric], params=[param0, param1], tags=[tag]
            )
        assert exception_context.value.error_code == ErrorCode.Name(INVALID_PARAMETER_VALUE)
        self._verify_logged(self.store, run.info.run_id, metrics=[], params=[], tags=[])

    def test_log_batch_accepts_empty_payload(self):
        run = self._run_factory()
        self.store.log_batch(run.info.run_id, metrics=[], params=[], tags=[])
        self._verify_logged(self.store, run.info.run_id, metrics=[], params=[], tags=[])

    def test_log_batch_internal_error(self):
        # Verify that internal errors during the DB save step for log_batch result in
        # MlflowExceptions
        run = self._run_factory()

        def _raise_exception_fn(*args, **kwargs):  # pylint: disable=unused-argument
            raise Exception("Some internal error")

        package = "mlflow.store.tracking.sqlalchemy_store.SqlAlchemyStore"
        with mock.patch(package + "._log_metrics") as metric_mock, mock.patch(
            package + "._log_params"
        ) as param_mock, mock.patch(package + "._set_tags") as tags_mock:
            metric_mock.side_effect = _raise_exception_fn
            param_mock.side_effect = _raise_exception_fn
            tags_mock.side_effect = _raise_exception_fn
            for kwargs in [
                {"metrics": [Metric("a", 3, 1, 0)]},
                {"params": [Param("b", "c")]},
                {"tags": [RunTag("c", "d")]},
            ]:
                log_batch_kwargs = {"metrics": [], "params": [], "tags": []}
                log_batch_kwargs.update(kwargs)
                with pytest.raises(MlflowException, match=r"Some internal error"):
                    self.store.log_batch(run.info.run_id, **log_batch_kwargs)

    def test_log_batch_nonexistent_run(self):
        nonexistent_run_id = uuid.uuid4().hex
        with pytest.raises(
            MlflowException, match=rf"Run with id={nonexistent_run_id} not found"
        ) as exception_context:
            self.store.log_batch(nonexistent_run_id, [], [], [])
        assert exception_context.value.error_code == ErrorCode.Name(RESOURCE_DOES_NOT_EXIST)

    def test_log_batch_params_idempotency(self):
        run = self._run_factory()
        params = [Param("p-key", "p-val")]
        self.store.log_batch(run.info.run_id, metrics=[], params=params, tags=[])
        self.store.log_batch(run.info.run_id, metrics=[], params=params, tags=[])
        self._verify_logged(self.store, run.info.run_id, metrics=[], params=params, tags=[])

    def test_log_batch_tags_idempotency(self):
        run = self._run_factory()
        self.store.log_batch(
            run.info.run_id, metrics=[], params=[], tags=[RunTag("t-key", "t-val")]
        )
        self.store.log_batch(
            run.info.run_id, metrics=[], params=[], tags=[RunTag("t-key", "t-val")]
        )
        self._verify_logged(
            self.store, run.info.run_id, metrics=[], params=[], tags=[RunTag("t-key", "t-val")]
        )

    def test_log_batch_allows_tag_overwrite(self):
        run = self._run_factory()
        self.store.log_batch(run.info.run_id, metrics=[], params=[], tags=[RunTag("t-key", "val")])
        self.store.log_batch(
            run.info.run_id, metrics=[], params=[], tags=[RunTag("t-key", "newval")]
        )
        self._verify_logged(
            self.store, run.info.run_id, metrics=[], params=[], tags=[RunTag("t-key", "newval")]
        )

    def test_log_batch_allows_tag_overwrite_single_req(self):
        run = self._run_factory()
        tags = [RunTag("t-key", "val"), RunTag("t-key", "newval")]
        self.store.log_batch(run.info.run_id, metrics=[], params=[], tags=tags)
        self._verify_logged(self.store, run.info.run_id, metrics=[], params=[], tags=[tags[-1]])

    def test_log_batch_metrics(self):
        run = self._run_factory()

        tkey = "blahmetric"
        tval = 100.0
        metric = entities.Metric(tkey, tval, get_current_time_millis(), 0)
        metric2 = entities.Metric(tkey, tval, get_current_time_millis() + 2, 0)
        nan_metric = entities.Metric("NaN", float("nan"), 0, 0)
        pos_inf_metric = entities.Metric("PosInf", float("inf"), 0, 0)
        neg_inf_metric = entities.Metric("NegInf", -float("inf"), 0, 0)

        # duplicate metric and metric2 values should be eliminated
        metrics = [metric, metric2, nan_metric, pos_inf_metric, neg_inf_metric, metric, metric2]
        self.store._log_metrics(run.info.run_id, metrics)

        run = self.store.get_run(run.info.run_id)
        assert tkey in run.data.metrics and run.data.metrics[tkey] == tval

        # SQL store _get_run method returns full history of recorded metrics.
        # Should return duplicates as well
        # MLflow RunData contains only the last reported values for metrics.
        with self.store.ManagedSessionMaker() as session:
            sql_run_metrics = self.store._get_run(session, run.info.run_id).metrics
            assert len(sql_run_metrics) == 5
            assert len(run.data.metrics) == 4
            assert math.isnan(run.data.metrics["NaN"])
            assert run.data.metrics["PosInf"] == 1.7976931348623157e308
            assert run.data.metrics["NegInf"] == -1.7976931348623157e308

    def test_log_batch_same_metric_repeated_single_req(self):
        run = self._run_factory()
        metric0 = Metric(key="metric-key", value=1, timestamp=2, step=0)
        metric1 = Metric(key="metric-key", value=2, timestamp=3, step=0)
        self.store.log_batch(run.info.run_id, params=[], metrics=[metric0, metric1], tags=[])
        self._verify_logged(
            self.store, run.info.run_id, params=[], metrics=[metric0, metric1], tags=[]
        )

    def test_log_batch_same_metric_repeated_multiple_reqs(self):
        run = self._run_factory()
        metric0 = Metric(key="metric-key", value=1, timestamp=2, step=0)
        metric1 = Metric(key="metric-key", value=2, timestamp=3, step=0)
        self.store.log_batch(run.info.run_id, params=[], metrics=[metric0], tags=[])
        self._verify_logged(self.store, run.info.run_id, params=[], metrics=[metric0], tags=[])
        self.store.log_batch(run.info.run_id, params=[], metrics=[metric1], tags=[])
        self._verify_logged(
            self.store, run.info.run_id, params=[], metrics=[metric0, metric1], tags=[]
        )

    def test_log_batch_same_metrics_repeated_multiple_reqs(self):
        run = self._run_factory()
        metric0 = Metric(key="metric-key", value=1, timestamp=2, step=0)
        metric1 = Metric(key="metric-key", value=2, timestamp=3, step=0)
        self.store.log_batch(run.info.run_id, params=[], metrics=[metric0, metric1], tags=[])
        self._verify_logged(
            self.store, run.info.run_id, params=[], metrics=[metric0, metric1], tags=[]
        )
        self.store.log_batch(run.info.run_id, params=[], metrics=[metric0, metric1], tags=[])
        self._verify_logged(
            self.store, run.info.run_id, params=[], metrics=[metric0, metric1], tags=[]
        )

    def test_log_batch_null_metrics(self):
        run = self._run_factory()

        tkey = "blahmetric"
        tval = None
        metric_1 = entities.Metric(tkey, tval, get_current_time_millis(), 0)

        tkey = "blahmetric2"
        tval = None
        metric_2 = entities.Metric(tkey, tval, get_current_time_millis(), 0)

        metrics = [metric_1, metric_2]

        with pytest.raises(
            MlflowException, match=r"Got invalid value None for metric"
        ) as exception_context:
            self.store.log_batch(run.info.run_id, metrics=metrics, params=[], tags=[])
        assert exception_context.value.error_code == ErrorCode.Name(INVALID_PARAMETER_VALUE)

    def test_log_batch_params_max_length_value(self):
        run = self._run_factory()
        param_entities = [Param("long param", "x" * 500), Param("short param", "xyz")]
        expected_param_entities = [Param("long param", "x" * 500), Param("short param", "xyz")]
        self.store.log_batch(run.info.run_id, [], param_entities, [])
        self._verify_logged(self.store, run.info.run_id, [], expected_param_entities, [])
        param_entities = [Param("long param", "x" * 1000)]
        with pytest.raises(MlflowException, match="exceeded length"):
            self.store.log_batch(run.info.run_id, [], param_entities, [])

    def test_upgrade_cli_idempotence(self):
        # Repeatedly run `mlflow db upgrade` against our database, verifying that the command
        # succeeds and that the DB has the latest schema
        engine = sqlalchemy.create_engine(self.db_url)
        assert _get_schema_version(engine) == _get_latest_schema_revision()
        for _ in range(3):
            invoke_cli_runner(mlflow.db.commands, ["upgrade", self.db_url])
            assert _get_schema_version(engine) == _get_latest_schema_revision()
        engine.dispose()

    def test_metrics_materialization_upgrade_succeeds_and_produces_expected_latest_metric_values(
        self,
    ):
        """
        Tests the ``89d4b8295536_create_latest_metrics_table`` migration by migrating and querying
        the MLflow Tracking SQLite database located at
        /mlflow/tests/resources/db/db_version_7ac759974ad8_with_metrics.sql. This database contains
        metric entries populated by the following metrics generation script:
        https://gist.github.com/dbczumar/343173c6b8982a0cc9735ff19b5571d9.

        First, the database is upgraded from its HEAD revision of
        ``7ac755974ad8_update_run_tags_with_larger_limit`` to the latest revision via
        ``mlflow db upgrade``.

        Then, the test confirms that the metric entries returned by calls
        to ``SqlAlchemyStore.get_run()`` are consistent between the latest revision and the
        ``7ac755974ad8_update_run_tags_with_larger_limit`` revision. This is confirmed by
        invoking ``SqlAlchemyStore.get_run()`` for each run id that is present in the upgraded
        database and comparing the resulting runs' metric entries to a JSON dump taken from the
        SQLite database prior to the upgrade (located at
        mlflow/tests/resources/db/db_version_7ac759974ad8_with_metrics_expected_values.json).
        This JSON dump can be replicated by installing MLflow version 1.2.0 and executing the
        following code from the directory containing this test suite:

        .. code-block:: python

          import json
          import mlflow
          from mlflow import MlflowClient

          mlflow.set_tracking_uri(
              "sqlite:///../../resources/db/db_version_7ac759974ad8_with_metrics.sql"
          )
          client = MlflowClient()
          summary_metrics = {
              run.info.run_id: run.data.metrics for run in client.search_runs(experiment_ids="0")
          }
          with open("dump.json", "w") as dump_file:
              json.dump(summary_metrics, dump_file, indent=4)

        """
        current_dir = os.path.dirname(os.path.abspath(__file__))
        db_resources_path = os.path.normpath(
            os.path.join(current_dir, os.pardir, os.pardir, "resources", "db")
        )
        expected_metric_values_path = os.path.join(
            db_resources_path, "db_version_7ac759974ad8_with_metrics_expected_values.json"
        )
        with TempDir() as tmp_db_dir:
            db_path = tmp_db_dir.path("tmp_db.sql")
            db_url = "sqlite:///" + db_path
            shutil.copyfile(
                src=os.path.join(db_resources_path, "db_version_7ac759974ad8_with_metrics.sql"),
                dst=db_path,
            )

            invoke_cli_runner(mlflow.db.commands, ["upgrade", db_url])
            store = self._get_store(db_uri=db_url)
            with open(expected_metric_values_path) as f:
                expected_metric_values = json.load(f)

            for run_id, expected_metrics in expected_metric_values.items():
                fetched_run = store.get_run(run_id=run_id)
                assert fetched_run.data.metrics == expected_metrics

    def _generate_large_data(self, nb_runs=1000):
        experiment_id = self.store.create_experiment("test_experiment")

        current_run = 0

        run_ids = []
        metrics_list = []
        tags_list = []
        params_list = []
        latest_metrics_list = []

        for _ in range(nb_runs):
            run_id = self.store.create_run(
                experiment_id=experiment_id,
                start_time=current_run,
                tags=[],
                user_id="Anderson",
                run_name="name",
            ).info.run_uuid

            run_ids.append(run_id)

            for i in range(100):
                metric = {
                    "key": "mkey_%s" % i,
                    "value": i,
                    "timestamp": i * 2,
                    "step": i * 3,
                    "is_nan": False,
                    "run_uuid": run_id,
                }
                metrics_list.append(metric)
                tag = {
                    "key": "tkey_%s" % i,
                    "value": "tval_%s" % (current_run % 10),
                    "run_uuid": run_id,
                }
                tags_list.append(tag)
                param = {
                    "key": "pkey_%s" % i,
                    "value": "pval_%s" % ((current_run + 1) % 11),
                    "run_uuid": run_id,
                }
                params_list.append(param)
            latest_metrics_list.append(
                {
                    "key": "mkey_0",
                    "value": current_run,
                    "timestamp": 100 * 2,
                    "step": 100 * 3,
                    "is_nan": False,
                    "run_uuid": run_id,
                }
            )
            current_run += 1

        with self.store.engine.begin() as conn:
            conn.execute(sqlalchemy.insert(SqlParam), params_list)
            conn.execute(sqlalchemy.insert(SqlMetric), metrics_list)
            conn.execute(sqlalchemy.insert(SqlLatestMetric), latest_metrics_list)
            conn.execute(sqlalchemy.insert(SqlTag), tags_list)

        return experiment_id, run_ids

    def test_search_runs_returns_expected_results_with_large_experiment(self):
        """
        This case tests the SQLAlchemyStore implementation of the SearchRuns API to ensure
        that search queries over an experiment containing many runs, each with a large number
        of metrics, parameters, and tags, are performant and return the expected results.
        """
        experiment_id, run_ids = self._generate_large_data()

        run_results = self.store.search_runs([experiment_id], None, ViewType.ALL, max_results=100)
        assert len(run_results) == 100
        # runs are sorted by desc start_time
        assert [run.info.run_id for run in run_results] == list(reversed(run_ids[900:]))

    def test_search_runs_correctly_filters_large_data(self):
        experiment_id, _ = self._generate_large_data(1000)

        run_results = self.store.search_runs(
            [experiment_id],
            "metrics.mkey_0 < 26 and metrics.mkey_0 > 5 ",
            ViewType.ALL,
            max_results=50,
        )
        assert len(run_results) == 20

        run_results = self.store.search_runs(
            [experiment_id],
            "metrics.mkey_0 < 26 and metrics.mkey_0 > 5 and tags.tkey_0 = 'tval_0' ",
            ViewType.ALL,
            max_results=10,
        )
        assert len(run_results) == 2  # 20 runs between 9 and 26, 2 of which have a 0 tkey_0 value

        run_results = self.store.search_runs(
            [experiment_id],
            "metrics.mkey_0 < 26 and metrics.mkey_0 > 5 "
            "and tags.tkey_0 = 'tval_0' "
            "and params.pkey_0 = 'pval_0'",
            ViewType.ALL,
            max_results=5,
        )
        assert len(run_results) == 1  # 2 runs on previous request, 1 of which has a 0 pkey_0 value

    def test_search_runs_keep_all_runs_when_sorting(self):
        experiment_id = self.store.create_experiment("test_experiment1")

        r1 = self.store.create_run(
            experiment_id=experiment_id, start_time=0, tags=[], user_id="Me", run_name="name"
        ).info.run_uuid
        r2 = self.store.create_run(
            experiment_id=experiment_id, start_time=0, tags=[], user_id="Me", run_name="name"
        ).info.run_uuid
        self.store.set_tag(r1, RunTag(key="t1", value="1"))
        self.store.set_tag(r1, RunTag(key="t2", value="1"))
        self.store.set_tag(r2, RunTag(key="t2", value="1"))

        run_results = self.store.search_runs(
            [experiment_id], None, ViewType.ALL, max_results=1000, order_by=["tag.t1"]
        )
        assert len(run_results) == 2

    def test_try_get_run_tag(self):
        run = self._run_factory()
        self.store.set_tag(run.info.run_id, entities.RunTag("k1", "v1"))
        self.store.set_tag(run.info.run_id, entities.RunTag("k2", "v2"))

        with self.store.ManagedSessionMaker() as session:
            tag = self.store._try_get_run_tag(session, run.info.run_id, "k0")
            assert tag is None

            tag = self.store._try_get_run_tag(session, run.info.run_id, "k1")
            assert tag.key == "k1"
            assert tag.value == "v1"

            tag = self.store._try_get_run_tag(session, run.info.run_id, "k2")
            assert tag.key == "k2"
            assert tag.value == "v2"

    def test_get_metric_history_on_non_existent_metric_key(self):
        experiment_id = self._experiment_factory("test_exp")[0]
        run = self.store.create_run(
            experiment_id=experiment_id, user_id="user", start_time=0, tags=[], run_name="name"
        )
        run_id = run.info.run_id
        metrics = self.store.get_metric_history(run_id, "test_metric")
        assert metrics == []

    def test_insert_large_text_in_dataset_table(self):
        with self.store.engine.begin() as conn:
            # cursor = conn.cursor()
            dataset_source = "a" * 65535  # 65535 is the max size for a TEXT column
            dataset_profile = "a" * 16777215  # 16777215 is the max size for a MEDIUMTEXT column
            conn.execute(
                sqlalchemy.sql.text(
                    f"""
                INSERT INTO datasets 
                    (dataset_uuid, 
                    experiment_id, 
                    name, 
                    digest, 
                    dataset_source_type, 
                    dataset_source, 
                    dataset_schema, 
                    dataset_profile)
                VALUES 
                    ('test_uuid', 
                    0, 
                    'test_name', 
                    'test_digest', 
                    'test_source_type', 
                    '{dataset_source}', '
                    test_schema', 
                    '{dataset_profile}')
                """
                )
            )
            results = conn.execute(
                sqlalchemy.sql.text("SELECT dataset_source, dataset_profile from datasets")
            ).first()
            dataset_source_from_db = results[0]
            assert len(dataset_source_from_db) == len(dataset_source)
            dataset_profile_from_db = results[1]
            assert len(dataset_profile_from_db) == len(dataset_profile)

            # delete contents of datasets table
            conn.execute(sqlalchemy.sql.text("DELETE FROM datasets"))

    def test_log_inputs_and_retrieve_runs_behaves_as_expected(self):
        experiment_id = self._experiment_factory("test exp")
        run1 = self._run_factory(config=self._get_run_configs(experiment_id, start_time=1))
        run2 = self._run_factory(config=self._get_run_configs(experiment_id, start_time=3))
        run3 = self._run_factory(config=self._get_run_configs(experiment_id, start_time=2))

        dataset1 = entities.Dataset(
            name="name1",
            digest="digest1",
            source_type="st1",
            source="source1",
            schema="schema1",
            profile="profile1",
        )
        dataset2 = entities.Dataset(
            name="name2",
            digest="digest2",
            source_type="st2",
            source="source2",
            schema="schema2",
            profile="profile2",
        )
        dataset3 = entities.Dataset(
            name="name3",
            digest="digest3",
            source_type="st3",
            source="source3",
            schema="schema3",
            profile="profile3",
        )

        tags1 = [
            entities.InputTag(key="key1", value="value1"),
            entities.InputTag(key="key2", value="value2"),
        ]
        tags2 = [
            entities.InputTag(key="key3", value="value3"),
            entities.InputTag(key="key4", value="value4"),
        ]
        tags3 = [
            entities.InputTag(key="key5", value="value5"),
            entities.InputTag(key="key6", value="value6"),
        ]

        inputs_run1 = [
            entities.DatasetInput(dataset1, tags1),
            entities.DatasetInput(dataset2, tags1),
        ]
        inputs_run2 = [
            entities.DatasetInput(dataset1, tags2),
            entities.DatasetInput(dataset3, tags3),
        ]
        inputs_run3 = [entities.DatasetInput(dataset2, tags3)]

        self.store.log_inputs(run1.info.run_id, inputs_run1)
        self.store.log_inputs(run2.info.run_id, inputs_run2)
        self.store.log_inputs(run3.info.run_id, inputs_run3)

        run1 = self.store.get_run(run1.info.run_id)
        assert_dataset_inputs_equal(run1.inputs.dataset_inputs, inputs_run1)
        run2 = self.store.get_run(run2.info.run_id)
        assert_dataset_inputs_equal(run2.inputs.dataset_inputs, inputs_run2)
        run3 = self.store.get_run(run3.info.run_id)
        assert_dataset_inputs_equal(run3.inputs.dataset_inputs, inputs_run3)

        search_results_1 = self.store.search_runs(
            [experiment_id], None, ViewType.ALL, max_results=4, order_by=["start_time ASC"]
        )
        run1 = search_results_1[0]
        assert_dataset_inputs_equal(run1.inputs.dataset_inputs, inputs_run1)
        run2 = search_results_1[2]
        assert_dataset_inputs_equal(run2.inputs.dataset_inputs, inputs_run2)
        run3 = search_results_1[1]
        assert_dataset_inputs_equal(run3.inputs.dataset_inputs, inputs_run3)

        search_results_2 = self.store.search_runs(
            [experiment_id], None, ViewType.ALL, max_results=4, order_by=["start_time DESC"]
        )
        run1 = search_results_2[2]
        assert_dataset_inputs_equal(run1.inputs.dataset_inputs, inputs_run1)
        run2 = search_results_2[0]
        assert_dataset_inputs_equal(run2.inputs.dataset_inputs, inputs_run2)
        run3 = search_results_2[1]
        assert_dataset_inputs_equal(run3.inputs.dataset_inputs, inputs_run3)

    def test_log_input_multiple_times_does_not_overwrite_tags_or_dataset(self):
        experiment_id = self._experiment_factory("test exp")
        run = self._run_factory(config=self._get_run_configs(experiment_id))
        dataset = entities.Dataset(
            name="name",
            digest="digest",
            source_type="st",
            source="source",
            schema="schema",
            profile="profile",
        )
        tags = [
            entities.InputTag(key="key1", value="value1"),
            entities.InputTag(key="key2", value="value2"),
        ]
        self.store.log_inputs(run.info.run_id, [entities.DatasetInput(dataset, tags)])

        for i in range(3):
            # Since the dataset name and digest are the same as the previously logged dataset,
            # no changes should be made
            overwrite_dataset = entities.Dataset(
                name="name",
                digest="digest",
                source_type="st{i}",
                source=f"source{i}",
                schema=f"schema{i}",
                profile=f"profile{i}",
            )
            # Since the dataset has already been logged as an input to the run, no changes should be
            # made to the input tags
            overwrite_tags = [
                entities.InputTag(key=f"key{i}", value=f"value{i}"),
                entities.InputTag(key=f"key{i+1}", value=f"value{i+1}"),
            ]
            self.store.log_inputs(
                run.info.run_id, [entities.DatasetInput(overwrite_dataset, overwrite_tags)]
            )

        run = self.store.get_run(run.info.run_id)
        assert_dataset_inputs_equal(
            run.inputs.dataset_inputs, [entities.DatasetInput(dataset, tags)]
        )

        # Logging a dataset with a different name or digest to the original run should result
        # in the addition of another dataset input
        other_name_dataset = entities.Dataset(
            name="other_name",
            digest="digest",
            source_type="st",
            source="source",
            schema="schema",
            profile="profile",
        )
        other_name_input_tags = [entities.InputTag(key="k1", value="v1")]
        self.store.log_inputs(
            run.info.run_id, [entities.DatasetInput(other_name_dataset, other_name_input_tags)]
        )

        other_digest_dataset = entities.Dataset(
            name="name",
            digest="other_digest",
            source_type="st",
            source="source",
            schema="schema",
            profile="profile",
        )
        other_digest_input_tags = [entities.InputTag(key="k2", value="v2")]
        self.store.log_inputs(
            run.info.run_id, [entities.DatasetInput(other_digest_dataset, other_digest_input_tags)]
        )

        run = self.store.get_run(run.info.run_id)
        assert_dataset_inputs_equal(
            run.inputs.dataset_inputs,
            [
                entities.DatasetInput(dataset, tags),
                entities.DatasetInput(other_name_dataset, other_name_input_tags),
                entities.DatasetInput(other_digest_dataset, other_digest_input_tags),
            ],
        )

        # Logging the same dataset with different tags to new runs should result in each run
        # having its own new input tags and the same dataset input
        for i in range(3):
            new_run = self.store.create_run(
                experiment_id=experiment_id,
                user_id="user",
                start_time=0,
                tags=[],
                run_name=None,
            )
            new_tags = [
                entities.InputTag(key=f"key{i}", value=f"value{i}"),
                entities.InputTag(key=f"key{i+1}", value=f"value{i+1}"),
            ]
            self.store.log_inputs(new_run.info.run_id, [entities.DatasetInput(dataset, new_tags)])
            new_run = self.store.get_run(new_run.info.run_id)
            assert_dataset_inputs_equal(
                new_run.inputs.dataset_inputs, [entities.DatasetInput(dataset, new_tags)]
            )

    def test_log_inputs_handles_case_when_no_datasets_are_specified(self):
        experiment_id = self._experiment_factory("test exp")
        run = self._run_factory(config=self._get_run_configs(experiment_id))
        self.store.log_inputs(run.info.run_id)
        self.store.log_inputs(run.info.run_id, datasets=None)

    def test_log_inputs_fails_with_missing_inputs(self):
        experiment_id = self._experiment_factory("test exp")
        run = self._run_factory(config=self._get_run_configs(experiment_id))

        dataset = entities.Dataset(
            name="name1", digest="digest1", source_type="type", source="source"
        )

        tags = [entities.InputTag(key="key", value="train")]

        # Test input key missing
        with pytest.raises(MlflowException, match="InputTag key cannot be None"):
            self.store.log_inputs(
                run.info.run_id,
                [
                    entities.DatasetInput(
                        tags=[entities.InputTag(key=None, value="train")], dataset=dataset
                    )
                ],
            )

        # Test input value missing
        with pytest.raises(MlflowException, match="InputTag value cannot be None"):
            self.store.log_inputs(
                run.info.run_id,
                [
                    entities.DatasetInput(
                        tags=[entities.InputTag(key="key", value=None)], dataset=dataset
                    )
                ],
            )

        # Test dataset name missing
        with pytest.raises(MlflowException, match="Dataset name cannot be None"):
            self.store.log_inputs(
                run.info.run_id,
                [
                    entities.DatasetInput(
                        tags=tags,
                        dataset=entities.Dataset(
                            name=None, digest="digest1", source_type="type", source="source"
                        ),
                    )
                ],
            )

        # Test dataset digest missing
        with pytest.raises(MlflowException, match="Dataset digest cannot be None"):
            self.store.log_inputs(
                run.info.run_id,
                [
                    entities.DatasetInput(
                        tags=tags,
                        dataset=entities.Dataset(
                            name="name", digest=None, source_type="type", source="source"
                        ),
                    )
                ],
            )

        # Test dataset source type missing
        with pytest.raises(MlflowException, match="Dataset source_type cannot be None"):
            self.store.log_inputs(
                run.info.run_id,
                [
                    entities.DatasetInput(
                        tags=tags,
                        dataset=entities.Dataset(
                            name="name", digest="digest1", source_type=None, source="source"
                        ),
                    )
                ],
            )

        # Test dataset source missing
        with pytest.raises(MlflowException, match="Dataset source cannot be None"):
            self.store.log_inputs(
                run.info.run_id,
                [
                    entities.DatasetInput(
                        tags=tags,
                        dataset=entities.Dataset(
                            name="name", digest="digest1", source_type="type", source=None
                        ),
                    )
                ],
            )

    def test_log_inputs_fails_with_too_large_inputs(self):
        experiment_id = self._experiment_factory("test exp")
        run = self._run_factory(config=self._get_run_configs(experiment_id))

        dataset = entities.Dataset(
            name="name1", digest="digest1", source_type="type", source="source"
        )

        tags = [entities.InputTag(key="key", value="train")]

        # Test input key too large (limit is 255)
        with pytest.raises(MlflowException, match="InputTag key exceeds the maximum length of 255"):
            self.store.log_inputs(
                run.info.run_id,
                [
                    entities.DatasetInput(
                        tags=[entities.InputTag(key="a" * 256, value="train")], dataset=dataset
                    )
                ],
            )

        # Test input value too large (limit is 500)
        with pytest.raises(
            MlflowException, match="InputTag value exceeds the maximum length of 500"
        ):
            self.store.log_inputs(
                run.info.run_id,
                [
                    entities.DatasetInput(
                        tags=[entities.InputTag(key="key", value="a" * 501)], dataset=dataset
                    )
                ],
            )

        # Test dataset name too large (limit is 500)
        with pytest.raises(MlflowException, match="Dataset name exceeds the maximum length of 500"):
            self.store.log_inputs(
                run.info.run_id,
                [
                    entities.DatasetInput(
                        tags=tags,
                        dataset=entities.Dataset(
                            name="a" * 501, digest="digest1", source_type="type", source="source"
                        ),
                    )
                ],
            )

        # Test dataset digest too large (limit is 36)
        with pytest.raises(
            MlflowException, match="Dataset digest exceeds the maximum length of 36"
        ):
            self.store.log_inputs(
                run.info.run_id,
                [
                    entities.DatasetInput(
                        tags=tags,
                        dataset=entities.Dataset(
                            name="name", digest="a" * 37, source_type="type", source="source"
                        ),
                    )
                ],
            )

        # Test dataset source too large (limit is 65535)
        with pytest.raises(
            MlflowException, match="Dataset source exceeds the maximum length of 65535"
        ):
            self.store.log_inputs(
                run.info.run_id,
                [
                    entities.DatasetInput(
                        tags=tags,
                        dataset=entities.Dataset(
                            name="name", digest="digest", source_type="type", source="a" * 65536
                        ),
                    )
                ],
            )

        # Test dataset schema too large (limit is 65535)
        with pytest.raises(
            MlflowException, match="Dataset schema exceeds the maximum length of 65535"
        ):
            self.store.log_inputs(
                run.info.run_id,
                [
                    entities.DatasetInput(
                        tags=tags,
                        dataset=entities.Dataset(
                            name="name",
                            digest="digest",
                            source_type="type",
                            source="source",
                            schema="a" * 65536,
                        ),
                    )
                ],
            )

        # Test dataset profile too large (limit is 16777215)
        with pytest.raises(
            MlflowException, match="Dataset profile exceeds the maximum length of 16777215"
        ):
            self.store.log_inputs(
                run.info.run_id,
                [
                    entities.DatasetInput(
                        tags=tags,
                        dataset=entities.Dataset(
                            name="name",
                            digest="digest",
                            source_type="type",
                            source="source",
                            profile="a" * 16777216,
                        ),
                    )
                ],
            )

    def test_log_inputs_with_duplicates_in_single_request(self):
        experiment_id = self._experiment_factory("test exp")
        run1 = self._run_factory(config=self._get_run_configs(experiment_id, start_time=1))

        dataset1 = entities.Dataset(
            name="name1",
            digest="digest1",
            source_type="st1",
            source="source1",
            schema="schema1",
            profile="profile1",
        )

        tags1 = [
            entities.InputTag(key="key1", value="value1"),
            entities.InputTag(key="key2", value="value2"),
        ]

        inputs_run1 = [
            entities.DatasetInput(dataset1, tags1),
            entities.DatasetInput(dataset1, tags1),
        ]

        self.store.log_inputs(run1.info.run_id, inputs_run1)
        run1 = self.store.get_run(run1.info.run_id)
        assert_dataset_inputs_equal(
            run1.inputs.dataset_inputs, [entities.DatasetInput(dataset1, tags1)]
        )


def test_sqlalchemy_store_behaves_as_expected_with_inmemory_sqlite_db(monkeypatch):
    monkeypatch.setenv("MLFLOW_SQLALCHEMYSTORE_POOLCLASS", "SingletonThreadPool")
    store = SqlAlchemyStore("sqlite:///:memory:", ARTIFACT_URI)
    experiment_id = store.create_experiment(name="exp1")
    run = store.create_run(
        experiment_id=experiment_id, user_id="user", start_time=0, tags=[], run_name="name"
    )
    run_id = run.info.run_id
    metric = entities.Metric("mymetric", 1, 0, 0)
    store.log_metric(run_id=run_id, metric=metric)
    param = entities.Param("myparam", "A")
    store.log_param(run_id=run_id, param=param)
    fetched_run = store.get_run(run_id=run_id)
    assert fetched_run.info.run_id == run_id
    assert metric.key in fetched_run.data.metrics
    assert param.key in fetched_run.data.params


def test_sqlalchemy_store_can_be_initialized_when_default_experiment_has_been_deleted(
    tmp_sqlite_uri,
):
    store = SqlAlchemyStore(tmp_sqlite_uri, ARTIFACT_URI)
    store.delete_experiment("0")
    assert store.get_experiment("0").lifecycle_stage == entities.LifecycleStage.DELETED
    SqlAlchemyStore(tmp_sqlite_uri, ARTIFACT_URI)


class TestSqlAlchemyStoreMigratedDB(TestSqlAlchemyStore):
    """
    Test case where user has an existing DB with schema generated before MLflow 1.0,
    then migrates their DB.
    """

    def setUp(self):
        super()._setup_db_uri()
        engine = sqlalchemy.create_engine(self.db_url)
        InitialBase.metadata.create_all(engine)
        engine.dispose()
        invoke_cli_runner(mlflow.db.commands, ["upgrade", self.db_url])
        self.store = SqlAlchemyStore(self.db_url, ARTIFACT_URI)


class TextClauseMatcher:
    def __init__(self, text):
        self.text = text

    def __eq__(self, other):
        return self.text == other.text


@mock.patch("sqlalchemy.orm.session.Session", spec=True)
class TestZeroValueInsertion(unittest.TestCase):
    def test_set_zero_value_insertion_for_autoincrement_column_MYSQL(self, mock_session):
        mock_store = mock.Mock(SqlAlchemyStore)
        mock_store.db_type = MYSQL
        SqlAlchemyStore._set_zero_value_insertion_for_autoincrement_column(mock_store, mock_session)
        mock_session.execute.assert_called_with(
            TextClauseMatcher("SET @@SESSION.sql_mode='NO_AUTO_VALUE_ON_ZERO';")
        )

    def test_set_zero_value_insertion_for_autoincrement_column_MSSQL(self, mock_session):
        mock_store = mock.Mock(SqlAlchemyStore)
        mock_store.db_type = MSSQL
        SqlAlchemyStore._set_zero_value_insertion_for_autoincrement_column(mock_store, mock_session)
        mock_session.execute.assert_called_with(
            TextClauseMatcher("SET IDENTITY_INSERT experiments ON;")
        )

    def test_unset_zero_value_insertion_for_autoincrement_column_MYSQL(self, mock_session):
        mock_store = mock.Mock(SqlAlchemyStore)
        mock_store.db_type = MYSQL
        SqlAlchemyStore._unset_zero_value_insertion_for_autoincrement_column(
            mock_store, mock_session
        )
        mock_session.execute.assert_called_with(TextClauseMatcher("SET @@SESSION.sql_mode='';"))

    def test_unset_zero_value_insertion_for_autoincrement_column_MSSQL(self, mock_session):
        mock_store = mock.Mock(SqlAlchemyStore)
        mock_store.db_type = MSSQL
        SqlAlchemyStore._unset_zero_value_insertion_for_autoincrement_column(
            mock_store, mock_session
        )
        mock_session.execute.assert_called_with(
            TextClauseMatcher("SET IDENTITY_INSERT experiments OFF;")
        )


def test_get_attribute_name():
    assert models.SqlRun.get_attribute_name("artifact_uri") == "artifact_uri"
    assert models.SqlRun.get_attribute_name("status") == "status"
    assert models.SqlRun.get_attribute_name("start_time") == "start_time"
    assert models.SqlRun.get_attribute_name("end_time") == "end_time"
    assert models.SqlRun.get_attribute_name("deleted_time") == "deleted_time"
    assert models.SqlRun.get_attribute_name("run_name") == "name"
    assert models.SqlRun.get_attribute_name("run_id") == "run_uuid"

    # we want this to break if a searchable or orderable attribute has been added
    # and not referred to in this test
    # searchable attributes are also orderable
    assert len(entities.RunInfo.get_orderable_attributes()) == 7


def test_get_orderby_clauses(tmp_sqlite_uri):
    store = SqlAlchemyStore(tmp_sqlite_uri, ARTIFACT_URI)
    with store.ManagedSessionMaker() as session:
        # test that ['runs.start_time DESC', 'SqlRun.run_uuid'] is returned by default
        parsed = [str(x) for x in _get_orderby_clauses([], session)[1]]
        assert parsed == ["runs.start_time DESC", "SqlRun.run_uuid"]

        # test that the given 'start_time' replaces the default one ('runs.start_time DESC')
        parsed = [str(x) for x in _get_orderby_clauses(["attribute.start_time ASC"], session)[1]]
        assert "SqlRun.start_time" in parsed
        assert "SqlRun.start_time DESC" not in parsed

        # test that an exception is raised when 'order_by' contains duplicates
        match = "`order_by` contains duplicate fields"
        with pytest.raises(MlflowException, match=match):
            _get_orderby_clauses(["attribute.start_time", "attribute.start_time"], session)

        with pytest.raises(MlflowException, match=match):
            _get_orderby_clauses(["param.p", "param.p"], session)

        with pytest.raises(MlflowException, match=match):
            _get_orderby_clauses(["metric.m", "metric.m"], session)

        with pytest.raises(MlflowException, match=match):
            _get_orderby_clauses(["tag.t", "tag.t"], session)

        # test that an exception is NOT raised when key types are different
        _get_orderby_clauses(["param.a", "metric.a", "tag.a"], session)

        select_clause, parsed, _ = _get_orderby_clauses(["metric.a"], session)
        select_clause = [str(x) for x in select_clause]
        parsed = [str(x) for x in parsed]
        # test that "=" is used rather than "is" when comparing to True
        assert "is_nan = true" in select_clause[0]
        assert "value IS NULL" in select_clause[0]
        # test that clause name is in parsed
        assert "clause_1" in parsed[0]


def _assert_create_experiment_appends_to_artifact_uri_path_correctly(
    artifact_root_uri, expected_artifact_uri_format
):
    # Patch `is_local_uri` to prevent the SqlAlchemy store from attempting to create local
    # filesystem directories for file URI and POSIX path test cases
    with mock.patch("mlflow.store.tracking.sqlalchemy_store.is_local_uri", return_value=False):
        with TempDir() as tmp:
            dbfile_path = tmp.path("db")
            store = SqlAlchemyStore(
                db_uri="sqlite:///" + dbfile_path, default_artifact_root=artifact_root_uri
            )
            exp_id = store.create_experiment(name="exp")
            exp = store.get_experiment(exp_id)
            cwd = Path.cwd().as_posix()
            drive = Path.cwd().drive
            if is_windows() and expected_artifact_uri_format.startswith("file:"):
                cwd = f"/{cwd}"
                drive = f"{drive}/"
            assert exp.artifact_location == expected_artifact_uri_format.format(
                e=exp_id, cwd=cwd, drive=drive
            )


@pytest.mark.skipif(not is_windows(), reason="This test only passes on Windows")
@pytest.mark.parametrize(
    ("input_uri", "expected_uri"),
    [
        ("file://my_server/my_path/my_sub_path", "file://my_server/my_path/my_sub_path/{e}"),
        ("path/to/local/folder", "file://{cwd}/path/to/local/folder/{e}"),
        ("/path/to/local/folder", "file:///{drive}path/to/local/folder/{e}"),
        ("#path/to/local/folder?", "file://{cwd}/{e}#path/to/local/folder?"),
        ("file:path/to/local/folder", "file://{cwd}/path/to/local/folder/{e}"),
        ("file:///path/to/local/folder", "file:///{drive}path/to/local/folder/{e}"),
        (
            "file:path/to/local/folder?param=value",
            "file://{cwd}/path/to/local/folder/{e}?param=value",
        ),
        ("file:///path/to/local/folder", "file:///{drive}path/to/local/folder/{e}"),
        (
            "file:///path/to/local/folder?param=value#fragment",
            "file:///{drive}path/to/local/folder/{e}?param=value#fragment",
        ),
    ],
)
def test_create_experiment_appends_to_artifact_local_path_file_uri_correctly_on_windows(
    input_uri, expected_uri
):
    _assert_create_experiment_appends_to_artifact_uri_path_correctly(input_uri, expected_uri)


@pytest.mark.skipif(is_windows(), reason="This test fails on Windows")
@pytest.mark.parametrize(
    ("input_uri", "expected_uri"),
    [
        ("path/to/local/folder", "{cwd}/path/to/local/folder/{e}"),
        ("/path/to/local/folder", "/path/to/local/folder/{e}"),
        ("#path/to/local/folder?", "{cwd}/#path/to/local/folder?/{e}"),
        ("file:path/to/local/folder", "file://{cwd}/path/to/local/folder/{e}"),
        ("file:///path/to/local/folder", "file:///path/to/local/folder/{e}"),
        (
            "file:path/to/local/folder?param=value",
            "file://{cwd}/path/to/local/folder/{e}?param=value",
        ),
        ("file:///path/to/local/folder", "file:///path/to/local/folder/{e}"),
        (
            "file:///path/to/local/folder?param=value#fragment",
            "file:///path/to/local/folder/{e}?param=value#fragment",
        ),
    ],
)
def test_create_experiment_appends_to_artifact_local_path_file_uri_correctly(
    input_uri, expected_uri
):
    _assert_create_experiment_appends_to_artifact_uri_path_correctly(input_uri, expected_uri)


@pytest.mark.parametrize(
    ("input_uri", "expected_uri"),
    [
        ("s3://bucket/path/to/root", "s3://bucket/path/to/root/{e}"),
        (
            "s3://bucket/path/to/root?creds=mycreds",
            "s3://bucket/path/to/root/{e}?creds=mycreds",
        ),
        (
            "dbscheme+driver://root@host/dbname?creds=mycreds#myfragment",
            "dbscheme+driver://root@host/dbname/{e}?creds=mycreds#myfragment",
        ),
        (
            "dbscheme+driver://root:password@hostname.com?creds=mycreds#myfragment",
            "dbscheme+driver://root:password@hostname.com/{e}?creds=mycreds#myfragment",
        ),
        (
            "dbscheme+driver://root:password@hostname.com/mydb?creds=mycreds#myfragment",
            "dbscheme+driver://root:password@hostname.com/mydb/{e}?creds=mycreds#myfragment",
        ),
    ],
)
def test_create_experiment_appends_to_artifact_uri_path_correctly(input_uri, expected_uri):
    _assert_create_experiment_appends_to_artifact_uri_path_correctly(input_uri, expected_uri)


def _assert_create_run_appends_to_artifact_uri_path_correctly(
    artifact_root_uri, expected_artifact_uri_format
):
    # Patch `is_local_uri` to prevent the SqlAlchemy store from attempting to create local
    # filesystem directories for file URI and POSIX path test cases
    with mock.patch("mlflow.store.tracking.sqlalchemy_store.is_local_uri", return_value=False):
        with TempDir() as tmp:
            dbfile_path = tmp.path("db")
            store = SqlAlchemyStore(
                db_uri="sqlite:///" + dbfile_path, default_artifact_root=artifact_root_uri
            )
            exp_id = store.create_experiment(name="exp")
            run = store.create_run(
                experiment_id=exp_id, user_id="user", start_time=0, tags=[], run_name="name"
            )
            cwd = Path.cwd().as_posix()
            drive = Path.cwd().drive
            if is_windows() and expected_artifact_uri_format.startswith("file:"):
                cwd = f"/{cwd}"
                drive = f"{drive}/"
            assert run.info.artifact_uri == expected_artifact_uri_format.format(
                e=exp_id, r=run.info.run_id, cwd=cwd, drive=drive
            )


@pytest.mark.skipif(not is_windows(), reason="This test only passes on Windows")
@pytest.mark.parametrize(
    ("input_uri", "expected_uri"),
    [
        (
            "file://my_server/my_path/my_sub_path",
            "file://my_server/my_path/my_sub_path/{e}/{r}/artifacts",
        ),
        ("path/to/local/folder", "file://{cwd}/path/to/local/folder/{e}/{r}/artifacts"),
        ("/path/to/local/folder", "file:///{drive}path/to/local/folder/{e}/{r}/artifacts"),
        ("#path/to/local/folder?", "file://{cwd}/{e}/{r}/artifacts#path/to/local/folder?"),
        ("file:path/to/local/folder", "file://{cwd}/path/to/local/folder/{e}/{r}/artifacts"),
        (
            "file:///path/to/local/folder",
            "file:///{drive}path/to/local/folder/{e}/{r}/artifacts",
        ),
        (
            "file:path/to/local/folder?param=value",
            "file://{cwd}/path/to/local/folder/{e}/{r}/artifacts?param=value",
        ),
        (
            "file:///path/to/local/folder",
            "file:///{drive}path/to/local/folder/{e}/{r}/artifacts",
        ),
        (
            "file:///path/to/local/folder?param=value#fragment",
            "file:///{drive}path/to/local/folder/{e}/{r}/artifacts?param=value#fragment",
        ),
    ],
)
def test_create_run_appends_to_artifact_local_path_file_uri_correctly_on_windows(
    input_uri, expected_uri
):
    _assert_create_run_appends_to_artifact_uri_path_correctly(input_uri, expected_uri)


@pytest.mark.skipif(is_windows(), reason="This test fails on Windows")
@pytest.mark.parametrize(
    ("input_uri", "expected_uri"),
    [
        ("path/to/local/folder", "{cwd}/path/to/local/folder/{e}/{r}/artifacts"),
        ("/path/to/local/folder", "/path/to/local/folder/{e}/{r}/artifacts"),
        ("#path/to/local/folder?", "{cwd}/#path/to/local/folder?/{e}/{r}/artifacts"),
        ("file:path/to/local/folder", "file://{cwd}/path/to/local/folder/{e}/{r}/artifacts"),
        (
            "file:///path/to/local/folder",
            "file:///path/to/local/folder/{e}/{r}/artifacts",
        ),
        (
            "file:path/to/local/folder?param=value",
            "file://{cwd}/path/to/local/folder/{e}/{r}/artifacts?param=value",
        ),
        (
            "file:///path/to/local/folder",
            "file:///path/to/local/folder/{e}/{r}/artifacts",
        ),
        (
            "file:///path/to/local/folder?param=value#fragment",
            "file:///path/to/local/folder/{e}/{r}/artifacts?param=value#fragment",
        ),
    ],
)
def test_create_run_appends_to_artifact_local_path_file_uri_correctly(input_uri, expected_uri):
    _assert_create_run_appends_to_artifact_uri_path_correctly(input_uri, expected_uri)


@pytest.mark.parametrize(
    ("input_uri", "expected_uri"),
    [
        ("s3://bucket/path/to/root", "s3://bucket/path/to/root/{e}/{r}/artifacts"),
        (
            "s3://bucket/path/to/root?creds=mycreds",
            "s3://bucket/path/to/root/{e}/{r}/artifacts?creds=mycreds",
        ),
        (
            "dbscheme+driver://root@host/dbname?creds=mycreds#myfragment",
            "dbscheme+driver://root@host/dbname/{e}/{r}/artifacts?creds=mycreds#myfragment",
        ),
        (
            "dbscheme+driver://root:password@hostname.com?creds=mycreds#myfragment",
            "dbscheme+driver://root:password@hostname.com/{e}/{r}/artifacts"
            "?creds=mycreds#myfragment",
        ),
        (
            "dbscheme+driver://root:password@hostname.com/mydb?creds=mycreds#myfragment",
            "dbscheme+driver://root:password@hostname.com/mydb/{e}/{r}/artifacts"
            "?creds=mycreds#myfragment",
        ),
    ],
)
def test_create_run_appends_to_artifact_uri_path_correctly(input_uri, expected_uri):
    _assert_create_run_appends_to_artifact_uri_path_correctly(input_uri, expected_uri)<|MERGE_RESOLUTION|>--- conflicted
+++ resolved
@@ -44,7 +44,6 @@
 from mlflow.store.tracking.dbmodels import models
 from mlflow.store.db.db_types import SQLITE, POSTGRES, MYSQL, MSSQL
 from mlflow import entities
-from mlflow.environment_variables import MLFLOW_TRACKING_URI
 from mlflow.exceptions import MlflowException
 from mlflow.store.tracking.sqlalchemy_store import SqlAlchemyStore, _get_orderby_clauses
 from mlflow.utils import mlflow_tags
@@ -142,15 +141,9 @@
         return self._run_factory()
 
     def _setup_db_uri(self):
-<<<<<<< HEAD
-        if MLFLOW_TRACKING_URI.is_defined:
-            self.temp_dbfile = None
-            self.db_url = MLFLOW_TRACKING_URI.get()
-=======
         if uri := MLFLOW_TRACKING_URI.get():
             self.temp_dbfile = None
             self.db_url = uri
->>>>>>> c254a8d6
         else:
             fd, self.temp_dbfile = tempfile.mkstemp()
             # Close handle immediately so that we can remove the file later on in Windows
