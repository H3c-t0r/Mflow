--- conflicted
+++ resolved
@@ -27,13 +27,10 @@
     ViewType,
     _DatasetSummary,
 )
-<<<<<<< HEAD
 from mlflow.store.artifact.artifact_repository_registry import get_artifact_repository
 from mlflow.store.entities.paged_list import PagedList
 from mlflow.exceptions import MlflowException, MissingConfigException
-=======
 from mlflow.exceptions import MissingConfigException, MlflowException
->>>>>>> 76fa1b37
 from mlflow.models import Model
 from mlflow.protos.databricks_pb2 import (
     INTERNAL_ERROR,
