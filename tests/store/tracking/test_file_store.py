--- conflicted
+++ resolved
@@ -149,33 +149,6 @@
         with pytest.raises(Exception, match=r"does not exist"):
             second_file_store._check_root_dir()
 
-<<<<<<< HEAD
-=======
-    def test_list_experiments(self):
-        fs = FileStore(self.test_root)
-        for exp in fs.list_experiments():
-            exp_id = exp.experiment_id
-            assert exp_id in self.experiments
-            self.assertEqual(exp.name, self.exp_data[exp_id]["name"])
-            self.assertEqual(exp.artifact_location, self.exp_data[exp_id]["artifact_location"])
-
-    def test_list_experiments_paginated(self):
-        fs = FileStore(self.test_root)
-        for _ in range(10):
-            fs.create_experiment(random_str(12))
-        exps1 = fs.list_experiments(max_results=4, page_token=None)
-        self.assertEqual(len(exps1), 4)
-        self.assertIsNotNone(exps1.token)
-        exps2 = fs.list_experiments(max_results=4, page_token=None)
-        self.assertEqual(len(exps2), 4)
-        self.assertIsNotNone(exps2.token)
-        self.assertNotEqual(exps1, exps2)
-        exps3 = fs.list_experiments(max_results=500, page_token=exps2.token)
-        self.assertLessEqual(len(exps3), 500)
-        if len(exps3) < 500:
-            self.assertIsNone(exps3.token)
-
->>>>>>> 38cabe14
     def test_search_experiments_view_type(self):
         self.initialize()
         experiment_names = ["a", "b"]
@@ -482,19 +455,9 @@
 
         # delete it
         fs.delete_experiment(exp_id)
-<<<<<<< HEAD
-        self.assertTrue(
-            exp_id not in self._extract_ids(fs.search_experiments(view_type=ViewType.ACTIVE_ONLY))
-        )
-        self.assertTrue(
-            exp_id in self._extract_ids(fs.search_experiments(view_type=ViewType.DELETED_ONLY))
-        )
-        self.assertTrue(exp_id in self._extract_ids(fs.search_experiments(view_type=ViewType.ALL)))
-=======
-        assert exp_id not in self._extract_ids(fs.list_experiments(ViewType.ACTIVE_ONLY))
-        assert exp_id in self._extract_ids(fs.list_experiments(ViewType.DELETED_ONLY))
-        assert exp_id in self._extract_ids(fs.list_experiments(ViewType.ALL))
->>>>>>> 38cabe14
+        assert exp_id not in self._extract_ids(fs.search_experiments(view_type=ViewType.ACTIVE_ONLY))
+        assert exp_id in self._extract_ids(fs.search_experiments(view_type=ViewType.DELETED_ONLY))
+        assert exp_id in self._extract_ids(fs.search_experiments(view_type=ViewType.ALL))
         self.assertEqual(fs.get_experiment(exp_id).lifecycle_stage, LifecycleStage.DELETED)
 
         # restore it
@@ -505,19 +468,9 @@
         restored_2 = fs.get_experiment_by_name(exp_name)
         self.assertEqual(restored_2.experiment_id, exp_id)
         self.assertEqual(restored_2.name, exp_name)
-<<<<<<< HEAD
-        self.assertTrue(
-            exp_id in self._extract_ids(fs.search_experiments(view_type=ViewType.ACTIVE_ONLY))
-        )
-        self.assertTrue(
-            exp_id not in self._extract_ids(fs.search_experiments(view_type=ViewType.DELETED_ONLY))
-        )
-        self.assertTrue(exp_id in self._extract_ids(fs.search_experiments(view_type=ViewType.ALL)))
-=======
-        assert exp_id in self._extract_ids(fs.list_experiments(ViewType.ACTIVE_ONLY))
-        assert exp_id not in self._extract_ids(fs.list_experiments(ViewType.DELETED_ONLY))
-        assert exp_id in self._extract_ids(fs.list_experiments(ViewType.ALL))
->>>>>>> 38cabe14
+        assert exp_id in self._extract_ids(fs.search_experiments(view_type=ViewType.ACTIVE_ONLY))
+        assert exp_id not in self._extract_ids(fs.search_experiments(view_type=ViewType.DELETED_ONLY))
+        assert exp_id in self._extract_ids(fs.search_experiments(view_type=ViewType.ALL))
         self.assertEqual(fs.get_experiment(exp_id).lifecycle_stage, LifecycleStage.ACTIVE)
 
     def test_rename_experiment(self):
