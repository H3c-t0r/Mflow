--- conflicted
+++ resolved
@@ -484,11 +484,7 @@
     def test_weird_metric_names(self):
         WEIRD_METRIC_NAME = "this is/a weird/but valid metric"
         fs = FileStore(self.test_root)
-<<<<<<< HEAD
-        run_uuid = self.exp_data[0]["runs"][0]
-=======
         run_uuid = self.exp_data[FileStore.DEFAULT_EXPERIMENT_ID]["runs"][0]
->>>>>>> bae6bc53
         fs.log_metric(run_uuid, Metric(WEIRD_METRIC_NAME, 10, 1234, 0))
         run = fs.get_run(run_uuid)
         assert run.data.metrics[WEIRD_METRIC_NAME] == 10
