#!/usr/bin/env python
# -*- coding: utf-8 -*-
import os
import shutil
import time
import unittest
import uuid

import mock
import pytest

from mlflow.entities import Experiment, Metric, Param, RunTag, ViewType, RunInfo
from mlflow.exceptions import MlflowException, MissingConfigException
from mlflow.store.file_store import FileStore
from mlflow.utils.file_utils import write_yaml, read_yaml
from mlflow.utils.mlflow_tags import MLFLOW_PARENT_RUN_ID
from tests.helper_functions import random_int, random_str


class TestFileStore(unittest.TestCase):
    ROOT_LOCATION = "/tmp"

    def setUp(self):
        self._create_root(TestFileStore.ROOT_LOCATION)
        self.maxDiff = None

    def _create_root(self, root):
        self.test_root = os.path.join(root, "test_file_store_%d" % random_int())
        os.mkdir(self.test_root)
        self.experiments = [random_int(100, int(1e9)) for _ in range(3)]
        self.exp_data = {}
        self.run_data = {}
        # Include default experiment
        self.experiments.append(Experiment.DEFAULT_EXPERIMENT_ID)
        for exp in self.experiments:
            # create experiment
            exp_folder = os.path.join(self.test_root, str(exp))
            os.makedirs(exp_folder)
            d = {"experiment_id": exp, "name": random_str(), "artifact_location": exp_folder}
            self.exp_data[exp] = d
            write_yaml(exp_folder, FileStore.META_DATA_FILE_NAME, d)
            # add runs
            self.exp_data[exp]["runs"] = []
            for _ in range(2):
                run_uuid = uuid.uuid4().hex
                self.exp_data[exp]["runs"].append(run_uuid)
                run_folder = os.path.join(exp_folder, run_uuid)
                os.makedirs(run_folder)
                run_info = {"run_uuid": run_uuid,
                            "experiment_id": exp,
                            "name": random_str(random_int(10, 40)),
                            "source_type": random_int(1, 4),
                            "source_name": random_str(random_int(100, 300)),
                            "entry_point_name": random_str(random_int(100, 300)),
                            "user_id": random_str(random_int(10, 25)),
                            "status": random_int(1, 5),
                            "start_time": random_int(1, 10),
                            "end_time": random_int(20, 30),
                            "source_version": random_str(random_int(10, 30)),
                            "tags": [],
                            "artifact_uri": "%s/%s" % (run_folder, FileStore.ARTIFACTS_FOLDER_NAME),
                            }
                write_yaml(run_folder, FileStore.META_DATA_FILE_NAME, run_info)
                self.run_data[run_uuid] = run_info
                # params
                params_folder = os.path.join(run_folder, FileStore.PARAMS_FOLDER_NAME)
                os.makedirs(params_folder)
                params = {}
                for _ in range(5):
                    param_name = random_str(random_int(4, 12))
                    param_value = random_str(random_int(10, 15))
                    param_file = os.path.join(params_folder, param_name)
                    with open(param_file, 'w') as f:
                        f.write(param_value)
                    params[param_name] = param_value
                self.run_data[run_uuid]["params"] = params
                # metrics
                metrics_folder = os.path.join(run_folder, FileStore.METRICS_FOLDER_NAME)
                os.makedirs(metrics_folder)
                metrics = {}
                for _ in range(3):
                    metric_name = random_str(random_int(6, 10))
                    timestamp = int(time.time())
                    metric_file = os.path.join(metrics_folder, metric_name)
                    values = []
                    for _ in range(10):
                        metric_value = random_int(100, 2000)
                        timestamp += random_int(10000, 2000000)
                        values.append((timestamp, metric_value))
                        with open(metric_file, 'a') as f:
                            f.write("%d %d\n" % (timestamp, metric_value))
                    metrics[metric_name] = values
                self.run_data[run_uuid]["metrics"] = metrics
                # artifacts
                os.makedirs(os.path.join(run_folder, FileStore.ARTIFACTS_FOLDER_NAME))

    def tearDown(self):
        shutil.rmtree(self.test_root, ignore_errors=True)

    def test_valid_root(self):
        # Test with valid root
        file_store = FileStore(self.test_root)
        try:
            file_store._check_root_dir()
        except Exception as e:  # pylint: disable=broad-except
            self.fail("test_valid_root raised exception '%s'" % e.message)

        # Test removing root
        second_file_store = FileStore(self.test_root)
        shutil.rmtree(self.test_root)
        with self.assertRaises(Exception):
            second_file_store._check_root_dir()

    def test_list_experiments(self):
        fs = FileStore(self.test_root)
        for exp in fs.list_experiments():
            exp_id = exp.experiment_id
            self.assertTrue(exp_id in self.experiments)
            self.assertEqual(exp.name, self.exp_data[exp_id]["name"])
            self.assertEqual(exp.artifact_location, self.exp_data[exp_id]["artifact_location"])

    def test_get_experiment(self):
        fs = FileStore(self.test_root)
        for exp_id in self.experiments:
            exp = fs.get_experiment(exp_id)
            self.assertEqual(exp.experiment_id, exp_id)
            self.assertEqual(exp.name, self.exp_data[exp_id]["name"])
            self.assertEqual(exp.artifact_location, self.exp_data[exp_id]["artifact_location"])

        # test that fake experiments dont exist.
        # look for random experiment ids between 8000, 15000 since created ones are (100, 2000)
        for exp_id in set(random_int(8000, 15000) for x in range(20)):
            with self.assertRaises(Exception):
                fs.get_experiment(exp_id)

    def test_get_experiment_by_name(self):
        fs = FileStore(self.test_root)
        for exp_id in self.experiments:
            name = self.exp_data[exp_id]["name"]
            exp = fs.get_experiment_by_name(name)
            self.assertEqual(exp.experiment_id, exp_id)
            self.assertEqual(exp.name, self.exp_data[exp_id]["name"])
            self.assertEqual(exp.artifact_location, self.exp_data[exp_id]["artifact_location"])

        # test that fake experiments dont exist.
        # look up experiments with names of length 15 since created ones are of length 10
        for exp_names in set(random_str(15) for x in range(20)):
            exp = fs.get_experiment_by_name(exp_names)
            self.assertIsNone(exp)

    def test_create_first_experiment(self):
        fs = FileStore(self.test_root)
        fs.list_experiments = mock.Mock(return_value=[])
        fs._create_experiment_with_id = mock.Mock()
        fs.create_experiment(random_str(1))
        fs._create_experiment_with_id.assert_called_once()
        experiment_id = fs._create_experiment_with_id.call_args[0][1]
        self.assertEqual(experiment_id, 0)

    def test_create_experiment(self):
        fs = FileStore(self.test_root)

        # Error cases
        with self.assertRaises(Exception):
            fs.create_experiment(None)
        with self.assertRaises(Exception):
            fs.create_experiment("")

        next_id = max(self.experiments) + 1
        name = random_str(25)  # since existing experiments are 10 chars long
        created_id = fs.create_experiment(name)
        # test that newly created experiment matches expected id
        self.assertEqual(created_id, next_id)

        # get the new experiment (by id) and verify (by name)
        exp1 = fs.get_experiment(created_id)
        self.assertEqual(exp1.name, name)

        # get the new experiment (by name) and verify (by id)
        exp2 = fs.get_experiment_by_name(name)
        self.assertEqual(exp2.experiment_id, created_id)

    def test_create_duplicate_experiments(self):
        fs = FileStore(self.test_root)
        for exp_id in self.experiments:
            name = self.exp_data[exp_id]["name"]
            with self.assertRaises(Exception):
                fs.create_experiment(name)

    def _extract_ids(self, experiments):
        return [e.experiment_id for e in experiments]

    def test_delete_restore_experiment(self):
        fs = FileStore(self.test_root)
        exp_id = self.experiments[random_int(0, len(self.experiments) - 1)]
        exp_name = self.exp_data[exp_id]["name"]

        # delete it
        fs.delete_experiment(exp_id)
        self.assertTrue(exp_id not in self._extract_ids(fs.list_experiments(ViewType.ACTIVE_ONLY)))
        self.assertTrue(exp_id in self._extract_ids(fs.list_experiments(ViewType.DELETED_ONLY)))
        self.assertTrue(exp_id in self._extract_ids(fs.list_experiments(ViewType.ALL)))
        self.assertEqual(fs.get_experiment(exp_id).lifecycle_stage,
                         Experiment.DELETED_LIFECYCLE)

        # restore it
        fs.restore_experiment(exp_id)
        restored_1 = fs.get_experiment(exp_id)
        self.assertEqual(restored_1.experiment_id, exp_id)
        self.assertEqual(restored_1.name, exp_name)
        restored_2 = fs.get_experiment_by_name(exp_name)
        self.assertEqual(restored_2.experiment_id, exp_id)
        self.assertEqual(restored_2.name, exp_name)
        self.assertTrue(exp_id in self._extract_ids(fs.list_experiments(ViewType.ACTIVE_ONLY)))
        self.assertTrue(exp_id not in self._extract_ids(fs.list_experiments(ViewType.DELETED_ONLY)))
        self.assertTrue(exp_id in self._extract_ids(fs.list_experiments(ViewType.ALL)))
        self.assertEqual(fs.get_experiment(exp_id).lifecycle_stage,
                         Experiment.ACTIVE_LIFECYCLE)

    def test_rename_experiment(self):
        fs = FileStore(self.test_root)
        exp_id = self.experiments[random_int(0, len(self.experiments) - 1)]
        exp_name = self.exp_data[exp_id]["name"]
        new_name = exp_name + "!!!"
        self.assertNotEqual(exp_name, new_name)
        self.assertEqual(fs.get_experiment(exp_id).name, exp_name)
        fs.rename_experiment(exp_id, new_name)
        self.assertEqual(fs.get_experiment(exp_id).name, new_name)

        # Ensure that we cannot rename deleted experiments.
        fs.delete_experiment(exp_id)
        with pytest.raises(Exception) as e:
            fs.rename_experiment(exp_id, exp_name)
        assert 'non-active lifecycle' in str(e.value)
        self.assertEqual(fs.get_experiment(exp_id).name, new_name)

        # Restore the experiment, and confirm that we acn now rename it.
        fs.restore_experiment(exp_id)
        self.assertEqual(fs.get_experiment(exp_id).name, new_name)
        fs.rename_experiment(exp_id, exp_name)
        self.assertEqual(fs.get_experiment(exp_id).name, exp_name)

    def test_delete_restore_run(self):
        fs = FileStore(self.test_root)
        exp_id = self.experiments[random_int(0, len(self.experiments) - 1)]
        run_id = self.exp_data[exp_id]['runs'][0]
        # Should not throw.
        assert fs.get_run(run_id).info.lifecycle_stage == 'active'
        fs.delete_run(run_id)
        assert fs.get_run(run_id).info.lifecycle_stage == 'deleted'
        fs.restore_run(run_id)
        assert fs.get_run(run_id).info.lifecycle_stage == 'active'

    def test_create_run_in_deleted_experiment(self):
        fs = FileStore(self.test_root)
        exp_id = self.experiments[random_int(0, len(self.experiments) - 1)]
        # delete it
        fs.delete_experiment(exp_id)
        with pytest.raises(Exception):
            fs.create_run(exp_id, 'user', 'name', 'source_type', 'source_name', 'entry_point_name',
                          0, None, [], None)

    def test_get_run(self):
        fs = FileStore(self.test_root)
        for exp_id in self.experiments:
            runs = self.exp_data[exp_id]["runs"]
            for run_uuid in runs:
                run = fs.get_run(run_uuid)
                run_info = self.run_data[run_uuid]
                run_info.pop("metrics")
                run_info.pop("params")
                run_info.pop("tags")
                run_info['lifecycle_stage'] = RunInfo.ACTIVE_LIFECYCLE
                self.assertEqual(run_info, dict(run.info))

    def test_list_run_infos(self):
        fs = FileStore(self.test_root)
        for exp_id in self.experiments:
            run_infos = fs.list_run_infos(exp_id, run_view_type=ViewType.ALL)
            for run_info in run_infos:
                run_uuid = run_info.run_uuid
                dict_run_info = self.run_data[run_uuid]
                dict_run_info.pop("metrics")
                dict_run_info.pop("params")
                dict_run_info.pop("tags")
                dict_run_info['lifecycle_stage'] = RunInfo.ACTIVE_LIFECYCLE
                self.assertEqual(dict_run_info, dict(run_info))

    def test_get_metric(self):
        fs = FileStore(self.test_root)
        for exp_id in self.experiments:
            runs = self.exp_data[exp_id]["runs"]
            for run_uuid in runs:
                run_info = self.run_data[run_uuid]
                metrics_dict = run_info.pop("metrics")
                for metric_name, values in metrics_dict.items():
                    # just the last recorded value
                    timestamp, metric_value = values[-1]
                    metric = fs.get_metric(run_uuid, metric_name)
                    self.assertEqual(metric.timestamp, timestamp)
                    self.assertEqual(metric.key, metric_name)
                    self.assertEqual(metric.value, metric_value)

    def test_get_all_metrics(self):
        fs = FileStore(self.test_root)
        for exp_id in self.experiments:
            runs = self.exp_data[exp_id]["runs"]
            for run_uuid in runs:
                run_info = self.run_data[run_uuid]
                metrics = fs.get_all_metrics(run_uuid)
                metrics_dict = run_info.pop("metrics")
                for metric in metrics:
                    # just the last recorded value
                    timestamp, metric_value = metrics_dict[metric.key][-1]
                    self.assertEqual(metric.timestamp, timestamp)
                    self.assertEqual(metric.value, metric_value)

    def test_get_metric_history(self):
        fs = FileStore(self.test_root)
        for exp_id in self.experiments:
            runs = self.exp_data[exp_id]["runs"]
            for run_uuid in runs:
                run_info = self.run_data[run_uuid]
                metrics = run_info.pop("metrics")
                for metric_name, values in metrics.items():
                    metric_history = fs.get_metric_history(run_uuid, metric_name)
                    sorted_values = sorted(values, reverse=True)
                    for metric in metric_history:
                        timestamp, metric_value = sorted_values.pop()
                        self.assertEqual(metric.timestamp, timestamp)
                        self.assertEqual(metric.key, metric_name)
                        self.assertEqual(metric.value, metric_value)

    def test_get_param(self):
        fs = FileStore(self.test_root)
        for exp_id in self.experiments:
            runs = self.exp_data[exp_id]["runs"]
            for run_uuid in runs:
                run_info = self.run_data[run_uuid]
                params_dict = run_info.pop("params")
                for param_name, param_value in params_dict.items():
                    param = fs.get_param(run_uuid, param_name)
                    self.assertEqual(param.key, param_name)
                    self.assertEqual(param.value, param_value)

    def test_search_runs(self):
        # replace with test with code is implemented
        fs = FileStore(self.test_root)
        # Expect 2 runs for each experiment
        assert len(fs.search_runs([self.experiments[0]], [], run_view_type=ViewType.ACTIVE_ONLY)) \
            == 2
        assert len(fs.search_runs([self.experiments[0]], [], run_view_type=ViewType.ALL)) \
            == 2
        assert len(fs.search_runs([self.experiments[0]], [], run_view_type=ViewType.DELETED_ONLY)) \
            == 0

    def test_weird_param_names(self):
        WEIRD_PARAM_NAME = "this is/a weird/but valid param"
        fs = FileStore(self.test_root)
        run_uuid = self.exp_data[0]["runs"][0]
        fs.log_param(run_uuid, Param(WEIRD_PARAM_NAME, "Value"))
        param = fs.get_param(run_uuid, WEIRD_PARAM_NAME)
        assert param.key == WEIRD_PARAM_NAME
        assert param.value == "Value"

    def test_weird_metric_names(self):
        WEIRD_METRIC_NAME = "this is/a weird/but valid metric"
        fs = FileStore(self.test_root)
        run_uuid = self.exp_data[0]["runs"][0]
        fs.log_metric(run_uuid, Metric(WEIRD_METRIC_NAME, 10, 1234))
        metric = fs.get_metric(run_uuid, WEIRD_METRIC_NAME)
        assert metric.key == WEIRD_METRIC_NAME
        assert metric.value == 10
        assert metric.timestamp == 1234

    def test_weird_tag_names(self):
        WEIRD_TAG_NAME = "this is/a weird/but valid tag"
        fs = FileStore(self.test_root)
        run_uuid = self.exp_data[0]["runs"][0]
        fs.set_tag(run_uuid, RunTag(WEIRD_TAG_NAME, "Muhahaha!"))
        tag = fs.get_run(run_uuid).data.tags[0]
        assert tag.key == WEIRD_TAG_NAME
        assert tag.value == "Muhahaha!"

    def test_set_tags(self):
        fs = FileStore(self.test_root)
        run_uuid = self.exp_data[0]["runs"][0]
        fs.set_tag(run_uuid, RunTag("tag0", "value0"))
        fs.set_tag(run_uuid, RunTag("tag1", "value1"))
        tags = [(t.key, t.value) for t in fs.get_run(run_uuid).data.tags]
        assert set(tags) == {
            ("tag0", "value0"),
            ("tag1", "value1"),
        }

        # Can overwrite tags.
        fs.set_tag(run_uuid, RunTag("tag0", "value2"))
        tags = [(t.key, t.value) for t in fs.get_run(run_uuid).data.tags]
        assert set(tags) == {
            ("tag0", "value2"),
            ("tag1", "value1"),
        }

        # Can set multiline tags.
        fs.set_tag(run_uuid, RunTag("multiline_tag", "value2\nvalue2\nvalue2"))
        tags = [(t.key, t.value) for t in fs.get_run(run_uuid).data.tags]
        assert set(tags) == {
            ("tag0", "value2"),
            ("tag1", "value1"),
            ("multiline_tag", "value2\nvalue2\nvalue2"),
        }

    def test_unicode_tag(self):
        fs = FileStore(self.test_root)
        run_uuid = self.exp_data[0]["runs"][0]
        value = u"𝐼 𝓈𝑜𝓁𝑒𝓂𝓃𝓁𝓎 𝓈𝓌𝑒𝒶𝓇 𝓉𝒽𝒶𝓉 𝐼 𝒶𝓂 𝓊𝓅 𝓉𝑜 𝓃𝑜 𝑔𝑜𝑜𝒹"
        fs.set_tag(run_uuid, RunTag("message", value))
        tag = fs.get_run(run_uuid).data.tags[0]
        assert tag.key == "message"
        assert tag.value == value

    def test_get_deleted_run(self):
        """
        Getting metrics/tags/params/run info should be allowed on deleted runs.
        """
        fs = FileStore(self.test_root)
        exp_id = self.experiments[random_int(0, len(self.experiments) - 1)]
        run_id = self.exp_data[exp_id]['runs'][0]
        fs.delete_run(run_id)

        run = fs.get_run(run_id)
        assert fs.get_metric(run_id, run.data.metrics[0].key).value == run.data.metrics[0].value
        assert fs.get_param(run_id, run.data.params[0].key).value == run.data.params[0].value

    def test_set_deleted_run(self):
        """
        Setting metrics/tags/params/updating run info should not be allowed on deleted runs.
        """
        fs = FileStore(self.test_root)
        exp_id = self.experiments[random_int(0, len(self.experiments) - 1)]
        run_id = self.exp_data[exp_id]['runs'][0]
        fs.delete_run(run_id)

        assert fs.get_run(run_id).info.lifecycle_stage == RunInfo.DELETED_LIFECYCLE
        with pytest.raises(MlflowException):
            fs.set_tag(run_id, RunTag('a', 'b'))
        with pytest.raises(MlflowException):
            fs.log_metric(run_id, Metric('a', 0.0, timestamp=0))
        with pytest.raises(MlflowException):
            fs.log_param(run_id, Param('a', 'b'))

    def test_create_run_with_parent_id(self):
        fs = FileStore(self.test_root)
        exp_id = self.experiments[random_int(0, len(self.experiments) - 1)]
        run = fs.create_run(exp_id, 'user', 'name', 'source_type', 'source_name',
                            'entry_point_name', 0, None, [], 'test_parent_run_id')
        assert any([t.key == MLFLOW_PARENT_RUN_ID and t.value == 'test_parent_run_id'
                    for t in fs.get_all_tags(run.info.run_uuid)])

    def test_default_experiment_initialization(self):
        fs = FileStore(self.test_root)
        fs.delete_experiment(Experiment.DEFAULT_EXPERIMENT_ID)
        fs = FileStore(self.test_root)
        assert fs.get_experiment(0).lifecycle_stage == Experiment.DELETED_LIFECYCLE

    def test_malformed_experiment(self):
        fs = FileStore(self.test_root)
        exp_0 = fs.get_experiment(Experiment.DEFAULT_EXPERIMENT_ID)
        assert exp_0.experiment_id == Experiment.DEFAULT_EXPERIMENT_ID

        experiments = len(fs.list_experiments(ViewType.ALL))

        # delete metadata file.
        path = os.path.join(self.test_root, str(exp_0.experiment_id), "meta.yaml")
        os.remove(path)
        with pytest.raises(MissingConfigException) as e:
            fs.get_experiment(Experiment.DEFAULT_EXPERIMENT_ID)
            assert e.message.contains("does not exist")

        assert len(fs.list_experiments(ViewType.ALL)) == experiments - 1

    def test_malformed_run(self):
        fs = FileStore(self.test_root)
        exp_0 = fs.get_experiment(Experiment.DEFAULT_EXPERIMENT_ID)
        all_runs = fs.search_runs([exp_0.experiment_id], [], run_view_type=ViewType.ALL)

        all_run_ids = self.exp_data[exp_0.experiment_id]["runs"]
        assert len(all_runs) == len(all_run_ids)

        # delete metadata file.
        bad_run_id = self.exp_data[exp_0.experiment_id]['runs'][0]
        path = os.path.join(self.test_root, str(exp_0.experiment_id), str(bad_run_id), "meta.yaml")
        os.remove(path)
        with pytest.raises(MissingConfigException) as e:
            fs.get_run(bad_run_id)
            assert e.message.contains("does not exist")

        valid_runs = fs.search_runs([exp_0.experiment_id], [], run_view_type=ViewType.ALL)
        assert len(valid_runs) == len(all_runs) - 1

        for rid in all_run_ids:
            if rid != bad_run_id:
                fs.get_run(rid)

<<<<<<< HEAD
    def test_bad_experiment_id_recorded_for_run(self):
        fs = FileStore(self.test_root)
        exp_0 = fs.get_experiment(Experiment.DEFAULT_EXPERIMENT_ID)
        all_runs = fs.search_runs([exp_0.experiment_id], [], run_view_type=ViewType.ALL)

        all_run_ids = self.exp_data[exp_0.experiment_id]["runs"]
        assert len(all_runs) == len(all_run_ids)

        # change experiment pointer in run
        bad_run_id = str(self.exp_data[exp_0.experiment_id]['runs'][0])
        path = os.path.join(self.test_root, str(exp_0.experiment_id), bad_run_id)
        experiment_data = read_yaml(path, "meta.yaml")
        experiment_data["experiment_id"] = 1
        write_yaml(path, "meta.yaml", experiment_data, True)

        with pytest.raises(MlflowException) as e:
            fs.get_run(bad_run_id)
            assert e.message.contains("not found")

        valid_runs = fs.search_runs([exp_0.experiment_id], [], run_view_type=ViewType.ALL)
        assert len(valid_runs) == len(all_runs) - 1

        for rid in all_run_ids:
            if rid != bad_run_id:
                fs.get_run(rid)
=======
    def test_mismatching_experiment_id(self):
        fs = FileStore(self.test_root)
        exp_0 = fs.get_experiment(Experiment.DEFAULT_EXPERIMENT_ID)
        assert exp_0.experiment_id == Experiment.DEFAULT_EXPERIMENT_ID

        experiments = len(fs.list_experiments(ViewType.ALL))

        # mv experiment folder
        target = 1
        path_orig = os.path.join(self.test_root, str(exp_0.experiment_id))
        path_new = os.path.join(self.test_root, str(target))
        os.rename(path_orig, path_new)

        with pytest.raises(MlflowException) as e:
            fs.get_experiment(Experiment.DEFAULT_EXPERIMENT_ID)
            assert e.message.contains("Could not find experiment with ID")

        with pytest.raises(MlflowException) as e:
            fs.get_experiment(target)
            assert e.message.contains("does not exist")
        assert len(fs.list_experiments(ViewType.ALL)) == experiments - 1
>>>>>>> bb62bfb0
<|MERGE_RESOLUTION|>--- conflicted
+++ resolved
@@ -502,7 +502,28 @@
             if rid != bad_run_id:
                 fs.get_run(rid)
 
-<<<<<<< HEAD
+    def test_mismatching_experiment_id(self):
+        fs = FileStore(self.test_root)
+        exp_0 = fs.get_experiment(Experiment.DEFAULT_EXPERIMENT_ID)
+        assert exp_0.experiment_id == Experiment.DEFAULT_EXPERIMENT_ID
+
+        experiments = len(fs.list_experiments(ViewType.ALL))
+
+        # mv experiment folder
+        target = 1
+        path_orig = os.path.join(self.test_root, str(exp_0.experiment_id))
+        path_new = os.path.join(self.test_root, str(target))
+        os.rename(path_orig, path_new)
+
+        with pytest.raises(MlflowException) as e:
+            fs.get_experiment(Experiment.DEFAULT_EXPERIMENT_ID)
+            assert e.message.contains("Could not find experiment with ID")
+
+        with pytest.raises(MlflowException) as e:
+            fs.get_experiment(target)
+            assert e.message.contains("does not exist")
+        assert len(fs.list_experiments(ViewType.ALL)) == experiments - 1
+
     def test_bad_experiment_id_recorded_for_run(self):
         fs = FileStore(self.test_root)
         exp_0 = fs.get_experiment(Experiment.DEFAULT_EXPERIMENT_ID)
@@ -527,27 +548,4 @@
 
         for rid in all_run_ids:
             if rid != bad_run_id:
-                fs.get_run(rid)
-=======
-    def test_mismatching_experiment_id(self):
-        fs = FileStore(self.test_root)
-        exp_0 = fs.get_experiment(Experiment.DEFAULT_EXPERIMENT_ID)
-        assert exp_0.experiment_id == Experiment.DEFAULT_EXPERIMENT_ID
-
-        experiments = len(fs.list_experiments(ViewType.ALL))
-
-        # mv experiment folder
-        target = 1
-        path_orig = os.path.join(self.test_root, str(exp_0.experiment_id))
-        path_new = os.path.join(self.test_root, str(target))
-        os.rename(path_orig, path_new)
-
-        with pytest.raises(MlflowException) as e:
-            fs.get_experiment(Experiment.DEFAULT_EXPERIMENT_ID)
-            assert e.message.contains("Could not find experiment with ID")
-
-        with pytest.raises(MlflowException) as e:
-            fs.get_experiment(target)
-            assert e.message.contains("does not exist")
-        assert len(fs.list_experiments(ViewType.ALL)) == experiments - 1
->>>>>>> bb62bfb0
+                fs.get_run(rid)