import json
import pytest
import pandas as pd
import mlflow.data
from mlflow.data.spark_dataset import SparkDataset
from mlflow.data.spark_dataset_source import SparkDatasetSource
from mlflow.data.delta_dataset_source import DeltaDatasetSource
from mlflow.exceptions import MlflowException
from mlflow.models.evaluation.base import EvaluationDataset
from mlflow.types.schema import Schema
from mlflow.types.utils import _infer_schema


@pytest.fixture(autouse=True)
def spark_session(tmp_path):
    from pyspark.sql import SparkSession

    session = (
        SparkSession.builder.master("local[*]")
        .config("spark.jars.packages", "io.delta:delta-core_2.12:2.2.0")
        .config("spark.sql.extensions", "io.delta.sql.DeltaSparkSessionExtension")
        .config(
            "spark.sql.catalog.spark_catalog", "org.apache.spark.sql.delta.catalog.DeltaCatalog"
        )
        .config("spark.sql.warehouse.dir", tmp_path)
        .getOrCreate()
    )
    yield session
    session.stop()


@pytest.fixture
def df():
    return pd.DataFrame([[1, 2, 3], [1, 2, 3]], columns=["a", "b", "c"])


def _assert_dataframes_equal(df1, df2):
    if df1.schema == df2.schema:
        diff = df1.exceptAll(df2)
        assert diff.rdd.isEmpty()
    else:
        assert False


def _check_spark_dataset(dataset, original_df, df_spark, expected_source_type, expected_name=None):
    assert isinstance(dataset, SparkDataset)
    _assert_dataframes_equal(dataset.df, df_spark)
    assert dataset.schema == _infer_schema(original_df)
    assert isinstance(dataset.profile, dict)
    assert isinstance(dataset.profile.get("approx_count"), int)
    assert isinstance(dataset.source, expected_source_type)
    if expected_name is not None:
        assert dataset.name == expected_name


def test_conversion_to_json_spark_dataset_source(spark_session, tmp_path, df):
    df_spark = spark_session.createDataFrame(df)
    path = str(tmp_path / "temp.parquet")
    df_spark.write.parquet(path)

    source = SparkDatasetSource(path=path)

    dataset = SparkDataset(
        df=df_spark,
        source=source,
        name="testname",
    )

    dataset_json = dataset.to_json()
    parsed_json = json.loads(dataset_json)
    assert parsed_json.keys() <= {"name", "digest", "source", "source_type", "schema", "profile"}
    assert parsed_json["name"] == dataset.name
    assert parsed_json["digest"] == dataset.digest
    assert parsed_json["source"] == dataset.source.to_json()
    assert parsed_json["source_type"] == dataset.source._get_source_type()
    assert parsed_json["profile"] == json.dumps(dataset.profile)

    schema_json = json.dumps(json.loads(parsed_json["schema"])["mlflow_colspec"])
    assert Schema.from_json(schema_json) == dataset.schema


def test_conversion_to_json_delta_dataset_source(spark_session, tmp_path, df):
    df_spark = spark_session.createDataFrame(df)
    path = str(tmp_path / "temp.parquet")
    df_spark.write.format("delta").save(path)

    source = DeltaDatasetSource(path=path)

    dataset = SparkDataset(
        df=df_spark,
        source=source,
        name="testname",
    )

    dataset_json = dataset.to_json()
    parsed_json = json.loads(dataset_json)
    assert parsed_json.keys() <= {"name", "digest", "source", "source_type", "schema", "profile"}
    assert parsed_json["name"] == dataset.name
    assert parsed_json["digest"] == dataset.digest
    assert parsed_json["source"] == dataset.source.to_json()
    assert parsed_json["source_type"] == dataset.source._get_source_type()
    assert parsed_json["profile"] == json.dumps(dataset.profile)

    schema_json = json.dumps(json.loads(parsed_json["schema"])["mlflow_colspec"])
    assert Schema.from_json(schema_json) == dataset.schema


def test_digest_property_has_expected_value(spark_session, tmp_path, df):
    df_spark = spark_session.createDataFrame(df)
    path = str(tmp_path / "temp.parquet")
    df_spark.write.parquet(path)

    source = SparkDatasetSource(path=path)

    dataset = SparkDataset(
        df=df_spark,
        source=source,
        name="testname",
    )
    assert dataset.digest == dataset._compute_digest()
    # Note that digests are stable within a session, but may not be stable across sessions
    # Hence we are not checking the digest value here


def test_df_property_has_expected_value(spark_session, tmp_path, df):
    df_spark = spark_session.createDataFrame(df)
    path = str(tmp_path / "temp.parquet")
    df_spark.write.parquet(path)

    source = SparkDatasetSource(path=path)

    dataset = SparkDataset(
        df=df_spark,
        source=source,
        name="testname",
    )
    assert dataset.df == df_spark


def test_targets_property(spark_session, tmp_path, df):
    df_spark = spark_session.createDataFrame(df)
    path = str(tmp_path / "temp.parquet")
    df_spark.write.parquet(path)

    source = SparkDatasetSource(path=path)
    dataset_no_targets = SparkDataset(
        df=df_spark,
        source=source,
        name="testname",
    )
    assert dataset_no_targets.targets is None
    dataset_with_targets = SparkDataset(
        df=df_spark,
        source=source,
        targets="c",
        name="testname",
    )
    assert dataset_with_targets.targets == "c"


def test_from_spark_with_no_source_info(spark_session, tmp_path, df):
    df_spark = spark_session.createDataFrame(df)
    path = str(tmp_path / "temp.parquet")
    df_spark.write.parquet(path)
    with pytest.raises(
        MlflowException,
        match="Must specify exactly one of `path`, `table_name`, or `sql`.",
    ):
        # pylint: disable=unused-variable
        mlflow_df = mlflow.data.from_spark(df_spark)


def test_from_spark_with_sql_and_version(spark_session, tmp_path, df):
    df_spark = spark_session.createDataFrame(df)
    path = str(tmp_path / "temp.parquet")
    df_spark.write.parquet(path)
    with pytest.raises(
        MlflowException,
        match="`version` may not be specified when `sql` is specified. `version` may only be"
        " specified when `table_name` or `path` is specified.",
    ):
        # pylint: disable=unused-variable
        mlflow_df = mlflow.data.from_spark(df_spark, sql="SELECT * FROM table", version=1)


def test_from_spark_path(spark_session, tmp_path, df):
    df_spark = spark_session.createDataFrame(df)
    path = str(tmp_path / "temp.parquet")
    df_spark.write.parquet(path)

    mlflow_df = mlflow.data.from_spark(df_spark, path=path)

    _check_spark_dataset(mlflow_df, df, df_spark, SparkDatasetSource)


def test_from_spark_delta_path(spark_session, tmp_path, df):
    df_spark = spark_session.createDataFrame(df)
    path = str(tmp_path / "temp.delta")
    df_spark.write.format("delta").save(path)

    mlflow_df = mlflow.data.from_spark(df_spark, path=path)

    _check_spark_dataset(mlflow_df, df, df_spark, DeltaDatasetSource)


def test_from_spark_sql(spark_session, tmp_path, df):
    df_spark = spark_session.createDataFrame(df)
    df_spark.createOrReplaceTempView("table")

    mlflow_df = mlflow.data.from_spark(df_spark, sql="SELECT * FROM table")

    _check_spark_dataset(mlflow_df, df, df_spark, SparkDatasetSource)


def test_from_spark_table_name(spark_session, tmp_path, df):
    df_spark = spark_session.createDataFrame(df)
    df_spark.createOrReplaceTempView("my_spark_table")

    mlflow_df = mlflow.data.from_spark(df_spark, table_name="my_spark_table")

    _check_spark_dataset(mlflow_df, df, df_spark, SparkDatasetSource)


def test_from_spark_table_name_with_version(spark_session, tmp_path, df):
    df_spark = spark_session.createDataFrame(df)
    df_spark.createOrReplaceTempView("my_spark_table")

    with pytest.raises(
        MlflowException,
        match="Version '1' was specified, but could not find a Delta table "
        "with name 'my_spark_table'",
    ):
        # pylint: disable=unused-variable
        mlflow_df = mlflow.data.from_spark(df_spark, table_name="my_spark_table", version=1)


def test_from_spark_delta_table_name(spark_session, tmp_path, df):
    df_spark = spark_session.createDataFrame(df)
    # write to delta table
    df_spark.write.format("delta").mode("overwrite").saveAsTable("my_delta_table")

    mlflow_df = mlflow.data.from_spark(df_spark, table_name="my_delta_table")

    _check_spark_dataset(mlflow_df, df, df_spark, DeltaDatasetSource)


def test_from_spark_delta_table_name_and_version(spark_session, tmp_path, df):
    df_spark = spark_session.createDataFrame(df)
    # write to delta table
    df_spark.write.format("delta").mode("overwrite").saveAsTable("my_delta_table")

    mlflow_df = mlflow.data.from_spark(df_spark, table_name="my_delta_table", version=1)

    _check_spark_dataset(mlflow_df, df, df_spark, DeltaDatasetSource)


def test_load_delta_with_no_source_info(spark_session, tmp_path):
    with pytest.raises(
        MlflowException,
        match="Must specify exactly one of `table_name` or `path`.",
    ):
        # pylint: disable=unused-variable
        mlflow_df = mlflow.data.load_delta()


def test_load_delta_with_both_table_name_and_path(spark_session, tmp_path):
    with pytest.raises(
        MlflowException,
        match="Must specify exactly one of `table_name` or `path`.",
    ):
        # pylint: disable=unused-variable
        mlflow_df = mlflow.data.load_delta(table_name="my_table", path="my_path")


def test_load_delta_path(spark_session, tmp_path, df):
    df_spark = spark_session.createDataFrame(df)
    path = str(tmp_path / "temp.delta")
    df_spark.write.format("delta").mode("overwrite").save(path)

    mlflow_df = mlflow.data.load_delta(path=path)

    _check_spark_dataset(mlflow_df, df, df_spark, DeltaDatasetSource)


def test_load_delta_path_with_version(spark_session, tmp_path, df):
    df_spark = spark_session.createDataFrame(df)
    path = str(tmp_path / "temp.delta")
    df_spark.write.format("delta").mode("overwrite").save(path)
    # write again to create a new version
    df_spark.write.format("delta").mode("overwrite").save(path)

    mlflow_df = mlflow.data.load_delta(path=path, version=1)

    _check_spark_dataset(mlflow_df, df, df_spark, DeltaDatasetSource)


def test_load_delta_table_name(spark_session, df):
    df_spark = spark_session.createDataFrame(df)
    # write to delta table
    df_spark.write.format("delta").mode("overwrite").saveAsTable("my_delta_table")

    mlflow_df = mlflow.data.load_delta(table_name="my_delta_table")

    _check_spark_dataset(mlflow_df, df, df_spark, DeltaDatasetSource, "my_delta_table@v0")


def test_load_delta_table_name_with_version(spark_session, df):
    df_spark = spark_session.createDataFrame(df)
    df_spark.write.format("delta").mode("overwrite").saveAsTable("my_delta_table_versioned")

    df2 = pd.DataFrame([[4, 5, 6], [4, 5, 6]], columns=["a", "b", "c"])
    assert not df2.equals(df)
    df2_spark = spark_session.createDataFrame(df2)
    df2_spark.write.format("delta").mode("overwrite").saveAsTable("my_delta_table_versioned")

<<<<<<< HEAD
    mlflow_df = mlflow.data.load_delta(table_name="my_delta_table_versioned", version=1)

    _check_spark_dataset(
        mlflow_df, df2, df2_spark, DeltaDatasetSource, "my_delta_table_versioned@v1"
    )
    pd.testing.assert_frame_equal(mlflow_df.df.toPandas(), df2)
=======
    _check_spark_dataset(mlflow_df, df, df_spark, DeltaDatasetSource)


def test_to_evaluation_dataset(spark_session, tmp_path, df):
    import numpy as np

    df_spark = spark_session.createDataFrame(df)
    path = str(tmp_path / "temp.parquet")
    df_spark.write.parquet(path)

    source = SparkDatasetSource(path=path)

    dataset = SparkDataset(
        df=df_spark,
        source=source,
        targets="c",
        name="testname",
    )
    evaluation_dataset = dataset.to_evaluation_dataset()
    assert isinstance(evaluation_dataset, EvaluationDataset)
    assert evaluation_dataset.features_data.equals(df_spark.toPandas().drop(columns=["c"]))
    assert np.array_equal(evaluation_dataset.labels_data, df_spark.toPandas()["c"].values)
>>>>>>> bfcaf56f
<|MERGE_RESOLUTION|>--- conflicted
+++ resolved
@@ -313,15 +313,12 @@
     df2_spark = spark_session.createDataFrame(df2)
     df2_spark.write.format("delta").mode("overwrite").saveAsTable("my_delta_table_versioned")
 
-<<<<<<< HEAD
     mlflow_df = mlflow.data.load_delta(table_name="my_delta_table_versioned", version=1)
 
     _check_spark_dataset(
         mlflow_df, df2, df2_spark, DeltaDatasetSource, "my_delta_table_versioned@v1"
     )
     pd.testing.assert_frame_equal(mlflow_df.df.toPandas(), df2)
-=======
-    _check_spark_dataset(mlflow_df, df, df_spark, DeltaDatasetSource)
 
 
 def test_to_evaluation_dataset(spark_session, tmp_path, df):
@@ -342,5 +339,4 @@
     evaluation_dataset = dataset.to_evaluation_dataset()
     assert isinstance(evaluation_dataset, EvaluationDataset)
     assert evaluation_dataset.features_data.equals(df_spark.toPandas().drop(columns=["c"]))
-    assert np.array_equal(evaluation_dataset.labels_data, df_spark.toPandas()["c"].values)
->>>>>>> bfcaf56f
+    assert np.array_equal(evaluation_dataset.labels_data, df_spark.toPandas()["c"].values)