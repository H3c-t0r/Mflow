import json
import numpy as np
import pytest

import mlflow.data
from mlflow.data.pyfunc_dataset_mixin import PyFuncInputsOutputs
<<<<<<< HEAD
from mlflow.data.tensorflow_dataset import TensorFlowDataset
=======
from mlflow.data.tensorflow_dataset import TensorflowDataset
from mlflow.exceptions import MlflowException
from mlflow.models.evaluation.base import EvaluationDataset
>>>>>>> 3a0e04f2
from mlflow.types.schema import Schema
from mlflow.types.utils import _infer_schema

import tensorflow as tf

from tests.resources.data.dataset_source import TestDatasetSource


def test_conversion_to_json():
    source_uri = "test:/my/test/uri"
    x = np.random.sample((100, 2))
    tf_dataset = tf.data.Dataset.from_tensors(x)
    source = TestDatasetSource._resolve(source_uri)
    dataset = TensorFlowDataset(data=tf_dataset, source=source, name="testname")

    dataset_json = dataset.to_json()
    parsed_json = json.loads(dataset_json)
    assert parsed_json.keys() <= {"name", "digest", "source", "source_type", "schema", "profile"}
    assert parsed_json["name"] == dataset.name
    assert parsed_json["digest"] == dataset.digest
    assert parsed_json["source"] == dataset.source.to_json()
    assert parsed_json["source_type"] == dataset.source._get_source_type()
    assert parsed_json["profile"] == json.dumps(dataset.profile)

    schema_json = json.dumps(json.loads(parsed_json["schema"])["mlflow_tensorspec"])
    assert Schema.from_json(schema_json) == dataset.schema


def test_digest_property_has_expected_value():
    source_uri = "test:/my/test/uri"
    x = [[1, 2, 3], [4, 5, 6]]
    tf_dataset = tf.data.Dataset.from_tensors(x)
    source = TestDatasetSource._resolve(source_uri)
    dataset = TensorFlowDataset(data=tf_dataset, source=source, name="testname")
    assert dataset.digest == dataset._compute_digest()
    assert dataset.digest == "8c404915"


def test_data_property_has_expected_value():
    source_uri = "test:/my/test/uri"
    x = [[1, 2, 3], [4, 5, 6]]
    tf_dataset = tf.data.Dataset.from_tensors(x)
    source = TestDatasetSource._resolve(source_uri)
    dataset = TensorFlowDataset(data=tf_dataset, source=source, name="testname")
    assert dataset.data == tf_dataset


def test_source_property_has_expected_value():
    source_uri = "test:/my/test/uri"
    x = [[1, 2, 3], [4, 5, 6]]
    tf_dataset = tf.data.Dataset.from_tensors(x)
    source = TestDatasetSource._resolve(source_uri)
    dataset = TensorFlowDataset(data=tf_dataset, source=source, name="testname")
    assert dataset.source == source


def test_profile_property_has_expected_value_dataset():
    source_uri = "test:/my/test/uri"
    x = [[1, 2, 3], [4, 5, 6]]
    tf_dataset = tf.data.Dataset.from_tensors(x)
    source = TestDatasetSource._resolve(source_uri)
    dataset = TensorFlowDataset(data=tf_dataset, source=source, name="testname")
    assert dataset.profile == {
        "features_num_rows": len(tf_dataset),
        "features_num_elements": tf_dataset.cardinality().numpy(),
    }


def test_profile_property_has_expected_value_tensors():
    source_uri = "test:/my/test/uri"
    x = [[1, 2, 3], [4, 5, 6]]
    tf_tensor = tf.convert_to_tensor(x)
    source = TestDatasetSource._resolve(source_uri)
    dataset = TensorFlowDataset(data=tf_tensor, source=source, name="testname")
    assert dataset.profile == {
        "features_num_rows": len(tf_tensor),
        "features_num_elements": tf.size(tf_tensor).numpy(),
    }


def test_to_pyfunc():
    source_uri = "test:/my/test/uri"
    x = np.random.sample((100, 2))
    tf_dataset = tf.data.Dataset.from_tensors(x)
    source = TestDatasetSource._resolve(source_uri)
    dataset = TensorFlowDataset(data=tf_dataset, source=source, name="testname")
    assert isinstance(dataset.to_pyfunc(), PyFuncInputsOutputs)


def test_to_evaluation_dataset():
    source_uri = "test:/my/test/uri"
    x = np.random.sample((2, 2))
    y = np.random.sample((2, 1))
    x_tensors = tf.convert_to_tensor(x)
    y_tensors = tf.convert_to_tensor(y)
    source = TestDatasetSource._resolve(source_uri)
    dataset = TensorflowDataset(data=x_tensors, source=source, targets=y_tensors, name="testname")
    evaluation_dataset = dataset.to_evaluation_dataset()
    assert isinstance(evaluation_dataset, EvaluationDataset)
    assert np.array_equal(evaluation_dataset.features_data, dataset.data.numpy())
    assert np.array_equal(evaluation_dataset.labels_data, dataset.targets.numpy())


def test_to_evaluation_dataset_with_tensorflow_dataset_data():
    source_uri = "test:/my/test/uri"
    x = np.random.sample((2, 2))
    y = np.random.sample((2, 1))
    x_tf_data = tf.data.Dataset.from_tensors(x)
    y_tf_data = tf.data.Dataset.from_tensors(y)
    source = TestDatasetSource._resolve(source_uri)
    dataset = TensorflowDataset(data=x_tf_data, source=source, targets=y_tf_data, name="testname")
    with pytest.raises(
        MlflowException, match="Data must be a Tensor to convert to an EvaluationDataset"
    ):
        evaluation_dataset = dataset.to_evaluation_dataset()  # pylint: disable=unused-variable


def test_from_tensorflow_dataset_constructs_expected_dataset():
    x = np.random.sample((100, 2))
    tf_dataset = tf.data.Dataset.from_tensors(x)
    mlflow_ds = mlflow.data.from_tensorflow(tf_dataset, source="my_source")
    assert isinstance(mlflow_ds, TensorFlowDataset)
    assert mlflow_ds.data == tf_dataset
    assert mlflow_ds.schema == _infer_schema({"features": next(tf_dataset.as_numpy_iterator())})
    assert mlflow_ds.profile == {
        "features_num_rows": len(tf_dataset),
        "features_num_elements": tf_dataset.cardinality().numpy(),
    }


def test_from_tensorflow_dataset_with_targets_constructs_expected_dataset():
    x = np.random.sample((100, 2))
    y = np.random.sample((100, 1))
    tf_dataset_x = tf.data.Dataset.from_tensors(x)
    tf_dataset_y = tf.data.Dataset.from_tensors(y)
    mlflow_ds = mlflow.data.from_tensorflow(tf_dataset_x, source="my_source", targets=tf_dataset_y)
    assert isinstance(mlflow_ds, TensorflowDataset)
    assert mlflow_ds.data == tf_dataset_x
    assert mlflow_ds.targets == tf_dataset_y
    assert mlflow_ds.schema == _infer_schema(
        {
            "features": next(tf_dataset_x.as_numpy_iterator()),
            "targets": next(tf_dataset_y.as_numpy_iterator()),
        }
    )
    assert mlflow_ds.profile == {
        "features_num_rows": len(tf_dataset_x),
        "features_num_elements": tf_dataset_x.cardinality().numpy(),
        "targets_num_rows": len(tf_dataset_y),
        "targets_num_elements": tf_dataset_y.cardinality().numpy(),
    }


def test_from_tensorflow_tensor_constructs_expected_dataset():
    x = np.random.sample((100, 2))
    tf_tensor = tf.convert_to_tensor(x)
    mlflow_ds = mlflow.data.from_tensorflow(tf_tensor, source="my_source")
    assert isinstance(mlflow_ds, TensorFlowDataset)
    # compare if two tensors are equal using tensorflow utils
    assert tf.reduce_all(tf.math.equal(mlflow_ds.data, tf_tensor))
    assert mlflow_ds.schema == _infer_schema({"features": tf_tensor.numpy()})
    assert mlflow_ds.profile == {
        "features_num_rows": len(tf_tensor),
        "features_num_elements": tf.size(tf_tensor).numpy(),
    }


def test_from_tensorflow_tensor_with_targets_constructs_expected_dataset():
    x = np.random.sample((100, 2))
    y = np.random.sample((100, 1))
    tf_tensor_x = tf.convert_to_tensor(x)
    tf_tensor_y = tf.convert_to_tensor(y)
    mlflow_ds = mlflow.data.from_tensorflow(tf_tensor_x, source="my_source", targets=tf_tensor_y)
    assert isinstance(mlflow_ds, TensorflowDataset)
    assert tf.reduce_all(tf.math.equal(mlflow_ds.data, tf_tensor_x))
    assert tf.reduce_all(tf.math.equal(mlflow_ds.targets, tf_tensor_y))
    assert mlflow_ds.schema == _infer_schema(
        {"features": tf_tensor_x.numpy(), "targets": tf_tensor_y.numpy()}
    )
    assert mlflow_ds.profile == {
        "features_num_rows": len(tf_tensor_x),
        "features_num_elements": tf.size(tf_tensor_x).numpy(),
        "targets_num_rows": len(tf_tensor_y),
        "targets_num_elements": tf.size(tf_tensor_y).numpy(),
    }<|MERGE_RESOLUTION|>--- conflicted
+++ resolved
@@ -4,13 +4,9 @@
 
 import mlflow.data
 from mlflow.data.pyfunc_dataset_mixin import PyFuncInputsOutputs
-<<<<<<< HEAD
 from mlflow.data.tensorflow_dataset import TensorFlowDataset
-=======
-from mlflow.data.tensorflow_dataset import TensorflowDataset
 from mlflow.exceptions import MlflowException
 from mlflow.models.evaluation.base import EvaluationDataset
->>>>>>> 3a0e04f2
 from mlflow.types.schema import Schema
 from mlflow.types.utils import _infer_schema
 
@@ -107,7 +103,7 @@
     x_tensors = tf.convert_to_tensor(x)
     y_tensors = tf.convert_to_tensor(y)
     source = TestDatasetSource._resolve(source_uri)
-    dataset = TensorflowDataset(data=x_tensors, source=source, targets=y_tensors, name="testname")
+    dataset = TensorFlowDataset(data=x_tensors, source=source, targets=y_tensors, name="testname")
     evaluation_dataset = dataset.to_evaluation_dataset()
     assert isinstance(evaluation_dataset, EvaluationDataset)
     assert np.array_equal(evaluation_dataset.features_data, dataset.data.numpy())
@@ -121,7 +117,7 @@
     x_tf_data = tf.data.Dataset.from_tensors(x)
     y_tf_data = tf.data.Dataset.from_tensors(y)
     source = TestDatasetSource._resolve(source_uri)
-    dataset = TensorflowDataset(data=x_tf_data, source=source, targets=y_tf_data, name="testname")
+    dataset = TensorFlowDataset(data=x_tf_data, source=source, targets=y_tf_data, name="testname")
     with pytest.raises(
         MlflowException, match="Data must be a Tensor to convert to an EvaluationDataset"
     ):
@@ -147,7 +143,7 @@
     tf_dataset_x = tf.data.Dataset.from_tensors(x)
     tf_dataset_y = tf.data.Dataset.from_tensors(y)
     mlflow_ds = mlflow.data.from_tensorflow(tf_dataset_x, source="my_source", targets=tf_dataset_y)
-    assert isinstance(mlflow_ds, TensorflowDataset)
+    assert isinstance(mlflow_ds, TensorFlowDataset)
     assert mlflow_ds.data == tf_dataset_x
     assert mlflow_ds.targets == tf_dataset_y
     assert mlflow_ds.schema == _infer_schema(
@@ -184,7 +180,7 @@
     tf_tensor_x = tf.convert_to_tensor(x)
     tf_tensor_y = tf.convert_to_tensor(y)
     mlflow_ds = mlflow.data.from_tensorflow(tf_tensor_x, source="my_source", targets=tf_tensor_y)
-    assert isinstance(mlflow_ds, TensorflowDataset)
+    assert isinstance(mlflow_ds, TensorFlowDataset)
     assert tf.reduce_all(tf.math.equal(mlflow_ds.data, tf_tensor_x))
     assert tf.reduce_all(tf.math.equal(mlflow_ds.targets, tf_tensor_y))
     assert mlflow_ds.schema == _infer_schema(
