--- conflicted
+++ resolved
@@ -34,7 +34,6 @@
         return TrainedModel(model_path, run_id)
 
 
-<<<<<<< HEAD
 @pytest.fixture
 def sagemaker_client():
     return boto3.client("sagemaker", region_name="us-west-2")
@@ -47,10 +46,7 @@
     os.environ["AWS_SESSION_TOKEN"] = "NotARealSessionToken"
 
 
-def test_deployment_with_unsupported_flavor_throws_value_error(pretrained_model):
-=======
 def test_deployment_with_unsupported_flavor_raises_exception(pretrained_model):
->>>>>>> 80dd2a61
     unsupported_flavor = "this is not a valid flavor"
     with pytest.raises(MlflowException) as exc:
         mfs.deploy(app_name="bad_flavor",
