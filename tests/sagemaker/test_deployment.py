from __future__ import absolute_import

import os
import pytest
import time
import mock
from collections import namedtuple

import boto3
import botocore
import numpy as np
from click.testing import CliRunner
from sklearn.linear_model import LogisticRegression

import mlflow
import mlflow.pyfunc
import mlflow.sklearn
import mlflow.sagemaker as mfs
import mlflow.sagemaker.cli as mfscli
from mlflow.exceptions import MlflowException
from mlflow.models import Model
from mlflow.protos.databricks_pb2 import ErrorCode, RESOURCE_DOES_NOT_EXIST, \
    INVALID_PARAMETER_VALUE, INTERNAL_ERROR
from mlflow.store.s3_artifact_repo import S3ArtifactRepository
from mlflow.tracking.artifact_utils import _download_artifact_from_uri

from tests.sagemaker.mock import mock_sagemaker, Endpoint, EndpointOperation

TrainedModel = namedtuple("TrainedModel", ["model_path", "run_id", "model_uri"])


@pytest.fixture
def pretrained_model():
    model_path = "model"
    with mlflow.start_run():
        X = np.array([-2, -1, 0, 1, 2, 1]).reshape(-1, 1)
        y = np.array([0, 0, 1, 1, 1, 0])
        lr = LogisticRegression(solver='lbfgs')
        lr.fit(X, y)
        mlflow.sklearn.log_model(lr, model_path)
<<<<<<< HEAD
        run_id = mlflow.active_run().info.run_uuid
        model_uri = "runs:/" + run_id + "/" + model_path
        return TrainedModel(model_path, run_id, model_uri)
=======
        run_id = mlflow.active_run().info.run_id
        return TrainedModel(model_path, run_id)
>>>>>>> b503e880


@pytest.fixture
def sagemaker_client():
    return boto3.client("sagemaker", region_name="us-west-2")


@pytest.fixture(scope='session', autouse=True)
def set_boto_credentials():
    os.environ["AWS_ACCESS_KEY_ID"] = "NotARealAccessKey"
    os.environ["AWS_SECRET_ACCESS_KEY"] = "NotARealSecretAccessKey"
    os.environ["AWS_SESSION_TOKEN"] = "NotARealSessionToken"


def get_sagemaker_backend(region_name):
    return mock_sagemaker.backends[region_name]


def mock_sagemaker_aws_services(fn):
    # Import `wraps` from `six` instead of `functools` to properly set the
    # wrapped function's `__wrapped__` attribute to the required value
    # in Python 2
    from six import wraps
    from moto import mock_s3, mock_ecr, mock_sts, mock_iam

    @mock_ecr
    @mock_iam
    @mock_s3
    @mock_sagemaker
    @mock_sts
    @wraps(fn)
    def mock_wrapper(*args, **kwargs):
        # Create an ECR repository for the `mlflow-pyfunc` SageMaker docker image
        ecr_client = boto3.client("ecr", region_name="us-west-2")
        ecr_client.create_repository(repositoryName=mfs.DEFAULT_IMAGE_NAME)

        # Create the moto IAM role
        role_policy = """
        {
            "Version": "2012-10-17",
            "Statement": [
                {
                    "Effect": "Allow",
                    "Action": "*",
                    "Resource": "*"
                }
            ]
        }
        """
        iam_client = boto3.client("iam", region_name="us-west-2")
        iam_client.create_role(RoleName="moto", AssumeRolePolicyDocument=role_policy)

        return fn(*args, **kwargs)

    return mock_wrapper


@pytest.mark.large
def test_deployment_with_unsupported_flavor_raises_exception(pretrained_model):
    unsupported_flavor = "this is not a valid flavor"
    with pytest.raises(MlflowException) as exc:
        mfs.deploy(app_name="bad_flavor",
                   model_uri=pretrained_model.model_uri,
                   flavor=unsupported_flavor)

    assert exc.value.error_code == ErrorCode.Name(INVALID_PARAMETER_VALUE)


@pytest.mark.large
def test_deployment_with_missing_flavor_raises_exception(pretrained_model):
    missing_flavor = "mleap"
    with pytest.raises(MlflowException) as exc:
        mfs.deploy(app_name="missing-flavor",
                   model_uri=pretrained_model.model_uri,
                   flavor=missing_flavor)

    assert exc.value.error_code == ErrorCode.Name(RESOURCE_DOES_NOT_EXIST)


@pytest.mark.large
def test_deployment_of_model_with_no_supported_flavors_raises_exception(pretrained_model):
    logged_model_path = _download_artifact_from_uri(pretrained_model.model_uri)
    model_config_path = os.path.join(logged_model_path, "MLmodel")
    model_config = Model.load(model_config_path)
    del model_config.flavors[mlflow.pyfunc.FLAVOR_NAME]
    model_config.save(path=model_config_path)

    with pytest.raises(MlflowException) as exc:
        mfs.deploy(app_name="missing-flavor",
                   model_uri=logged_model_path,
                   flavor=None)

    assert exc.value.error_code == ErrorCode.Name(RESOURCE_DOES_NOT_EXIST)


@pytest.mark.large
def test_validate_deployment_flavor_validates_python_function_flavor_successfully(
        pretrained_model):
    model_config_path = os.path.join(
        _download_artifact_from_uri(pretrained_model.model_uri), "MLmodel")
    model_config = Model.load(model_config_path)
    mfs._validate_deployment_flavor(
            model_config=model_config, flavor=mlflow.pyfunc.FLAVOR_NAME)


@pytest.mark.large
def test_get_preferred_deployment_flavor_obtains_valid_flavor_from_model(pretrained_model):
    model_config_path = os.path.join(
        _download_artifact_from_uri(pretrained_model.model_uri), "MLmodel")
    model_config = Model.load(model_config_path)

    selected_flavor = mfs._get_preferred_deployment_flavor(model_config=model_config)

    assert selected_flavor in mfs.SUPPORTED_DEPLOYMENT_FLAVORS
    assert selected_flavor in model_config.flavors


@pytest.mark.large
def test_attempting_to_deploy_in_asynchronous_mode_without_archiving_throws_exception(
        pretrained_model):
    with pytest.raises(MlflowException) as exc:
        mfs.deploy(app_name="test-app",
                   model_uri=pretrained_model.model_uri,
                   mode=mfs.DEPLOYMENT_MODE_CREATE,
                   archive=False,
                   synchronous=False)

    assert "Resources must be archived" in exc.value.message
    assert exc.value.error_code == ErrorCode.Name(INVALID_PARAMETER_VALUE)


@pytest.mark.large
@mock_sagemaker_aws_services
def test_deploy_creates_sagemaker_and_s3_resources_with_expected_names_from_local(
        pretrained_model, sagemaker_client):
    app_name = "test-app"
    mfs.deploy(app_name=app_name,
               model_uri=pretrained_model.model_uri,
               mode=mfs.DEPLOYMENT_MODE_CREATE)

    region_name = sagemaker_client.meta.region_name
    s3_client = boto3.client("s3", region_name=region_name)
    default_bucket = mfs._get_default_s3_bucket(region_name)
    endpoint_description = sagemaker_client.describe_endpoint(EndpointName=app_name)
    endpoint_production_variants = endpoint_description["ProductionVariants"]
    assert len(endpoint_production_variants) == 1
    model_name = endpoint_production_variants[0]["VariantName"]
    assert model_name in [
        model["ModelName"] for model in sagemaker_client.list_models()["Models"]
    ]
    object_names = [
        entry["Key"] for entry in s3_client.list_objects(Bucket=default_bucket)["Contents"]
    ]
    assert any([model_name in object_name for object_name in object_names])
    assert any([app_name in config["EndpointConfigName"]
                for config in sagemaker_client.list_endpoint_configs()["EndpointConfigs"]])
    assert app_name in [endpoint["EndpointName"]
                        for endpoint in sagemaker_client.list_endpoints()["Endpoints"]]


@pytest.mark.large
@mock_sagemaker_aws_services
def test_deploy_cli_creates_sagemaker_and_s3_resources_with_expected_names_from_local(
        pretrained_model, sagemaker_client):
    app_name = "test-app"
    result = CliRunner(env={"LC_ALL": "en_US.UTF-8", "LANG": "en_US.UTF-8"}).invoke(
            mfscli.commands,
            [
                'deploy',
                '-a', app_name,
                '-m', pretrained_model.model_uri,
                '--mode', mfs.DEPLOYMENT_MODE_CREATE,
            ])
    assert result.exit_code == 0

    region_name = sagemaker_client.meta.region_name
    s3_client = boto3.client("s3", region_name=region_name)
    default_bucket = mfs._get_default_s3_bucket(region_name)
    endpoint_description = sagemaker_client.describe_endpoint(EndpointName=app_name)
    endpoint_production_variants = endpoint_description["ProductionVariants"]
    assert len(endpoint_production_variants) == 1
    model_name = endpoint_production_variants[0]["VariantName"]
    assert model_name in [
        model["ModelName"] for model in sagemaker_client.list_models()["Models"]
    ]
    object_names = [
        entry["Key"] for entry in s3_client.list_objects(Bucket=default_bucket)["Contents"]
    ]
    assert any([model_name in object_name for object_name in object_names])
    assert any([app_name in config["EndpointConfigName"]
                for config in sagemaker_client.list_endpoint_configs()["EndpointConfigs"]])
    assert app_name in [endpoint["EndpointName"]
                        for endpoint in sagemaker_client.list_endpoints()["Endpoints"]]


@pytest.mark.large
@mock_sagemaker_aws_services
def test_deploy_creates_sagemaker_and_s3_resources_with_expected_names_from_s3(
        pretrained_model, sagemaker_client):
    local_model_path = _download_artifact_from_uri(pretrained_model.model_uri)
    artifact_path = "model"
    region_name = sagemaker_client.meta.region_name
    default_bucket = mfs._get_default_s3_bucket(region_name)
    s3_artifact_repo = S3ArtifactRepository('s3://{}'.format(default_bucket))
    s3_artifact_repo.log_artifacts(local_model_path, artifact_path=artifact_path)
    model_s3_uri = 's3://{bucket_name}/{artifact_path}'.format(
        bucket_name=default_bucket, artifact_path=pretrained_model.model_path)

    app_name = "test-app"
    mfs.deploy(app_name=app_name,
               model_uri=model_s3_uri,
               mode=mfs.DEPLOYMENT_MODE_CREATE)

    endpoint_description = sagemaker_client.describe_endpoint(EndpointName=app_name)
    endpoint_production_variants = endpoint_description["ProductionVariants"]
    assert len(endpoint_production_variants) == 1
    model_name = endpoint_production_variants[0]["VariantName"]
    assert model_name in [
        model["ModelName"] for model in sagemaker_client.list_models()["Models"]
    ]

    s3_client = boto3.client("s3", region_name=region_name)
    object_names = [
        entry["Key"] for entry in s3_client.list_objects(Bucket=default_bucket)["Contents"]
    ]
    assert any([model_name in object_name for object_name in object_names])
    assert any([app_name in config["EndpointConfigName"]
                for config in sagemaker_client.list_endpoint_configs()["EndpointConfigs"]])
    assert app_name in [endpoint["EndpointName"]
                        for endpoint in sagemaker_client.list_endpoints()["Endpoints"]]


@pytest.mark.large
@mock_sagemaker_aws_services
def test_deploy_cli_creates_sagemaker_and_s3_resources_with_expected_names_from_s3(
        pretrained_model, sagemaker_client):
    local_model_path = _download_artifact_from_uri(pretrained_model.model_uri)
    artifact_path = "model"
    region_name = sagemaker_client.meta.region_name
    default_bucket = mfs._get_default_s3_bucket(region_name)
    s3_artifact_repo = S3ArtifactRepository('s3://{}'.format(default_bucket))
    s3_artifact_repo.log_artifacts(local_model_path, artifact_path=artifact_path)
    model_s3_uri = 's3://{bucket_name}/{artifact_path}'.format(
        bucket_name=default_bucket, artifact_path=pretrained_model.model_path)

    app_name = "test-app"
    result = CliRunner(env={"LC_ALL": "en_US.UTF-8", "LANG": "en_US.UTF-8"}).invoke(
            mfscli.commands,
            [
                'deploy',
                '-a', app_name,
                '-m', model_s3_uri,
                '--mode', mfs.DEPLOYMENT_MODE_CREATE,
            ])
    assert result.exit_code == 0

    region_name = sagemaker_client.meta.region_name
    s3_client = boto3.client("s3", region_name=region_name)
    default_bucket = mfs._get_default_s3_bucket(region_name)
    endpoint_description = sagemaker_client.describe_endpoint(EndpointName=app_name)
    endpoint_production_variants = endpoint_description["ProductionVariants"]
    assert len(endpoint_production_variants) == 1
    model_name = endpoint_production_variants[0]["VariantName"]
    assert model_name in [
        model["ModelName"] for model in sagemaker_client.list_models()["Models"]
    ]
    object_names = [
        entry["Key"] for entry in s3_client.list_objects(Bucket=default_bucket)["Contents"]
    ]
    assert any([model_name in object_name for object_name in object_names])
    assert any([app_name in config["EndpointConfigName"]
                for config in sagemaker_client.list_endpoint_configs()["EndpointConfigs"]])
    assert app_name in [endpoint["EndpointName"]
                        for endpoint in sagemaker_client.list_endpoints()["Endpoints"]]


@pytest.mark.large
@mock_sagemaker_aws_services
def test_deploying_application_with_preexisting_name_in_create_mode_throws_exception(
        pretrained_model):
    app_name = "test-app"
    mfs.deploy(app_name=app_name,
               model_uri=pretrained_model.model_uri,
               mode=mfs.DEPLOYMENT_MODE_CREATE)

    with pytest.raises(MlflowException) as exc:
        mfs.deploy(app_name=app_name,
                   model_uri=pretrained_model.model_uri,
                   mode=mfs.DEPLOYMENT_MODE_CREATE)

    assert "an application with the same name already exists" in exc.value.message
    assert exc.value.error_code == ErrorCode.Name(INVALID_PARAMETER_VALUE)


@pytest.mark.large
@mock_sagemaker_aws_services
def test_deploy_in_synchronous_mode_waits_for_endpoint_creation_to_complete_before_returning(
        pretrained_model, sagemaker_client):
    endpoint_creation_latency = 10
    get_sagemaker_backend(sagemaker_client.meta.region_name).set_endpoint_update_latency(
        endpoint_creation_latency)

    app_name = "test-app"
    deployment_start_time = time.time()
    mfs.deploy(app_name=app_name,
               model_uri=pretrained_model.model_uri,
               mode=mfs.DEPLOYMENT_MODE_CREATE,
               synchronous=True)
    deployment_end_time = time.time()

    assert (deployment_end_time - deployment_start_time) >= endpoint_creation_latency
    endpoint_description = sagemaker_client.describe_endpoint(EndpointName=app_name)
    assert endpoint_description["EndpointStatus"] == Endpoint.STATUS_IN_SERVICE


@pytest.mark.large
@mock_sagemaker_aws_services
def test_deploy_create_in_asynchronous_mode_returns_before_endpoint_creation_completes(
        pretrained_model, sagemaker_client):
    endpoint_creation_latency = 10
    get_sagemaker_backend(sagemaker_client.meta.region_name).set_endpoint_update_latency(
        endpoint_creation_latency)

    app_name = "test-app"
    deployment_start_time = time.time()
    mfs.deploy(app_name=app_name,
               model_uri=pretrained_model.model_uri,
               mode=mfs.DEPLOYMENT_MODE_CREATE,
               synchronous=False,
               archive=True)
    deployment_end_time = time.time()

    assert (deployment_end_time - deployment_start_time) < endpoint_creation_latency
    endpoint_description = sagemaker_client.describe_endpoint(EndpointName=app_name)
    assert endpoint_description["EndpointStatus"] == Endpoint.STATUS_CREATING


@pytest.mark.large
@mock_sagemaker_aws_services
def test_deploy_replace_in_asynchronous_mode_returns_before_endpoint_creation_completes(
        pretrained_model, sagemaker_client):
    endpoint_update_latency = 10
    get_sagemaker_backend(sagemaker_client.meta.region_name).set_endpoint_update_latency(
        endpoint_update_latency)

    app_name = "test-app"
    mfs.deploy(app_name=app_name,
               model_uri=pretrained_model.model_uri,
               mode=mfs.DEPLOYMENT_MODE_CREATE,
               synchronous=True)

    update_start_time = time.time()
    mfs.deploy(app_name=app_name,
               model_uri=pretrained_model.model_uri,
               mode=mfs.DEPLOYMENT_MODE_REPLACE,
               synchronous=False,
               archive=True)
    update_end_time = time.time()

    assert (update_end_time - update_start_time) < endpoint_update_latency
    endpoint_description = sagemaker_client.describe_endpoint(EndpointName=app_name)
    assert endpoint_description["EndpointStatus"] == Endpoint.STATUS_UPDATING


@pytest.mark.large
@mock_sagemaker_aws_services
def test_deploy_in_create_mode_throws_exception_after_endpoint_creation_fails(
        pretrained_model, sagemaker_client):
    endpoint_creation_latency = 10
    sagemaker_backend = get_sagemaker_backend(sagemaker_client.meta.region_name)
    sagemaker_backend.set_endpoint_update_latency(endpoint_creation_latency)

    boto_caller = botocore.client.BaseClient._make_api_call

    def fail_endpoint_creations(self, operation_name, operation_kwargs):
        """
        Processes all boto3 client operations according to the following rules:
        - If the operation is an endpoint creation, create the endpoint and set its status to
          ``Endpoint.STATUS_FAILED``.
        - Else, execute the client operation as normal
        """
        result = boto_caller(self, operation_name, operation_kwargs)
        if operation_name == "CreateEndpoint":
            endpoint_name = operation_kwargs["EndpointName"]
            sagemaker_backend.set_endpoint_latest_operation(
                    endpoint_name=endpoint_name,
                    operation=EndpointOperation.create_unsuccessful(
                        latency_seconds=endpoint_creation_latency))
        return result

    with mock.patch("botocore.client.BaseClient._make_api_call", new=fail_endpoint_creations),\
            pytest.raises(MlflowException) as exc:
        mfs.deploy(app_name="test-app",
                   model_uri=pretrained_model.model_uri,
                   mode=mfs.DEPLOYMENT_MODE_CREATE)

    assert "deployment operation failed" in exc.value.message
    assert exc.value.error_code == ErrorCode.Name(INTERNAL_ERROR)


@pytest.mark.large
@mock_sagemaker_aws_services
def test_deploy_in_add_mode_adds_new_model_to_existing_endpoint(pretrained_model, sagemaker_client):
    app_name = "test-app"
    mfs.deploy(app_name=app_name,
               model_uri=pretrained_model.model_uri,
               mode=mfs.DEPLOYMENT_MODE_CREATE)
    models_added = 1
    for _ in range(11):
        mfs.deploy(app_name=app_name,
                   model_uri=pretrained_model.model_uri,
                   mode=mfs.DEPLOYMENT_MODE_ADD,
                   archive=True,
                   synchronous=False)
        models_added += 1

    endpoint_response = sagemaker_client.describe_endpoint(EndpointName=app_name)
    endpoint_config_name = endpoint_response["EndpointConfigName"]
    endpoint_config_response = sagemaker_client.describe_endpoint_config(
            EndpointConfigName=endpoint_config_name)
    production_variants = endpoint_config_response["ProductionVariants"]
    assert len(production_variants) == models_added


@pytest.mark.large
@mock_sagemaker_aws_services
def test_deploy_in_replace_model_removes_preexisting_models_from_endpoint(
        pretrained_model, sagemaker_client):
    app_name = "test-app"
    mfs.deploy(app_name=app_name,
               model_uri=pretrained_model.model_uri,
               mode=mfs.DEPLOYMENT_MODE_ADD)

    for _ in range(11):
        mfs.deploy(app_name=app_name,
                   model_uri=pretrained_model.model_uri,
                   mode=mfs.DEPLOYMENT_MODE_ADD,
                   archive=True,
                   synchronous=False)

    endpoint_response_before_replacement = sagemaker_client.describe_endpoint(EndpointName=app_name)
    endpoint_config_name_before_replacement =\
        endpoint_response_before_replacement["EndpointConfigName"]
    endpoint_config_response_before_replacement = sagemaker_client.describe_endpoint_config(
        EndpointConfigName=endpoint_config_name_before_replacement)
    production_variants_before_replacement =\
        endpoint_config_response_before_replacement["ProductionVariants"]
    deployed_models_before_replacement = [
        variant["ModelName"] for variant in production_variants_before_replacement]

    mfs.deploy(app_name=app_name,
               model_uri=pretrained_model.model_uri,
               mode=mfs.DEPLOYMENT_MODE_REPLACE,
               archive=True,
               synchronous=False)

    endpoint_response_after_replacement = sagemaker_client.describe_endpoint(EndpointName=app_name)
    endpoint_config_name_after_replacement =\
        endpoint_response_after_replacement["EndpointConfigName"]
    endpoint_config_response_after_replacement = sagemaker_client.describe_endpoint_config(
        EndpointConfigName=endpoint_config_name_after_replacement)
    production_variants_after_replacement =\
        endpoint_config_response_after_replacement["ProductionVariants"]
    deployed_models_after_replacement = [
        variant["ModelName"] for variant in production_variants_after_replacement]
    assert len(deployed_models_after_replacement) == 1
    assert all([model_name not in deployed_models_after_replacement
                for model_name in deployed_models_before_replacement])


@pytest.mark.large
@mock_sagemaker_aws_services
def test_deploy_in_replace_mode_throws_exception_after_endpoint_update_fails(
        pretrained_model, sagemaker_client):
    endpoint_update_latency = 5
    sagemaker_backend = get_sagemaker_backend(sagemaker_client.meta.region_name)
    sagemaker_backend.set_endpoint_update_latency(endpoint_update_latency)

    app_name = "test-app"
    mfs.deploy(app_name=app_name,
               model_uri=pretrained_model.model_uri,
               mode=mfs.DEPLOYMENT_MODE_CREATE)

    boto_caller = botocore.client.BaseClient._make_api_call

    def fail_endpoint_updates(self, operation_name, operation_kwargs):
        """
        Processes all boto3 client operations according to the following rules:
        - If the operation is an endpoint update, update the endpoint and set its status to
          ``Endpoint.STATUS_FAILED``.
        - Else, execute the client operation as normal
        """
        result = boto_caller(self, operation_name, operation_kwargs)
        if operation_name == "UpdateEndpoint":
            endpoint_name = operation_kwargs["EndpointName"]
            sagemaker_backend.set_endpoint_latest_operation(
                    endpoint_name=endpoint_name,
                    operation=EndpointOperation.update_unsuccessful(
                        latency_seconds=endpoint_update_latency))
        return result

    with mock.patch("botocore.client.BaseClient._make_api_call", new=fail_endpoint_updates),\
            pytest.raises(MlflowException) as exc:
        mfs.deploy(app_name="test-app",
                   model_uri=pretrained_model.model_uri,
                   mode=mfs.DEPLOYMENT_MODE_REPLACE)

    assert "deployment operation failed" in exc.value.message
    assert exc.value.error_code == ErrorCode.Name(INTERNAL_ERROR)


@pytest.mark.large
@mock_sagemaker_aws_services
def test_deploy_in_replace_mode_waits_for_endpoint_update_completion_before_deleting_resources(
        pretrained_model, sagemaker_client):
    endpoint_update_latency = 10
    sagemaker_backend = get_sagemaker_backend(sagemaker_client.meta.region_name)
    sagemaker_backend.set_endpoint_update_latency(endpoint_update_latency)

    app_name = "test-app"
    mfs.deploy(app_name=app_name,
               model_uri=pretrained_model.model_uri,
               mode=mfs.DEPLOYMENT_MODE_CREATE)
    endpoint_config_name_before_replacement = sagemaker_client.describe_endpoint(
            EndpointName=app_name)["EndpointConfigName"]

    boto_caller = botocore.client.BaseClient._make_api_call
    update_start_time = time.time()

    def validate_deletes(self, operation_name, operation_kwargs):
        """
        Processes all boto3 client operations according to the following rules:
        - If the operation deletes an S3 or SageMaker resource, ensure that the deletion was
          initiated after the completion of the endpoint update
        - Else, execute the client operation as normal
        """
        result = boto_caller(self, operation_name, operation_kwargs)
        if "Delete" in operation_name:
            # Confirm that a successful endpoint update occurred prior to the invocation of this
            # delete operation
            endpoint_info = sagemaker_client.describe_endpoint(EndpointName=app_name)
            assert endpoint_info["EndpointStatus"] == Endpoint.STATUS_IN_SERVICE
            assert endpoint_info["EndpointConfigName"] != endpoint_config_name_before_replacement
            assert time.time() - update_start_time >= endpoint_update_latency
        return result

    with mock.patch("botocore.client.BaseClient._make_api_call", new=validate_deletes):
        mfs.deploy(app_name=app_name,
                   model_uri=pretrained_model.model_uri,
                   mode=mfs.DEPLOYMENT_MODE_REPLACE,
                   archive=False)


@pytest.mark.large
@mock_sagemaker_aws_services
def test_deploy_in_replace_mode_with_archiving_does_not_delete_resources(
        pretrained_model, sagemaker_client):
    region_name = sagemaker_client.meta.region_name
    sagemaker_backend = get_sagemaker_backend(region_name)
    sagemaker_backend.set_endpoint_update_latency(5)

    app_name = "test-app"
    mfs.deploy(app_name=app_name,
               model_uri=pretrained_model.model_uri,
               mode=mfs.DEPLOYMENT_MODE_CREATE)

    s3_client = boto3.client("s3", region_name=region_name)
    default_bucket = mfs._get_default_s3_bucket(region_name)
    object_names_before_replacement = [
            entry["Key"] for entry in s3_client.list_objects(Bucket=default_bucket)["Contents"]]
    endpoint_configs_before_replacement = [
            config["EndpointConfigName"] for config in
            sagemaker_client.list_endpoint_configs()["EndpointConfigs"]]
    models_before_replacement = [
            model["ModelName"] for model in sagemaker_client.list_models()["Models"]]

    sk_model = mlflow.sklearn.load_model(
            path=pretrained_model.model_path, run_id=pretrained_model.run_id)
    new_artifact_path = "model"
    with mlflow.start_run():
        mlflow.sklearn.log_model(sk_model=sk_model, artifact_path=new_artifact_path)
<<<<<<< HEAD
=======
        new_run_id = mlflow.active_run().info.run_id
>>>>>>> b503e880
    mfs.deploy(app_name=app_name,
               model_uri=pretrained_model.model_uri,
               mode=mfs.DEPLOYMENT_MODE_REPLACE,
               archive=True,
               synchronous=True)

    object_names_after_replacement = [
            entry["Key"] for entry in s3_client.list_objects(Bucket=default_bucket)["Contents"]]
    endpoint_configs_after_replacement = [
            config["EndpointConfigName"] for config in
            sagemaker_client.list_endpoint_configs()["EndpointConfigs"]]
    models_after_replacement = [
            model["ModelName"] for model in sagemaker_client.list_models()["Models"]]
    assert all([object_name in object_names_after_replacement
                for object_name in object_names_before_replacement])
    assert all([endpoint_config in endpoint_configs_after_replacement
                for endpoint_config in endpoint_configs_before_replacement])
    assert all([model in models_after_replacement for model in models_before_replacement])<|MERGE_RESOLUTION|>--- conflicted
+++ resolved
@@ -38,14 +38,9 @@
         lr = LogisticRegression(solver='lbfgs')
         lr.fit(X, y)
         mlflow.sklearn.log_model(lr, model_path)
-<<<<<<< HEAD
-        run_id = mlflow.active_run().info.run_uuid
+        run_id = mlflow.active_run().info.run_id
         model_uri = "runs:/" + run_id + "/" + model_path
         return TrainedModel(model_path, run_id, model_uri)
-=======
-        run_id = mlflow.active_run().info.run_id
-        return TrainedModel(model_path, run_id)
->>>>>>> b503e880
 
 
 @pytest.fixture
@@ -627,12 +622,10 @@
     new_artifact_path = "model"
     with mlflow.start_run():
         mlflow.sklearn.log_model(sk_model=sk_model, artifact_path=new_artifact_path)
-<<<<<<< HEAD
-=======
-        new_run_id = mlflow.active_run().info.run_id
->>>>>>> b503e880
-    mfs.deploy(app_name=app_name,
-               model_uri=pretrained_model.model_uri,
+        new_model_uri = "runs:/{run_id}/{artifact_path}".format(
+            run_id=mlflow.active_run().info.run_id, artifact_path=new_artifact_path)
+    mfs.deploy(app_name=app_name,
+               model_uri=new_model_uri,
                mode=mfs.DEPLOYMENT_MODE_REPLACE,
                archive=True,
                synchronous=True)
