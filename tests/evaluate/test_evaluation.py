import hashlib
import io
import json
import os
import signal
import uuid
from collections import namedtuple
from unittest import mock

import numpy as np
import pandas as pd
import pytest
import sklearn
import sklearn.compose
import sklearn.datasets
import sklearn.impute
import sklearn.linear_model
import sklearn.pipeline
import sklearn.preprocessing
from mlflow_test_plugin.dummy_evaluator import Array2DEvaluationArtifact
from PIL import Image, ImageChops
from pyspark.ml.linalg import Vectors
from pyspark.ml.regression import LinearRegression as SparkLinearRegression
from pyspark.sql import SparkSession
from sklearn.metrics import (
    accuracy_score,
    confusion_matrix,
    mean_absolute_error,
    mean_squared_error,
)

import mlflow
from mlflow import MlflowClient
from mlflow.data.pandas_dataset import from_pandas
from mlflow.exceptions import MlflowException
from mlflow.models.evaluation import (
    EvaluationArtifact,
    EvaluationResult,
    ModelEvaluator,
    evaluate,
)
from mlflow.models.evaluation.artifacts import ImageEvaluationArtifact
from mlflow.models.evaluation.base import (
    EvaluationDataset,
    _gen_md5_for_arraylike_obj,
    _start_run_or_reuse_active_run,
)
from mlflow.models.evaluation.base import (
    _logger as _base_logger,
)
from mlflow.models.evaluation.base import (
    _normalize_evaluators_and_evaluator_config_args as _normalize_config,
)
from mlflow.models.evaluation.evaluator_registry import _model_evaluation_registry
from mlflow.pyfunc import _ServedPyFuncModel
from mlflow.pyfunc.scoring_server.client import ScoringServerClient
from mlflow.tracking.artifact_utils import get_artifact_uri
from mlflow.utils.file_utils import TempDir


def get_iris():
    iris = sklearn.datasets.load_iris()
    return iris.data, iris.target


def get_diabetes_dataset():
    data = sklearn.datasets.load_diabetes()
    return data.data, data.target


def get_diabetes_spark_dataset():
    data = sklearn.datasets.load_diabetes()
    spark = SparkSession.builder.master("local[*]").getOrCreate()
    rows = [
        (Vectors.dense(features), float(label)) for features, label in zip(data.data, data.target)
    ]
    return spark.createDataFrame(spark.sparkContext.parallelize(rows, 1), ["features", "label"])


def get_breast_cancer_dataset():
    data = sklearn.datasets.load_breast_cancer()
    return data.data, data.target


RunData = namedtuple("RunData", ["params", "metrics", "tags", "artifacts"])


def get_run_data(run_id):
    client = MlflowClient()
    data = client.get_run(run_id).data
    artifacts = [f.path for f in client.list_artifacts(run_id)]
    return RunData(params=data.params, metrics=data.metrics, tags=data.tags, artifacts=artifacts)


def get_run_datasets(run_id):
    client = MlflowClient()
    return client.get_run(run_id).inputs.dataset_inputs


def get_raw_tag(run_id, tag_name):
    client = MlflowClient()
    data = client.get_run(run_id).data
    return data.tags[tag_name]


def get_local_artifact_path(run_id, artifact_path):
    return get_artifact_uri(run_id, artifact_path).replace("file://", "")


@pytest.fixture(scope="module")
def spark_session():
    with SparkSession.builder.master("local[*]").getOrCreate() as session:
        yield session


@pytest.fixture(scope="module")
def iris_dataset():
    X, y = get_iris()
    eval_X, eval_y = X[0::3], y[0::3]
    constructor_args = {"data": eval_X, "targets": eval_y}
    ds = EvaluationDataset(**constructor_args)
    ds._constructor_args = constructor_args
    return ds


@pytest.fixture(scope="module")
def diabetes_dataset():
    X, y = get_diabetes_dataset()
    eval_X, eval_y = X[0::3], y[0::3]
    constructor_args = {"data": eval_X, "targets": eval_y}
    ds = EvaluationDataset(**constructor_args)
    ds._constructor_args = constructor_args
    return ds


@pytest.fixture(scope="module")
def diabetes_spark_dataset():
    spark_df = get_diabetes_spark_dataset().sample(fraction=0.3, seed=1)
    constructor_args = {"data": spark_df, "targets": "label"}
    ds = EvaluationDataset(**constructor_args)
    ds._constructor_args = constructor_args
    return ds


@pytest.fixture(scope="module")
def breast_cancer_dataset():
    X, y = get_breast_cancer_dataset()
    eval_X, eval_y = X[0::3], y[0::3]
    constructor_args = {"data": eval_X, "targets": eval_y}
    ds = EvaluationDataset(**constructor_args)
    ds._constructor_args = constructor_args
    return ds


def get_pipeline_model_dataset():
    """
    The dataset tweaks the IRIS dataset by changing its first 2 features into categorical features,
    and replace some feature values with NA values.
    The dataset is prepared for a pipeline model, see `pipeline_model_uri`.
    """
    X, y = get_iris()

    def convert_num_to_label(x):
        return f"v_{round(x)}"

    f1 = np.array(list(map(convert_num_to_label, X[:, 0])))
    f2 = np.array(list(map(convert_num_to_label, X[:, 1])))
    f3 = X[:, 2]
    f4 = X[:, 3]

    f1[0::8] = None
    f2[1::8] = None
    f3[2::8] = np.nan
    f4[3::8] = np.nan

    data = pd.DataFrame(
        {
            "f1": f1,
            "f2": f2,
            "f3": f3,
            "f4": f4,
            "y": y,
        }
    )
    return data, "y"


@pytest.fixture
def pipeline_model_uri():
    return get_pipeline_model_uri()


def get_pipeline_model_uri():
    """
    Create a pipeline model that transforms and trains on the dataset returned by
    `get_pipeline_model_dataset`. The pipeline model imputes the missing values in
    input dataset, encodes categorical features, and then trains a logistic regression
    model.
    """
    data, target_col = get_pipeline_model_dataset()
    X = data.drop(target_col, axis=1)
    y = data[target_col].to_numpy()

    encoder = sklearn.preprocessing.OrdinalEncoder()
    str_imputer = sklearn.impute.SimpleImputer(missing_values=None, strategy="most_frequent")
    num_imputer = sklearn.impute.SimpleImputer(missing_values=np.nan, strategy="mean")
    preproc_pipeline = sklearn.pipeline.Pipeline(
        [
            ("imputer", str_imputer),
            ("encoder", encoder),
        ]
    )

    pipeline = sklearn.pipeline.Pipeline(
        [
            (
                "transformer",
                sklearn.compose.make_column_transformer(
                    (preproc_pipeline, ["f1", "f2"]),
                    (num_imputer, ["f3", "f4"]),
                ),
            ),
            ("clf", sklearn.linear_model.LogisticRegression()),
        ]
    )
    pipeline.fit(X, y)

    with mlflow.start_run():
        model_info = mlflow.sklearn.log_model(pipeline, "pipeline_model")
        return model_info.model_uri


@pytest.fixture
def linear_regressor_model_uri():
    return get_linear_regressor_model_uri()


def get_linear_regressor_model_uri():
    X, y = get_diabetes_dataset()
    reg = sklearn.linear_model.LinearRegression()
    reg.fit(X, y)

    with mlflow.start_run() as run:
        mlflow.sklearn.log_model(reg, "reg_model")
        linear_regressor_model_uri = get_artifact_uri(run.info.run_id, "reg_model")

    return linear_regressor_model_uri


@pytest.fixture
def spark_linear_regressor_model_uri():
    return get_spark_linear_regressor_model_uri()


def get_spark_linear_regressor_model_uri():
    spark_df = get_diabetes_spark_dataset()
    reg = SparkLinearRegression()
    spark_reg_model = reg.fit(spark_df)

    with mlflow.start_run() as run:
        mlflow.spark.log_model(spark_reg_model, "spark_reg_model")
        spark_linear_regressor_model_uri = get_artifact_uri(run.info.run_id, "spark_reg_model")

    return spark_linear_regressor_model_uri


@pytest.fixture
def multiclass_logistic_regressor_model_uri():
    return multiclass_logistic_regressor_model_uri_by_max_iter(2)


@pytest.fixture
def multiclass_logistic_regressor_baseline_model_uri():
    return multiclass_logistic_regressor_model_uri_by_max_iter(4)


def multiclass_logistic_regressor_model_uri_by_max_iter(max_iter):
    X, y = get_iris()
    clf = sklearn.linear_model.LogisticRegression(max_iter=max_iter)
    clf.fit(X, y)

    with mlflow.start_run() as run:
        mlflow.sklearn.log_model(clf, f"clf_model_{max_iter}_iters")
        multiclass_logistic_regressor_model_uri = get_artifact_uri(
            run.info.run_id, f"clf_model_{max_iter}_iters"
        )

    return multiclass_logistic_regressor_model_uri


@pytest.fixture
def binary_logistic_regressor_model_uri():
    return get_binary_logistic_regressor_model_uri()


def get_binary_logistic_regressor_model_uri():
    X, y = get_breast_cancer_dataset()
    clf = sklearn.linear_model.LogisticRegression()
    clf.fit(X, y)

    with mlflow.start_run() as run:
        mlflow.sklearn.log_model(clf, "bin_clf_model")
        binary_logistic_regressor_model_uri = get_artifact_uri(run.info.run_id, "bin_clf_model")

    return binary_logistic_regressor_model_uri


@pytest.fixture
def svm_model_uri():
    return get_svm_model_url()


def get_svm_model_url():
    X, y = get_breast_cancer_dataset()
    clf = sklearn.svm.LinearSVC()
    clf.fit(X, y)

    with mlflow.start_run() as run:
        mlflow.sklearn.log_model(clf, "svm_model")
        svm_model_uri = get_artifact_uri(run.info.run_id, "svm_model")

    return svm_model_uri


@pytest.fixture
def iris_pandas_df_dataset():
    X, y = get_iris()
    eval_X, eval_y = X[0::3], y[0::3]
    data = pd.DataFrame(
        {
            "f1": eval_X[:, 0],
            "f2": eval_X[:, 1],
            "f3": eval_X[:, 2],
            "f4": eval_X[:, 3],
            "y": eval_y,
        }
    )
    constructor_args = {"data": data, "targets": "y"}
    ds = EvaluationDataset(**constructor_args)
    ds._constructor_args = constructor_args
    return ds


@pytest.fixture
def iris_pandas_df_num_cols_dataset():
    X, y = get_iris()
    eval_X, eval_y = X[0::3], y[0::3]
    data = pd.DataFrame(eval_X)
    data["y"] = eval_y
    constructor_args = {"data": data, "targets": "y"}
    ds = EvaluationDataset(**constructor_args)
    ds._constructor_args = constructor_args
    return ds


@pytest.fixture
def baseline_model_uri(request):
    if request.param == "linear_regressor_model_uri":
        return get_linear_regressor_model_uri()
    if request.param == "binary_logistic_regressor_model_uri":
        return get_binary_logistic_regressor_model_uri()
    if request.param == "spark_linear_regressor_model_uri":
        return get_spark_linear_regressor_model_uri()
    if request.param == "pipeline_model_uri":
        return get_pipeline_model_uri()
    if request.param == "svm_model_uri":
        return get_svm_model_url()
    if request.param == "multiclass_logistic_regressor_baseline_model_uri_4":
        return multiclass_logistic_regressor_model_uri_by_max_iter(max_iter=4)
    if request.param == "pyfunc":
        model_uri = multiclass_logistic_regressor_model_uri_by_max_iter(max_iter=4)
        return mlflow.pyfunc.load_model(model_uri)
    if request.param == "invalid_model_uri":
        return "invalid_uri"
    return None


# Test validation with valid baseline_model uri
# should not affect evaluation behavior for classifier model
@pytest.mark.parametrize(
    "baseline_model_uri",
    [("None"), ("multiclass_logistic_regressor_baseline_model_uri_4")],
    indirect=["baseline_model_uri"],
)
def test_classifier_evaluate(
    multiclass_logistic_regressor_model_uri, iris_dataset, baseline_model_uri
):
    y_true = iris_dataset.labels_data
    classifier_model = mlflow.pyfunc.load_model(multiclass_logistic_regressor_model_uri)
    y_pred = classifier_model.predict(iris_dataset.features_data)
    expected_accuracy_score = accuracy_score(y_true, y_pred)
    expected_metrics = {
        "accuracy_score": expected_accuracy_score,
    }
    expected_saved_metrics = {
        "accuracy_score": expected_accuracy_score,
    }

    expected_csv_artifact = confusion_matrix(y_true, y_pred)
    cm_figure = sklearn.metrics.ConfusionMatrixDisplay.from_predictions(y_true, y_pred).figure_
    img_buf = io.BytesIO()
    cm_figure.savefig(img_buf)
    img_buf.seek(0)
    expected_image_artifact = Image.open(img_buf)

    with mlflow.start_run() as run:
        eval_result = evaluate(
            multiclass_logistic_regressor_model_uri,
            iris_dataset._constructor_args["data"],
            model_type="classifier",
            targets=iris_dataset._constructor_args["targets"],
            evaluators="dummy_evaluator",
            baseline_model=baseline_model_uri,
        )

    csv_artifact_name = "confusion_matrix"
    saved_csv_artifact_path = get_local_artifact_path(run.info.run_id, csv_artifact_name + ".csv")

    png_artifact_name = "confusion_matrix_image"
    saved_png_artifact_path = get_local_artifact_path(run.info.run_id, png_artifact_name) + ".png"

    _, saved_metrics, _, saved_artifacts = get_run_data(run.info.run_id)
    assert saved_metrics == expected_saved_metrics
    assert set(saved_artifacts) == {csv_artifact_name + ".csv", png_artifact_name + ".png"}

    assert eval_result.metrics == expected_metrics
    confusion_matrix_artifact = eval_result.artifacts[csv_artifact_name]
    np.testing.assert_array_equal(confusion_matrix_artifact.content, expected_csv_artifact)
    assert confusion_matrix_artifact.uri == get_artifact_uri(
        run.info.run_id, csv_artifact_name + ".csv"
    )
    np.testing.assert_array_equal(
        confusion_matrix_artifact._load(saved_csv_artifact_path), expected_csv_artifact
    )
    confusion_matrix_image_artifact = eval_result.artifacts[png_artifact_name]
    assert (
        ImageChops.difference(
            confusion_matrix_image_artifact.content, expected_image_artifact
        ).getbbox()
        is None
    )
    assert confusion_matrix_image_artifact.uri == get_artifact_uri(
        run.info.run_id, png_artifact_name + ".png"
    )
    assert (
        ImageChops.difference(
            confusion_matrix_image_artifact._load(saved_png_artifact_path),
            expected_image_artifact,
        ).getbbox()
        is None
    )

    with TempDir() as temp_dir:
        temp_dir_path = temp_dir.path()
        eval_result.save(temp_dir_path)

        with open(temp_dir.path("metrics.json")) as fp:
            assert json.load(fp) == eval_result.metrics

        with open(temp_dir.path("artifacts_metadata.json")) as fp:
            json_dict = json.load(fp)
            assert "confusion_matrix" in json_dict
            assert json_dict["confusion_matrix"] == {
                "uri": confusion_matrix_artifact.uri,
                "class_name": "mlflow_test_plugin.dummy_evaluator.Array2DEvaluationArtifact",
            }

            assert "confusion_matrix_image" in json_dict
            assert json_dict["confusion_matrix_image"] == {
                "uri": confusion_matrix_image_artifact.uri,
                "class_name": "mlflow.models.evaluation.artifacts.ImageEvaluationArtifact",
            }

        assert set(os.listdir(temp_dir.path("artifacts"))) == {
            "confusion_matrix.csv",
            "confusion_matrix_image.png",
        }

        loaded_eval_result = EvaluationResult.load(temp_dir_path)
        assert loaded_eval_result.metrics == eval_result.metrics
        loaded_confusion_matrix_artifact = loaded_eval_result.artifacts[csv_artifact_name]
        assert confusion_matrix_artifact.uri == loaded_confusion_matrix_artifact.uri
        np.testing.assert_array_equal(
            confusion_matrix_artifact.content,
            loaded_confusion_matrix_artifact.content,
        )
        loaded_confusion_matrix_image_artifact = loaded_eval_result.artifacts[png_artifact_name]
        assert confusion_matrix_image_artifact.uri == loaded_confusion_matrix_image_artifact.uri
        assert (
            ImageChops.difference(
                confusion_matrix_image_artifact.content,
                loaded_confusion_matrix_image_artifact.content,
            ).getbbox()
            is None
        )

        new_confusion_matrix_artifact = Array2DEvaluationArtifact(uri=confusion_matrix_artifact.uri)
        new_confusion_matrix_artifact._load()
        np.testing.assert_array_equal(
            confusion_matrix_artifact.content,
            new_confusion_matrix_artifact.content,
        )
        new_confusion_matrix_image_artifact = ImageEvaluationArtifact(
            uri=confusion_matrix_image_artifact.uri
        )
        new_confusion_matrix_image_artifact._load()
        np.testing.assert_array_equal(
            confusion_matrix_image_artifact.content,
            new_confusion_matrix_image_artifact.content,
        )


@pytest.mark.parametrize(
    "baseline_model_uri",
    [
        ("None"),
        # Test validation with valid baseline_model uri
        # should not affect evaluation behavior
        ("linear_regressor_model_uri"),
    ],
    indirect=["baseline_model_uri"],
)
def test_regressor_evaluate(linear_regressor_model_uri, diabetes_dataset, baseline_model_uri):
    y_true = diabetes_dataset.labels_data
    regressor_model = mlflow.pyfunc.load_model(linear_regressor_model_uri)
    y_pred = regressor_model.predict(diabetes_dataset.features_data)
    expected_mae = mean_absolute_error(y_true, y_pred)
    expected_mse = mean_squared_error(y_true, y_pred)
    expected_metrics = {
        "mean_absolute_error": expected_mae,
        "mean_squared_error": expected_mse,
    }
    expected_saved_metrics = {
        "mean_absolute_error": expected_mae,
        "mean_squared_error": expected_mse,
    }

    with mlflow.start_run() as run:
        eval_result = evaluate(
            linear_regressor_model_uri,
            diabetes_dataset._constructor_args["data"],
            model_type="regressor",
            targets=diabetes_dataset._constructor_args["targets"],
            evaluators="dummy_evaluator",
            baseline_model=baseline_model_uri,
        )
    _, saved_metrics, _, _ = get_run_data(run.info.run_id)
    assert saved_metrics == expected_saved_metrics
    assert eval_result.metrics == expected_metrics


def _load_diabetes_dataset_in_required_format(format):
    data = sklearn.datasets.load_diabetes()
    if format == "numpy":
        return data.data, data.target
    elif format == "pandas":
        df = pd.DataFrame(data.data, columns=data.feature_names)
        df["label"] = data.target
        return df, "label"
    elif format == "spark":
        spark = SparkSession.builder.master("local[*]").getOrCreate()
        panda_df = pd.DataFrame(data.data, columns=data.feature_names)
        panda_df["label"] = data.target
        spark_df = spark.createDataFrame(panda_df)
        return spark_df, "label"
    elif format == "list":
        return data.data.tolist(), data.target.tolist()
    else:
        raise TypeError(
            f"`format` must be one of 'numpy', 'pandas', 'spark' or 'list', but received {format}."
        )


@pytest.mark.parametrize("data_format", ["list", "numpy", "pandas", "spark"])
def test_regressor_evaluation(linear_regressor_model_uri, data_format):
    data, target = _load_diabetes_dataset_in_required_format(data_format)

    with mlflow.start_run() as run:
        eval_result = evaluate(
            linear_regressor_model_uri,
            data=data,
            targets=target,
            model_type="regressor",
            evaluators=["default"],
        )
    _, saved_metrics, _, _ = get_run_data(run.info.run_id)

    for k, v in eval_result.metrics.items():
        assert v == saved_metrics[k]

    datasets = get_run_datasets(run.info.run_id)
    assert len(datasets) == 1
    assert len(datasets[0].tags) == 0
    assert datasets[0].dataset.source_type == "code"


def test_pandas_df_regressor_evaluation_mlflow_dataset_with_metric_prefix(
    linear_regressor_model_uri,
):
    data = sklearn.datasets.load_diabetes()
    df = pd.DataFrame(data.data, columns=data.feature_names)
    df["y"] = data.target
    mlflow_df = from_pandas(df=df, source="my_src", targets="y")
    with mlflow.start_run() as run:
        eval_result = evaluate(
            linear_regressor_model_uri,
            data=mlflow_df,
            targets="y",
            model_type="regressor",
            evaluators=["default"],
            evaluator_config={
                "default": {
                    "metric_prefix": "eval",
                }
            },
        )
    _, saved_metrics, _, _ = get_run_data(run.info.run_id)

    for k, v in eval_result.metrics.items():
        assert v == saved_metrics[k]

    datasets = get_run_datasets(run.info.run_id)
    assert len(datasets) == 1
    assert datasets[0].tags[0].value == "eval"


def test_pandas_df_regressor_evaluation_mlflow_dataset(linear_regressor_model_uri):
    data = sklearn.datasets.load_diabetes()
    df = pd.DataFrame(data.data, columns=data.feature_names)
    df["y"] = data.target
    mlflow_df = from_pandas(df=df, source="my_src", targets="y")
    with mlflow.start_run() as run:
        eval_result = evaluate(
            linear_regressor_model_uri,
            data=mlflow_df,
            targets="y",
            model_type="regressor",
            evaluators=["default"],
        )
    _, saved_metrics, _, _ = get_run_data(run.info.run_id)

    for k, v in eval_result.metrics.items():
        assert v == saved_metrics[k]

    datasets = get_run_datasets(run.info.run_id)
    assert len(datasets) == 1
    assert len(datasets[0].tags) == 0


def test_pandas_df_regressor_evaluation_mlflow_dataset_with_targets_from_dataset(
    linear_regressor_model_uri,
):
    data = sklearn.datasets.load_diabetes()
    df = pd.DataFrame(data.data, columns=data.feature_names)
    df["y"] = data.target
    mlflow_df = from_pandas(df=df, source="my_src", targets="y")
    with mlflow.start_run() as run:
        eval_result = evaluate(
            linear_regressor_model_uri,
            data=mlflow_df,
            model_type="regressor",
            evaluators=["default"],
        )
    _, saved_metrics, _, _ = get_run_data(run.info.run_id)

    for k, v in eval_result.metrics.items():
        assert v == saved_metrics[k]

    datasets = get_run_datasets(run.info.run_id)
    assert len(datasets) == 1
    assert len(datasets[0].tags) == 0


def test_pandas_df_regressor_evaluation_mlflow_dataset_without_targets(linear_regressor_model_uri):
    data = sklearn.datasets.load_diabetes()
    df = pd.DataFrame(data.data, columns=data.feature_names)
    df["y"] = data.target
    mlflow_df = from_pandas(df=df, source="my_src")
    with mlflow.start_run():
        with pytest.raises(
            MlflowException,
            match="The targets argument is required when data is a Dataset and does not define "
            "targets.",
        ):
            evaluate(
                linear_regressor_model_uri,
                data=mlflow_df,
                model_type="regressor",
                evaluators=["default"],
            )


def test_dataset_name():
    X, y = get_iris()
    d1 = EvaluationDataset(data=X, targets=y, name="a1")
    assert d1.name == "a1"
    d2 = EvaluationDataset(data=X, targets=y)
    assert d2.name == d2.hash


def test_dataset_metadata():
    X, y = get_iris()
    d1 = EvaluationDataset(data=X, targets=y, name="a1", path="/path/to/a1")
    assert d1._metadata == {
        "hash": "6bdf4e119bf1a37e7907dfd9f0e68733",
        "name": "a1",
        "path": "/path/to/a1",
    }


def test_gen_md5_for_arraylike_obj():
    def get_md5(data):
        md5_gen = hashlib.md5()
        _gen_md5_for_arraylike_obj(md5_gen, data)
        return md5_gen.hexdigest()

    list0 = list(range(20))
    list1 = [100] + list0[1:]
    list2 = list0[:-1] + [100]
    list3 = list0[:10] + [100] + list0[10:]

    assert len({get_md5(list0), get_md5(list1), get_md5(list2), get_md5(list3)}) == 4

    list4 = list0[:10] + [99] + list0[10:]
    assert get_md5(list3) == get_md5(list4)


def test_dataset_hash(
    iris_dataset, iris_pandas_df_dataset, iris_pandas_df_num_cols_dataset, diabetes_spark_dataset
):
    assert iris_dataset.hash == "99329a790dc483e7382c0d1d27aac3f3"
    assert iris_pandas_df_dataset.hash == "799d4f50e2e353127f94a0e5300add06"
    assert iris_pandas_df_num_cols_dataset.hash == "3c5fc56830a0646001253e25e17bdce4"
    assert diabetes_spark_dataset.hash == "ebfb050519e7e5b463bd38b0c8d04243"


def test_dataset_with_pandas_dataframe():
    data = pd.DataFrame({"f1": [1, 2], "f2": [3, 4], "f3": [5, 6], "label": [0, 1]})
    eval_dataset = EvaluationDataset(data=data, targets="label")

    assert list(eval_dataset.features_data.columns) == ["f1", "f2", "f3"]
    np.testing.assert_array_equal(eval_dataset.features_data.f1.to_numpy(), [1, 2])
    np.testing.assert_array_equal(eval_dataset.features_data.f2.to_numpy(), [3, 4])
    np.testing.assert_array_equal(eval_dataset.features_data.f3.to_numpy(), [5, 6])
    np.testing.assert_array_equal(eval_dataset.labels_data, [0, 1])

    eval_dataset2 = EvaluationDataset(data=data, targets="label", feature_names=["f3", "f2"])
    assert list(eval_dataset2.features_data.columns) == ["f3", "f2"]
    np.testing.assert_array_equal(eval_dataset2.features_data.f2.to_numpy(), [3, 4])
    np.testing.assert_array_equal(eval_dataset2.features_data.f3.to_numpy(), [5, 6])


def test_dataset_with_array_data():
    features = [[1, 2], [3, 4]]
    labels = [0, 1]

    for input_data in [features, np.array(features)]:
        eval_dataset1 = EvaluationDataset(data=input_data, targets=labels)
        np.testing.assert_array_equal(eval_dataset1.features_data, features)
        np.testing.assert_array_equal(eval_dataset1.labels_data, labels)
        assert list(eval_dataset1.feature_names) == ["feature_1", "feature_2"]

    assert EvaluationDataset(
        data=input_data, targets=labels, feature_names=["a", "b"]
    ).feature_names == ["a", "b"]

    with pytest.raises(MlflowException, match="all elements must have the same length"):
        EvaluationDataset(data=[[1, 2], [3, 4, 5]], targets=labels)


def test_dataset_autogen_feature_names():
    labels = [0]
    eval_dataset2 = EvaluationDataset(data=[list(range(9))], targets=labels)
    assert eval_dataset2.feature_names == [f"feature_{i + 1}" for i in range(9)]

    eval_dataset2 = EvaluationDataset(data=[list(range(10))], targets=labels)
    assert eval_dataset2.feature_names == [f"feature_{i + 1:02d}" for i in range(10)]

    eval_dataset2 = EvaluationDataset(data=[list(range(99))], targets=labels)
    assert eval_dataset2.feature_names == [f"feature_{i + 1:02d}" for i in range(99)]

    eval_dataset2 = EvaluationDataset(data=[list(range(100))], targets=labels)
    assert eval_dataset2.feature_names == [f"feature_{i + 1:03d}" for i in range(100)]

    with pytest.raises(
        MlflowException, match="features example rows must be the same length with labels array"
    ):
        EvaluationDataset(data=[[1, 2], [3, 4]], targets=[1, 2, 3])


def test_dataset_from_spark_df(spark_session):
    spark_df = spark_session.createDataFrame([(1.0, 2.0, 3.0)] * 10, ["f1", "f2", "y"])
    with mock.patch.object(EvaluationDataset, "SPARK_DATAFRAME_LIMIT", 5):
        dataset = EvaluationDataset(spark_df, targets="y")
        assert list(dataset.features_data.columns) == ["f1", "f2"]
        assert list(dataset.features_data["f1"]) == [1.0] * 5
        assert list(dataset.features_data["f2"]) == [2.0] * 5
        assert list(dataset.labels_data) == [3.0] * 5


def test_log_dataset_tag(iris_dataset, iris_pandas_df_dataset):
    model_uuid = uuid.uuid4().hex
    with mlflow.start_run() as run:
        client = MlflowClient()
        iris_dataset._log_dataset_tag(client, run.info.run_id, model_uuid=model_uuid)
        _, _, tags, _ = get_run_data(run.info.run_id)

        logged_meta1 = {**iris_dataset._metadata, "model": model_uuid}
        logged_meta2 = {**iris_pandas_df_dataset._metadata, "model": model_uuid}

        assert json.loads(tags["mlflow.datasets"]) == [logged_meta1]

        raw_tag = get_raw_tag(run.info.run_id, "mlflow.datasets")
        assert " " not in raw_tag  # assert the tag string remove all whitespace chars.

        # Test appending dataset tag
        iris_pandas_df_dataset._log_dataset_tag(client, run.info.run_id, model_uuid=model_uuid)
        _, _, tags, _ = get_run_data(run.info.run_id)
        assert json.loads(tags["mlflow.datasets"]) == [
            logged_meta1,
            logged_meta2,
        ]

        # Test log repetitive dataset
        iris_dataset._log_dataset_tag(client, run.info.run_id, model_uuid=model_uuid)
        _, _, tags, _ = get_run_data(run.info.run_id)
        assert json.loads(tags["mlflow.datasets"]) == [
            logged_meta1,
            logged_meta2,
        ]


class FakeEvauator1(ModelEvaluator):
    def can_evaluate(self, *, model_type, evaluator_config, **kwargs):
        raise RuntimeError()

    def evaluate(self, *, model, model_type, dataset, run_id, evaluator_config, **kwargs):
        raise RuntimeError()


class FakeEvauator2(ModelEvaluator):
    def can_evaluate(self, *, model_type, evaluator_config, **kwargs):
        raise RuntimeError()

    def evaluate(self, *, model, model_type, dataset, run_id, evaluator_config, **kwargs):
        raise RuntimeError()


class FakeArtifact1(EvaluationArtifact):
    def _save(self, output_artifact_path):
        raise RuntimeError()

    def _load_content_from_file(self, local_artifact_path):
        raise RuntimeError()


class FakeArtifact2(EvaluationArtifact):
    def _save(self, output_artifact_path):
        raise RuntimeError()

    def _load_content_from_file(self, local_artifact_path):
        raise RuntimeError()


class PyFuncModelMatcher:
    def __eq__(self, other):
        return isinstance(other, mlflow.pyfunc.PyFuncModel)


def test_evaluator_evaluation_interface(multiclass_logistic_regressor_model_uri, iris_dataset):
    with mock.patch.object(
        _model_evaluation_registry, "_registry", {"test_evaluator1": FakeEvauator1}
    ):
        evaluator1_config = {"eval1_confg_a": 3, "eval1_confg_b": 4}
        evaluator1_return_value = EvaluationResult(
            metrics={"m1": 5, "m2": 6},
            artifacts={"a1": FakeArtifact1(uri="uri1"), "a2": FakeArtifact2(uri="uri2")},
        )
        with mock.patch.object(
            FakeEvauator1, "can_evaluate", return_value=False
        ) as mock_can_evaluate, mock.patch.object(
            FakeEvauator1, "evaluate", return_value=evaluator1_return_value
        ) as mock_evaluate:
            with mlflow.start_run():
                with pytest.raises(
                    MlflowException,
                    match="The model could not be evaluated by any of the registered evaluators",
                ):
                    evaluate(
                        multiclass_logistic_regressor_model_uri,
                        data=iris_dataset._constructor_args["data"],
                        model_type="classifier",
                        targets=iris_dataset._constructor_args["targets"],
                        evaluators="test_evaluator1",
                        evaluator_config=evaluator1_config,
                    )
                mock_can_evaluate.assert_called_once_with(
                    model_type="classifier", evaluator_config=evaluator1_config
                )
                mock_evaluate.assert_not_called()
        with mock.patch.object(
            FakeEvauator1, "can_evaluate", return_value=True
        ) as mock_can_evaluate, mock.patch.object(
            FakeEvauator1, "evaluate", return_value=evaluator1_return_value
        ) as mock_evaluate:
            with mlflow.start_run() as run:
                eval1_result = evaluate(
                    multiclass_logistic_regressor_model_uri,
                    iris_dataset._constructor_args["data"],
                    model_type="classifier",
                    targets=iris_dataset._constructor_args["targets"],
                    evaluators="test_evaluator1",
                    evaluator_config=evaluator1_config,
                    custom_metrics=None,
                    baseline_model=None,
                )
                assert eval1_result.metrics == evaluator1_return_value.metrics
                assert eval1_result.artifacts == evaluator1_return_value.artifacts

                mock_can_evaluate.assert_called_once_with(
                    model_type="classifier", evaluator_config=evaluator1_config
                )
                mock_evaluate.assert_called_once_with(
                    model=PyFuncModelMatcher(),
                    model_type="classifier",
                    dataset=iris_dataset,
                    run_id=run.info.run_id,
                    evaluator_config=evaluator1_config,
                    custom_metrics=None,
                    custom_artifacts=None,
                    baseline_model=None,
                )


@pytest.mark.parametrize(
    ("baseline_model_uri", "expected_error"),
    [
        (
            "pyfunc",
            pytest.raises(
                MlflowException,
                match=(
                    "The baseline model argument must be a string URI "
                    + "referring to an MLflow model"
                ),
            ),
        ),
        (
            "invalid_model_uri",
            pytest.raises(OSError, match="No such file or directory: 'invalid_uri'"),
        ),
    ],
    indirect=["baseline_model_uri"],
)
def test_model_validation_interface_invalid_baseline_model_should_throw(
    multiclass_logistic_regressor_model_uri, iris_dataset, baseline_model_uri, expected_error
):
    with mock.patch.object(
        _model_evaluation_registry, "_registry", {"test_evaluator1": FakeEvauator1}
    ):
        evaluator1_config = {"config": True}
        with expected_error:
            evaluate(
                multiclass_logistic_regressor_model_uri,
                iris_dataset._constructor_args["data"],
                model_type="classifier",
                targets=iris_dataset._constructor_args["targets"],
                evaluators="test_evaluator1",
                evaluator_config=evaluator1_config,
                custom_metrics=None,
                baseline_model=baseline_model_uri,
            )


@pytest.mark.parametrize(
    "baseline_model_uri",
    [("None"), ("multiclass_logistic_regressor_baseline_model_uri_4")],
    indirect=["baseline_model_uri"],
)
def test_evaluate_with_multi_evaluators(
    multiclass_logistic_regressor_model_uri, iris_dataset, baseline_model_uri
):
    with mock.patch.object(
        _model_evaluation_registry,
        "_registry",
        {"test_evaluator1": FakeEvauator1, "test_evaluator2": FakeEvauator2},
    ):
        evaluator1_config = {"eval1_confg": 3}
        evaluator2_config = {"eval2_confg": 4}
        evaluator1_return_value = EvaluationResult(
            metrics={"m1": 5}, artifacts={"a1": FakeArtifact1(uri="uri1")}
        )

        evaluator2_return_value = EvaluationResult(
            metrics={"m2": 6}, artifacts={"a2": FakeArtifact2(uri="uri2")}
        )

        baseline_model = (
            mlflow.pyfunc.load_model(baseline_model_uri) if baseline_model_uri else None
        )

        def get_evaluate_call_arg(model, evaluator_config):
            return {
                "model": model,
                "model_type": "classifier",
                "dataset": iris_dataset,
                "run_id": run.info.run_id,
                "evaluator_config": evaluator_config,
                "custom_metrics": None,
                "custom_artifacts": None,
                "baseline_model": baseline_model,
            }

        # evaluators = None is the case evaluators unspecified, it should fetch all registered
        # evaluators, and the evaluation results should equal to the case of
        # evaluators=["test_evaluator1", "test_evaluator2"]
        for evaluators in [None, ["test_evaluator1", "test_evaluator2"]]:
            with mock.patch.object(
                FakeEvauator1, "can_evaluate", return_value=True
            ) as mock_can_evaluate1, mock.patch.object(
                FakeEvauator1, "evaluate", return_value=evaluator1_return_value
            ) as mock_evaluate1, mock.patch.object(
                FakeEvauator2, "can_evaluate", return_value=True
            ) as mock_can_evaluate2, mock.patch.object(
                FakeEvauator2, "evaluate", return_value=evaluator2_return_value
            ) as mock_evaluate2:
                with mlflow.start_run() as run:
                    eval_result = evaluate(
                        multiclass_logistic_regressor_model_uri,
                        iris_dataset._constructor_args["data"],
                        model_type="classifier",
                        targets=iris_dataset._constructor_args["targets"],
                        evaluators=evaluators,
                        evaluator_config={
                            "test_evaluator1": evaluator1_config,
                            "test_evaluator2": evaluator2_config,
                        },
                        baseline_model=baseline_model_uri,
                    )
                    assert eval_result.metrics == {
                        **evaluator1_return_value.metrics,
                        **evaluator2_return_value.metrics,
                    }
                    assert eval_result.artifacts == {
                        **evaluator1_return_value.artifacts,
                        **evaluator2_return_value.artifacts,
                    }
                    mock_can_evaluate1.assert_called_once_with(
                        model_type="classifier", evaluator_config=evaluator1_config
                    )
                    mock_evaluate1.assert_called_once_with(
                        **get_evaluate_call_arg(
                            mlflow.pyfunc.load_model(multiclass_logistic_regressor_model_uri),
                            evaluator1_config,
                        )
                    )
                    mock_can_evaluate2.assert_called_once_with(
                        model_type="classifier",
                        evaluator_config=evaluator2_config,
                    )
                    mock_evaluate2.assert_called_once_with(
                        **get_evaluate_call_arg(
                            mlflow.pyfunc.load_model(multiclass_logistic_regressor_model_uri),
                            evaluator2_config,
                        )
                    )


def test_start_run_or_reuse_active_run():
    with _start_run_or_reuse_active_run() as run_id:
        assert mlflow.active_run().info.run_id == run_id

    with mlflow.start_run() as run:
        active_run_id = run.info.run_id

        with _start_run_or_reuse_active_run() as run_id:
            assert run_id == active_run_id

        with _start_run_or_reuse_active_run() as run_id:
            assert run_id == active_run_id


def test_normalize_evaluators_and_evaluator_config_args():
    from mlflow.models.evaluation.default_evaluator import DefaultEvaluator

    with mock.patch.object(
        _model_evaluation_registry,
        "_registry",
        {"default": DefaultEvaluator},
    ):
        assert _normalize_config(None, None) == (["default"], {})
        assert _normalize_config(None, {"a": 3}) == (["default"], {"default": {"a": 3}})
        assert _normalize_config(None, {"default": {"a": 3}}) == (
            ["default"],
            {"default": {"a": 3}},
        )

    assert _normalize_config(None, None) == (["default", "dummy_evaluator"], {})
    with pytest.raises(
        MlflowException,
        match="`evaluator_config` argument must be a dictionary mapping each evaluator",
    ):
        assert _normalize_config(None, {"a": 3}) == (["default", "dummy_evaluator"], {})

    assert _normalize_config(None, {"default": {"a": 3}}) == (
        ["default", "dummy_evaluator"],
        {"default": {"a": 3}},
    )

    with mock.patch.object(_base_logger, "warning") as patched_warning_fn:
        _normalize_config(None, None)
        patched_warning_fn.assert_called_once()
        assert "Multiple registered evaluators are found" in patched_warning_fn.call_args[0][0]

    assert _normalize_config("dummy_evaluator", {"a": 3}) == (
        ["dummy_evaluator"],
        {"dummy_evaluator": {"a": 3}},
    )

    assert _normalize_config(["default", "dummy_evaluator"], {"dummy_evaluator": {"a": 3}}) == (
        ["default", "dummy_evaluator"],
        {"dummy_evaluator": {"a": 3}},
    )

    with pytest.raises(
        MlflowException,
        match="evaluator_config must be a dict contains mapping from evaluator name to",
    ):
        _normalize_config(["default", "dummy_evaluator"], {"abc": {"a": 3}})


def test_evaluate_env_manager_params(multiclass_logistic_regressor_model_uri, iris_dataset):
    model = mlflow.pyfunc.load_model(multiclass_logistic_regressor_model_uri)

    with mock.patch.object(
        _model_evaluation_registry, "_registry", {"test_evaluator1": FakeEvauator1}
    ):
        with pytest.raises(MlflowException, match="The model argument must be a string URI"):
            evaluate(
                model,
                iris_dataset._constructor_args["data"],
                model_type="classifier",
                targets=iris_dataset._constructor_args["targets"],
                evaluators=None,
                baseline_model=multiclass_logistic_regressor_model_uri,
                env_manager="virtualenv",
            )

        with pytest.raises(MlflowException, match="Invalid value for `env_manager`"):
            evaluate(
                multiclass_logistic_regressor_model_uri,
                iris_dataset._constructor_args["data"],
                model_type="classifier",
                targets=iris_dataset._constructor_args["targets"],
                evaluators=None,
                baseline_model=multiclass_logistic_regressor_model_uri,
                env_manager="manager",
            )


@pytest.mark.parametrize("env_manager", ["virtualenv", "conda"])
def test_evaluate_restores_env(tmp_path, env_manager, iris_dataset):
    class EnvRestoringTestModel(mlflow.pyfunc.PythonModel):
        def __init__(self):
            pass

        def predict(self, context, model_input, params=None):
            if sklearn.__version__ == "0.22.1":
                pred_value = 1
            else:
                pred_value = 0

            return model_input.apply(lambda row: pred_value, axis=1)

    class FakeEvauatorEnv(ModelEvaluator):
        def can_evaluate(self, *, model_type, evaluator_config, **kwargs):
            return True

        def evaluate(self, *, model, model_type, dataset, run_id, evaluator_config, **kwargs):
            y = model.predict(pd.DataFrame(dataset.features_data))
            return EvaluationResult(metrics={"test": y[0]}, artifacts={})

    model_path = os.path.join(tmp_path, "model")

    mlflow.pyfunc.save_model(
        path=model_path,
        python_model=EnvRestoringTestModel(),
        pip_requirements=[
            "scikit-learn==0.22.1",
        ],
    )

    with mock.patch.object(
        _model_evaluation_registry,
        "_registry",
        {"test_evaluator_env": FakeEvauatorEnv},
    ):
        result = evaluate(
            model_path,
            iris_dataset._constructor_args["data"],
            model_type="classifier",
            targets=iris_dataset._constructor_args["targets"],
            evaluators=None,
            env_manager=env_manager,
        )
        assert result.metrics["test"] == 1


def test_evaluate_terminates_model_servers(multiclass_logistic_regressor_model_uri, iris_dataset):
    # Mock the _load_model_or_server() results to avoid starting model servers
    model = mlflow.pyfunc.load_model(multiclass_logistic_regressor_model_uri)
    client = ScoringServerClient("127.0.0.1", "8080")
    served_model_1 = _ServedPyFuncModel(model_meta=model.metadata, client=client, server_pid=1)
    served_model_2 = _ServedPyFuncModel(model_meta=model.metadata, client=client, server_pid=2)

    with mock.patch.object(
        _model_evaluation_registry,
        "_registry",
        {"test_evaluator1": FakeEvauator1},
    ), mock.patch.object(FakeEvauator1, "can_evaluate", return_value=True), mock.patch.object(
        FakeEvauator1, "evaluate", return_value=EvaluationResult(metrics={}, artifacts={})
    ), mock.patch(
        "mlflow.pyfunc._load_model_or_server"
    ) as server_loader, mock.patch(
        "os.kill"
    ) as os_mock:
        server_loader.side_effect = [served_model_1, served_model_2]
        evaluate(
            multiclass_logistic_regressor_model_uri,
            iris_dataset._constructor_args["data"],
            model_type="classifier",
            targets=iris_dataset._constructor_args["targets"],
            evaluators=None,
            baseline_model=multiclass_logistic_regressor_model_uri,
            env_manager="virtualenv",
        )
        assert os_mock.call_count == 2
        os_mock.assert_has_calls([mock.call(1, signal.SIGTERM), mock.call(2, signal.SIGTERM)])


def test_evaluate_stdin_scoring_server():
    X, y = sklearn.datasets.load_iris(return_X_y=True)
    X = X[::5]
    y = y[::5]
    model = sklearn.linear_model.LogisticRegression()
    model.fit(X, y)

    with mlflow.start_run():
        model_info = mlflow.sklearn.log_model(model, "model")

    with mock.patch("mlflow.pyfunc.check_port_connectivity", return_value=False):
        mlflow.evaluate(
            model_info.model_uri,
            X,
            targets=y,
            model_type="classifier",
            evaluators=["default"],
            env_manager="virtualenv",
        )


@pytest.mark.parametrize("model_type", ["regressor", "classifier"])
def test_targets_is_required_for_regressor_and_classifier_models(model_type):
    with pytest.raises(MlflowException, match="The targets argument must be specified"):
        mlflow.evaluate(
            "models:/test",
            data=pd.DataFrame(),
            model_type=model_type,
        )


def test_evaluate_xgboost_classifier():
    import xgboost as xgb

    X, y = sklearn.datasets.load_iris(return_X_y=True, as_frame=True)
    X = X[::5]
    y = y[::5]
    data = xgb.DMatrix(X, label=y)
    model = xgb.train({"objective": "multi:softmax", "num_class": 3}, data, num_boost_round=5)

    with mlflow.start_run() as run:
        model_info = mlflow.xgboost.log_model(model, "model")
        mlflow.evaluate(
            model_info.model_uri,
            X.assign(y=y),
            targets="y",
            model_type="classifier",
        )

    run = mlflow.get_run(run.info.run_id)
    assert "accuracy_score" in run.data.metrics
    assert "recall_score" in run.data.metrics
    assert "precision_score" in run.data.metrics
    assert "f1_score" in run.data.metrics


def test_evaluate_lightgbm_regressor():
    import lightgbm as lgb

    X, y = sklearn.datasets.load_diabetes(return_X_y=True, as_frame=True)
    X = X[::5]
    y = y[::5]
    data = lgb.Dataset(X, label=y)
    model = lgb.train({"objective": "regression"}, data, num_boost_round=5)

    with mlflow.start_run() as run:
        model_info = mlflow.lightgbm.log_model(model, "model")
        mlflow.evaluate(
            model_info.model_uri,
            X.assign(y=y),
            targets="y",
            model_type="regressor",
        )

    run = mlflow.get_run(run.info.run_id)
    assert "mean_absolute_error" in run.data.metrics
    assert "mean_squared_error" in run.data.metrics
    assert "root_mean_squared_error" in run.data.metrics


def test_evaluate_with_function_input_single_output():
    import lightgbm as lgb

    X, y = sklearn.datasets.load_diabetes(return_X_y=True, as_frame=True)
    X = X[::5]
    y = y[::5]
    data = lgb.Dataset(X, label=y)
    model = lgb.train({"objective": "regression"}, data, num_boost_round=5)

    def fn(X):
        return model.predict(X)

    with mlflow.start_run() as run:
        mlflow.evaluate(
            fn,
            X.assign(y=y),
            targets="y",
            model_type="regressor",
        )
    run = mlflow.get_run(run.info.run_id)
    assert "mean_absolute_error" in run.data.metrics
    assert "mean_squared_error" in run.data.metrics
    assert "root_mean_squared_error" in run.data.metrics


<<<<<<< HEAD
def test_evaluate_with_static_dataset_input_single_output():
    X, y = sklearn.datasets.load_diabetes(return_X_y=True, as_frame=True)
    X = X[::5]
    y = y[::5]
    with mlflow.start_run() as run:
        mlflow.evaluate(None, X.assign(y=y, model_output=y), targets="y", model_type="regressor")
=======
def test_evaluate_with_loaded_pyfunc_model():
    import lightgbm as lgb

    X, y = sklearn.datasets.load_diabetes(return_X_y=True, as_frame=True)
    X = X[::5]
    y = y[::5]
    data = lgb.Dataset(X, label=y)
    model = lgb.train({"objective": "regression"}, data, num_boost_round=5)

    with mlflow.start_run() as run:
        model_info = mlflow.lightgbm.log_model(model, "model")
        loaded_model = mlflow.pyfunc.load_model(model_info.model_uri)
        mlflow.evaluate(
            loaded_model,
            X.assign(y=y),
            targets="y",
            model_type="regressor",
        )

>>>>>>> 88a140d7
    run = mlflow.get_run(run.info.run_id)
    assert "mean_absolute_error" in run.data.metrics
    assert "mean_squared_error" in run.data.metrics
    assert "root_mean_squared_error" in run.data.metrics<|MERGE_RESOLUTION|>--- conflicted
+++ resolved
@@ -1343,14 +1343,6 @@
     assert "root_mean_squared_error" in run.data.metrics
 
 
-<<<<<<< HEAD
-def test_evaluate_with_static_dataset_input_single_output():
-    X, y = sklearn.datasets.load_diabetes(return_X_y=True, as_frame=True)
-    X = X[::5]
-    y = y[::5]
-    with mlflow.start_run() as run:
-        mlflow.evaluate(None, X.assign(y=y, model_output=y), targets="y", model_type="regressor")
-=======
 def test_evaluate_with_loaded_pyfunc_model():
     import lightgbm as lgb
 
@@ -1370,7 +1362,19 @@
             model_type="regressor",
         )
 
->>>>>>> 88a140d7
+    run = mlflow.get_run(run.info.run_id)
+    assert "mean_absolute_error" in run.data.metrics
+    assert "mean_squared_error" in run.data.metrics
+    assert "root_mean_squared_error" in run.data.metrics
+
+
+def test_evaluate_with_static_dataset_input_single_output():
+    X, y = sklearn.datasets.load_diabetes(return_X_y=True, as_frame=True)
+    X = X[::5]
+    y = y[::5]
+    with mlflow.start_run() as run:
+        mlflow.evaluate(None, X.assign(y=y, model_output=y), targets="y", model_type="regressor")
+
     run = mlflow.get_run(run.info.run_id)
     assert "mean_absolute_error" in run.data.metrics
     assert "mean_squared_error" in run.data.metrics
