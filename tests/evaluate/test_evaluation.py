--- conflicted
+++ resolved
@@ -1420,7 +1420,6 @@
     assert "root_mean_squared_error" in run.data.metrics
 
 
-<<<<<<< HEAD
 def test_evaluate_retriever():
     X = pd.DataFrame({"question": ("What is GPT-4?", "How does it work?", "Who developed it?")})
     X["ground_truth"] = [("doc1", "doc2")] * len(X)
@@ -1437,7 +1436,8 @@
         )
     run = mlflow.get_run(run.info.run_id)
     assert run.data.metrics == {}
-=======
+
+
 def test_evaluate_with_static_dataset_input_single_output():
     X, y = sklearn.datasets.load_diabetes(return_X_y=True, as_frame=True)
     X = X[::5]
@@ -1587,4 +1587,3 @@
                 model_type="regressor",
                 predictions="model_output",
             )
->>>>>>> adce81e2
