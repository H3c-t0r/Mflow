--- conflicted
+++ resolved
@@ -2722,12 +2722,8 @@
             data,
             targets="targets",
             model_type="text",
-<<<<<<< HEAD
             extra_metrics=[make_metric(eval_fn=test_eval_df, greater_is_better=True)],
-=======
-            custom_metrics=[make_metric(eval_fn=test_eval_df, greater_is_better=True)],
             custom_artifacts=[example_custom_artifact],
->>>>>>> 54393077
             evaluators="default",
             evaluator_config={"col_mapping": {"inputs": "text"}},
         )
