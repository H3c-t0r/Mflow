from __future__ import annotations

import io
import json
from os.path import join as path_join
from pathlib import Path
from tempfile import TemporaryDirectory
from typing import Dict, List
from unittest import mock

import matplotlib.pyplot as plt
import numpy as np
import pandas as pd
import pytest
from PIL import Image, ImageChops
from sklearn.datasets import load_breast_cancer, load_iris
from sklearn.linear_model import LinearRegression, LogisticRegression
from sklearn.metrics import f1_score, precision_score, recall_score
from sklearn.pipeline import Pipeline
from sklearn.preprocessing import FunctionTransformer
from sklearn.svm import LinearSVC

import mlflow
from mlflow.exceptions import MlflowException
from mlflow.metrics import (
    MetricValue,
    make_metric,
)
from mlflow.metrics.genai import model_utils
from mlflow.models import Model
from mlflow.models.evaluation.artifacts import (
    CsvEvaluationArtifact,
    ImageEvaluationArtifact,
    JsonEvaluationArtifact,
    NumpyEvaluationArtifact,
    ParquetEvaluationArtifact,
    PickleEvaluationArtifact,
    TextEvaluationArtifact,
)
from mlflow.models.evaluation.base import evaluate
from mlflow.models.evaluation.default_evaluator import (
    _compute_df_mode_or_mean,
    _CustomArtifact,
    _CustomMetric,
    _evaluate_custom_artifacts,
    _evaluate_extra_metric,
    _extract_output_and_other_columns,
    _extract_predict_fn,
    _extract_raw_model,
    _gen_classifier_curve,
    _get_aggregate_metrics_values,
    _get_binary_classifier_metrics,
    _get_binary_sum_up_label_pred_prob,
    _get_multiclass_classifier_metrics,
    _get_regressor_metrics,
    _infer_model_type_by_labels,
)

from tests.evaluate.test_evaluation import (
    baseline_model_uri,  # noqa: F401
    binary_logistic_regressor_model_uri,  # noqa: F401
    breast_cancer_dataset,  # noqa: F401
    diabetes_dataset,  # noqa: F401
    diabetes_spark_dataset,  # noqa: F401
    get_pipeline_model_dataset,
    get_run_data,
    iris_dataset,  # noqa: F401
    iris_pandas_df_dataset,  # noqa: F401
    iris_pandas_df_num_cols_dataset,  # noqa: F401
    linear_regressor_model_uri,  # noqa: F401
    multiclass_logistic_regressor_model_uri,  # noqa: F401
    pipeline_model_uri,  # noqa: F401
    spark_linear_regressor_model_uri,  # noqa: F401
    svm_model_uri,  # noqa: F401
)


def assert_dict_equal(d1, d2, rtol):
    for k in d1:
        assert k in d2
        assert np.isclose(d1[k], d2[k], rtol=rtol)


def evaluate_model_helper(
    model,
    baseline_model,
    data,
    targets,
    model_type: str,
    evaluators=None,
    evaluator_config=None,
    eval_baseline_model_only=False,
):
    """
    Helper function for testing MLflow.evaluate
    To test if evaluation for baseline model does not log metrics and artifacts;
    we set "disable_candidate_model" to true for the evaluator_config so that the
    DefaultEvaluator will evaluate only the baseline_model with logging
    disabled. This code path is only for testing purposes.
    """
    if eval_baseline_model_only:
        if not evaluator_config:
            evaluator_config = {"_disable_candidate_model": True}
        elif not evaluators or evaluators == "default":
            evaluator_config.update({"_disable_candidate_model": True})
        else:
            for config in evaluator_config.values():
                config.update({"_disable_candidate_model": True})

    return evaluate(
        model=model,
        data=data,
        model_type=model_type,
        targets=targets,
        evaluators=evaluators,
        evaluator_config=evaluator_config,
        baseline_model=baseline_model,
    )


def check_metrics_not_logged_for_baseline_model_evaluation(
    logged_metrics, result_metrics, expected_metrics
):
    """
    Helper function for checking metrics of evaluation of baseline_model
     - Metrics should not be logged
     - Metrics should be returned in EvaluationResult as expected
    """
    assert logged_metrics == {}
    for metric_key in expected_metrics:
        assert np.isclose(expected_metrics[metric_key], result_metrics[metric_key], rtol=1e-3)


def check_artifacts_are_not_generated_for_baseline_model_evaluation(
    logged_artifacts, result_artifacts
):
    """
    Helper function for unit tests for checking artifacts of evaluation of baseline model
        - No Artifact is returned nor logged
    """
    assert logged_artifacts == []
    assert result_artifacts == {}


@pytest.mark.parametrize(
    ("baseline_model_uri", "use_sample_weights"),
    [
        ("None", False),
        ("None", True),
        ("linear_regressor_model_uri", False),
    ],
    indirect=["baseline_model_uri"],
)
def test_regressor_evaluation(
    linear_regressor_model_uri,
    diabetes_dataset,
    baseline_model_uri,
    use_sample_weights,
):
    sample_weights = (
        np.random.rand(len(diabetes_dataset.labels_data)) if use_sample_weights else None
    )

    with mlflow.start_run() as run:
        result = evaluate_model_helper(
            linear_regressor_model_uri,
            baseline_model_uri,
            diabetes_dataset._constructor_args["data"],
            model_type="regressor",
            targets=diabetes_dataset._constructor_args["targets"],
            evaluators="default",
            eval_baseline_model_only=False,
            evaluator_config={
                "sample_weights": sample_weights,
            },
        )

    _, metrics, tags, artifacts = get_run_data(run.info.run_id)

    model = mlflow.pyfunc.load_model(linear_regressor_model_uri)

    y = diabetes_dataset.labels_data
    y_pred = model.predict(diabetes_dataset.features_data)

    expected_metrics = _get_regressor_metrics(y, y_pred, sample_weights=sample_weights)
    expected_metrics["score"] = model._model_impl.score(
        diabetes_dataset.features_data, diabetes_dataset.labels_data, sample_weight=sample_weights
    )

    assert json.loads(tags["mlflow.datasets"]) == [
        {**diabetes_dataset._metadata, "model": model.metadata.model_uuid}
    ]

    for metric_key, expected_metric_val in expected_metrics.items():
        assert np.isclose(
            expected_metric_val,
            metrics[metric_key],
            rtol=1e-3,
        )
        assert np.isclose(expected_metric_val, result.metrics[metric_key], rtol=1e-3)

    assert json.loads(tags["mlflow.datasets"]) == [
        {**diabetes_dataset._metadata, "model": model.metadata.model_uuid}
    ]

    assert set(artifacts) == {
        "shap_beeswarm_plot.png",
        "shap_feature_importance_plot.png",
        "shap_summary_plot.png",
    }

    assert result.artifacts.keys() == {
        "shap_beeswarm_plot",
        "shap_feature_importance_plot",
        "shap_summary_plot",
    }


def test_regressor_evaluation_disable_logging_metrics_and_artifacts(
    linear_regressor_model_uri,
    diabetes_dataset,
):
    with mlflow.start_run() as run:
        result = evaluate_model_helper(
            linear_regressor_model_uri,
            linear_regressor_model_uri,
            diabetes_dataset._constructor_args["data"],
            model_type="regressor",
            targets=diabetes_dataset._constructor_args["targets"],
            evaluators="default",
            eval_baseline_model_only=True,
        )

    _, logged_metrics, tags, artifacts = get_run_data(run.info.run_id)

    model = mlflow.pyfunc.load_model(linear_regressor_model_uri)

    y = diabetes_dataset.labels_data
    y_pred = model.predict(diabetes_dataset.features_data)

    expected_metrics = _get_regressor_metrics(y, y_pred, sample_weights=None)
    expected_metrics["score"] = model._model_impl.score(
        diabetes_dataset.features_data, diabetes_dataset.labels_data
    )

    check_metrics_not_logged_for_baseline_model_evaluation(
        expected_metrics=expected_metrics,
        result_metrics=result.baseline_model_metrics,
        logged_metrics=logged_metrics,
    )

    assert "mlflow.datassets" not in tags

    check_artifacts_are_not_generated_for_baseline_model_evaluation(
        logged_artifacts=artifacts,
        result_artifacts=result.artifacts,
    )


def test_regressor_evaluation_with_int_targets(
    linear_regressor_model_uri, diabetes_dataset, tmp_path
):
    with mlflow.start_run():
        result = evaluate(
            linear_regressor_model_uri,
            diabetes_dataset._constructor_args["data"],
            model_type="regressor",
            targets=diabetes_dataset._constructor_args["targets"].astype(np.int64),
            evaluators="default",
        )
        result.save(tmp_path)


@pytest.mark.parametrize(
    ("baseline_model_uri", "use_sample_weights"),
    [
        ("None", False),
        ("None", True),
        ("multiclass_logistic_regressor_baseline_model_uri_4", False),
    ],
    indirect=["baseline_model_uri"],
)
def test_multi_classifier_evaluation(
    multiclass_logistic_regressor_model_uri,
    iris_dataset,
    baseline_model_uri,
    use_sample_weights,
):
    sample_weights = np.random.rand(len(iris_dataset.labels_data)) if use_sample_weights else None

    with mlflow.start_run() as run:
        result = evaluate_model_helper(
            multiclass_logistic_regressor_model_uri,
            baseline_model_uri,
            iris_dataset._constructor_args["data"],
            model_type="classifier",
            targets=iris_dataset._constructor_args["targets"],
            evaluators="default",
            eval_baseline_model_only=False,
            evaluator_config={
                "sample_weights": sample_weights,
            },
        )

    _, metrics, tags, artifacts = get_run_data(run.info.run_id)

    model = mlflow.pyfunc.load_model(multiclass_logistic_regressor_model_uri)

    _, raw_model = _extract_raw_model(model)
    predict_fn, predict_proba_fn = _extract_predict_fn(model, raw_model)
    y = iris_dataset.labels_data
    y_pred = predict_fn(iris_dataset.features_data)
    y_probs = predict_proba_fn(iris_dataset.features_data)

    expected_metrics = _get_multiclass_classifier_metrics(
        y_true=y, y_pred=y_pred, y_proba=y_probs, sample_weights=sample_weights
    )
    expected_metrics["score"] = model._model_impl.score(
        iris_dataset.features_data, iris_dataset.labels_data, sample_weight=sample_weights
    )

    for metric_key, expected_metric_val in expected_metrics.items():
        assert np.isclose(expected_metric_val, metrics[metric_key], rtol=1e-3)
        assert np.isclose(expected_metric_val, result.metrics[metric_key], rtol=1e-3)

    assert json.loads(tags["mlflow.datasets"]) == [
        {**iris_dataset._metadata, "model": model.metadata.model_uuid}
    ]

    assert set(artifacts) == {
        "shap_beeswarm_plot.png",
        "per_class_metrics.csv",
        "roc_curve_plot.png",
        "precision_recall_curve_plot.png",
        "shap_feature_importance_plot.png",
        "explainer",
        "confusion_matrix.png",
        "shap_summary_plot.png",
    }
    assert result.artifacts.keys() == {
        "per_class_metrics",
        "roc_curve_plot",
        "precision_recall_curve_plot",
        "confusion_matrix",
        "shap_beeswarm_plot",
        "shap_summary_plot",
        "shap_feature_importance_plot",
    }


def test_multi_classifier_evaluation_disable_logging_metrics_and_artifacts(
    multiclass_logistic_regressor_model_uri,
    iris_dataset,
):
    with mlflow.start_run() as run:
        result = evaluate_model_helper(
            multiclass_logistic_regressor_model_uri,
            multiclass_logistic_regressor_model_uri,
            iris_dataset._constructor_args["data"],
            model_type="classifier",
            targets=iris_dataset._constructor_args["targets"],
            evaluators="default",
            eval_baseline_model_only=True,
        )

    _, logged_metrics, tags, artifacts = get_run_data(run.info.run_id)

    model = mlflow.pyfunc.load_model(multiclass_logistic_regressor_model_uri)

    _, raw_model = _extract_raw_model(model)
    predict_fn, predict_proba_fn = _extract_predict_fn(model, raw_model)
    y = iris_dataset.labels_data
    y_pred = predict_fn(iris_dataset.features_data)
    y_probs = predict_proba_fn(iris_dataset.features_data)

    expected_metrics = _get_multiclass_classifier_metrics(
        y_true=y, y_pred=y_pred, y_proba=y_probs, sample_weights=None
    )
    expected_metrics["score"] = model._model_impl.score(
        iris_dataset.features_data, iris_dataset.labels_data
    )

    check_metrics_not_logged_for_baseline_model_evaluation(
        expected_metrics=expected_metrics,
        result_metrics=result.baseline_model_metrics,
        logged_metrics=logged_metrics,
    )

    assert "mlflow.datassets" not in tags

    check_artifacts_are_not_generated_for_baseline_model_evaluation(
        logged_artifacts=artifacts,
        result_artifacts=result.artifacts,
    )


@pytest.mark.parametrize(
    ("baseline_model_uri", "use_sample_weights"),
    [
        ("None", False),
        ("binary_logistic_regressor_model_uri", False),
        ("binary_logistic_regressor_model_uri", True),
    ],
    indirect=["baseline_model_uri"],
)
def test_bin_classifier_evaluation(
    binary_logistic_regressor_model_uri,
    breast_cancer_dataset,
    baseline_model_uri,
    use_sample_weights,
):
    sample_weights = (
        np.random.rand(len(breast_cancer_dataset.labels_data)) if use_sample_weights else None
    )

    with mlflow.start_run() as run:
        result = evaluate_model_helper(
            binary_logistic_regressor_model_uri,
            baseline_model_uri,
            breast_cancer_dataset._constructor_args["data"],
            model_type="classifier",
            targets=breast_cancer_dataset._constructor_args["targets"],
            evaluators="default",
            eval_baseline_model_only=False,
            evaluator_config={
                "sample_weights": sample_weights,
            },
        )

    _, metrics, tags, artifacts = get_run_data(run.info.run_id)

    model = mlflow.pyfunc.load_model(binary_logistic_regressor_model_uri)

    _, raw_model = _extract_raw_model(model)
    predict_fn, predict_proba_fn = _extract_predict_fn(model, raw_model)
    y = breast_cancer_dataset.labels_data
    y_pred = predict_fn(breast_cancer_dataset.features_data)
    y_probs = predict_proba_fn(breast_cancer_dataset.features_data)

    expected_metrics = _get_binary_classifier_metrics(
        y_true=y, y_pred=y_pred, y_proba=y_probs, sample_weights=sample_weights
    )
    expected_metrics["score"] = model._model_impl.score(
        breast_cancer_dataset.features_data,
        breast_cancer_dataset.labels_data,
        sample_weight=sample_weights,
    )

    for metric_key, expected_metric_val in expected_metrics.items():
        assert np.isclose(
            expected_metric_val,
            metrics[metric_key],
            rtol=1e-3,
        )
        assert np.isclose(expected_metric_val, result.metrics[metric_key], rtol=1e-3)

    assert json.loads(tags["mlflow.datasets"]) == [
        {**breast_cancer_dataset._metadata, "model": model.metadata.model_uuid}
    ]

    assert set(artifacts) == {
        "shap_feature_importance_plot.png",
        "lift_curve_plot.png",
        "shap_beeswarm_plot.png",
        "precision_recall_curve_plot.png",
        "confusion_matrix.png",
        "shap_summary_plot.png",
        "roc_curve_plot.png",
    }
    assert result.artifacts.keys() == {
        "roc_curve_plot",
        "precision_recall_curve_plot",
        "lift_curve_plot",
        "confusion_matrix",
        "shap_beeswarm_plot",
        "shap_summary_plot",
        "shap_feature_importance_plot",
    }


def test_bin_classifier_evaluation_disable_logging_metrics_and_artifacts(
    binary_logistic_regressor_model_uri,
    breast_cancer_dataset,
):
    with mlflow.start_run() as run:
        result = evaluate_model_helper(
            binary_logistic_regressor_model_uri,
            binary_logistic_regressor_model_uri,
            breast_cancer_dataset._constructor_args["data"],
            model_type="classifier",
            targets=breast_cancer_dataset._constructor_args["targets"],
            evaluators="default",
            eval_baseline_model_only=True,
        )

    _, logged_metrics, tags, artifacts = get_run_data(run.info.run_id)

    model = mlflow.pyfunc.load_model(binary_logistic_regressor_model_uri)

    _, raw_model = _extract_raw_model(model)
    predict_fn, predict_proba_fn = _extract_predict_fn(model, raw_model)
    y = breast_cancer_dataset.labels_data
    y_pred = predict_fn(breast_cancer_dataset.features_data)
    y_probs = predict_proba_fn(breast_cancer_dataset.features_data)

    expected_metrics = _get_binary_classifier_metrics(
        y_true=y, y_pred=y_pred, y_proba=y_probs, sample_weights=None
    )
    expected_metrics["score"] = model._model_impl.score(
        breast_cancer_dataset.features_data, breast_cancer_dataset.labels_data
    )

    check_metrics_not_logged_for_baseline_model_evaluation(
        expected_metrics=expected_metrics,
        result_metrics=result.baseline_model_metrics,
        logged_metrics=logged_metrics,
    )

    assert "mlflow.datassets" not in tags

    check_artifacts_are_not_generated_for_baseline_model_evaluation(
        logged_artifacts=artifacts,
        result_artifacts=result.artifacts,
    )


@pytest.mark.parametrize(
    "baseline_model_uri",
    [
        ("None"),
        ("spark_linear_regressor_model_uri"),
    ],
    indirect=["baseline_model_uri"],
)
def test_spark_regressor_model_evaluation(
    spark_linear_regressor_model_uri,
    diabetes_spark_dataset,
    baseline_model_uri,
):
    with mlflow.start_run() as run:
        result = evaluate_model_helper(
            spark_linear_regressor_model_uri,
            baseline_model_uri,
            diabetes_spark_dataset._constructor_args["data"],
            model_type="regressor",
            targets=diabetes_spark_dataset._constructor_args["targets"],
            evaluators="default",
            eval_baseline_model_only=False,
        )

    _, metrics, tags, artifacts = get_run_data(run.info.run_id)

    model = mlflow.pyfunc.load_model(spark_linear_regressor_model_uri)

    X = diabetes_spark_dataset.features_data
    y = diabetes_spark_dataset.labels_data
    y_pred = model.predict(X)

    expected_metrics = _get_regressor_metrics(y, y_pred, sample_weights=None)

    for metric_key, expected_metric_val in expected_metrics.items():
        assert np.isclose(
            expected_metric_val,
            metrics[metric_key],
            rtol=1e-3,
        )
        assert np.isclose(expected_metric_val, result.metrics[metric_key], rtol=1e-3)

    model = mlflow.pyfunc.load_model(spark_linear_regressor_model_uri)

    assert json.loads(tags["mlflow.datasets"]) == [
        {**diabetes_spark_dataset._metadata, "model": model.metadata.model_uuid}
    ]

    assert set(artifacts) == set()
    assert result.artifacts == {}


def test_spark_regressor_model_evaluation_disable_logging_metrics_and_artifacts(
    spark_linear_regressor_model_uri,
    diabetes_spark_dataset,
):
    with mlflow.start_run() as run:
        result = evaluate_model_helper(
            spark_linear_regressor_model_uri,
            spark_linear_regressor_model_uri,
            diabetes_spark_dataset._constructor_args["data"],
            model_type="regressor",
            targets=diabetes_spark_dataset._constructor_args["targets"],
            evaluators="default",
            eval_baseline_model_only=True,
        )

    _, logged_metrics, tags, artifacts = get_run_data(run.info.run_id)

    model = mlflow.pyfunc.load_model(spark_linear_regressor_model_uri)

    X = diabetes_spark_dataset.features_data
    y = diabetes_spark_dataset.labels_data
    y_pred = model.predict(X)

    expected_metrics = _get_regressor_metrics(y, y_pred, sample_weights=None)

    check_metrics_not_logged_for_baseline_model_evaluation(
        expected_metrics=expected_metrics,
        result_metrics=result.baseline_model_metrics,
        logged_metrics=logged_metrics,
    )

    assert "mlflow.datassets" not in tags

    check_artifacts_are_not_generated_for_baseline_model_evaluation(
        logged_artifacts=artifacts,
        result_artifacts=result.artifacts,
    )


@pytest.mark.parametrize(
    "baseline_model_uri",
    [
        ("None"),
        ("svm_model_uri"),
    ],
    indirect=["baseline_model_uri"],
)
def test_svm_classifier_evaluation(svm_model_uri, breast_cancer_dataset, baseline_model_uri):
    with mlflow.start_run() as run:
        result = evaluate_model_helper(
            svm_model_uri,
            baseline_model_uri,
            breast_cancer_dataset._constructor_args["data"],
            model_type="classifier",
            targets=breast_cancer_dataset._constructor_args["targets"],
            evaluators="default",
            eval_baseline_model_only=False,
        )

    _, metrics, tags, artifacts = get_run_data(run.info.run_id)

    model = mlflow.pyfunc.load_model(svm_model_uri)

    _, raw_model = _extract_raw_model(model)
    predict_fn, _ = _extract_predict_fn(model, raw_model)
    y = breast_cancer_dataset.labels_data
    y_pred = predict_fn(breast_cancer_dataset.features_data)

    expected_metrics = _get_binary_classifier_metrics(y_true=y, y_pred=y_pred, sample_weights=None)
    expected_metrics["score"] = model._model_impl.score(
        breast_cancer_dataset.features_data, breast_cancer_dataset.labels_data
    )

    for metric_key, expected_metric_val in expected_metrics.items():
        assert np.isclose(
            expected_metric_val,
            metrics[metric_key],
            rtol=1e-3,
        )
        assert np.isclose(expected_metric_val, result.metrics[metric_key], rtol=1e-3)

    assert json.loads(tags["mlflow.datasets"]) == [
        {**breast_cancer_dataset._metadata, "model": model.metadata.model_uuid}
    ]

    assert set(artifacts) == {
        "confusion_matrix.png",
        "shap_feature_importance_plot.png",
        "shap_beeswarm_plot.png",
        "shap_summary_plot.png",
    }
    assert result.artifacts.keys() == {
        "confusion_matrix",
        "shap_beeswarm_plot",
        "shap_summary_plot",
        "shap_feature_importance_plot",
    }


def _evaluate_explainer_with_exceptions(model_uri, dataset):
    with mlflow.start_run():
        evaluate(
            model_uri,
            dataset._constructor_args["data"],
            model_type="classifier",
            targets=dataset._constructor_args["targets"],
            evaluators="default",
            evaluator_config={
                "ignore_exceptions": False,
            },
        )


def test_default_explainer_pandas_df_str_cols(
    multiclass_logistic_regressor_model_uri, iris_pandas_df_dataset
):
    _evaluate_explainer_with_exceptions(
        multiclass_logistic_regressor_model_uri, iris_pandas_df_dataset
    )


def test_default_explainer_pandas_df_num_cols(
    multiclass_logistic_regressor_model_uri, iris_pandas_df_num_cols_dataset
):
    _evaluate_explainer_with_exceptions(
        multiclass_logistic_regressor_model_uri, iris_pandas_df_num_cols_dataset
    )


def test_svm_classifier_evaluation_disable_logging_metrics_and_artifacts(
    svm_model_uri, breast_cancer_dataset
):
    with mlflow.start_run() as run:
        result = evaluate_model_helper(
            svm_model_uri,
            svm_model_uri,
            breast_cancer_dataset._constructor_args["data"],
            model_type="classifier",
            targets=breast_cancer_dataset._constructor_args["targets"],
            evaluators="default",
            eval_baseline_model_only=True,
        )

    _, logged_metrics, tags, artifacts = get_run_data(run.info.run_id)

    model = mlflow.pyfunc.load_model(svm_model_uri)

    _, raw_model = _extract_raw_model(model)
    predict_fn, _ = _extract_predict_fn(model, raw_model)
    y = breast_cancer_dataset.labels_data
    y_pred = predict_fn(breast_cancer_dataset.features_data)

    expected_metrics = _get_binary_classifier_metrics(y_true=y, y_pred=y_pred, sample_weights=None)
    expected_metrics["score"] = model._model_impl.score(
        breast_cancer_dataset.features_data, breast_cancer_dataset.labels_data
    )

    check_metrics_not_logged_for_baseline_model_evaluation(
        expected_metrics=expected_metrics,
        result_metrics=result.baseline_model_metrics,
        logged_metrics=logged_metrics,
    )

    assert "mlflow.datassets" not in tags

    check_artifacts_are_not_generated_for_baseline_model_evaluation(
        logged_artifacts=artifacts,
        result_artifacts=result.artifacts,
    )


@pytest.mark.parametrize(
    "baseline_model_uri",
    [
        ("None"),
        ("pipeline_model_uri"),
    ],
    indirect=["baseline_model_uri"],
)
def test_pipeline_model_kernel_explainer_on_categorical_features(
    pipeline_model_uri, baseline_model_uri
):
    from mlflow.models.evaluation._shap_patch import _PatchedKernelExplainer

    data, target_col = get_pipeline_model_dataset()
    with mlflow.start_run() as run:
        evaluate_model_helper(
            pipeline_model_uri,
            baseline_model_uri,
            data[0::3],
            model_type="classifier",
            targets=target_col,
            evaluators="default",
            evaluator_config={"explainability_algorithm": "kernel"},
            eval_baseline_model_only=False,
        )
    run_data = get_run_data(run.info.run_id)
    assert {
        "shap_beeswarm_plot.png",
        "shap_feature_importance_plot.png",
        "shap_summary_plot.png",
        "explainer",
    }.issubset(run_data.artifacts)

    explainer = mlflow.shap.load_explainer(f"runs:/{run.info.run_id}/explainer")
    assert isinstance(explainer, _PatchedKernelExplainer)


def test_compute_df_mode_or_mean():
    df = pd.DataFrame(
        {
            "a": [2.0, 2.0, 5.0],
            "b": [3, 3, 5],
            "c": [2.0, 2.0, 6.5],
            "d": [True, False, True],
            "e": ["abc", "b", "abc"],
            "f": [1.5, 2.5, np.nan],
            "g": ["ab", "ab", None],
            "h": pd.Series([2.0, 2.0, 6.5], dtype="category"),
        }
    )
    result = _compute_df_mode_or_mean(df)
    assert result == {
        "a": 2,
        "b": 3,
        "c": 3.5,
        "d": True,
        "e": "abc",
        "f": 2.0,
        "g": "ab",
        "h": 2.0,
    }

    # Test on dataframe that all columns are continuous.
    df2 = pd.DataFrame(
        {
            "c": [2.0, 2.0, 6.5],
            "f": [1.5, 2.5, np.nan],
        }
    )
    assert _compute_df_mode_or_mean(df2) == {"c": 3.5, "f": 2.0}

    # Test on dataframe that all columns are not continuous.
    df2 = pd.DataFrame(
        {
            "d": [True, False, True],
            "g": ["ab", "ab", None],
        }
    )
    assert _compute_df_mode_or_mean(df2) == {"d": True, "g": "ab"}


def test_infer_model_type_by_labels():
    assert _infer_model_type_by_labels(["a", "b"]) == "classifier"
    assert _infer_model_type_by_labels([True, False]) == "classifier"
    assert _infer_model_type_by_labels([1, 2.5]) == "regressor"
    assert _infer_model_type_by_labels(pd.Series(["a", "b"], dtype="category")) == "classifier"
    assert _infer_model_type_by_labels(pd.Series([1.5, 2.5], dtype="category")) == "classifier"
    assert _infer_model_type_by_labels([1, 2, 3]) is None


def test_extract_raw_model_and_predict_fn(
    binary_logistic_regressor_model_uri, breast_cancer_dataset
):
    model = mlflow.pyfunc.load_model(binary_logistic_regressor_model_uri)

    model_loader_module, raw_model = _extract_raw_model(model)
    predict_fn, predict_proba_fn = _extract_predict_fn(model, raw_model)

    assert model_loader_module == "mlflow.sklearn"
    assert isinstance(raw_model, LogisticRegression)
    np.testing.assert_allclose(
        predict_fn(breast_cancer_dataset.features_data),
        raw_model.predict(breast_cancer_dataset.features_data),
    )
    np.testing.assert_allclose(
        predict_proba_fn(breast_cancer_dataset.features_data),
        raw_model.predict_proba(breast_cancer_dataset.features_data),
    )


@pytest.mark.parametrize("use_sample_weights", [True, False])
def test_get_regressor_metrics(use_sample_weights):
    y = [1.1, 2.1, -3.5]
    y_pred = [1.5, 2.0, -3.0]
    sample_weights = [1, 2, 3] if use_sample_weights else None

    metrics = _get_regressor_metrics(y, y_pred, sample_weights)

    if use_sample_weights:
        expected_metrics = {
            "example_count": 3,
            "mean_absolute_error": 0.35000000000000003,
            "mean_squared_error": 0.155,
            "root_mean_squared_error": 0.39370039370059057,
            "sum_on_target": -5.199999999999999,
            "mean_on_target": -1.7333333333333332,
            "r2_score": 0.9780003154076644,
            "max_error": 0.5,
            "mean_absolute_percentage_error": 0.1479076479076479,
        }
    else:
        expected_metrics = {
            "example_count": 3,
            "mean_absolute_error": 0.3333333333333333,
            "mean_squared_error": 0.13999999999999999,
            "root_mean_squared_error": 0.3741657386773941,
            "sum_on_target": -0.2999999999999998,
            "mean_on_target": -0.09999999999999994,
            "r2_score": 0.976457399103139,
            "max_error": 0.5,
            "mean_absolute_percentage_error": 0.18470418470418468,
        }

    assert_dict_equal(metrics, expected_metrics, rtol=1e-3)


def test_get_binary_sum_up_label_pred_prob():
    y = [0, 1, 2]
    y_pred = [0, 2, 1]
    y_probs = [[0.7, 0.1, 0.2], [0.2, 0.3, 0.5], [0.25, 0.4, 0.35]]

    results = []
    for idx, label in enumerate([0, 1, 2]):
        y_bin, y_pred_bin, y_prob_bin = _get_binary_sum_up_label_pred_prob(
            idx, label, y, y_pred, y_probs
        )
        results.append((list(y_bin), list(y_pred_bin), list(y_prob_bin)))

    assert results == [
        ([1, 0, 0], [1, 0, 0], [0.7, 0.2, 0.25]),
        ([0, 1, 0], [0, 0, 1], [0.1, 0.3, 0.4]),
        ([0, 0, 1], [0, 1, 0], [0.2, 0.5, 0.35]),
    ]


@pytest.mark.parametrize("use_sample_weights", [True, False])
def test_get_binary_classifier_metrics(use_sample_weights):
    y = [0, 1, 0, 1, 0, 1, 0, 1, 1, 0]
    y_pred = [0, 1, 1, 0, 1, 1, 0, 1, 1, 0]
    sample_weights = [0.1, 0.1, 0.1, 0.1, 0.1, 0.1, 1, 1, 1, 1] if use_sample_weights else None

    if use_sample_weights:
        expected_metrics = {
            "example_count": 10,
            "true_negatives": 3,
            "true_positives": 4,
            "false_negatives": 1,
            "false_positives": 2,
            "accuracy_score": 0.9347826086956524,
            "f1_score": 0.9361702127659577,
            "precision_score": 0.9166666666666667,
            "recall_score": 0.9565217391304349,
        }
    else:
        expected_metrics = {
            "example_count": 10,
            "true_negatives": 3,
            "true_positives": 4,
            "false_negatives": 1,
            "false_positives": 2,
            "accuracy_score": 0.7,
            "f1_score": 0.7272727272727272,
            "precision_score": 0.6666666666666666,
            "recall_score": 0.8,
        }

    metrics = _get_binary_classifier_metrics(y_true=y, y_pred=y_pred, sample_weights=sample_weights)
    assert_dict_equal(metrics, expected_metrics, rtol=1e-3)


@pytest.mark.parametrize("use_sample_weights", [True, False])
def test_get_multiclass_classifier_metrics(use_sample_weights):
    y = [0, 1, 2, 1, 2]
    y_pred = [0, 2, 1, 1, 0]
    y_probs = [
        [0.7, 0.1, 0.2],
        [0.2, 0.3, 0.5],
        [0.25, 0.4, 0.35],
        [0.3, 0.4, 0.3],
        [0.8, 0.1, 0.1],
    ]
    sample_weights = [1, 0.1, 0.1, 1, 0.1] if use_sample_weights else None

    if use_sample_weights:
        expected_metrics = {
            "example_count": 5,
            "accuracy_score": 0.8695652173913042,
            "f1_score": 0.8488612836438922,
            "log_loss": 0.7515668165194579,
            "precision_score": 0.8300395256916996,
            "recall_score": 0.8695652173913042,
            "roc_auc": 0.8992673992673993,
        }
    else:
        expected_metrics = {
            "example_count": 5,
            "accuracy_score": 0.4,
            "f1_score": 0.3333333333333333,
            "log_loss": 1.1658691395263094,
            "precision_score": 0.3,
            "recall_score": 0.4,
            "roc_auc": 0.5833333333333334,
        }

    metrics = _get_multiclass_classifier_metrics(
        y_true=y, y_pred=y_pred, y_proba=y_probs, labels=[0, 1, 2], sample_weights=sample_weights
    )
    assert_dict_equal(metrics, expected_metrics, 1e-3)


def test_gen_binary_precision_recall_curve_no_sample_weights():
    y = [0, 1, 0, 1, 0, 1, 0, 1, 1, 0]
    y_prob = [0.1, 0.9, 0.8, 0.2, 0.7, 0.8, 0.3, 0.6, 0.65, 0.4]

    results = _gen_classifier_curve(
        is_binomial=True,
        y=y,
        y_probs=y_prob,
        labels=[0, 1],
        pos_label=1,
        curve_type="pr",
        sample_weights=None,
    )
    np.testing.assert_allclose(
        results.plot_fn_args["data_series"][0][1],
        np.array([1.0, 1.0, 0.8, 0.8, 0.8, 0.6, 0.4, 0.4, 0.2, 0.0]),
        rtol=1e-3,
    )
    np.testing.assert_allclose(
        results.plot_fn_args["data_series"][0][2],
        np.array([0.5, 0.55555556, 0.5, 0.57142857, 0.66666667, 0.6, 0.5, 0.66666667, 1.0, 1.0]),
        rtol=1e-3,
    )
    assert results.plot_fn_args["xlabel"] == "Recall (Positive label: 1)"
    assert results.plot_fn_args["ylabel"] == "Precision (Positive label: 1)"
    assert results.plot_fn_args["title"] == "Precision recall curve"
    assert results.plot_fn_args["line_kwargs"] == {"drawstyle": "steps-post", "linewidth": 1}
    assert np.isclose(results.auc, 0.69777777, rtol=1e-3)


def test_gen_binary_precision_recall_curve_with_sample_weights():
    y = [0, 1, 0, 1, 0, 1, 0, 1, 1, 0]
    y_prob = [0.1, 0.9, 0.8, 0.2, 0.7, 0.8, 0.3, 0.6, 0.65, 0.4]
    sample_weights = [0.5, 0.5, 0.5, 0.5, 0.5, 1, 1, 1, 0.1, 0.1]

    results = _gen_classifier_curve(
        is_binomial=True,
        y=y,
        y_probs=y_prob,
        labels=[0, 1],
        pos_label=1,
        curve_type="pr",
        sample_weights=sample_weights,
    )
    np.testing.assert_allclose(
        results.plot_fn_args["data_series"][0][1],
        np.array(
            [
                1.0,
                1.0,
                0.83870968,
                0.83870968,
                0.83870968,
                0.51612903,
                0.48387097,
                0.48387097,
                0.16129032,
                0.0,
            ]
        ),
        rtol=1e-3,
    )
    np.testing.assert_allclose(
        results.plot_fn_args["data_series"][0][2],
        np.array(
            [
                0.54386,
                0.59615385,
                0.55319149,
                0.7027027,
                0.72222222,
                0.61538462,
                0.6,
                0.75,
                1.0,
                1.0,
            ]
        ),
        rtol=1e-3,
    )
    assert results.plot_fn_args["xlabel"] == "Recall (Positive label: 1)"
    assert results.plot_fn_args["ylabel"] == "Precision (Positive label: 1)"
    assert results.plot_fn_args["line_kwargs"] == {"drawstyle": "steps-post", "linewidth": 1}
    assert np.isclose(results.auc, 0.7522056796250345, rtol=1e-3)


def test_gen_binary_roc_curve_no_sample_weights():
    y = [0, 1, 0, 1, 0, 1, 0, 1, 1, 0]
    y_prob = [0.1, 0.9, 0.8, 0.2, 0.7, 0.8, 0.3, 0.6, 0.65, 0.4]

    results = _gen_classifier_curve(
        is_binomial=True,
        y=y,
        y_probs=y_prob,
        labels=[0, 1],
        pos_label=1,
        curve_type="roc",
        sample_weights=None,
    )
    np.testing.assert_allclose(
        results.plot_fn_args["data_series"][0][1],
        np.array([0.0, 0.0, 0.2, 0.4, 0.4, 0.8, 0.8, 1.0]),
        rtol=1e-3,
    )
    np.testing.assert_allclose(
        results.plot_fn_args["data_series"][0][2],
        np.array([0.0, 0.2, 0.4, 0.4, 0.8, 0.8, 1.0, 1.0]),
        rtol=1e-3,
    )
    assert results.plot_fn_args["xlabel"] == "False Positive Rate (Positive label: 1)"
    assert results.plot_fn_args["ylabel"] == "True Positive Rate (Positive label: 1)"
    assert results.plot_fn_args["title"] == "ROC curve"
    assert results.plot_fn_args["line_kwargs"] == {"drawstyle": "steps-post", "linewidth": 1}
    assert np.isclose(results.auc, 0.66, rtol=1e-3)


def test_gen_binary_roc_curve_with_sample_weights():
    y = [0, 1, 0, 1, 0, 1, 0, 1, 1, 0]
    y_prob = [0.1, 0.9, 0.8, 0.2, 0.7, 0.8, 0.3, 0.6, 0.65, 0.4]
    sample_weights = [0.5, 0.5, 0.5, 0.5, 0.5, 1, 1, 1, 0.1, 0.1]

    results = _gen_classifier_curve(
        is_binomial=True,
        y=y,
        y_probs=y_prob,
        labels=[0, 1],
        pos_label=1,
        curve_type="roc",
        sample_weights=sample_weights,
    )
    np.testing.assert_allclose(
        results.plot_fn_args["data_series"][0][1],
        np.array(
            [
                0.0,
                0.0,
                0.19230769,
                0.38461538,
                0.38461538,
                0.38461538,
                0.42307692,
                0.80769231,
                0.80769231,
                1.0,
            ]
        ),
        rtol=1e-3,
    )
    np.testing.assert_allclose(
        results.plot_fn_args["data_series"][0][2],
        np.array(
            [
                0.0,
                0.16129032,
                0.48387097,
                0.48387097,
                0.51612903,
                0.83870968,
                0.83870968,
                0.83870968,
                1.0,
                1.0,
            ]
        ),
        rtol=1e-3,
    )
    assert results.plot_fn_args["xlabel"] == "False Positive Rate (Positive label: 1)"
    assert results.plot_fn_args["ylabel"] == "True Positive Rate (Positive label: 1)"
    assert results.plot_fn_args["line_kwargs"] == {"drawstyle": "steps-post", "linewidth": 1}
    assert np.isclose(results.auc, 0.702, rtol=1e-3)


def test_gen_multiclass_precision_recall_curve_no_sample_weights():
    y = [0, 1, 2, 1, 2]
    y_probs = [
        [0.7, 0.1, 0.2],
        [0.2, 0.3, 0.5],
        [0.25, 0.4, 0.35],
        [0.3, 0.4, 0.3],
        [0.8, 0.1, 0.1],
    ]

    results = _gen_classifier_curve(
        is_binomial=False,
        y=y,
        y_probs=y_probs,
        labels=[0, 1, 2],
        pos_label=None,
        curve_type="pr",
        sample_weights=None,
    )
    expected_x_data_list = [
        [1.0, 1.0, 1.0, 1.0, 0.0, 0.0],
        [1.0, 1.0, 0.5, 0.0],
        [1.0, 0.5, 0.5, 0.5, 0.0, 0.0],
    ]
    expected_y_data_list = [
        [0.2, 0.25, 0.333333, 0.5, 0.0, 1.0],
        [0.4, 0.66666667, 0.5, 1.0],
        [0.4, 0.25, 0.33333333, 0.5, 0.0, 1.0],
    ]
    line_labels = ["label=0,AP=0.500", "label=1,AP=0.583", "label=2,AP=0.450"]
    for index, (name, x_data, y_data) in enumerate(results.plot_fn_args["data_series"]):
        assert name == line_labels[index]
        np.testing.assert_allclose(x_data, expected_x_data_list[index], rtol=1e-3)
        np.testing.assert_allclose(y_data, expected_y_data_list[index], rtol=1e-3)

    assert results.plot_fn_args["xlabel"] == "Recall"
    assert results.plot_fn_args["ylabel"] == "Precision"
    assert results.plot_fn_args["title"] == "Precision recall curve"
    assert results.plot_fn_args["line_kwargs"] == {"drawstyle": "steps-post", "linewidth": 1}

    expected_auc = [0.5, 0.583333, 0.45]
    np.testing.assert_allclose(results.auc, expected_auc, rtol=1e-3)


def test_gen_multiclass_precision_recall_curve_with_sample_weights():
    y = [0, 1, 2, 1, 2]
    y_probs = [
        [0.7, 0.1, 0.2],
        [0.2, 0.3, 0.5],
        [0.25, 0.4, 0.35],
        [0.3, 0.4, 0.3],
        [0.8, 0.1, 0.1],
    ]
    sample_weights = [0.5, 0.5, 0.5, 0.25, 0.75]

    results = _gen_classifier_curve(
        is_binomial=False,
        y=y,
        y_probs=y_probs,
        labels=[0, 1, 2],
        pos_label=None,
        curve_type="pr",
        sample_weights=sample_weights,
    )
    expected_x_data_list = [
        [1.0, 1.0, 1.0, 1.0, 0.0, 0.0],
        [1.0, 1.0, 0.333333, 0.0],
        [1.0, 0.4, 0.4, 0.4, 0.0, 0.0],
    ]
    expected_y_data_list = [
        [0.2, 0.25, 0.333333, 0.4, 0.0, 1.0],
        [0.3, 0.6, 0.333333, 1.0],
        [0.5, 0.285714, 0.4, 0.5, 0.0, 1.0],
    ]
    line_labels = ["label=0,AP=0.400", "label=1,AP=0.511", "label=2,AP=0.500"]
    for index, (name, x_data, y_data) in enumerate(results.plot_fn_args["data_series"]):
        assert name == line_labels[index]
        np.testing.assert_allclose(x_data, expected_x_data_list[index], rtol=1e-3)
        np.testing.assert_allclose(y_data, expected_y_data_list[index], rtol=1e-3)

    assert results.plot_fn_args["xlabel"] == "Recall"
    assert results.plot_fn_args["ylabel"] == "Precision"
    assert results.plot_fn_args["line_kwargs"] == {"drawstyle": "steps-post", "linewidth": 1}

    expected_auc = [0.4, 0.511111, 0.5]
    np.testing.assert_allclose(results.auc, expected_auc, rtol=1e-3)


def test_gen_multiclass_roc_curve_no_sample_weights():
    y = [0, 1, 2, 1, 2]
    y_probs = [
        [0.7, 0.1, 0.2],
        [0.2, 0.3, 0.5],
        [0.25, 0.4, 0.35],
        [0.3, 0.4, 0.3],
        [0.8, 0.1, 0.1],
    ]

    results = _gen_classifier_curve(
        is_binomial=False,
        y=y,
        y_probs=y_probs,
        labels=[0, 1, 2],
        pos_label=None,
        curve_type="roc",
        sample_weights=None,
    )

    expected_x_data_list = [
        [0.0, 0.25, 0.25, 1.0],
        [0.0, 0.33333333, 0.33333333, 1.0],
        [0.0, 0.33333333, 0.33333333, 1.0, 1.0],
    ]
    expected_y_data_list = [[0.0, 0.0, 1.0, 1.0], [0.0, 0.5, 1.0, 1.0], [0.0, 0.0, 0.5, 0.5, 1.0]]
    line_labels = ["label=0,AUC=0.750", "label=1,AUC=0.750", "label=2,AUC=0.333"]
    for index, (name, x_data, y_data) in enumerate(results.plot_fn_args["data_series"]):
        assert name == line_labels[index]
        np.testing.assert_allclose(x_data, expected_x_data_list[index], rtol=1e-3)
        np.testing.assert_allclose(y_data, expected_y_data_list[index], rtol=1e-3)

    assert results.plot_fn_args["xlabel"] == "False Positive Rate"
    assert results.plot_fn_args["ylabel"] == "True Positive Rate"
    assert results.plot_fn_args["title"] == "ROC curve"
    assert results.plot_fn_args["line_kwargs"] == {"drawstyle": "steps-post", "linewidth": 1}

    expected_auc = [0.75, 0.75, 0.3333]
    np.testing.assert_allclose(results.auc, expected_auc, rtol=1e-3)


def test_gen_multiclass_roc_curve_with_sample_weights():
    y = [0, 1, 2, 1, 2]
    y_probs = [
        [0.7, 0.1, 0.2],
        [0.2, 0.3, 0.5],
        [0.25, 0.4, 0.35],
        [0.3, 0.4, 0.3],
        [0.8, 0.1, 0.1],
    ]
    sample_weights = [0.5, 0.5, 0.5, 0.25, 0.75]

    results = _gen_classifier_curve(
        is_binomial=False,
        y=y,
        y_probs=y_probs,
        labels=[0, 1, 2],
        pos_label=None,
        curve_type="roc",
        sample_weights=sample_weights,
    )

    expected_x_data_list = [
        [0.0, 0.375, 0.375, 0.5, 1.0],
        [0.0, 0.285714, 0.285714, 1.0],
        [0.0, 0.4, 0.4, 0.6, 1.0, 1.0],
    ]
    expected_y_data_list = [
        [0.0, 0.0, 1.0, 1.0, 1.0],
        [0.0, 0.333333, 1.0, 1.0],
        [0.0, 0.0, 0.4, 0.4, 0.4, 1.0],
    ]
    line_labels = ["label=0,AUC=0.625", "label=1,AUC=0.762", "label=2,AUC=0.240"]
    for index, (name, x_data, y_data) in enumerate(results.plot_fn_args["data_series"]):
        assert name == line_labels[index]
        np.testing.assert_allclose(x_data, expected_x_data_list[index], rtol=1e-3)
        np.testing.assert_allclose(y_data, expected_y_data_list[index], rtol=1e-3)

    assert results.plot_fn_args["xlabel"] == "False Positive Rate"
    assert results.plot_fn_args["ylabel"] == "True Positive Rate"
    assert results.plot_fn_args["line_kwargs"] == {"drawstyle": "steps-post", "linewidth": 1}

    expected_auc = [0.625, 0.761905, 0.24]
    np.testing.assert_allclose(results.auc, expected_auc, rtol=1e-3)


def test_evaluate_extra_metric_backwards_compatible():
    eval_df = pd.DataFrame({"prediction": [1.2, 1.9, 3.2], "target": [1, 2, 3]})
    builtin_metrics = _get_regressor_metrics(
        eval_df["target"], eval_df["prediction"], sample_weights=None
    )
    metrics = _get_aggregate_metrics_values(builtin_metrics)

    def old_fn(eval_df, builtin_metrics):
        return builtin_metrics["mean_absolute_error"] * 1.5

    eval_fn_args = [eval_df, builtin_metrics]
    res_metric = _evaluate_extra_metric(_CustomMetric(old_fn, "old_fn", 0), eval_fn_args)
    assert res_metric.scores is None
    assert res_metric.justifications is None
    assert res_metric.aggregate_results["old_fn"] == builtin_metrics["mean_absolute_error"] * 1.5

    new_eval_fn_args = [eval_df, metrics]

    def new_fn_with_type_hint(eval_df, metrics: Dict[str, MetricValue]):
        return metrics["mean_absolute_error"].aggregate_results["mean_absolute_error"] * 1.5

    res_metric = _evaluate_extra_metric(
        _CustomMetric(new_fn_with_type_hint, "new_fn", 0), new_eval_fn_args
    )
    assert res_metric.scores is None
    assert res_metric.justifications is None
    assert res_metric.aggregate_results["new_fn"] == builtin_metrics["mean_absolute_error"] * 1.5


def test_evaluate_custom_metric_incorrect_return_formats():
    eval_df = pd.DataFrame({"prediction": [1.2, 1.9, 3.2], "target": [1, 2, 3]})
    builtin_metrics = _get_regressor_metrics(
        eval_df["target"], eval_df["prediction"], sample_weights=None
    )
    eval_fn_args = [eval_df, builtin_metrics]

    def dummy_fn(*_):
        pass

    with mock.patch("mlflow.models.evaluation.default_evaluator._logger.warning") as mock_warning:
        _evaluate_extra_metric(_CustomMetric(dummy_fn, "dummy_fn", 0), eval_fn_args)
        mock_warning.assert_called_once_with(
            "Did not log metric 'dummy_fn' at index 0 in the `extra_metrics` parameter"
            " because it returned None."
        )

    def incorrect_return_type(*_):
        return "stuff", 3

    with mock.patch("mlflow.models.evaluation.default_evaluator._logger.warning") as mock_warning:
        _evaluate_extra_metric(
            _CustomMetric(incorrect_return_type, incorrect_return_type.__name__, 0), eval_fn_args
        )
        mock_warning.assert_called_once_with(
            f"Did not log metric '{incorrect_return_type.__name__}' at index 0 in the "
            "`extra_metrics` parameter because it did not return a MetricValue."
        )

    def non_list_scores(*_):
        return MetricValue(scores=5)

    with mock.patch("mlflow.models.evaluation.default_evaluator._logger.warning") as mock_warning:
        _evaluate_extra_metric(
            _CustomMetric(non_list_scores, non_list_scores.__name__, 0), eval_fn_args
        )
        mock_warning.assert_called_once_with(
            f"Did not log metric '{non_list_scores.__name__}' at index 0 in the "
            "`extra_metrics` parameter because it must return MetricValue with scores as a list."
        )

    def non_numeric_scores(*_):
        return MetricValue(scores=["string"])

    with mock.patch("mlflow.models.evaluation.default_evaluator._logger.warning") as mock_warning:
        _evaluate_extra_metric(
            _CustomMetric(non_numeric_scores, non_numeric_scores.__name__, 0), eval_fn_args
        )
        mock_warning.assert_called_once_with(
            f"Did not log metric '{non_numeric_scores.__name__}' at index 0 in the "
            "`extra_metrics` parameter because it must return MetricValue with numeric scores."
        )

    def non_list_justifications(*_):
        return MetricValue(justifications="string")

    with mock.patch("mlflow.models.evaluation.default_evaluator._logger.warning") as mock_warning:
        _evaluate_extra_metric(
            _CustomMetric(non_list_justifications, non_list_justifications.__name__, 0),
            eval_fn_args,
        )
        mock_warning.assert_called_once_with(
            f"Did not log metric '{non_list_justifications.__name__}' at index 0 in the "
            "`extra_metrics` parameter because it must return MetricValue with justifications "
            "as a list."
        )

    def non_str_justifications(*_):
        return MetricValue(justifications=[3, 4])

    with mock.patch("mlflow.models.evaluation.default_evaluator._logger.warning") as mock_warning:
        _evaluate_extra_metric(
            _CustomMetric(non_str_justifications, non_str_justifications.__name__, 0), eval_fn_args
        )
        mock_warning.assert_called_once_with(
            f"Did not log metric '{non_str_justifications.__name__}' at index 0 in the "
            "`extra_metrics` parameter because it must return MetricValue with string "
            "justifications."
        )

    def non_dict_aggregates(*_):
        return MetricValue(aggregate_results=[5.0, 4.0])

    with mock.patch("mlflow.models.evaluation.default_evaluator._logger.warning") as mock_warning:
        _evaluate_extra_metric(
            _CustomMetric(non_dict_aggregates, non_dict_aggregates.__name__, 0), eval_fn_args
        )
        mock_warning.assert_called_once_with(
            f"Did not log metric '{non_dict_aggregates.__name__}' at index 0 in the "
            "`extra_metrics` parameter because it must return MetricValue with aggregate_results "
            "as a dict."
        )

    def wrong_type_aggregates(*_):
        return MetricValue(aggregate_results={"toxicity": 0.0, "hi": "hi"})

    with mock.patch("mlflow.models.evaluation.default_evaluator._logger.warning") as mock_warning:
        _evaluate_extra_metric(
            _CustomMetric(wrong_type_aggregates, wrong_type_aggregates.__name__, 0), eval_fn_args
        )
        mock_warning.assert_called_once_with(
            f"Did not log metric '{wrong_type_aggregates.__name__}' at index 0 in the "
            "`extra_metrics` parameter because it must return MetricValue with aggregate_results "
            "with str keys and numeric values."
        )


@pytest.mark.parametrize(
    "fn",
    [
        (
            lambda eval_df, _: MetricValue(
                scores=eval_df["prediction"].tolist(),
                aggregate_results={"prediction_sum": sum(eval_df["prediction"])},
            )
        ),
        (
            lambda eval_df, _: MetricValue(
                scores=eval_df["prediction"].tolist()[:-1] + [None],
                aggregate_results={"prediction_sum": None, "another_aggregate": 5.0},
            )
        ),
    ],
)
def test_evaluate_custom_metric_lambda(fn):
    eval_df = pd.DataFrame({"prediction": [1.2, 1.9, 3.2], "target": [1, 2, 3]})
    builtin_metrics = _get_regressor_metrics(
        eval_df["target"], eval_df["prediction"], sample_weights=None
    )
    metrics = _get_aggregate_metrics_values(builtin_metrics)
    eval_fn_args = [eval_df, metrics]
    with mock.patch("mlflow.models.evaluation.default_evaluator._logger.warning") as mock_warning:
        _evaluate_extra_metric(_CustomMetric(fn, "<lambda>", 0), eval_fn_args)
        mock_warning.assert_not_called()


def test_evaluate_custom_metric_success():
    eval_df = pd.DataFrame({"prediction": [1.2, 1.9, 3.2], "target": [1, 2, 3]})
    builtin_metrics = _get_regressor_metrics(
        eval_df["target"], eval_df["prediction"], sample_weights=None
    )

    def example_count_times_1_point_5(eval_df, metrics: Dict[str, MetricValue]):
        return MetricValue(
            scores=[score * 1.5 for score in eval_df["prediction"].tolist()],
            justifications=["justification"] * len(eval_df["prediction"]),
            aggregate_results={
                "example_count_times_1_point_5": metrics["example_count"].aggregate_results[
                    "example_count"
                ]
                * 1.5
            },
        )

    eval_fn_args = [eval_df, _get_aggregate_metrics_values(builtin_metrics)]
    res_metric = _evaluate_extra_metric(
        _CustomMetric(example_count_times_1_point_5, "", 0), eval_fn_args
    )
    assert (
        res_metric.aggregate_results["example_count_times_1_point_5"]
        == builtin_metrics["example_count"] * 1.5
    )
    assert res_metric.scores == [score * 1.5 for score in eval_df["prediction"].tolist()]
    assert res_metric.justifications == ["justification"] * len(eval_df["prediction"])


def test_evaluate_custom_artifacts_success():
    eval_df = pd.DataFrame({"prediction": [1.2, 1.9, 3.2], "target": [1, 2, 3]})
    metrics = _get_regressor_metrics(eval_df["target"], eval_df["prediction"], sample_weights=None)

    def example_custom_artifacts(given_df, _given_metrics, _artifact_dir):
        return {
            "pred_target_abs_diff": np.abs(given_df["prediction"] - given_df["target"]),
            "example_dictionary_artifact": {"a": 1, "b": 2},
        }

    res_artifacts = _evaluate_custom_artifacts(
        _CustomArtifact(example_custom_artifacts, "", 0, ""), eval_df, metrics
    )

    assert isinstance(res_artifacts, dict)
    assert "pred_target_abs_diff" in res_artifacts
    pd.testing.assert_series_equal(
        res_artifacts["pred_target_abs_diff"], np.abs(eval_df["prediction"] - eval_df["target"])
    )

    assert "example_dictionary_artifact" in res_artifacts
    assert res_artifacts["example_dictionary_artifact"] == {"a": 1, "b": 2}


def _get_results_for_custom_metrics_tests(
    model_uri, dataset, *, extra_metrics=None, custom_artifacts=None
):
    with mlflow.start_run() as run:
        result = evaluate(
            model_uri,
            dataset._constructor_args["data"],
            model_type="classifier",
            targets=dataset._constructor_args["targets"],
            evaluators="default",
            extra_metrics=extra_metrics,
            custom_artifacts=custom_artifacts,
        )
    _, metrics, _, artifacts = get_run_data(run.info.run_id)
    return result, metrics, artifacts


def test_custom_metric_produced_multiple_artifacts_with_same_name_throw_exception(
    binary_logistic_regressor_model_uri, breast_cancer_dataset
):
    def example_custom_artifact_1(_, __, ___):
        return {"test_json_artifact": {"a": 2, "b": [1, 2]}}

    def example_custom_artifact_2(_, __, ___):
        return {"test_json_artifact": {"a": 3, "b": [1, 2]}}

    with pytest.raises(
        MlflowException,
        match="cannot be logged because there already exists an artifact with the same name",
    ):
        _get_results_for_custom_metrics_tests(
            binary_logistic_regressor_model_uri,
            breast_cancer_dataset,
            custom_artifacts=[
                example_custom_artifact_1,
                example_custom_artifact_2,
            ],
        )


def test_custom_metric_mixed(binary_logistic_regressor_model_uri, breast_cancer_dataset):
    def true_count(_eval_df, metrics: Dict[str, MetricValue]):
        true_negatives = metrics["true_negatives"].aggregate_results["true_negatives"]
        true_positives = metrics["true_positives"].aggregate_results["true_positives"]
        return MetricValue(aggregate_results={"true_count": true_negatives + true_positives})

    def positive_count(eval_df, _metrics):
        return MetricValue(aggregate_results={"positive_count": np.sum(eval_df["prediction"])})

    def example_custom_artifact(_eval_df, _given_metrics, tmp_path):
        df = pd.DataFrame({"a": [1, 2, 3]})
        df.to_csv(path_join(tmp_path, "user_logged_df.csv"), index=False)
        np_array = np.array([1, 2, 3, 4, 5])
        np.save(path_join(tmp_path, "arr.npy"), np_array)
        return {
            "test_json_artifact": {"a": 3, "b": [1, 2]},
            "test_npy_artifact": path_join(tmp_path, "arr.npy"),
        }

    result, metrics, artifacts = _get_results_for_custom_metrics_tests(
        binary_logistic_regressor_model_uri,
        breast_cancer_dataset,
        extra_metrics=[
            make_metric(eval_fn=true_count, greater_is_better=True),
            make_metric(eval_fn=positive_count, greater_is_better=True),
        ],
        custom_artifacts=[example_custom_artifact],
    )

    model = mlflow.pyfunc.load_model(binary_logistic_regressor_model_uri)

    _, raw_model = _extract_raw_model(model)
    predict_fn, _ = _extract_predict_fn(model, raw_model)
    y = breast_cancer_dataset.labels_data
    y_pred = predict_fn(breast_cancer_dataset.features_data)

    expected_metrics = _get_binary_classifier_metrics(y_true=y, y_pred=y_pred, sample_weights=None)

    assert "true_count" in metrics
    assert np.isclose(
        metrics["true_count"],
        expected_metrics["true_negatives"] + expected_metrics["true_positives"],
        rtol=1e-3,
    )
    assert "true_count" in result.metrics
    assert np.isclose(
        result.metrics["true_count"],
        expected_metrics["true_negatives"] + expected_metrics["true_positives"],
        rtol=1e-3,
    )

    assert "positive_count" in metrics
    assert np.isclose(metrics["positive_count"], np.sum(y_pred), rtol=1e-3)
    assert "positive_count" in result.metrics
    assert np.isclose(result.metrics["positive_count"], np.sum(y_pred), rtol=1e-3)

    assert "test_json_artifact" in result.artifacts
    assert "test_json_artifact.json" in artifacts
    assert isinstance(result.artifacts["test_json_artifact"], JsonEvaluationArtifact)
    assert result.artifacts["test_json_artifact"].content == {"a": 3, "b": [1, 2]}

    assert "test_npy_artifact" in result.artifacts
    assert "test_npy_artifact.npy" in artifacts
    assert isinstance(result.artifacts["test_npy_artifact"], NumpyEvaluationArtifact)
    np.testing.assert_array_equal(
        result.artifacts["test_npy_artifact"].content, np.array([1, 2, 3, 4, 5])
    )


def test_custom_metric_logs_artifacts_from_paths(
    binary_logistic_regressor_model_uri, breast_cancer_dataset
):
    fig_x = 8.0
    fig_y = 5.0
    fig_dpi = 100.0
    img_formats = ("png", "jpeg", "jpg")

    def example_custom_artifact(_, __, tmp_path):
        example_artifacts = {}

        # images
        for ext in img_formats:
            fig = plt.figure(figsize=(fig_x, fig_y), dpi=fig_dpi)
            plt.plot([1, 2, 3])
            fig.savefig(path_join(tmp_path, f"test.{ext}"), format=ext)
            plt.clf()
            example_artifacts[f"test_{ext}_artifact"] = path_join(tmp_path, f"test.{ext}")

        # json
        with open(path_join(tmp_path, "test.json"), "w") as f:
            json.dump([1, 2, 3], f)
        example_artifacts["test_json_artifact"] = path_join(tmp_path, "test.json")

        # numpy
        np_array = np.array([1, 2, 3, 4, 5])
        np.save(path_join(tmp_path, "test.npy"), np_array)
        example_artifacts["test_npy_artifact"] = path_join(tmp_path, "test.npy")

        # csv
        df = pd.DataFrame({"a": [1, 2, 3]})
        df.to_csv(path_join(tmp_path, "test.csv"), index=False)
        example_artifacts["test_csv_artifact"] = path_join(tmp_path, "test.csv")

        # parquet
        df = pd.DataFrame({"test": [1, 2, 3]})
        df.to_parquet(path_join(tmp_path, "test.parquet"))
        example_artifacts["test_parquet_artifact"] = path_join(tmp_path, "test.parquet")

        # text
        with open(path_join(tmp_path, "test.txt"), "w") as f:
            f.write("hello world")
        example_artifacts["test_text_artifact"] = path_join(tmp_path, "test.txt")

        return example_artifacts

    result, _, artifacts = _get_results_for_custom_metrics_tests(
        binary_logistic_regressor_model_uri,
        breast_cancer_dataset,
        custom_artifacts=[example_custom_artifact],
    )

    with TemporaryDirectory() as tmp_dir:
        for img_ext in img_formats:
            assert f"test_{img_ext}_artifact" in result.artifacts
            assert f"test_{img_ext}_artifact.{img_ext}" in artifacts
            assert isinstance(result.artifacts[f"test_{img_ext}_artifact"], ImageEvaluationArtifact)

            fig = plt.figure(figsize=(fig_x, fig_y), dpi=fig_dpi)
            plt.plot([1, 2, 3])
            fig.savefig(path_join(tmp_dir, f"test.{img_ext}"), format=img_ext)
            plt.clf()

            saved_img = Image.open(path_join(tmp_dir, f"test.{img_ext}"))
            result_img = result.artifacts[f"test_{img_ext}_artifact"].content

            for img in (saved_img, result_img):
                img_ext_qualified = "jpeg" if img_ext == "jpg" else img_ext
                assert img.format.lower() == img_ext_qualified
                assert img.size == (fig_x * fig_dpi, fig_y * fig_dpi)
                assert pytest.approx(img.info.get("dpi"), 0.001) == (fig_dpi, fig_dpi)

    assert "test_json_artifact" in result.artifacts
    assert "test_json_artifact.json" in artifacts
    assert isinstance(result.artifacts["test_json_artifact"], JsonEvaluationArtifact)
    assert result.artifacts["test_json_artifact"].content == [1, 2, 3]

    assert "test_npy_artifact" in result.artifacts
    assert "test_npy_artifact.npy" in artifacts
    assert isinstance(result.artifacts["test_npy_artifact"], NumpyEvaluationArtifact)
    np.testing.assert_array_equal(
        result.artifacts["test_npy_artifact"].content, np.array([1, 2, 3, 4, 5])
    )

    assert "test_csv_artifact" in result.artifacts
    assert "test_csv_artifact.csv" in artifacts
    assert isinstance(result.artifacts["test_csv_artifact"], CsvEvaluationArtifact)
    pd.testing.assert_frame_equal(
        result.artifacts["test_csv_artifact"].content, pd.DataFrame({"a": [1, 2, 3]})
    )

    assert "test_parquet_artifact" in result.artifacts
    assert "test_parquet_artifact.parquet" in artifacts
    assert isinstance(result.artifacts["test_parquet_artifact"], ParquetEvaluationArtifact)
    pd.testing.assert_frame_equal(
        result.artifacts["test_parquet_artifact"].content, pd.DataFrame({"test": [1, 2, 3]})
    )

    assert "test_text_artifact" in result.artifacts
    assert "test_text_artifact.txt" in artifacts
    assert isinstance(result.artifacts["test_text_artifact"], TextEvaluationArtifact)
    assert result.artifacts["test_text_artifact"].content == "hello world"


class _ExampleToBePickledObject:
    def __init__(self):
        self.a = [1, 2, 3]
        self.b = "hello"

    def __eq__(self, o: object) -> bool:
        return self.a == o.a and self.b == self.b


def test_custom_metric_logs_artifacts_from_objects(
    binary_logistic_regressor_model_uri, breast_cancer_dataset
):
    fig = plt.figure()
    plt.plot([1, 2, 3])
    buf = io.BytesIO()
    fig.savefig(buf)
    buf.seek(0)
    img = Image.open(buf)

    def example_custom_artifacts(_, __, ___):
        return {
            "test_image_artifact": fig,
            "test_json_artifact": {
                "list": [1, 2, 3],
                "numpy_int": np.int64(0),
                "numpy_float": np.float64(0.5),
            },
            "test_npy_artifact": np.array([1, 2, 3, 4, 5]),
            "test_csv_artifact": pd.DataFrame({"a": [1, 2, 3]}),
            "test_json_text_artifact": '{"a": [1, 2, 3], "c": 3.4}',
            "test_pickled_artifact": _ExampleToBePickledObject(),
        }

    result, _, artifacts = _get_results_for_custom_metrics_tests(
        binary_logistic_regressor_model_uri,
        breast_cancer_dataset,
        custom_artifacts=[example_custom_artifacts],
    )

    assert "test_image_artifact" in result.artifacts
    assert "test_image_artifact.png" in artifacts
    assert isinstance(result.artifacts["test_image_artifact"], ImageEvaluationArtifact)
    img_diff = ImageChops.difference(result.artifacts["test_image_artifact"].content, img).getbbox()
    assert img_diff is None

    assert "test_json_artifact" in result.artifacts
    assert "test_json_artifact.json" in artifacts
    assert isinstance(result.artifacts["test_json_artifact"], JsonEvaluationArtifact)
    assert result.artifacts["test_json_artifact"].content == {
        "list": [1, 2, 3],
        "numpy_int": 0,
        "numpy_float": 0.5,
    }

    assert "test_npy_artifact" in result.artifacts
    assert "test_npy_artifact.npy" in artifacts
    assert isinstance(result.artifacts["test_npy_artifact"], NumpyEvaluationArtifact)
    np.testing.assert_array_equal(
        result.artifacts["test_npy_artifact"].content, np.array([1, 2, 3, 4, 5])
    )

    assert "test_csv_artifact" in result.artifacts
    assert "test_csv_artifact.csv" in artifacts
    assert isinstance(result.artifacts["test_csv_artifact"], CsvEvaluationArtifact)
    pd.testing.assert_frame_equal(
        result.artifacts["test_csv_artifact"].content, pd.DataFrame({"a": [1, 2, 3]})
    )

    assert "test_json_text_artifact" in result.artifacts
    assert "test_json_text_artifact.json" in artifacts
    assert isinstance(result.artifacts["test_json_text_artifact"], JsonEvaluationArtifact)
    assert result.artifacts["test_json_text_artifact"].content == {"a": [1, 2, 3], "c": 3.4}

    assert "test_pickled_artifact" in result.artifacts
    assert "test_pickled_artifact.pickle" in artifacts
    assert isinstance(result.artifacts["test_pickled_artifact"], PickleEvaluationArtifact)
    assert result.artifacts["test_pickled_artifact"].content == _ExampleToBePickledObject()


def test_evaluate_sklearn_model_score_skip_when_not_scorable(
    linear_regressor_model_uri, diabetes_dataset
):
    with mock.patch(
        "sklearn.linear_model.LinearRegression.score",
        side_effect=RuntimeError("LinearRegression.score failed"),
    ) as mock_score:
        with mlflow.start_run():
            result = evaluate(
                linear_regressor_model_uri,
                diabetes_dataset._constructor_args["data"],
                model_type="regressor",
                targets=diabetes_dataset._constructor_args["targets"],
                evaluators="default",
            )
        mock_score.assert_called_once()
        assert "score" not in result.metrics


@pytest.mark.parametrize(
    "model",
    [LogisticRegression(), LinearRegression()],
)
def test_autologging_is_disabled_during_evaluate(model):
    mlflow.sklearn.autolog()
    try:
        X, y = load_iris(as_frame=True, return_X_y=True)
        with mlflow.start_run() as run:
            model.fit(X, y)
            model_info = mlflow.sklearn.log_model(model, "model")
            result = evaluate(
                model_info.model_uri,
                X.assign(target=y),
                model_type="classifier" if isinstance(model, LogisticRegression) else "regressor",
                targets="target",
                evaluators="default",
            )

        run_data = get_run_data(run.info.run_id)
        duplicate_metrics = []
        for evaluate_metric_key in result.metrics.keys():
            matched_keys = [k for k in run_data.metrics.keys() if k.startswith(evaluate_metric_key)]
            if len(matched_keys) > 1:
                duplicate_metrics += matched_keys
        assert duplicate_metrics == []
    finally:
        mlflow.sklearn.autolog(disable=True)


def test_evaluation_works_with_model_pipelines_that_modify_input_data():
    iris = load_iris()
    X = pd.DataFrame(iris.data, columns=["0", "1", "2", "3"])
    y = pd.Series(iris.target)

    def add_feature(df):
        df["newfeature"] = 1
        return df

    # Define a transformer that modifies input data by adding an extra feature column
    add_feature_transformer = FunctionTransformer(add_feature, validate=False)
    model_pipeline = Pipeline(
        steps=[("add_feature", add_feature_transformer), ("predict", LogisticRegression())]
    )
    model_pipeline.fit(X, y)

    with mlflow.start_run() as run:
        pipeline_model_uri = mlflow.sklearn.log_model(model_pipeline, "model").model_uri

        evaluation_data = pd.DataFrame(load_iris().data, columns=["0", "1", "2", "3"])
        evaluation_data["labels"] = load_iris().target

        evaluate(
            pipeline_model_uri,
            evaluation_data,
            model_type="regressor",
            targets="labels",
            evaluators="default",
            evaluator_config={
                "log_model_explainability": True,
                # Use the kernel explainability algorithm, which fails if there is a mismatch
                # between the number of features in the input dataset and the number of features
                # expected by the model
                "explainability_algorithm": "kernel",
            },
        )

        _, _, _, artifacts = get_run_data(run.info.run_id)
        assert set(artifacts) >= {
            "shap_beeswarm_plot.png",
            "shap_feature_importance_plot.png",
            "shap_summary_plot.png",
        }


@pytest.mark.parametrize("prefix", ["train_", None])
def test_evaluation_metric_name_configs(prefix):
    X, y = load_iris(as_frame=True, return_X_y=True)
    with mlflow.start_run() as run:
        model = LogisticRegression()
        model.fit(X, y)
        model_info = mlflow.sklearn.log_model(model, "model")
        result = evaluate(
            model_info.model_uri,
            X.assign(target=y),
            model_type="classifier" if isinstance(model, LogisticRegression) else "regressor",
            targets="target",
            evaluators="default",
            evaluator_config={"metric_prefix": prefix},
        )

    _, metrics, _, _ = get_run_data(run.info.run_id)
    assert len(metrics) > 0

    if prefix is not None:
        assert f"{prefix}accuracy_score" in metrics
        assert f"{prefix}log_loss" in metrics
        assert f"{prefix}score" in metrics

        assert f"{prefix}accuracy_score" in result.metrics
        assert f"{prefix}log_loss" in result.metrics
        assert f"{prefix}score" in result.metrics


@pytest.mark.parametrize(
    "env_manager",
    ["virtualenv", "conda"],
)
def test_evaluation_with_env_restoration(
    multiclass_logistic_regressor_model_uri, iris_dataset, env_manager
):
    with mlflow.start_run() as run:
        result = evaluate(
            model=multiclass_logistic_regressor_model_uri,
            data=iris_dataset._constructor_args["data"],
            model_type="classifier",
            targets=iris_dataset._constructor_args["targets"],
            evaluators="default",
            env_manager=env_manager,
        )

    _, metrics, _, artifacts = get_run_data(run.info.run_id)

    model = mlflow.pyfunc.load_model(multiclass_logistic_regressor_model_uri)
    y = iris_dataset.labels_data
    y_pred = model.predict(iris_dataset.features_data)

    expected_metrics = _get_multiclass_classifier_metrics(y_true=y, y_pred=y_pred, y_proba=None)

    for metric_key, expected_metric_val in expected_metrics.items():
        assert np.isclose(expected_metric_val, metrics[metric_key], rtol=1e-3)
        assert np.isclose(expected_metric_val, result.metrics[metric_key], rtol=1e-3)

    assert set(artifacts) == {
        "per_class_metrics.csv",
        "confusion_matrix.png",
    }
    assert result.artifacts.keys() == {
        "per_class_metrics",
        "confusion_matrix",
    }


@pytest.mark.parametrize("pos_label", [None, 0, 1, 2])
def test_evaluation_binary_classification_with_pos_label(pos_label):
    X, y = load_breast_cancer(as_frame=True, return_X_y=True)
    X = X.iloc[:, :4].head(100)
    y = y.head(len(X))
    if pos_label == 2:
        y = [2 if trg == 1 else trg for trg in y]
    elif pos_label is None:
        # Use a different positive class other than the 1 to verify
        # that an unspecified `pos_label` doesn't cause problems
        # for binary classification tasks with nonstandard labels
        y = [10 if trg == 1 else trg for trg in y]
    with mlflow.start_run():
        model = LogisticRegression()
        model.fit(X, y)
        model_info = mlflow.sklearn.log_model(model, "model")
        result = evaluate(
            model_info.model_uri,
            X.assign(target=y),
            model_type="classifier",
            targets="target",
            evaluators="default",
            evaluator_config=None if pos_label is None else {"pos_label": pos_label},
        )
        y_pred = model.predict(X)
        pl = 10 if pos_label is None else pos_label
        precision = precision_score(y, y_pred, pos_label=pl)
        recall = recall_score(y, y_pred, pos_label=pl)
        f1 = f1_score(y, y_pred, pos_label=pl)
        np.testing.assert_allclose(result.metrics["precision_score"], precision)
        np.testing.assert_allclose(result.metrics["recall_score"], recall)
        np.testing.assert_allclose(result.metrics["f1_score"], f1)


@pytest.mark.parametrize("average", [None, "weighted", "macro", "micro"])
def test_evaluation_multiclass_classification_with_average(average):
    X, y = load_iris(as_frame=True, return_X_y=True)
    with mlflow.start_run():
        model = LogisticRegression()
        model.fit(X, y)
        model_info = mlflow.sklearn.log_model(model, "model")
        result = evaluate(
            model_info.model_uri,
            X.assign(target=y),
            model_type="classifier",
            targets="target",
            evaluators="default",
            evaluator_config=None if average is None else {"average": average},
        )
        y_pred = model.predict(X)
        avg = average or "weighted"
        precision = precision_score(y, y_pred, average=avg)
        recall = recall_score(y, y_pred, average=avg)
        f1 = f1_score(y, y_pred, average=avg)
        np.testing.assert_allclose(result.metrics["precision_score"], precision)
        np.testing.assert_allclose(result.metrics["recall_score"], recall)
        np.testing.assert_allclose(result.metrics["f1_score"], f1)


def test_custom_metrics():
    X, y = load_iris(as_frame=True, return_X_y=True)
    with mlflow.start_run():
        model = LogisticRegression().fit(X, y)
        model_info = mlflow.sklearn.log_model(model, "model")
        result = evaluate(
            model_info.model_uri,
            X.assign(target=y),
            model_type="classifier",
            targets="target",
            evaluators="default",
            extra_metrics=[
                make_metric(
                    eval_fn=lambda _eval_df, _builtin_metrics: MetricValue(
                        aggregate_results={"cm": 1.0}
                    ),
                    name="cm",
                    greater_is_better=True,
                    long_name="custom_metric",
                )
            ],
            evaluator_config={"log_model_explainability": False},  # For faster evaluation
        )
        np.testing.assert_allclose(result.metrics["cm"], 1.0)


def test_custom_artifacts():
    X, y = load_iris(as_frame=True, return_X_y=True)
    with mlflow.start_run():
        model = LogisticRegression().fit(X, y)
        model_info = mlflow.sklearn.log_model(model, "model")
        result = evaluate(
            model_info.model_uri,
            X.assign(target=y),
            model_type="classifier",
            targets="target",
            evaluators="default",
            custom_artifacts=[
                lambda *_args, **_kwargs: {"custom_artifact": {"k": "v"}},
            ],
            evaluator_config={"log_model_explainability": False},  # For faster evaluation
        )
        custom_artifact = result.artifacts["custom_artifact"]
        assert json.loads(Path(custom_artifact.uri).read_text()) == {"k": "v"}


def test_make_metric_name_inference():
    def metric(_df, _metrics):
        return 1

    metric = make_metric(eval_fn=metric, greater_is_better=True)
    assert metric.name == "metric"

    metric = make_metric(eval_fn=metric, greater_is_better=True, name="my_metric")
    assert metric.name == "my_metric"

    metric = make_metric(eval_fn=lambda _df, _metrics: 0, greater_is_better=True, name="metric")
    assert metric.name == "metric"

    with pytest.raises(
        MlflowException, match="`name` must be specified if `eval_fn` is a lambda function."
    ):
        make_metric(eval_fn=lambda _df, _metrics: 0, greater_is_better=True)

    class Callable:
        def __call__(self, _df, _metrics):
            return 1

    with pytest.raises(
        MlflowException,
        match="`name` must be specified if `eval_fn` does not have a `__name__` attribute.",
    ):
        make_metric(eval_fn=Callable(), greater_is_better=True)


def language_model(inputs: list[str]) -> list[str]:
    return inputs


def validate_question_answering_logged_data(
    logged_data, with_targets=True, predictions_name="outputs"
):
    columns = {
        "question",
        predictions_name,
        "toxicity/v1/score",
        "flesch_kincaid_grade_level/v1/score",
        "ari_grade_level/v1/score",
        "perplexity/v1/score",
        "token_count",
    }
    if with_targets:
        columns.update({"answer"})

    assert set(logged_data.columns.tolist()) == columns

    assert logged_data["question"].tolist() == ["words random", "This is a sentence."]
    assert logged_data[predictions_name].tolist() == ["words random", "This is a sentence."]
    assert logged_data["toxicity/v1/score"][0] < 0.5
    assert logged_data["toxicity/v1/score"][1] < 0.5
    assert logged_data["perplexity/v1/score"][0] > logged_data["perplexity/v1/score"][1]
    assert all(
        isinstance(grade, float) for grade in logged_data["flesch_kincaid_grade_level/v1/score"]
    )
    assert all(isinstance(grade, float) for grade in logged_data["ari_grade_level/v1/score"])
    assert all(isinstance(grade, int) for grade in logged_data["token_count"])

    if with_targets:
        assert logged_data["answer"].tolist() == ["words random", "This is a sentence."]


def test_missing_args_raises_exception():
    def dummy_fn1(param_1, param_2, targets, metrics):
        pass

    def dummy_fn2(param_3, param_4, builtin_metrics):
        pass

    with mlflow.start_run():
        model_info = mlflow.pyfunc.log_model(
            artifact_path="model", python_model=language_model, input_example=["a", "b"]
        )
        data = pd.DataFrame({"question": ["a", "b"], "answer": ["a", "b"]})

    metric_1 = make_metric(name="metric_1", eval_fn=dummy_fn1, greater_is_better=True)
    metric_2 = make_metric(name="metric_2", eval_fn=dummy_fn2, greater_is_better=True)

    error_message = "Error: Metric calculation failed for the following metrics:\nMetric 'metric_1'"
    " requires the columns ['param_1', 'param_2']\n\nMetric 'metric_2' requires the columns "
    "['param_3', 'builtin_metrics']\n"

    with pytest.raises(
        MlflowException,
        match=error_message,
    ):
        with mlflow.start_run():
            mlflow.evaluate(
                model_info.model_uri,
                data,
                targets="answer",
                evaluators="default",
                model_type="question-answering",
                extra_metrics=[metric_1, metric_2],
                evaluator_config={"col_mapping": {"param_4": "question"}},
            )


def test_custom_metrics_deprecated(
    binary_logistic_regressor_model_uri,
    breast_cancer_dataset,
):
    def dummy_fn(eval_df, metrics):
        pass

    with pytest.raises(
        MlflowException,
        match="The 'custom_metrics' parameter in mlflow.evaluate is deprecated. Please update "
        "your code to only use the 'extra_metrics' parameter instead.",
    ):
        with mlflow.start_run():
            mlflow.evaluate(
                binary_logistic_regressor_model_uri,
                breast_cancer_dataset._constructor_args["data"],
                targets=breast_cancer_dataset._constructor_args["targets"],
                evaluators="default",
                model_type="classifier",
                custom_metrics=[make_metric(eval_fn=dummy_fn, greater_is_better=True)],
                extra_metrics=[make_metric(eval_fn=dummy_fn, greater_is_better=True)],
            )

    message = "The 'custom_metrics' parameter in mlflow.evaluate is deprecated. Please update your "
    "code to use the 'extra_metrics' parameter instead."
    with pytest.warns(FutureWarning, match=message):
        with mlflow.start_run():
            mlflow.evaluate(
                binary_logistic_regressor_model_uri,
                breast_cancer_dataset._constructor_args["data"],
                targets=breast_cancer_dataset._constructor_args["targets"],
                evaluators="default",
                model_type="classifier",
                custom_metrics=[make_metric(eval_fn=dummy_fn, greater_is_better=True)],
            )


def test_evaluate_question_answering_with_targets():
    with mlflow.start_run() as run:
        model_info = mlflow.pyfunc.log_model(
            artifact_path="model", python_model=language_model, input_example=["a", "b"]
        )
        data = pd.DataFrame(
            {
                "question": ["words random", "This is a sentence."],
                "answer": ["words random", "This is a sentence."],
            }
        )
        results = mlflow.evaluate(
            model_info.model_uri,
            data,
            targets="answer",
            model_type="question-answering",
        )

    client = mlflow.MlflowClient()
    artifacts = [a.path for a in client.list_artifacts(run.info.run_id)]
    assert "eval_results_table.json" in artifacts
    logged_data = pd.DataFrame(**results.artifacts["eval_results_table"].content)
    validate_question_answering_logged_data(logged_data)
    assert set(results.metrics.keys()) == set(
        get_question_answering_metrics_keys(with_targets=True)
    )
    assert results.metrics["exact_match/v1"] == 1.0


def test_evaluate_question_answering_on_static_dataset_with_targets():
    with mlflow.start_run() as run:
        data = pd.DataFrame(
            {
                "question": ["words random", "This is a sentence."],
                "answer": ["words random", "This is a sentence."],
                "pred": ["words random", "This is a sentence."],
            }
        )
        results = mlflow.evaluate(
            data=data,
            targets="answer",
            predictions="pred",
            model_type="question-answering",
        )

    client = mlflow.MlflowClient()
    artifacts = [a.path for a in client.list_artifacts(run.info.run_id)]
    assert "eval_results_table.json" in artifacts
    logged_data = pd.DataFrame(**results.artifacts["eval_results_table"].content)
    validate_question_answering_logged_data(logged_data, predictions_name="pred")
    assert set(results.metrics.keys()) == {
        "toxicity/v1/variance",
        "perplexity/v1/p90",
        "perplexity/v1/variance",
        "toxicity/v1/ratio",
        "toxicity/v1/mean",
        "flesch_kincaid_grade_level/v1/variance",
        "ari_grade_level/v1/p90",
        "perplexity/v1/mean",
        "flesch_kincaid_grade_level/v1/p90",
        "flesch_kincaid_grade_level/v1/mean",
        "ari_grade_level/v1/mean",
        "ari_grade_level/v1/variance",
        "exact_match/v1",
        "toxicity/v1/p90",
    }
    assert results.metrics["exact_match/v1"] == 1.0
    assert results.metrics["toxicity/v1/ratio"] == 0.0


def question_classifier(inputs):
    return inputs["question"].map({"a": 0, "b": 1})


def test_evaluate_question_answering_with_numerical_targets():
    with mlflow.start_run() as run:
        model_info = mlflow.pyfunc.log_model(
            artifact_path="model", python_model=question_classifier, input_example=[0, 1]
        )
        data = pd.DataFrame({"question": ["a", "b"], "answer": [0, 1]})
        results = mlflow.evaluate(
            model_info.model_uri,
            data,
            targets="answer",
            model_type="question-answering",
        )

    client = mlflow.MlflowClient()
    artifacts = [a.path for a in client.list_artifacts(run.info.run_id)]
    assert "eval_results_table.json" in artifacts
    logged_data = pd.DataFrame(**results.artifacts["eval_results_table"].content)
    pd.testing.assert_frame_equal(
        logged_data.drop("token_count", axis=1),
        data.assign(outputs=[0, 1]),
    )
    assert results.metrics == {"exact_match/v1": 1.0}


def test_evaluate_question_answering_without_targets():
    with mlflow.start_run() as run:
        model_info = mlflow.pyfunc.log_model(
            artifact_path="model", python_model=language_model, input_example=["a", "b"]
        )
        data = pd.DataFrame({"question": ["words random", "This is a sentence."]})
        results = mlflow.evaluate(
            model_info.model_uri,
            data,
            model_type="question-answering",
        )

    client = mlflow.MlflowClient()
    artifacts = [a.path for a in client.list_artifacts(run.info.run_id)]
    assert "eval_results_table.json" in artifacts
    logged_data = pd.DataFrame(**results.artifacts["eval_results_table"].content)
    validate_question_answering_logged_data(logged_data, False)
    assert set(results.metrics.keys()) == set(
        get_question_answering_metrics_keys(with_targets=False)
    )


def validate_text_summarization_logged_data(logged_data, with_targets=True):
    columns = {
        "text",
        "outputs",
        "toxicity/v1/score",
        "flesch_kincaid_grade_level/v1/score",
        "ari_grade_level/v1/score",
        "perplexity/v1/score",
        "token_count",
    }
    if with_targets:
        columns.update(
            {
                "summary",
                "rouge1/v1/score",
                "rouge2/v1/score",
                "rougeL/v1/score",
                "rougeLsum/v1/score",
            }
        )

    assert set(logged_data.columns.tolist()) == columns

    assert logged_data["text"].tolist() == ["a", "b"]
    assert logged_data["outputs"].tolist() == ["a", "b"]
    assert logged_data["toxicity/v1/score"][0] < 0.5
    assert logged_data["toxicity/v1/score"][1] < 0.5
    assert all(
        isinstance(grade, float) for grade in logged_data["flesch_kincaid_grade_level/v1/score"]
    )
    assert all(isinstance(grade, float) for grade in logged_data["ari_grade_level/v1/score"])
    assert all(isinstance(grade, int) for grade in logged_data["token_count"])

    if with_targets:
        assert logged_data["summary"].tolist() == ["a", "b"]
        assert logged_data["rouge1/v1/score"].tolist() == [1.0, 1.0]
        assert logged_data["rouge2/v1/score"].tolist() == [0.0, 0.0]
        assert logged_data["rougeL/v1/score"].tolist() == [1.0, 1.0]
        assert logged_data["rougeLsum/v1/score"].tolist() == [1.0, 1.0]


def get_text_metrics_keys():
    metric_names = ["perplexity", "toxicity", "flesch_kincaid_grade_level", "ari_grade_level"]
    standard_aggregations = ["mean", "variance", "p90"]
    version = "v1"

    metrics_keys = [
        f"{metric}/{version}/{agg}" for metric in metric_names for agg in standard_aggregations
    ]
    additional_aggregations = ["toxicity/v1/ratio"]
    return metrics_keys + additional_aggregations


def get_text_summarization_metrics_keys(with_targets=False):
    if with_targets:
        metric_names = ["rouge1", "rouge2", "rougeL", "rougeLsum"]
        standard_aggregations = ["mean", "variance", "p90"]
        version = "v1"

        metrics_keys = [
            f"{metric}/{version}/{agg}" for metric in metric_names for agg in standard_aggregations
        ]
    else:
        metrics_keys = []
    return get_text_metrics_keys() + metrics_keys


def get_question_answering_metrics_keys(with_targets=False):
    metrics_keys = ["exact_match/v1"] if with_targets else []
    return get_text_metrics_keys() + metrics_keys


def test_evaluate_text_summarization_with_targets():
    with mlflow.start_run() as run:
        model_info = mlflow.pyfunc.log_model(
            artifact_path="model", python_model=language_model, input_example=["a", "b"]
        )
        data = pd.DataFrame({"text": ["a", "b"], "summary": ["a", "b"]})
        results = mlflow.evaluate(
            model_info.model_uri,
            data,
            targets="summary",
            model_type="text-summarization",
        )

    client = mlflow.MlflowClient()
    artifacts = [a.path for a in client.list_artifacts(run.info.run_id)]
    assert "eval_results_table.json" in artifacts
    logged_data = pd.DataFrame(**results.artifacts["eval_results_table"].content)
    validate_text_summarization_logged_data(logged_data)

    metrics = results.metrics
    assert set(metrics.keys()) == set(get_text_summarization_metrics_keys(with_targets=True))


def test_evaluate_text_summarization_with_targets_no_type_hints():
    def another_language_model(x):
        return x

    with mlflow.start_run() as run:
        model_info = mlflow.pyfunc.log_model(
            artifact_path="model", python_model=another_language_model, input_example=["a", "b"]
        )
        data = pd.DataFrame({"text": ["a", "b"], "summary": ["a", "b"]})
        results = evaluate(
            model_info.model_uri,
            data,
            targets="summary",
            model_type="text-summarization",
            evaluators="default",
        )

    client = mlflow.MlflowClient()
    artifacts = [a.path for a in client.list_artifacts(run.info.run_id)]
    assert "eval_results_table.json" in artifacts
    logged_data = pd.DataFrame(**results.artifacts["eval_results_table"].content)
    validate_text_summarization_logged_data(logged_data)

    metrics = results.metrics
    assert set(metrics.keys()) == set(get_text_summarization_metrics_keys(with_targets=True))


def test_evaluate_text_summarization_without_targets():
    with mlflow.start_run() as run:
        model_info = mlflow.pyfunc.log_model(
            artifact_path="model", python_model=language_model, input_example=["a", "b"]
        )
        data = pd.DataFrame({"text": ["a", "b"]})
        results = mlflow.evaluate(
            model_info.model_uri,
            data,
            model_type="text-summarization",
        )

    client = mlflow.MlflowClient()
    artifacts = [a.path for a in client.list_artifacts(run.info.run_id)]
    assert "eval_results_table.json" in artifacts
    logged_data = pd.DataFrame(**results.artifacts["eval_results_table"].content)
    validate_text_summarization_logged_data(logged_data, with_targets=False)

    assert set(results.metrics.keys()) == set(
        get_text_summarization_metrics_keys(with_targets=False)
    )


def test_evaluate_text_summarization_fails_to_load_evaluate_metrics():
    from mlflow.metrics.metric_definitions import _cached_evaluate_load

    _cached_evaluate_load.cache_clear()

    with mlflow.start_run() as run:
        model_info = mlflow.pyfunc.log_model(
            artifact_path="model", python_model=language_model, input_example=["a", "b"]
        )

        data = pd.DataFrame({"text": ["a", "b"], "summary": ["a", "b"]})
        with mock.patch(
            "mlflow.metrics.metric_definitions._cached_evaluate_load",
            side_effect=ImportError("mocked error"),
        ) as mock_load:
            results = mlflow.evaluate(
                model_info.model_uri,
                data,
                targets="summary",
                model_type="text-summarization",
            )
            mock_load.assert_any_call("rouge")
            mock_load.assert_any_call("perplexity", module_type="metric")
            mock_load.assert_any_call("toxicity", module_type="measurement")

    client = mlflow.MlflowClient()
    artifacts = [a.path for a in client.list_artifacts(run.info.run_id)]
    assert "eval_results_table.json" in artifacts
    logged_data = pd.DataFrame(**results.artifacts["eval_results_table"].content)
    assert set(logged_data.columns.tolist()) == {
        "text",
        "summary",
        "outputs",
        "flesch_kincaid_grade_level/v1/score",
        "ari_grade_level/v1/score",
        "token_count",
    }
    assert logged_data["text"].tolist() == ["a", "b"]
    assert logged_data["summary"].tolist() == ["a", "b"]
    assert logged_data["outputs"].tolist() == ["a", "b"]


def test_evaluate_text_and_text_metrics():
    with mlflow.start_run() as run:
        model_info = mlflow.pyfunc.log_model(
            artifact_path="model", python_model=language_model, input_example=["a", "b"]
        )
        data = pd.DataFrame({"text": ["sentence not", "All women are bad."]})
        results = mlflow.evaluate(
            model_info.model_uri,
            data,
            model_type="text",
        )

    client = mlflow.MlflowClient()
    artifacts = [a.path for a in client.list_artifacts(run.info.run_id)]
    assert "eval_results_table.json" in artifacts
    logged_data = pd.DataFrame(**results.artifacts["eval_results_table"].content)
    assert set(logged_data.columns.tolist()) == {
        "text",
        "outputs",
        "toxicity/v1/score",
        "flesch_kincaid_grade_level/v1/score",
        "ari_grade_level/v1/score",
        "perplexity/v1/score",
        "token_count",
    }
    assert logged_data["text"].tolist() == ["sentence not", "All women are bad."]
    assert logged_data["outputs"].tolist() == ["sentence not", "All women are bad."]
    # Hateful sentiments should be marked as toxic
    assert logged_data["toxicity/v1/score"][0] < 0.5
    assert logged_data["toxicity/v1/score"][1] > 0.5
    # The perplexity of random words should be higher than a valid sentence.
    assert logged_data["perplexity/v1/score"][0] > logged_data["perplexity/v1/score"][1]
    # Simple sentences should have a low grade level.
    assert logged_data["flesch_kincaid_grade_level/v1/score"][1] < 4
    assert logged_data["ari_grade_level/v1/score"][1] < 4
    assert set(results.metrics.keys()) == set(get_text_metrics_keys())


def very_toxic(eval_df, metrics: Dict[str, MetricValue]):
    new_scores = [1.0 if score > 0.9 else 0.0 for score in metrics["toxicity/v1"].scores]
    return MetricValue(
        scores=new_scores,
        justifications=["toxic" if score == 1.0 else "not toxic" for score in new_scores],
        aggregate_results={"ratio": sum(new_scores) / len(new_scores)},
    )


def per_row_metric(eval_df, metrics: Dict[str, MetricValue]):
    return MetricValue(scores=[1] * len(eval_df["prediction"]))


def test_evaluate_text_custom_metrics():
    with mlflow.start_run() as run:
        model_info = mlflow.pyfunc.log_model(
            artifact_path="model", python_model=language_model, input_example=["a", "b"]
        )
        data = pd.DataFrame({"text": ["a", "b"], "target": ["a", "b"]})
        results = mlflow.evaluate(
            model_info.model_uri,
            data,
            targets="target",
            model_type="text",
            extra_metrics=[
                make_metric(eval_fn=very_toxic, greater_is_better=True, version="v2"),
                make_metric(eval_fn=per_row_metric, greater_is_better=False, name="no_version"),
            ],
        )

    client = mlflow.MlflowClient()
    artifacts = [a.path for a in client.list_artifacts(run.info.run_id)]
    assert "eval_results_table.json" in artifacts
    logged_data = pd.DataFrame(**results.artifacts["eval_results_table"].content)

    assert "very_toxic/v2/score" in logged_data.columns.tolist()
    assert "very_toxic/v2/justification" in logged_data.columns.tolist()
    assert all(isinstance(score, float) for score in logged_data["very_toxic/v2/score"])
    assert all(
        isinstance(justification, str)
        for justification in logged_data["very_toxic/v2/justification"]
    )
    assert "very_toxic/v2/ratio" in set(results.metrics.keys())
    assert "no_version/score" in logged_data.columns.tolist()


@pytest.mark.parametrize("metric_prefix", ["train_", None])
def test_eval_results_table_json_can_be_prefixed_with_metric_prefix(metric_prefix):
    with mlflow.start_run() as run:
        model_info = mlflow.pyfunc.log_model(
            artifact_path="model", python_model=language_model, input_example=["a", "b"]
        )
        data = pd.DataFrame({"text": ["a", "b"]})
        results = mlflow.evaluate(
            model_info.model_uri,
            data,
            model_type="text",
            evaluators="default",
            evaluator_config={
                "metric_prefix": metric_prefix,
            },
        )

    client = mlflow.MlflowClient()
    artifacts = [a.path for a in client.list_artifacts(run.info.run_id)]

    if metric_prefix is None:
        metric_prefix = ""

    assert f"{metric_prefix}eval_results_table.json" in artifacts
    logged_data = pd.DataFrame(**results.artifacts["eval_results_table"].content)
    assert set(logged_data.columns.tolist()) == {
        "text",
        "outputs",
        f"{metric_prefix}toxicity/v1/score",
        f"{metric_prefix}flesch_kincaid_grade_level/v1/score",
        f"{metric_prefix}ari_grade_level/v1/score",
        f"{metric_prefix}perplexity/v1/score",
        f"{metric_prefix}token_count",
    }


@pytest.mark.parametrize(
    "baseline_model_uri",
    [("svm_model_uri")],
    indirect=["baseline_model_uri"],
)
def test_default_evaluator_for_pyfunc_model(baseline_model_uri, breast_cancer_dataset):
    data = load_breast_cancer()
    raw_model = LinearSVC()
    raw_model.fit(data.data, data.target)

    mlflow_model = Model()
    mlflow.pyfunc.add_to_model(mlflow_model, loader_module="mlflow.sklearn")
    pyfunc_model = mlflow.pyfunc.PyFuncModel(model_meta=mlflow_model, model_impl=raw_model)

    with mlflow.start_run() as run:
        evaluate_model_helper(
            pyfunc_model,
            baseline_model_uri,
            breast_cancer_dataset._constructor_args["data"],
            model_type="classifier",
            targets=breast_cancer_dataset._constructor_args["targets"],
            evaluators="default",
            eval_baseline_model_only=False,
        )
    run_data = get_run_data(run.info.run_id)
    assert set(run_data.artifacts) == {
        "confusion_matrix.png",
        "shap_feature_importance_plot.png",
        "shap_beeswarm_plot.png",
        "shap_summary_plot.png",
    }


def test_extracting_output_and_other_columns():
    data_dict = {
        "text": ["text_a", "text_b"],
        "target": ["target_a", "target_b"],
        "other": ["other_a", "other_b"],
    }
    data_df = pd.DataFrame(data_dict)
    data_list_dict = [
        {
            "text": "text_a",
            "target": "target_a",
            "other": "other_a",
        },
        {
            "text": "text_b",
            "target": "target_b",
            "other": "other_b",
        },
    ]
    data_list = ["data_a", "data_b"]

    output1, other1 = _extract_output_and_other_columns(data_dict, "target")
    output2, other2 = _extract_output_and_other_columns(data_df, "target")
    output3, other3 = _extract_output_and_other_columns(data_list_dict, "target")
    output4, other4 = _extract_output_and_other_columns(data_list, "output")
    output5, other5 = _extract_output_and_other_columns(pd.Series(data_list), "output")

    assert output1.equals(data_df["target"])
    assert other1.equals(data_df.drop(columns=["target"]))
    assert output2.equals(data_df["target"])
    assert other2.equals(data_df.drop(columns=["target"]))
    assert output3.equals(data_df["target"])
    assert other3.equals(data_df.drop(columns=["target"]))
    assert output4 == data_list
    assert other4 is None
    assert output5.equals(pd.Series(data_list))
    assert other5 is None


def language_model_with_context(inputs: List[str]) -> List[Dict[str, str]]:
    return [
        {
            "context": f"context_{input}",
            "output": input,
        }
        for input in inputs
    ]


def test_constructing_eval_df_for_custom_metrics():
    test_eval_df_value = pd.DataFrame(
        {
            "predictions": ["text_a", "text_b"],
            "targets": ["target_a", "target_b"],
            "inputs": ["text_a", "text_b"],
            "truth": ["truth_a", "truth_b"],
            "context": ["context_text_a", "context_text_b"],
        }
    )

    def example_custom_artifact(_, __, ___):
        return {"test_json_artifact": {"a": 2, "b": [1, 2]}}

    def test_eval_df(predictions, targets, metrics, inputs, truth, context):
        global eval_df_value
        eval_df_value = pd.DataFrame(
            {
                "predictions": predictions,
                "targets": targets,
                "inputs": inputs,
                "truth": truth,
                "context": context,
            }
        )
        return predictions.eq(targets).mean()

    with mlflow.start_run():
        model_info = mlflow.pyfunc.log_model(
            artifact_path="model",
            python_model=language_model_with_context,
            input_example=["a", "b"],
        )
        data = pd.DataFrame(
            {
                "text": ["text_a", "text_b"],
                "truth": ["truth_a", "truth_b"],
                "targets": ["target_a", "target_b"],
            }
        )
        eval_results = mlflow.evaluate(
            model_info.model_uri,
            data,
            targets="targets",
            predictions="output",
            model_type="text",
            extra_metrics=[make_metric(eval_fn=test_eval_df, greater_is_better=True)],
            custom_artifacts=[example_custom_artifact],
            evaluators="default",
            evaluator_config={"col_mapping": {"inputs": "text"}},
        )

    assert eval_df_value.equals(test_eval_df_value)
    assert len(eval_results.artifacts) == 2
    assert len(eval_results.tables) == 1
    assert eval_results.tables["eval_results_table"].columns.tolist() == [
        "text",
        "truth",
        "targets",
        "outputs",
        "context",
        "token_count",
        "toxicity/v1/score",
        "perplexity/v1/score",
        "flesch_kincaid_grade_level/v1/score",
        "ari_grade_level/v1/score",
    ]


def test_evaluate_no_model_type():
    with mlflow.start_run():
        model_info = mlflow.pyfunc.log_model(
            artifact_path="model", python_model=language_model, input_example=["a", "b"]
        )
        data = pd.DataFrame({"text": ["Hello world", "My name is MLflow"]})
        with pytest.raises(
            MlflowException,
            match="The extra_metrics argument must be specified model_type is None.",
        ):
            mlflow.evaluate(
                model_info.model_uri,
                data,
            )


def test_evaluate_no_model_type_with_builtin_metric():
    with mlflow.start_run():
        model_info = mlflow.pyfunc.log_model(
            artifact_path="model", python_model=language_model, input_example=["a", "b"]
        )
        data = pd.DataFrame({"text": ["Hello world", "My name is MLflow"]})
        results = mlflow.evaluate(
            model_info.model_uri,
            data,
            extra_metrics=[mlflow.metrics.perplexity()],
        )
        assert results.metrics.keys() == {
            "perplexity/v1/mean",
            "perplexity/v1/variance",
            "perplexity/v1/p90",
        }
        assert len(results.tables) == 1
        assert results.tables["eval_results_table"].columns.tolist() == [
            "text",
            "outputs",
            "perplexity/v1/score",
        ]


def test_evaluate_no_model_type_with_custom_metric():
    with mlflow.start_run():
        model_info = mlflow.pyfunc.log_model(
            artifact_path="model", python_model=language_model, input_example=["a", "b"]
        )
        data = pd.DataFrame({"text": ["Hello world", "My name is MLflow"]})
        from mlflow.metrics import make_metric
        from mlflow.metrics.metric_definitions import standard_aggregations

        def word_count_eval(predictions, targets, metrics):
            scores = []
            for prediction in predictions:
                scores.append(len(prediction.split(" ")))
            return MetricValue(
                scores=scores,
                aggregate_results=standard_aggregations(scores),
            )

        word_count = make_metric(eval_fn=word_count_eval, greater_is_better=True, name="word_count")

        results = mlflow.evaluate(model_info.model_uri, data, extra_metrics=[word_count])
        assert results.metrics.keys() == {
            "word_count/mean",
            "word_count/variance",
            "word_count/p90",
        }
        assert results.metrics["word_count/mean"] == 3.0
        assert len(results.tables) == 1
        assert results.tables["eval_results_table"].columns.tolist() == [
            "text",
            "outputs",
            "word_count/score",
        ]


def multi_output_model(inputs):
    return pd.DataFrame(
        {
            "answer": ["words random", "This is a sentence."],
            "source": ["words random", "This is a sentence."],
        }
    )


def test_default_metrics_as_custom_metrics():
    with mlflow.start_run() as run:
        model_info = mlflow.pyfunc.log_model(
            artifact_path="model", python_model=multi_output_model, input_example=["a"]
        )
        data = pd.DataFrame(
            {
                "question": ["words random", "This is a sentence."],
                "truth": ["words random", "This is a sentence."],
            }
        )
        results = evaluate(
            model_info.model_uri,
            data,
            targets="truth",
<<<<<<< HEAD
            model_type="text",
=======
            predictions="answer",
            model_type="question-answering",
            custom_metrics=[
                mlflow.metrics.flesch_kincaid_grade_level(),
                mlflow.metrics.perplexity(),
                mlflow.metrics.ari_grade_level(),
                mlflow.metrics.toxicity(),
                mlflow.metrics.exact_match(),
            ],
            evaluators="default",
        )

    client = mlflow.MlflowClient()
    artifacts = [a.path for a in client.list_artifacts(run.info.run_id)]
    assert "eval_results_table.json" in artifacts
    for metric in ["toxicity", "perplexity", "ari_grade_level", "flesch_kincaid_grade_level"]:
        for measure in ["mean", "p90", "variance"]:
            assert f"{metric}/v1/{measure}" in results.metrics.keys()
    assert "exact_match/v1" in results.metrics.keys()


def test_default_metrics_as_custom_metrics_static_dataset():
    with mlflow.start_run() as run:
        data = pd.DataFrame(
            {
                "question": ["words random", "This is a sentence."],
                "truth": ["words random", "This is a sentence."],
                "answer": ["words random", "This is a sentence."],
                "source": ["words random", "This is a sentence."],
            }
        )
        results = evaluate(
            data=data,
            targets="truth",
            predictions="answer",
            model_type="question-answering",
>>>>>>> c8926d0a
            custom_metrics=[
                mlflow.metrics.exact_match(),
            ],
            evaluators="default",
        )

    client = mlflow.MlflowClient()
    artifacts = [a.path for a in client.list_artifacts(run.info.run_id)]
    assert "eval_results_table.json" in artifacts
    assert "exact_match/v1" in results.metrics.keys()


def test_multi_output_model_error_handling():
    with mlflow.start_run():
        model_info = mlflow.pyfunc.log_model(
            artifact_path="model", python_model=multi_output_model, input_example=["a"]
        )
        data = pd.DataFrame(
            {
                "question": ["words random", "This is a sentence."],
                "truth": ["words random", "This is a sentence."],
            }
        )
        with pytest.raises(
            MlflowException,
            match="Output column name is not specified for the multi-output model.",
        ):
            evaluate(
                model_info.model_uri,
                data,
                targets="truth",
                model_type="question-answering",
                custom_metrics=[
                    mlflow.metrics.flesch_kincaid_grade_level(),
                    mlflow.metrics.perplexity(),
                    mlflow.metrics.ari_grade_level(),
                    mlflow.metrics.toxicity(),
                    mlflow.metrics.exact_match(),
                ],
                evaluators="default",
            )


def test_evaluate_with_latency():
    with mlflow.start_run() as run:
        model_info = mlflow.pyfunc.log_model(
            artifact_path="model", python_model=language_model, input_example=["a", "b"]
        )
        data = pd.DataFrame({"text": ["sentence not", "All women are bad."]})
        results = mlflow.evaluate(
            model_info.model_uri,
            data,
            model_type="text",
            evaluators="default",
            extra_metrics=[mlflow.metrics.latency()],
        )

    client = mlflow.MlflowClient()
    artifacts = [a.path for a in client.list_artifacts(run.info.run_id)]
    assert "eval_results_table.json" in artifacts
    logged_data = pd.DataFrame(**results.artifacts["eval_results_table"].content)
    assert set(logged_data.columns.tolist()) == {
        "text",
        "outputs",
        "toxicity/v1/score",
        "flesch_kincaid_grade_level/v1/score",
        "ari_grade_level/v1/score",
        "perplexity/v1/score",
        "latency",
        "token_count",
    }
    assert all(isinstance(grade, float) for grade in logged_data["latency"])


def test_evaluate_with_latency_static_dataset():
    with mlflow.start_run() as run:
        mlflow.pyfunc.log_model(
            artifact_path="model", python_model=language_model, input_example=["a", "b"]
        )
        data = pd.DataFrame(
            {
                "text": ["foo", "bar"],
                "model_output": ["FOO", "BAR"],
            }
        )
        results = mlflow.evaluate(
            data=data,
            model_type="text",
            evaluators="default",
            predictions="model_output",
            extra_metrics=[mlflow.metrics.latency()],
        )

    client = mlflow.MlflowClient()
    artifacts = [a.path for a in client.list_artifacts(run.info.run_id)]
    assert "eval_results_table.json" in artifacts
    logged_data = pd.DataFrame(**results.artifacts["eval_results_table"].content)
    assert set(logged_data.columns.tolist()) == {
        "text",
        "outputs",
        "toxicity/v1/score",
        "flesch_kincaid_grade_level/v1/score",
        "ari_grade_level/v1/score",
        "perplexity/v1/score",
        "latency",
        "token_count",
    }
    assert all(isinstance(grade, float) for grade in logged_data["latency"])
    assert all(grade == 0.0 for grade in logged_data["latency"])


properly_formatted_openai_response1 = {
    "candidates": [
        {
            "text": '{\n  "score": 3,\n  "justification": "' "justification" '"\n}',
            "metadata": {"finish_reason": "stop"},
        }
    ],
    "metadata": {
        "input_tokens": 569,
        "output_tokens": 93,
        "total_tokens": 662,
        "model": "gpt-3.5-turbo-0613",
        "route_type": "llm/v1/completions",
    },
}


def test_evaluate_with_correctness():
    metric = mlflow.metrics.make_genai_metric(
        name="correctness",
        definition=(
            "Correctness refers to how well the generated output matches "
            "or aligns with the reference or ground truth text that is considered "
            "accurate and appropriate for the given input. The ground truth serves as "
            "a benchmark against which the provided output is compared to determine the "
            "level of accuracy and fidelity."
        ),
        grading_prompt=(
            "Correctness: If the answer correctly answer the question, below "
            "are the details for different scores: "
            "- Score 0: the answer is completely incorrect, doesn’t mention anything about "
            "the question or is completely contrary to the correct answer. "
            "- Score 1: the answer provides some relevance to the question and answer "
            "one aspect of the question correctly. "
            "- Score 2: the answer mostly answer the question but is missing or hallucinating "
            "on one critical aspect. "
            "- Score 4: the answer correctly answer the question and not missing any "
            "major aspect"
        ),
        examples=[],
        version="v1",
        model="openai:/gpt-3.5-turbo-16k",
        grading_context_columns=["ground_truth"],
        parameters={"temperature": 0.0},
        aggregations=["mean", "variance", "p90"],
        greater_is_better=True,
    )

    with mock.patch.object(
        model_utils,
        "score_model_on_payload",
        return_value=properly_formatted_openai_response1,
    ):
        with mlflow.start_run():
            eval_df = pd.DataFrame(
                {
                    "inputs": [
                        "What is MLflow?",
                        "What is Spark?",
                        "What is Python?",
                    ],
                    "ground_truth": [
                        "MLflow is an open-source platform",
                        "Apache Spark is an open-source, distributed computing system",
                        "Python is a high-level programming language",
                    ],
                    "prediction": [
                        "MLflow is an open-source platform",
                        "Apache Spark is an open-source, distributed computing system",
                        "Python is a high-level programming language",
                    ],
                }
            )
            results = mlflow.evaluate(
                data=eval_df,
                evaluators="default",
                targets="ground_truth",
                predictions="prediction",
                extra_metrics=[metric],
            )

            assert results.metrics == {
                "correctness/v1/mean": 3.0,
                "correctness/v1/variance": 0.0,
                "correctness/v1/p90": 3.0,
            }<|MERGE_RESOLUTION|>--- conflicted
+++ resolved
@@ -2926,9 +2926,33 @@
             model_info.model_uri,
             data,
             targets="truth",
-<<<<<<< HEAD
-            model_type="text",
-=======
+            predictions="answer",
+            model_type="question-answering",
+            custom_metrics=[
+                mlflow.metrics.exact_match(),
+            ],
+            evaluators="default",
+        )
+
+    client = mlflow.MlflowClient()
+    artifacts = [a.path for a in client.list_artifacts(run.info.run_id)]
+    assert "eval_results_table.json" in artifacts
+    assert "exact_match/v1" in results.metrics.keys()
+
+
+def test_default_metrics_as_custom_metrics_static_dataset():
+    with mlflow.start_run() as run:
+        data = pd.DataFrame(
+            {
+                "question": ["words random", "This is a sentence."],
+                "truth": ["words random", "This is a sentence."],
+                "answer": ["words random", "This is a sentence."],
+                "source": ["words random", "This is a sentence."],
+            }
+        )
+        results = evaluate(
+            data=data,
+            targets="truth",
             predictions="answer",
             model_type="question-answering",
             custom_metrics=[
@@ -2947,34 +2971,6 @@
     for metric in ["toxicity", "perplexity", "ari_grade_level", "flesch_kincaid_grade_level"]:
         for measure in ["mean", "p90", "variance"]:
             assert f"{metric}/v1/{measure}" in results.metrics.keys()
-    assert "exact_match/v1" in results.metrics.keys()
-
-
-def test_default_metrics_as_custom_metrics_static_dataset():
-    with mlflow.start_run() as run:
-        data = pd.DataFrame(
-            {
-                "question": ["words random", "This is a sentence."],
-                "truth": ["words random", "This is a sentence."],
-                "answer": ["words random", "This is a sentence."],
-                "source": ["words random", "This is a sentence."],
-            }
-        )
-        results = evaluate(
-            data=data,
-            targets="truth",
-            predictions="answer",
-            model_type="question-answering",
->>>>>>> c8926d0a
-            custom_metrics=[
-                mlflow.metrics.exact_match(),
-            ],
-            evaluators="default",
-        )
-
-    client = mlflow.MlflowClient()
-    artifacts = [a.path for a in client.list_artifacts(run.info.run_id)]
-    assert "eval_results_table.json" in artifacts
     assert "exact_match/v1" in results.metrics.keys()
 
 
