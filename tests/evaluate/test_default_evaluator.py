--- conflicted
+++ resolved
@@ -3219,30 +3219,20 @@
 def validate_retriever_logged_data(logged_data, k=3):
     columns = {
         "question",
-<<<<<<< HEAD
-        "outputs",
+        "retrieved_context",
         # TODO: fix the logged data to name the model output column "retrieved_context"
         # Right now, it's hard-coded "outputs", which is not ideal
         f"precision_at_{k}/score",
         f"recall_at_{k}/score",
-=======
-        "retrieved_context",
-        "precision_at_k/v1/score",
->>>>>>> 629bad11
         "ground_truth",
     }
 
     assert set(logged_data.columns.tolist()) == columns
 
     assert logged_data["question"].tolist() == ["q1?", "q1?", "q1?"]
-<<<<<<< HEAD
-    assert logged_data["outputs"].tolist() == [["doc1", "doc3", "doc2"]] * 3
+    assert logged_data["retrieved_context"].tolist() == [["doc1", "doc3", "doc2"]] * 3
     assert (logged_data[f"precision_at_{k}/score"] <= 1).all()
     assert (logged_data[f"recall_at_{k}/score"] <= 1).all()
-=======
-    assert logged_data["retrieved_context"].tolist() == [["doc1", "doc3", "doc2"]] * 3
-    assert (logged_data["precision_at_k/v1/score"] <= 1).all()
->>>>>>> 629bad11
     assert logged_data["ground_truth"].tolist() == [["doc1", "doc2"]] * 3
 
 
