from __future__ import annotations

import io
import json
from os.path import join as path_join
from pathlib import Path
from tempfile import TemporaryDirectory
from typing import Dict, List
from unittest import mock

import matplotlib.pyplot as plt
import numpy as np
import pandas as pd
import pytest
from PIL import Image, ImageChops
from sklearn.datasets import load_breast_cancer, load_iris
from sklearn.linear_model import LinearRegression, LogisticRegression
from sklearn.metrics import f1_score, precision_score, recall_score
from sklearn.pipeline import Pipeline
from sklearn.preprocessing import FunctionTransformer
from sklearn.svm import LinearSVC

import mlflow
from mlflow.exceptions import MlflowException
from mlflow.metrics import (
    MetricValue,
    make_metric,
)
from mlflow.metrics.genai import model_utils
from mlflow.models import Model
from mlflow.models.evaluation.artifacts import (
    CsvEvaluationArtifact,
    ImageEvaluationArtifact,
    JsonEvaluationArtifact,
    NumpyEvaluationArtifact,
    ParquetEvaluationArtifact,
    PickleEvaluationArtifact,
    TextEvaluationArtifact,
)
from mlflow.models.evaluation.base import evaluate
from mlflow.models.evaluation.default_evaluator import (
    _compute_df_mode_or_mean,
    _CustomArtifact,
    _CustomMetric,
    _evaluate_custom_artifacts,
    _evaluate_extra_metric,
    _extract_output_and_other_columns,
    _extract_predict_fn,
    _extract_raw_model,
    _gen_classifier_curve,
    _get_aggregate_metrics_values,
    _get_binary_classifier_metrics,
    _get_binary_sum_up_label_pred_prob,
    _get_multiclass_classifier_metrics,
    _get_regressor_metrics,
    _infer_model_type_by_labels,
)

from tests.evaluate.test_evaluation import (
    baseline_model_uri,  # noqa: F401
    binary_logistic_regressor_model_uri,  # noqa: F401
    breast_cancer_dataset,  # noqa: F401
    diabetes_dataset,  # noqa: F401
    diabetes_spark_dataset,  # noqa: F401
    get_pipeline_model_dataset,
    get_run_data,
    iris_dataset,  # noqa: F401
    iris_pandas_df_dataset,  # noqa: F401
    iris_pandas_df_num_cols_dataset,  # noqa: F401
    linear_regressor_model_uri,  # noqa: F401
    multiclass_logistic_regressor_model_uri,  # noqa: F401
    pipeline_model_uri,  # noqa: F401
    spark_linear_regressor_model_uri,  # noqa: F401
    svm_model_uri,  # noqa: F401
)


def assert_dict_equal(d1, d2, rtol):
    for k in d1:
        assert k in d2
        assert np.isclose(d1[k], d2[k], rtol=rtol)


def evaluate_model_helper(
    model,
    baseline_model,
    data,
    targets,
    model_type: str,
    evaluators=None,
    evaluator_config=None,
    eval_baseline_model_only=False,
):
    """
    Helper function for testing MLflow.evaluate
    To test if evaluation for baseline model does not log metrics and artifacts;
    we set "disable_candidate_model" to true for the evaluator_config so that the
    DefaultEvaluator will evaluate only the baseline_model with logging
    disabled. This code path is only for testing purposes.
    """
    if eval_baseline_model_only:
        if not evaluator_config:
            evaluator_config = {"_disable_candidate_model": True}
        elif not evaluators or evaluators == "default":
            evaluator_config.update({"_disable_candidate_model": True})
        else:
            for config in evaluator_config.values():
                config.update({"_disable_candidate_model": True})

    return evaluate(
        model=model,
        data=data,
        model_type=model_type,
        targets=targets,
        evaluators=evaluators,
        evaluator_config=evaluator_config,
        baseline_model=baseline_model,
    )


def check_metrics_not_logged_for_baseline_model_evaluation(
    logged_metrics, result_metrics, expected_metrics
):
    """
    Helper function for checking metrics of evaluation of baseline_model
     - Metrics should not be logged
     - Metrics should be returned in EvaluationResult as expected
    """
    assert logged_metrics == {}
    for metric_key in expected_metrics:
        assert np.isclose(expected_metrics[metric_key], result_metrics[metric_key], rtol=1e-3)


def check_artifacts_are_not_generated_for_baseline_model_evaluation(
    logged_artifacts, result_artifacts
):
    """
    Helper function for unit tests for checking artifacts of evaluation of baseline model
        - No Artifact is returned nor logged
    """
    assert logged_artifacts == []
    assert result_artifacts == {}


@pytest.mark.parametrize(
    ("baseline_model_uri", "use_sample_weights"),
    [
        ("None", False),
        ("None", True),
        ("linear_regressor_model_uri", False),
    ],
    indirect=["baseline_model_uri"],
)
def test_regressor_evaluation(
    linear_regressor_model_uri,
    diabetes_dataset,
    baseline_model_uri,
    use_sample_weights,
):
    sample_weights = (
        np.random.rand(len(diabetes_dataset.labels_data)) if use_sample_weights else None
    )

    with mlflow.start_run() as run:
        result = evaluate_model_helper(
            linear_regressor_model_uri,
            baseline_model_uri,
            diabetes_dataset._constructor_args["data"],
            model_type="regressor",
            targets=diabetes_dataset._constructor_args["targets"],
            evaluators="default",
            eval_baseline_model_only=False,
            evaluator_config={
                "sample_weights": sample_weights,
            },
        )

    _, metrics, tags, artifacts = get_run_data(run.info.run_id)

    model = mlflow.pyfunc.load_model(linear_regressor_model_uri)

    y = diabetes_dataset.labels_data
    y_pred = model.predict(diabetes_dataset.features_data)

    expected_metrics = _get_regressor_metrics(y, y_pred, sample_weights=sample_weights)
    expected_metrics["score"] = model._model_impl.score(
        diabetes_dataset.features_data, diabetes_dataset.labels_data, sample_weight=sample_weights
    )

    assert json.loads(tags["mlflow.datasets"]) == [
        {**diabetes_dataset._metadata, "model": model.metadata.model_uuid}
    ]

    for metric_key, expected_metric_val in expected_metrics.items():
        assert np.isclose(
            expected_metric_val,
            metrics[metric_key],
            rtol=1e-3,
        )
        assert np.isclose(expected_metric_val, result.metrics[metric_key], rtol=1e-3)

    assert json.loads(tags["mlflow.datasets"]) == [
        {**diabetes_dataset._metadata, "model": model.metadata.model_uuid}
    ]

    assert set(artifacts) == {
        "shap_beeswarm_plot.png",
        "shap_feature_importance_plot.png",
        "shap_summary_plot.png",
    }

    assert result.artifacts.keys() == {
        "shap_beeswarm_plot",
        "shap_feature_importance_plot",
        "shap_summary_plot",
    }


def test_regressor_evaluation_disable_logging_metrics_and_artifacts(
    linear_regressor_model_uri,
    diabetes_dataset,
):
    with mlflow.start_run() as run:
        result = evaluate_model_helper(
            linear_regressor_model_uri,
            linear_regressor_model_uri,
            diabetes_dataset._constructor_args["data"],
            model_type="regressor",
            targets=diabetes_dataset._constructor_args["targets"],
            evaluators="default",
            eval_baseline_model_only=True,
        )

    _, logged_metrics, tags, artifacts = get_run_data(run.info.run_id)

    model = mlflow.pyfunc.load_model(linear_regressor_model_uri)

    y = diabetes_dataset.labels_data
    y_pred = model.predict(diabetes_dataset.features_data)

    expected_metrics = _get_regressor_metrics(y, y_pred, sample_weights=None)
    expected_metrics["score"] = model._model_impl.score(
        diabetes_dataset.features_data, diabetes_dataset.labels_data
    )

    check_metrics_not_logged_for_baseline_model_evaluation(
        expected_metrics=expected_metrics,
        result_metrics=result.baseline_model_metrics,
        logged_metrics=logged_metrics,
    )

    assert "mlflow.datassets" not in tags

    check_artifacts_are_not_generated_for_baseline_model_evaluation(
        logged_artifacts=artifacts,
        result_artifacts=result.artifacts,
    )


def test_regressor_evaluation_with_int_targets(
    linear_regressor_model_uri, diabetes_dataset, tmp_path
):
    with mlflow.start_run():
        result = evaluate(
            linear_regressor_model_uri,
            diabetes_dataset._constructor_args["data"],
            model_type="regressor",
            targets=diabetes_dataset._constructor_args["targets"].astype(np.int64),
            evaluators="default",
        )
        result.save(tmp_path)


@pytest.mark.parametrize(
    ("baseline_model_uri", "use_sample_weights"),
    [
        ("None", False),
        ("None", True),
        ("multiclass_logistic_regressor_baseline_model_uri_4", False),
    ],
    indirect=["baseline_model_uri"],
)
def test_multi_classifier_evaluation(
    multiclass_logistic_regressor_model_uri,
    iris_dataset,
    baseline_model_uri,
    use_sample_weights,
):
    sample_weights = np.random.rand(len(iris_dataset.labels_data)) if use_sample_weights else None

    with mlflow.start_run() as run:
        result = evaluate_model_helper(
            multiclass_logistic_regressor_model_uri,
            baseline_model_uri,
            iris_dataset._constructor_args["data"],
            model_type="classifier",
            targets=iris_dataset._constructor_args["targets"],
            evaluators="default",
            eval_baseline_model_only=False,
            evaluator_config={
                "sample_weights": sample_weights,
            },
        )

    _, metrics, tags, artifacts = get_run_data(run.info.run_id)

    model = mlflow.pyfunc.load_model(multiclass_logistic_regressor_model_uri)

    _, raw_model = _extract_raw_model(model)
    predict_fn, predict_proba_fn = _extract_predict_fn(model, raw_model)
    y = iris_dataset.labels_data
    y_pred = predict_fn(iris_dataset.features_data)
    y_probs = predict_proba_fn(iris_dataset.features_data)

    expected_metrics = _get_multiclass_classifier_metrics(
        y_true=y, y_pred=y_pred, y_proba=y_probs, sample_weights=sample_weights
    )
    expected_metrics["score"] = model._model_impl.score(
        iris_dataset.features_data, iris_dataset.labels_data, sample_weight=sample_weights
    )

    for metric_key, expected_metric_val in expected_metrics.items():
        assert np.isclose(expected_metric_val, metrics[metric_key], rtol=1e-3)
        assert np.isclose(expected_metric_val, result.metrics[metric_key], rtol=1e-3)

    assert json.loads(tags["mlflow.datasets"]) == [
        {**iris_dataset._metadata, "model": model.metadata.model_uuid}
    ]

    assert set(artifacts) == {
        "shap_beeswarm_plot.png",
        "per_class_metrics.csv",
        "roc_curve_plot.png",
        "precision_recall_curve_plot.png",
        "shap_feature_importance_plot.png",
        "explainer",
        "confusion_matrix.png",
        "shap_summary_plot.png",
    }
    assert result.artifacts.keys() == {
        "per_class_metrics",
        "roc_curve_plot",
        "precision_recall_curve_plot",
        "confusion_matrix",
        "shap_beeswarm_plot",
        "shap_summary_plot",
        "shap_feature_importance_plot",
    }


def test_multi_classifier_evaluation_disable_logging_metrics_and_artifacts(
    multiclass_logistic_regressor_model_uri,
    iris_dataset,
):
    with mlflow.start_run() as run:
        result = evaluate_model_helper(
            multiclass_logistic_regressor_model_uri,
            multiclass_logistic_regressor_model_uri,
            iris_dataset._constructor_args["data"],
            model_type="classifier",
            targets=iris_dataset._constructor_args["targets"],
            evaluators="default",
            eval_baseline_model_only=True,
        )

    _, logged_metrics, tags, artifacts = get_run_data(run.info.run_id)

    model = mlflow.pyfunc.load_model(multiclass_logistic_regressor_model_uri)

    _, raw_model = _extract_raw_model(model)
    predict_fn, predict_proba_fn = _extract_predict_fn(model, raw_model)
    y = iris_dataset.labels_data
    y_pred = predict_fn(iris_dataset.features_data)
    y_probs = predict_proba_fn(iris_dataset.features_data)

    expected_metrics = _get_multiclass_classifier_metrics(
        y_true=y, y_pred=y_pred, y_proba=y_probs, sample_weights=None
    )
    expected_metrics["score"] = model._model_impl.score(
        iris_dataset.features_data, iris_dataset.labels_data
    )

    check_metrics_not_logged_for_baseline_model_evaluation(
        expected_metrics=expected_metrics,
        result_metrics=result.baseline_model_metrics,
        logged_metrics=logged_metrics,
    )

    assert "mlflow.datassets" not in tags

    check_artifacts_are_not_generated_for_baseline_model_evaluation(
        logged_artifacts=artifacts,
        result_artifacts=result.artifacts,
    )


@pytest.mark.parametrize(
    ("baseline_model_uri", "use_sample_weights"),
    [
        ("None", False),
        ("binary_logistic_regressor_model_uri", False),
        ("binary_logistic_regressor_model_uri", True),
    ],
    indirect=["baseline_model_uri"],
)
def test_bin_classifier_evaluation(
    binary_logistic_regressor_model_uri,
    breast_cancer_dataset,
    baseline_model_uri,
    use_sample_weights,
):
    sample_weights = (
        np.random.rand(len(breast_cancer_dataset.labels_data)) if use_sample_weights else None
    )

    with mlflow.start_run() as run:
        result = evaluate_model_helper(
            binary_logistic_regressor_model_uri,
            baseline_model_uri,
            breast_cancer_dataset._constructor_args["data"],
            model_type="classifier",
            targets=breast_cancer_dataset._constructor_args["targets"],
            evaluators="default",
            eval_baseline_model_only=False,
            evaluator_config={
                "sample_weights": sample_weights,
            },
        )

    _, metrics, tags, artifacts = get_run_data(run.info.run_id)

    model = mlflow.pyfunc.load_model(binary_logistic_regressor_model_uri)

    _, raw_model = _extract_raw_model(model)
    predict_fn, predict_proba_fn = _extract_predict_fn(model, raw_model)
    y = breast_cancer_dataset.labels_data
    y_pred = predict_fn(breast_cancer_dataset.features_data)
    y_probs = predict_proba_fn(breast_cancer_dataset.features_data)

    expected_metrics = _get_binary_classifier_metrics(
        y_true=y, y_pred=y_pred, y_proba=y_probs, sample_weights=sample_weights
    )
    expected_metrics["score"] = model._model_impl.score(
        breast_cancer_dataset.features_data,
        breast_cancer_dataset.labels_data,
        sample_weight=sample_weights,
    )

    for metric_key, expected_metric_val in expected_metrics.items():
        assert np.isclose(
            expected_metric_val,
            metrics[metric_key],
            rtol=1e-3,
        )
        assert np.isclose(expected_metric_val, result.metrics[metric_key], rtol=1e-3)

    assert json.loads(tags["mlflow.datasets"]) == [
        {**breast_cancer_dataset._metadata, "model": model.metadata.model_uuid}
    ]

    assert set(artifacts) == {
        "shap_feature_importance_plot.png",
        "lift_curve_plot.png",
        "shap_beeswarm_plot.png",
        "precision_recall_curve_plot.png",
        "confusion_matrix.png",
        "shap_summary_plot.png",
        "roc_curve_plot.png",
    }
    assert result.artifacts.keys() == {
        "roc_curve_plot",
        "precision_recall_curve_plot",
        "lift_curve_plot",
        "confusion_matrix",
        "shap_beeswarm_plot",
        "shap_summary_plot",
        "shap_feature_importance_plot",
    }


def test_bin_classifier_evaluation_disable_logging_metrics_and_artifacts(
    binary_logistic_regressor_model_uri,
    breast_cancer_dataset,
):
    with mlflow.start_run() as run:
        result = evaluate_model_helper(
            binary_logistic_regressor_model_uri,
            binary_logistic_regressor_model_uri,
            breast_cancer_dataset._constructor_args["data"],
            model_type="classifier",
            targets=breast_cancer_dataset._constructor_args["targets"],
            evaluators="default",
            eval_baseline_model_only=True,
        )

    _, logged_metrics, tags, artifacts = get_run_data(run.info.run_id)

    model = mlflow.pyfunc.load_model(binary_logistic_regressor_model_uri)

    _, raw_model = _extract_raw_model(model)
    predict_fn, predict_proba_fn = _extract_predict_fn(model, raw_model)
    y = breast_cancer_dataset.labels_data
    y_pred = predict_fn(breast_cancer_dataset.features_data)
    y_probs = predict_proba_fn(breast_cancer_dataset.features_data)

    expected_metrics = _get_binary_classifier_metrics(
        y_true=y, y_pred=y_pred, y_proba=y_probs, sample_weights=None
    )
    expected_metrics["score"] = model._model_impl.score(
        breast_cancer_dataset.features_data, breast_cancer_dataset.labels_data
    )

    check_metrics_not_logged_for_baseline_model_evaluation(
        expected_metrics=expected_metrics,
        result_metrics=result.baseline_model_metrics,
        logged_metrics=logged_metrics,
    )

    assert "mlflow.datassets" not in tags

    check_artifacts_are_not_generated_for_baseline_model_evaluation(
        logged_artifacts=artifacts,
        result_artifacts=result.artifacts,
    )


@pytest.mark.parametrize(
    "baseline_model_uri",
    [
        ("None"),
        ("spark_linear_regressor_model_uri"),
    ],
    indirect=["baseline_model_uri"],
)
def test_spark_regressor_model_evaluation(
    spark_linear_regressor_model_uri,
    diabetes_spark_dataset,
    baseline_model_uri,
):
    with mlflow.start_run() as run:
        result = evaluate_model_helper(
            spark_linear_regressor_model_uri,
            baseline_model_uri,
            diabetes_spark_dataset._constructor_args["data"],
            model_type="regressor",
            targets=diabetes_spark_dataset._constructor_args["targets"],
            evaluators="default",
            eval_baseline_model_only=False,
        )

    _, metrics, tags, artifacts = get_run_data(run.info.run_id)

    model = mlflow.pyfunc.load_model(spark_linear_regressor_model_uri)

    X = diabetes_spark_dataset.features_data
    y = diabetes_spark_dataset.labels_data
    y_pred = model.predict(X)

    expected_metrics = _get_regressor_metrics(y, y_pred, sample_weights=None)

    for metric_key, expected_metric_val in expected_metrics.items():
        assert np.isclose(
            expected_metric_val,
            metrics[metric_key],
            rtol=1e-3,
        )
        assert np.isclose(expected_metric_val, result.metrics[metric_key], rtol=1e-3)

    model = mlflow.pyfunc.load_model(spark_linear_regressor_model_uri)

    assert json.loads(tags["mlflow.datasets"]) == [
        {**diabetes_spark_dataset._metadata, "model": model.metadata.model_uuid}
    ]

    assert set(artifacts) == set()
    assert result.artifacts == {}


def test_spark_regressor_model_evaluation_disable_logging_metrics_and_artifacts(
    spark_linear_regressor_model_uri,
    diabetes_spark_dataset,
):
    with mlflow.start_run() as run:
        result = evaluate_model_helper(
            spark_linear_regressor_model_uri,
            spark_linear_regressor_model_uri,
            diabetes_spark_dataset._constructor_args["data"],
            model_type="regressor",
            targets=diabetes_spark_dataset._constructor_args["targets"],
            evaluators="default",
            eval_baseline_model_only=True,
        )

    _, logged_metrics, tags, artifacts = get_run_data(run.info.run_id)

    model = mlflow.pyfunc.load_model(spark_linear_regressor_model_uri)

    X = diabetes_spark_dataset.features_data
    y = diabetes_spark_dataset.labels_data
    y_pred = model.predict(X)

    expected_metrics = _get_regressor_metrics(y, y_pred, sample_weights=None)

    check_metrics_not_logged_for_baseline_model_evaluation(
        expected_metrics=expected_metrics,
        result_metrics=result.baseline_model_metrics,
        logged_metrics=logged_metrics,
    )

    assert "mlflow.datassets" not in tags

    check_artifacts_are_not_generated_for_baseline_model_evaluation(
        logged_artifacts=artifacts,
        result_artifacts=result.artifacts,
    )


@pytest.mark.parametrize(
    "baseline_model_uri",
    [
        ("None"),
        ("svm_model_uri"),
    ],
    indirect=["baseline_model_uri"],
)
def test_svm_classifier_evaluation(svm_model_uri, breast_cancer_dataset, baseline_model_uri):
    with mlflow.start_run() as run:
        result = evaluate_model_helper(
            svm_model_uri,
            baseline_model_uri,
            breast_cancer_dataset._constructor_args["data"],
            model_type="classifier",
            targets=breast_cancer_dataset._constructor_args["targets"],
            evaluators="default",
            eval_baseline_model_only=False,
        )

    _, metrics, tags, artifacts = get_run_data(run.info.run_id)

    model = mlflow.pyfunc.load_model(svm_model_uri)

    _, raw_model = _extract_raw_model(model)
    predict_fn, _ = _extract_predict_fn(model, raw_model)
    y = breast_cancer_dataset.labels_data
    y_pred = predict_fn(breast_cancer_dataset.features_data)

    expected_metrics = _get_binary_classifier_metrics(y_true=y, y_pred=y_pred, sample_weights=None)
    expected_metrics["score"] = model._model_impl.score(
        breast_cancer_dataset.features_data, breast_cancer_dataset.labels_data
    )

    for metric_key, expected_metric_val in expected_metrics.items():
        assert np.isclose(
            expected_metric_val,
            metrics[metric_key],
            rtol=1e-3,
        )
        assert np.isclose(expected_metric_val, result.metrics[metric_key], rtol=1e-3)

    assert json.loads(tags["mlflow.datasets"]) == [
        {**breast_cancer_dataset._metadata, "model": model.metadata.model_uuid}
    ]

    assert set(artifacts) == {
        "confusion_matrix.png",
        "shap_feature_importance_plot.png",
        "shap_beeswarm_plot.png",
        "shap_summary_plot.png",
    }
    assert result.artifacts.keys() == {
        "confusion_matrix",
        "shap_beeswarm_plot",
        "shap_summary_plot",
        "shap_feature_importance_plot",
    }


def _evaluate_explainer_with_exceptions(model_uri, dataset):
    with mlflow.start_run():
        evaluate(
            model_uri,
            dataset._constructor_args["data"],
            model_type="classifier",
            targets=dataset._constructor_args["targets"],
            evaluators="default",
            evaluator_config={
                "ignore_exceptions": False,
            },
        )


def test_default_explainer_pandas_df_str_cols(
    multiclass_logistic_regressor_model_uri, iris_pandas_df_dataset
):
    _evaluate_explainer_with_exceptions(
        multiclass_logistic_regressor_model_uri, iris_pandas_df_dataset
    )


def test_default_explainer_pandas_df_num_cols(
    multiclass_logistic_regressor_model_uri, iris_pandas_df_num_cols_dataset
):
    _evaluate_explainer_with_exceptions(
        multiclass_logistic_regressor_model_uri, iris_pandas_df_num_cols_dataset
    )


def test_svm_classifier_evaluation_disable_logging_metrics_and_artifacts(
    svm_model_uri, breast_cancer_dataset
):
    with mlflow.start_run() as run:
        result = evaluate_model_helper(
            svm_model_uri,
            svm_model_uri,
            breast_cancer_dataset._constructor_args["data"],
            model_type="classifier",
            targets=breast_cancer_dataset._constructor_args["targets"],
            evaluators="default",
            eval_baseline_model_only=True,
        )

    _, logged_metrics, tags, artifacts = get_run_data(run.info.run_id)

    model = mlflow.pyfunc.load_model(svm_model_uri)

    _, raw_model = _extract_raw_model(model)
    predict_fn, _ = _extract_predict_fn(model, raw_model)
    y = breast_cancer_dataset.labels_data
    y_pred = predict_fn(breast_cancer_dataset.features_data)

    expected_metrics = _get_binary_classifier_metrics(y_true=y, y_pred=y_pred, sample_weights=None)
    expected_metrics["score"] = model._model_impl.score(
        breast_cancer_dataset.features_data, breast_cancer_dataset.labels_data
    )

    check_metrics_not_logged_for_baseline_model_evaluation(
        expected_metrics=expected_metrics,
        result_metrics=result.baseline_model_metrics,
        logged_metrics=logged_metrics,
    )

    assert "mlflow.datassets" not in tags

    check_artifacts_are_not_generated_for_baseline_model_evaluation(
        logged_artifacts=artifacts,
        result_artifacts=result.artifacts,
    )


@pytest.mark.parametrize(
    "baseline_model_uri",
    [
        ("None"),
        ("pipeline_model_uri"),
    ],
    indirect=["baseline_model_uri"],
)
def test_pipeline_model_kernel_explainer_on_categorical_features(
    pipeline_model_uri, baseline_model_uri
):
    from mlflow.models.evaluation._shap_patch import _PatchedKernelExplainer

    data, target_col = get_pipeline_model_dataset()
    with mlflow.start_run() as run:
        evaluate_model_helper(
            pipeline_model_uri,
            baseline_model_uri,
            data[0::3],
            model_type="classifier",
            targets=target_col,
            evaluators="default",
            evaluator_config={"explainability_algorithm": "kernel"},
            eval_baseline_model_only=False,
        )
    run_data = get_run_data(run.info.run_id)
    assert {
        "shap_beeswarm_plot.png",
        "shap_feature_importance_plot.png",
        "shap_summary_plot.png",
        "explainer",
    }.issubset(run_data.artifacts)

    explainer = mlflow.shap.load_explainer(f"runs:/{run.info.run_id}/explainer")
    assert isinstance(explainer, _PatchedKernelExplainer)


def test_compute_df_mode_or_mean():
    df = pd.DataFrame(
        {
            "a": [2.0, 2.0, 5.0],
            "b": [3, 3, 5],
            "c": [2.0, 2.0, 6.5],
            "d": [True, False, True],
            "e": ["abc", "b", "abc"],
            "f": [1.5, 2.5, np.nan],
            "g": ["ab", "ab", None],
            "h": pd.Series([2.0, 2.0, 6.5], dtype="category"),
        }
    )
    result = _compute_df_mode_or_mean(df)
    assert result == {
        "a": 2,
        "b": 3,
        "c": 3.5,
        "d": True,
        "e": "abc",
        "f": 2.0,
        "g": "ab",
        "h": 2.0,
    }

    # Test on dataframe that all columns are continuous.
    df2 = pd.DataFrame(
        {
            "c": [2.0, 2.0, 6.5],
            "f": [1.5, 2.5, np.nan],
        }
    )
    assert _compute_df_mode_or_mean(df2) == {"c": 3.5, "f": 2.0}

    # Test on dataframe that all columns are not continuous.
    df2 = pd.DataFrame(
        {
            "d": [True, False, True],
            "g": ["ab", "ab", None],
        }
    )
    assert _compute_df_mode_or_mean(df2) == {"d": True, "g": "ab"}


def test_infer_model_type_by_labels():
    assert _infer_model_type_by_labels(["a", "b"]) == "classifier"
    assert _infer_model_type_by_labels([True, False]) == "classifier"
    assert _infer_model_type_by_labels([1, 2.5]) == "regressor"
    assert _infer_model_type_by_labels(pd.Series(["a", "b"], dtype="category")) == "classifier"
    assert _infer_model_type_by_labels(pd.Series([1.5, 2.5], dtype="category")) == "classifier"
    assert _infer_model_type_by_labels([1, 2, 3]) is None


def test_extract_raw_model_and_predict_fn(
    binary_logistic_regressor_model_uri, breast_cancer_dataset
):
    model = mlflow.pyfunc.load_model(binary_logistic_regressor_model_uri)

    model_loader_module, raw_model = _extract_raw_model(model)
    predict_fn, predict_proba_fn = _extract_predict_fn(model, raw_model)

    assert model_loader_module == "mlflow.sklearn"
    assert isinstance(raw_model, LogisticRegression)
    np.testing.assert_allclose(
        predict_fn(breast_cancer_dataset.features_data),
        raw_model.predict(breast_cancer_dataset.features_data),
    )
    np.testing.assert_allclose(
        predict_proba_fn(breast_cancer_dataset.features_data),
        raw_model.predict_proba(breast_cancer_dataset.features_data),
    )


@pytest.mark.parametrize("use_sample_weights", [True, False])
def test_get_regressor_metrics(use_sample_weights):
    y = [1.1, 2.1, -3.5]
    y_pred = [1.5, 2.0, -3.0]
    sample_weights = [1, 2, 3] if use_sample_weights else None

    metrics = _get_regressor_metrics(y, y_pred, sample_weights)

    if use_sample_weights:
        expected_metrics = {
            "example_count": 3,
            "mean_absolute_error": 0.35000000000000003,
            "mean_squared_error": 0.155,
            "root_mean_squared_error": 0.39370039370059057,
            "sum_on_target": -5.199999999999999,
            "mean_on_target": -1.7333333333333332,
            "r2_score": 0.9780003154076644,
            "max_error": 0.5,
            "mean_absolute_percentage_error": 0.1479076479076479,
        }
    else:
        expected_metrics = {
            "example_count": 3,
            "mean_absolute_error": 0.3333333333333333,
            "mean_squared_error": 0.13999999999999999,
            "root_mean_squared_error": 0.3741657386773941,
            "sum_on_target": -0.2999999999999998,
            "mean_on_target": -0.09999999999999994,
            "r2_score": 0.976457399103139,
            "max_error": 0.5,
            "mean_absolute_percentage_error": 0.18470418470418468,
        }

    assert_dict_equal(metrics, expected_metrics, rtol=1e-3)


def test_get_binary_sum_up_label_pred_prob():
    y = [0, 1, 2]
    y_pred = [0, 2, 1]
    y_probs = [[0.7, 0.1, 0.2], [0.2, 0.3, 0.5], [0.25, 0.4, 0.35]]

    results = []
    for idx, label in enumerate([0, 1, 2]):
        y_bin, y_pred_bin, y_prob_bin = _get_binary_sum_up_label_pred_prob(
            idx, label, y, y_pred, y_probs
        )
        results.append((list(y_bin), list(y_pred_bin), list(y_prob_bin)))

    assert results == [
        ([1, 0, 0], [1, 0, 0], [0.7, 0.2, 0.25]),
        ([0, 1, 0], [0, 0, 1], [0.1, 0.3, 0.4]),
        ([0, 0, 1], [0, 1, 0], [0.2, 0.5, 0.35]),
    ]


@pytest.mark.parametrize("use_sample_weights", [True, False])
def test_get_binary_classifier_metrics(use_sample_weights):
    y = [0, 1, 0, 1, 0, 1, 0, 1, 1, 0]
    y_pred = [0, 1, 1, 0, 1, 1, 0, 1, 1, 0]
    sample_weights = [0.1, 0.1, 0.1, 0.1, 0.1, 0.1, 1, 1, 1, 1] if use_sample_weights else None

    if use_sample_weights:
        expected_metrics = {
            "example_count": 10,
            "true_negatives": 3,
            "true_positives": 4,
            "false_negatives": 1,
            "false_positives": 2,
            "accuracy_score": 0.9347826086956524,
            "f1_score": 0.9361702127659577,
            "precision_score": 0.9166666666666667,
            "recall_score": 0.9565217391304349,
        }
    else:
        expected_metrics = {
            "example_count": 10,
            "true_negatives": 3,
            "true_positives": 4,
            "false_negatives": 1,
            "false_positives": 2,
            "accuracy_score": 0.7,
            "f1_score": 0.7272727272727272,
            "precision_score": 0.6666666666666666,
            "recall_score": 0.8,
        }

    metrics = _get_binary_classifier_metrics(y_true=y, y_pred=y_pred, sample_weights=sample_weights)
    assert_dict_equal(metrics, expected_metrics, rtol=1e-3)


@pytest.mark.parametrize("use_sample_weights", [True, False])
def test_get_multiclass_classifier_metrics(use_sample_weights):
    y = [0, 1, 2, 1, 2]
    y_pred = [0, 2, 1, 1, 0]
    y_probs = [
        [0.7, 0.1, 0.2],
        [0.2, 0.3, 0.5],
        [0.25, 0.4, 0.35],
        [0.3, 0.4, 0.3],
        [0.8, 0.1, 0.1],
    ]
    sample_weights = [1, 0.1, 0.1, 1, 0.1] if use_sample_weights else None

    if use_sample_weights:
        expected_metrics = {
            "example_count": 5,
            "accuracy_score": 0.8695652173913042,
            "f1_score": 0.8488612836438922,
            "log_loss": 0.7515668165194579,
            "precision_score": 0.8300395256916996,
            "recall_score": 0.8695652173913042,
            "roc_auc": 0.8992673992673993,
        }
    else:
        expected_metrics = {
            "example_count": 5,
            "accuracy_score": 0.4,
            "f1_score": 0.3333333333333333,
            "log_loss": 1.1658691395263094,
            "precision_score": 0.3,
            "recall_score": 0.4,
            "roc_auc": 0.5833333333333334,
        }

    metrics = _get_multiclass_classifier_metrics(
        y_true=y, y_pred=y_pred, y_proba=y_probs, labels=[0, 1, 2], sample_weights=sample_weights
    )
    assert_dict_equal(metrics, expected_metrics, 1e-3)


def test_gen_binary_precision_recall_curve_no_sample_weights():
    y = [0, 1, 0, 1, 0, 1, 0, 1, 1, 0]
    y_prob = [0.1, 0.9, 0.8, 0.2, 0.7, 0.8, 0.3, 0.6, 0.65, 0.4]

    results = _gen_classifier_curve(
        is_binomial=True,
        y=y,
        y_probs=y_prob,
        labels=[0, 1],
        pos_label=1,
        curve_type="pr",
        sample_weights=None,
    )
    np.testing.assert_allclose(
        results.plot_fn_args["data_series"][0][1],
        np.array([1.0, 1.0, 0.8, 0.8, 0.8, 0.6, 0.4, 0.4, 0.2, 0.0]),
        rtol=1e-3,
    )
    np.testing.assert_allclose(
        results.plot_fn_args["data_series"][0][2],
        np.array([0.5, 0.55555556, 0.5, 0.57142857, 0.66666667, 0.6, 0.5, 0.66666667, 1.0, 1.0]),
        rtol=1e-3,
    )
    assert results.plot_fn_args["xlabel"] == "Recall (Positive label: 1)"
    assert results.plot_fn_args["ylabel"] == "Precision (Positive label: 1)"
    assert results.plot_fn_args["title"] == "Precision recall curve"
    assert results.plot_fn_args["line_kwargs"] == {"drawstyle": "steps-post", "linewidth": 1}
    assert np.isclose(results.auc, 0.69777777, rtol=1e-3)


def test_gen_binary_precision_recall_curve_with_sample_weights():
    y = [0, 1, 0, 1, 0, 1, 0, 1, 1, 0]
    y_prob = [0.1, 0.9, 0.8, 0.2, 0.7, 0.8, 0.3, 0.6, 0.65, 0.4]
    sample_weights = [0.5, 0.5, 0.5, 0.5, 0.5, 1, 1, 1, 0.1, 0.1]

    results = _gen_classifier_curve(
        is_binomial=True,
        y=y,
        y_probs=y_prob,
        labels=[0, 1],
        pos_label=1,
        curve_type="pr",
        sample_weights=sample_weights,
    )
    np.testing.assert_allclose(
        results.plot_fn_args["data_series"][0][1],
        np.array(
            [
                1.0,
                1.0,
                0.83870968,
                0.83870968,
                0.83870968,
                0.51612903,
                0.48387097,
                0.48387097,
                0.16129032,
                0.0,
            ]
        ),
        rtol=1e-3,
    )
    np.testing.assert_allclose(
        results.plot_fn_args["data_series"][0][2],
        np.array(
            [
                0.54386,
                0.59615385,
                0.55319149,
                0.7027027,
                0.72222222,
                0.61538462,
                0.6,
                0.75,
                1.0,
                1.0,
            ]
        ),
        rtol=1e-3,
    )
    assert results.plot_fn_args["xlabel"] == "Recall (Positive label: 1)"
    assert results.plot_fn_args["ylabel"] == "Precision (Positive label: 1)"
    assert results.plot_fn_args["line_kwargs"] == {"drawstyle": "steps-post", "linewidth": 1}
    assert np.isclose(results.auc, 0.7522056796250345, rtol=1e-3)


def test_gen_binary_roc_curve_no_sample_weights():
    y = [0, 1, 0, 1, 0, 1, 0, 1, 1, 0]
    y_prob = [0.1, 0.9, 0.8, 0.2, 0.7, 0.8, 0.3, 0.6, 0.65, 0.4]

    results = _gen_classifier_curve(
        is_binomial=True,
        y=y,
        y_probs=y_prob,
        labels=[0, 1],
        pos_label=1,
        curve_type="roc",
        sample_weights=None,
    )
    np.testing.assert_allclose(
        results.plot_fn_args["data_series"][0][1],
        np.array([0.0, 0.0, 0.2, 0.4, 0.4, 0.8, 0.8, 1.0]),
        rtol=1e-3,
    )
    np.testing.assert_allclose(
        results.plot_fn_args["data_series"][0][2],
        np.array([0.0, 0.2, 0.4, 0.4, 0.8, 0.8, 1.0, 1.0]),
        rtol=1e-3,
    )
    assert results.plot_fn_args["xlabel"] == "False Positive Rate (Positive label: 1)"
    assert results.plot_fn_args["ylabel"] == "True Positive Rate (Positive label: 1)"
    assert results.plot_fn_args["title"] == "ROC curve"
    assert results.plot_fn_args["line_kwargs"] == {"drawstyle": "steps-post", "linewidth": 1}
    assert np.isclose(results.auc, 0.66, rtol=1e-3)


def test_gen_binary_roc_curve_with_sample_weights():
    y = [0, 1, 0, 1, 0, 1, 0, 1, 1, 0]
    y_prob = [0.1, 0.9, 0.8, 0.2, 0.7, 0.8, 0.3, 0.6, 0.65, 0.4]
    sample_weights = [0.5, 0.5, 0.5, 0.5, 0.5, 1, 1, 1, 0.1, 0.1]

    results = _gen_classifier_curve(
        is_binomial=True,
        y=y,
        y_probs=y_prob,
        labels=[0, 1],
        pos_label=1,
        curve_type="roc",
        sample_weights=sample_weights,
    )
    np.testing.assert_allclose(
        results.plot_fn_args["data_series"][0][1],
        np.array(
            [
                0.0,
                0.0,
                0.19230769,
                0.38461538,
                0.38461538,
                0.38461538,
                0.42307692,
                0.80769231,
                0.80769231,
                1.0,
            ]
        ),
        rtol=1e-3,
    )
    np.testing.assert_allclose(
        results.plot_fn_args["data_series"][0][2],
        np.array(
            [
                0.0,
                0.16129032,
                0.48387097,
                0.48387097,
                0.51612903,
                0.83870968,
                0.83870968,
                0.83870968,
                1.0,
                1.0,
            ]
        ),
        rtol=1e-3,
    )
    assert results.plot_fn_args["xlabel"] == "False Positive Rate (Positive label: 1)"
    assert results.plot_fn_args["ylabel"] == "True Positive Rate (Positive label: 1)"
    assert results.plot_fn_args["line_kwargs"] == {"drawstyle": "steps-post", "linewidth": 1}
    assert np.isclose(results.auc, 0.702, rtol=1e-3)


def test_gen_multiclass_precision_recall_curve_no_sample_weights():
    y = [0, 1, 2, 1, 2]
    y_probs = [
        [0.7, 0.1, 0.2],
        [0.2, 0.3, 0.5],
        [0.25, 0.4, 0.35],
        [0.3, 0.4, 0.3],
        [0.8, 0.1, 0.1],
    ]

    results = _gen_classifier_curve(
        is_binomial=False,
        y=y,
        y_probs=y_probs,
        labels=[0, 1, 2],
        pos_label=None,
        curve_type="pr",
        sample_weights=None,
    )
    expected_x_data_list = [
        [1.0, 1.0, 1.0, 1.0, 0.0, 0.0],
        [1.0, 1.0, 0.5, 0.0],
        [1.0, 0.5, 0.5, 0.5, 0.0, 0.0],
    ]
    expected_y_data_list = [
        [0.2, 0.25, 0.333333, 0.5, 0.0, 1.0],
        [0.4, 0.66666667, 0.5, 1.0],
        [0.4, 0.25, 0.33333333, 0.5, 0.0, 1.0],
    ]
    line_labels = ["label=0,AP=0.500", "label=1,AP=0.583", "label=2,AP=0.450"]
    for index, (name, x_data, y_data) in enumerate(results.plot_fn_args["data_series"]):
        assert name == line_labels[index]
        np.testing.assert_allclose(x_data, expected_x_data_list[index], rtol=1e-3)
        np.testing.assert_allclose(y_data, expected_y_data_list[index], rtol=1e-3)

    assert results.plot_fn_args["xlabel"] == "Recall"
    assert results.plot_fn_args["ylabel"] == "Precision"
    assert results.plot_fn_args["title"] == "Precision recall curve"
    assert results.plot_fn_args["line_kwargs"] == {"drawstyle": "steps-post", "linewidth": 1}

    expected_auc = [0.5, 0.583333, 0.45]
    np.testing.assert_allclose(results.auc, expected_auc, rtol=1e-3)


def test_gen_multiclass_precision_recall_curve_with_sample_weights():
    y = [0, 1, 2, 1, 2]
    y_probs = [
        [0.7, 0.1, 0.2],
        [0.2, 0.3, 0.5],
        [0.25, 0.4, 0.35],
        [0.3, 0.4, 0.3],
        [0.8, 0.1, 0.1],
    ]
    sample_weights = [0.5, 0.5, 0.5, 0.25, 0.75]

    results = _gen_classifier_curve(
        is_binomial=False,
        y=y,
        y_probs=y_probs,
        labels=[0, 1, 2],
        pos_label=None,
        curve_type="pr",
        sample_weights=sample_weights,
    )
    expected_x_data_list = [
        [1.0, 1.0, 1.0, 1.0, 0.0, 0.0],
        [1.0, 1.0, 0.333333, 0.0],
        [1.0, 0.4, 0.4, 0.4, 0.0, 0.0],
    ]
    expected_y_data_list = [
        [0.2, 0.25, 0.333333, 0.4, 0.0, 1.0],
        [0.3, 0.6, 0.333333, 1.0],
        [0.5, 0.285714, 0.4, 0.5, 0.0, 1.0],
    ]
    line_labels = ["label=0,AP=0.400", "label=1,AP=0.511", "label=2,AP=0.500"]
    for index, (name, x_data, y_data) in enumerate(results.plot_fn_args["data_series"]):
        assert name == line_labels[index]
        np.testing.assert_allclose(x_data, expected_x_data_list[index], rtol=1e-3)
        np.testing.assert_allclose(y_data, expected_y_data_list[index], rtol=1e-3)

    assert results.plot_fn_args["xlabel"] == "Recall"
    assert results.plot_fn_args["ylabel"] == "Precision"
    assert results.plot_fn_args["line_kwargs"] == {"drawstyle": "steps-post", "linewidth": 1}

    expected_auc = [0.4, 0.511111, 0.5]
    np.testing.assert_allclose(results.auc, expected_auc, rtol=1e-3)


def test_gen_multiclass_roc_curve_no_sample_weights():
    y = [0, 1, 2, 1, 2]
    y_probs = [
        [0.7, 0.1, 0.2],
        [0.2, 0.3, 0.5],
        [0.25, 0.4, 0.35],
        [0.3, 0.4, 0.3],
        [0.8, 0.1, 0.1],
    ]

    results = _gen_classifier_curve(
        is_binomial=False,
        y=y,
        y_probs=y_probs,
        labels=[0, 1, 2],
        pos_label=None,
        curve_type="roc",
        sample_weights=None,
    )

    expected_x_data_list = [
        [0.0, 0.25, 0.25, 1.0],
        [0.0, 0.33333333, 0.33333333, 1.0],
        [0.0, 0.33333333, 0.33333333, 1.0, 1.0],
    ]
    expected_y_data_list = [[0.0, 0.0, 1.0, 1.0], [0.0, 0.5, 1.0, 1.0], [0.0, 0.0, 0.5, 0.5, 1.0]]
    line_labels = ["label=0,AUC=0.750", "label=1,AUC=0.750", "label=2,AUC=0.333"]
    for index, (name, x_data, y_data) in enumerate(results.plot_fn_args["data_series"]):
        assert name == line_labels[index]
        np.testing.assert_allclose(x_data, expected_x_data_list[index], rtol=1e-3)
        np.testing.assert_allclose(y_data, expected_y_data_list[index], rtol=1e-3)

    assert results.plot_fn_args["xlabel"] == "False Positive Rate"
    assert results.plot_fn_args["ylabel"] == "True Positive Rate"
    assert results.plot_fn_args["title"] == "ROC curve"
    assert results.plot_fn_args["line_kwargs"] == {"drawstyle": "steps-post", "linewidth": 1}

    expected_auc = [0.75, 0.75, 0.3333]
    np.testing.assert_allclose(results.auc, expected_auc, rtol=1e-3)


def test_gen_multiclass_roc_curve_with_sample_weights():
    y = [0, 1, 2, 1, 2]
    y_probs = [
        [0.7, 0.1, 0.2],
        [0.2, 0.3, 0.5],
        [0.25, 0.4, 0.35],
        [0.3, 0.4, 0.3],
        [0.8, 0.1, 0.1],
    ]
    sample_weights = [0.5, 0.5, 0.5, 0.25, 0.75]

    results = _gen_classifier_curve(
        is_binomial=False,
        y=y,
        y_probs=y_probs,
        labels=[0, 1, 2],
        pos_label=None,
        curve_type="roc",
        sample_weights=sample_weights,
    )

    expected_x_data_list = [
        [0.0, 0.375, 0.375, 0.5, 1.0],
        [0.0, 0.285714, 0.285714, 1.0],
        [0.0, 0.4, 0.4, 0.6, 1.0, 1.0],
    ]
    expected_y_data_list = [
        [0.0, 0.0, 1.0, 1.0, 1.0],
        [0.0, 0.333333, 1.0, 1.0],
        [0.0, 0.0, 0.4, 0.4, 0.4, 1.0],
    ]
    line_labels = ["label=0,AUC=0.625", "label=1,AUC=0.762", "label=2,AUC=0.240"]
    for index, (name, x_data, y_data) in enumerate(results.plot_fn_args["data_series"]):
        assert name == line_labels[index]
        np.testing.assert_allclose(x_data, expected_x_data_list[index], rtol=1e-3)
        np.testing.assert_allclose(y_data, expected_y_data_list[index], rtol=1e-3)

    assert results.plot_fn_args["xlabel"] == "False Positive Rate"
    assert results.plot_fn_args["ylabel"] == "True Positive Rate"
    assert results.plot_fn_args["line_kwargs"] == {"drawstyle": "steps-post", "linewidth": 1}

    expected_auc = [0.625, 0.761905, 0.24]
    np.testing.assert_allclose(results.auc, expected_auc, rtol=1e-3)


def test_evaluate_extra_metric_backwards_compatible():
    eval_df = pd.DataFrame({"prediction": [1.2, 1.9, 3.2], "target": [1, 2, 3]})
    builtin_metrics = _get_regressor_metrics(
        eval_df["target"], eval_df["prediction"], sample_weights=None
    )
    metrics = _get_aggregate_metrics_values(builtin_metrics)

    def old_fn(eval_df, builtin_metrics):
        return builtin_metrics["mean_absolute_error"] * 1.5

    eval_fn_args = [eval_df, builtin_metrics]
    res_metric = _evaluate_extra_metric(_CustomMetric(old_fn, "old_fn", 0), eval_fn_args)
    assert res_metric.scores is None
    assert res_metric.justifications is None
    assert res_metric.aggregate_results["old_fn"] == builtin_metrics["mean_absolute_error"] * 1.5

    new_eval_fn_args = [eval_df, metrics]

    def new_fn_with_type_hint(eval_df, metrics: Dict[str, MetricValue]):
        return metrics["mean_absolute_error"].aggregate_results["mean_absolute_error"] * 1.5

    res_metric = _evaluate_extra_metric(
        _CustomMetric(new_fn_with_type_hint, "new_fn", 0), new_eval_fn_args
    )
    assert res_metric.scores is None
    assert res_metric.justifications is None
    assert res_metric.aggregate_results["new_fn"] == builtin_metrics["mean_absolute_error"] * 1.5


def test_evaluate_custom_metric_incorrect_return_formats():
    eval_df = pd.DataFrame({"prediction": [1.2, 1.9, 3.2], "target": [1, 2, 3]})
    builtin_metrics = _get_regressor_metrics(
        eval_df["target"], eval_df["prediction"], sample_weights=None
    )
    eval_fn_args = [eval_df, builtin_metrics]

    def dummy_fn(*_):
        pass

    with mock.patch("mlflow.models.evaluation.default_evaluator._logger.warning") as mock_warning:
        _evaluate_extra_metric(_CustomMetric(dummy_fn, "dummy_fn", 0), eval_fn_args)
        mock_warning.assert_called_once_with(
            "Did not log metric 'dummy_fn' at index 0 in the `extra_metrics` parameter"
            " because it returned None."
        )

    def incorrect_return_type(*_):
        return "stuff", 3

    with mock.patch("mlflow.models.evaluation.default_evaluator._logger.warning") as mock_warning:
        _evaluate_extra_metric(
            _CustomMetric(incorrect_return_type, incorrect_return_type.__name__, 0), eval_fn_args
        )
        mock_warning.assert_called_once_with(
            f"Did not log metric '{incorrect_return_type.__name__}' at index 0 in the "
            "`extra_metrics` parameter because it did not return a MetricValue."
        )

    def non_list_scores(*_):
        return MetricValue(scores=5)

    with mock.patch("mlflow.models.evaluation.default_evaluator._logger.warning") as mock_warning:
        _evaluate_extra_metric(
            _CustomMetric(non_list_scores, non_list_scores.__name__, 0), eval_fn_args
        )
        mock_warning.assert_called_once_with(
            f"Did not log metric '{non_list_scores.__name__}' at index 0 in the "
            "`extra_metrics` parameter because it must return MetricValue with scores as a list."
        )

    def non_numeric_scores(*_):
        return MetricValue(scores=["string"])

    with mock.patch("mlflow.models.evaluation.default_evaluator._logger.warning") as mock_warning:
        _evaluate_extra_metric(
            _CustomMetric(non_numeric_scores, non_numeric_scores.__name__, 0), eval_fn_args
        )
        mock_warning.assert_called_once_with(
            f"Did not log metric '{non_numeric_scores.__name__}' at index 0 in the "
            "`extra_metrics` parameter because it must return MetricValue with numeric scores."
        )

    def non_list_justifications(*_):
        return MetricValue(justifications="string")

    with mock.patch("mlflow.models.evaluation.default_evaluator._logger.warning") as mock_warning:
        _evaluate_extra_metric(
            _CustomMetric(non_list_justifications, non_list_justifications.__name__, 0),
            eval_fn_args,
        )
        mock_warning.assert_called_once_with(
            f"Did not log metric '{non_list_justifications.__name__}' at index 0 in the "
            "`extra_metrics` parameter because it must return MetricValue with justifications "
            "as a list."
        )

    def non_str_justifications(*_):
        return MetricValue(justifications=[3, 4])

    with mock.patch("mlflow.models.evaluation.default_evaluator._logger.warning") as mock_warning:
        _evaluate_extra_metric(
            _CustomMetric(non_str_justifications, non_str_justifications.__name__, 0), eval_fn_args
        )
        mock_warning.assert_called_once_with(
            f"Did not log metric '{non_str_justifications.__name__}' at index 0 in the "
            "`extra_metrics` parameter because it must return MetricValue with string "
            "justifications."
        )

    def non_dict_aggregates(*_):
        return MetricValue(aggregate_results=[5.0, 4.0])

    with mock.patch("mlflow.models.evaluation.default_evaluator._logger.warning") as mock_warning:
        _evaluate_extra_metric(
            _CustomMetric(non_dict_aggregates, non_dict_aggregates.__name__, 0), eval_fn_args
        )
        mock_warning.assert_called_once_with(
            f"Did not log metric '{non_dict_aggregates.__name__}' at index 0 in the "
            "`extra_metrics` parameter because it must return MetricValue with aggregate_results "
            "as a dict."
        )

    def wrong_type_aggregates(*_):
        return MetricValue(aggregate_results={"toxicity": 0.0, "hi": "hi"})

    with mock.patch("mlflow.models.evaluation.default_evaluator._logger.warning") as mock_warning:
        _evaluate_extra_metric(
            _CustomMetric(wrong_type_aggregates, wrong_type_aggregates.__name__, 0), eval_fn_args
        )
        mock_warning.assert_called_once_with(
            f"Did not log metric '{wrong_type_aggregates.__name__}' at index 0 in the "
            "`extra_metrics` parameter because it must return MetricValue with aggregate_results "
            "with str keys and numeric values."
        )


@pytest.mark.parametrize(
    "fn",
    [
        (
            lambda eval_df, _: MetricValue(
                scores=eval_df["prediction"].tolist(),
                aggregate_results={"prediction_sum": sum(eval_df["prediction"])},
            )
        ),
        (
            lambda eval_df, _: MetricValue(
                scores=eval_df["prediction"].tolist()[:-1] + [None],
                aggregate_results={"prediction_sum": None, "another_aggregate": 5.0},
            )
        ),
    ],
)
def test_evaluate_custom_metric_lambda(fn):
    eval_df = pd.DataFrame({"prediction": [1.2, 1.9, 3.2], "target": [1, 2, 3]})
    builtin_metrics = _get_regressor_metrics(
        eval_df["target"], eval_df["prediction"], sample_weights=None
    )
    metrics = _get_aggregate_metrics_values(builtin_metrics)
    eval_fn_args = [eval_df, metrics]
    with mock.patch("mlflow.models.evaluation.default_evaluator._logger.warning") as mock_warning:
        _evaluate_extra_metric(_CustomMetric(fn, "<lambda>", 0), eval_fn_args)
        mock_warning.assert_not_called()


def test_evaluate_custom_metric_success():
    eval_df = pd.DataFrame({"prediction": [1.2, 1.9, 3.2], "target": [1, 2, 3]})
    builtin_metrics = _get_regressor_metrics(
        eval_df["target"], eval_df["prediction"], sample_weights=None
    )

    def example_count_times_1_point_5(eval_df, metrics: Dict[str, MetricValue]):
        return MetricValue(
            scores=[score * 1.5 for score in eval_df["prediction"].tolist()],
            justifications=["justification"] * len(eval_df["prediction"]),
            aggregate_results={
                "example_count_times_1_point_5": metrics["example_count"].aggregate_results[
                    "example_count"
                ]
                * 1.5
            },
        )

    eval_fn_args = [eval_df, _get_aggregate_metrics_values(builtin_metrics)]
    res_metric = _evaluate_extra_metric(
        _CustomMetric(example_count_times_1_point_5, "", 0), eval_fn_args
    )
    assert (
        res_metric.aggregate_results["example_count_times_1_point_5"]
        == builtin_metrics["example_count"] * 1.5
    )
    assert res_metric.scores == [score * 1.5 for score in eval_df["prediction"].tolist()]
    assert res_metric.justifications == ["justification"] * len(eval_df["prediction"])


def test_evaluate_custom_artifacts_success():
    eval_df = pd.DataFrame({"prediction": [1.2, 1.9, 3.2], "target": [1, 2, 3]})
    metrics = _get_regressor_metrics(eval_df["target"], eval_df["prediction"], sample_weights=None)

    def example_custom_artifacts(given_df, _given_metrics, _artifact_dir):
        return {
            "pred_target_abs_diff": np.abs(given_df["prediction"] - given_df["target"]),
            "example_dictionary_artifact": {"a": 1, "b": 2},
        }

    res_artifacts = _evaluate_custom_artifacts(
        _CustomArtifact(example_custom_artifacts, "", 0, ""), eval_df, metrics
    )

    assert isinstance(res_artifacts, dict)
    assert "pred_target_abs_diff" in res_artifacts
    pd.testing.assert_series_equal(
        res_artifacts["pred_target_abs_diff"], np.abs(eval_df["prediction"] - eval_df["target"])
    )

    assert "example_dictionary_artifact" in res_artifacts
    assert res_artifacts["example_dictionary_artifact"] == {"a": 1, "b": 2}


def _get_results_for_custom_metrics_tests(
    model_uri, dataset, *, extra_metrics=None, custom_artifacts=None
):
    with mlflow.start_run() as run:
        result = evaluate(
            model_uri,
            dataset._constructor_args["data"],
            model_type="classifier",
            targets=dataset._constructor_args["targets"],
            evaluators="default",
            extra_metrics=extra_metrics,
            custom_artifacts=custom_artifacts,
        )
    _, metrics, _, artifacts = get_run_data(run.info.run_id)
    return result, metrics, artifacts


def test_custom_metric_produced_multiple_artifacts_with_same_name_throw_exception(
    binary_logistic_regressor_model_uri, breast_cancer_dataset
):
    def example_custom_artifact_1(_, __, ___):
        return {"test_json_artifact": {"a": 2, "b": [1, 2]}}

    def example_custom_artifact_2(_, __, ___):
        return {"test_json_artifact": {"a": 3, "b": [1, 2]}}

    with pytest.raises(
        MlflowException,
        match="cannot be logged because there already exists an artifact with the same name",
    ):
        _get_results_for_custom_metrics_tests(
            binary_logistic_regressor_model_uri,
            breast_cancer_dataset,
            custom_artifacts=[
                example_custom_artifact_1,
                example_custom_artifact_2,
            ],
        )


def test_custom_metric_mixed(binary_logistic_regressor_model_uri, breast_cancer_dataset):
    def true_count(_eval_df, metrics: Dict[str, MetricValue]):
        true_negatives = metrics["true_negatives"].aggregate_results["true_negatives"]
        true_positives = metrics["true_positives"].aggregate_results["true_positives"]
        return MetricValue(aggregate_results={"true_count": true_negatives + true_positives})

    def positive_count(eval_df, _metrics):
        return MetricValue(aggregate_results={"positive_count": np.sum(eval_df["prediction"])})

    def example_custom_artifact(_eval_df, _given_metrics, tmp_path):
        df = pd.DataFrame({"a": [1, 2, 3]})
        df.to_csv(path_join(tmp_path, "user_logged_df.csv"), index=False)
        np_array = np.array([1, 2, 3, 4, 5])
        np.save(path_join(tmp_path, "arr.npy"), np_array)
        return {
            "test_json_artifact": {"a": 3, "b": [1, 2]},
            "test_npy_artifact": path_join(tmp_path, "arr.npy"),
        }

    result, metrics, artifacts = _get_results_for_custom_metrics_tests(
        binary_logistic_regressor_model_uri,
        breast_cancer_dataset,
        extra_metrics=[
            make_metric(eval_fn=true_count, greater_is_better=True),
            make_metric(eval_fn=positive_count, greater_is_better=True),
        ],
        custom_artifacts=[example_custom_artifact],
    )

    model = mlflow.pyfunc.load_model(binary_logistic_regressor_model_uri)

    _, raw_model = _extract_raw_model(model)
    predict_fn, _ = _extract_predict_fn(model, raw_model)
    y = breast_cancer_dataset.labels_data
    y_pred = predict_fn(breast_cancer_dataset.features_data)

    expected_metrics = _get_binary_classifier_metrics(y_true=y, y_pred=y_pred, sample_weights=None)

    assert "true_count" in metrics
    assert np.isclose(
        metrics["true_count"],
        expected_metrics["true_negatives"] + expected_metrics["true_positives"],
        rtol=1e-3,
    )
    assert "true_count" in result.metrics
    assert np.isclose(
        result.metrics["true_count"],
        expected_metrics["true_negatives"] + expected_metrics["true_positives"],
        rtol=1e-3,
    )

    assert "positive_count" in metrics
    assert np.isclose(metrics["positive_count"], np.sum(y_pred), rtol=1e-3)
    assert "positive_count" in result.metrics
    assert np.isclose(result.metrics["positive_count"], np.sum(y_pred), rtol=1e-3)

    assert "test_json_artifact" in result.artifacts
    assert "test_json_artifact.json" in artifacts
    assert isinstance(result.artifacts["test_json_artifact"], JsonEvaluationArtifact)
    assert result.artifacts["test_json_artifact"].content == {"a": 3, "b": [1, 2]}

    assert "test_npy_artifact" in result.artifacts
    assert "test_npy_artifact.npy" in artifacts
    assert isinstance(result.artifacts["test_npy_artifact"], NumpyEvaluationArtifact)
    np.testing.assert_array_equal(
        result.artifacts["test_npy_artifact"].content, np.array([1, 2, 3, 4, 5])
    )


def test_custom_metric_logs_artifacts_from_paths(
    binary_logistic_regressor_model_uri, breast_cancer_dataset
):
    fig_x = 8.0
    fig_y = 5.0
    fig_dpi = 100.0
    img_formats = ("png", "jpeg", "jpg")

    def example_custom_artifact(_, __, tmp_path):
        example_artifacts = {}

        # images
        for ext in img_formats:
            fig = plt.figure(figsize=(fig_x, fig_y), dpi=fig_dpi)
            plt.plot([1, 2, 3])
            fig.savefig(path_join(tmp_path, f"test.{ext}"), format=ext)
            plt.clf()
            example_artifacts[f"test_{ext}_artifact"] = path_join(tmp_path, f"test.{ext}")

        # json
        with open(path_join(tmp_path, "test.json"), "w") as f:
            json.dump([1, 2, 3], f)
        example_artifacts["test_json_artifact"] = path_join(tmp_path, "test.json")

        # numpy
        np_array = np.array([1, 2, 3, 4, 5])
        np.save(path_join(tmp_path, "test.npy"), np_array)
        example_artifacts["test_npy_artifact"] = path_join(tmp_path, "test.npy")

        # csv
        df = pd.DataFrame({"a": [1, 2, 3]})
        df.to_csv(path_join(tmp_path, "test.csv"), index=False)
        example_artifacts["test_csv_artifact"] = path_join(tmp_path, "test.csv")

        # parquet
        df = pd.DataFrame({"test": [1, 2, 3]})
        df.to_parquet(path_join(tmp_path, "test.parquet"))
        example_artifacts["test_parquet_artifact"] = path_join(tmp_path, "test.parquet")

        # text
        with open(path_join(tmp_path, "test.txt"), "w") as f:
            f.write("hello world")
        example_artifacts["test_text_artifact"] = path_join(tmp_path, "test.txt")

        return example_artifacts

    result, _, artifacts = _get_results_for_custom_metrics_tests(
        binary_logistic_regressor_model_uri,
        breast_cancer_dataset,
        custom_artifacts=[example_custom_artifact],
    )

    with TemporaryDirectory() as tmp_dir:
        for img_ext in img_formats:
            assert f"test_{img_ext}_artifact" in result.artifacts
            assert f"test_{img_ext}_artifact.{img_ext}" in artifacts
            assert isinstance(result.artifacts[f"test_{img_ext}_artifact"], ImageEvaluationArtifact)

            fig = plt.figure(figsize=(fig_x, fig_y), dpi=fig_dpi)
            plt.plot([1, 2, 3])
            fig.savefig(path_join(tmp_dir, f"test.{img_ext}"), format=img_ext)
            plt.clf()

            saved_img = Image.open(path_join(tmp_dir, f"test.{img_ext}"))
            result_img = result.artifacts[f"test_{img_ext}_artifact"].content

            for img in (saved_img, result_img):
                img_ext_qualified = "jpeg" if img_ext == "jpg" else img_ext
                assert img.format.lower() == img_ext_qualified
                assert img.size == (fig_x * fig_dpi, fig_y * fig_dpi)
                assert pytest.approx(img.info.get("dpi"), 0.001) == (fig_dpi, fig_dpi)

    assert "test_json_artifact" in result.artifacts
    assert "test_json_artifact.json" in artifacts
    assert isinstance(result.artifacts["test_json_artifact"], JsonEvaluationArtifact)
    assert result.artifacts["test_json_artifact"].content == [1, 2, 3]

    assert "test_npy_artifact" in result.artifacts
    assert "test_npy_artifact.npy" in artifacts
    assert isinstance(result.artifacts["test_npy_artifact"], NumpyEvaluationArtifact)
    np.testing.assert_array_equal(
        result.artifacts["test_npy_artifact"].content, np.array([1, 2, 3, 4, 5])
    )

    assert "test_csv_artifact" in result.artifacts
    assert "test_csv_artifact.csv" in artifacts
    assert isinstance(result.artifacts["test_csv_artifact"], CsvEvaluationArtifact)
    pd.testing.assert_frame_equal(
        result.artifacts["test_csv_artifact"].content, pd.DataFrame({"a": [1, 2, 3]})
    )

    assert "test_parquet_artifact" in result.artifacts
    assert "test_parquet_artifact.parquet" in artifacts
    assert isinstance(result.artifacts["test_parquet_artifact"], ParquetEvaluationArtifact)
    pd.testing.assert_frame_equal(
        result.artifacts["test_parquet_artifact"].content, pd.DataFrame({"test": [1, 2, 3]})
    )

    assert "test_text_artifact" in result.artifacts
    assert "test_text_artifact.txt" in artifacts
    assert isinstance(result.artifacts["test_text_artifact"], TextEvaluationArtifact)
    assert result.artifacts["test_text_artifact"].content == "hello world"


class _ExampleToBePickledObject:
    def __init__(self):
        self.a = [1, 2, 3]
        self.b = "hello"

    def __eq__(self, o: object) -> bool:
        return self.a == o.a and self.b == self.b


def test_custom_metric_logs_artifacts_from_objects(
    binary_logistic_regressor_model_uri, breast_cancer_dataset
):
    fig = plt.figure()
    plt.plot([1, 2, 3])
    buf = io.BytesIO()
    fig.savefig(buf)
    buf.seek(0)
    img = Image.open(buf)

    def example_custom_artifacts(_, __, ___):
        return {
            "test_image_artifact": fig,
            "test_json_artifact": {
                "list": [1, 2, 3],
                "numpy_int": np.int64(0),
                "numpy_float": np.float64(0.5),
            },
            "test_npy_artifact": np.array([1, 2, 3, 4, 5]),
            "test_csv_artifact": pd.DataFrame({"a": [1, 2, 3]}),
            "test_json_text_artifact": '{"a": [1, 2, 3], "c": 3.4}',
            "test_pickled_artifact": _ExampleToBePickledObject(),
        }

    result, _, artifacts = _get_results_for_custom_metrics_tests(
        binary_logistic_regressor_model_uri,
        breast_cancer_dataset,
        custom_artifacts=[example_custom_artifacts],
    )

    assert "test_image_artifact" in result.artifacts
    assert "test_image_artifact.png" in artifacts
    assert isinstance(result.artifacts["test_image_artifact"], ImageEvaluationArtifact)
    img_diff = ImageChops.difference(result.artifacts["test_image_artifact"].content, img).getbbox()
    assert img_diff is None

    assert "test_json_artifact" in result.artifacts
    assert "test_json_artifact.json" in artifacts
    assert isinstance(result.artifacts["test_json_artifact"], JsonEvaluationArtifact)
    assert result.artifacts["test_json_artifact"].content == {
        "list": [1, 2, 3],
        "numpy_int": 0,
        "numpy_float": 0.5,
    }

    assert "test_npy_artifact" in result.artifacts
    assert "test_npy_artifact.npy" in artifacts
    assert isinstance(result.artifacts["test_npy_artifact"], NumpyEvaluationArtifact)
    np.testing.assert_array_equal(
        result.artifacts["test_npy_artifact"].content, np.array([1, 2, 3, 4, 5])
    )

    assert "test_csv_artifact" in result.artifacts
    assert "test_csv_artifact.csv" in artifacts
    assert isinstance(result.artifacts["test_csv_artifact"], CsvEvaluationArtifact)
    pd.testing.assert_frame_equal(
        result.artifacts["test_csv_artifact"].content, pd.DataFrame({"a": [1, 2, 3]})
    )

    assert "test_json_text_artifact" in result.artifacts
    assert "test_json_text_artifact.json" in artifacts
    assert isinstance(result.artifacts["test_json_text_artifact"], JsonEvaluationArtifact)
    assert result.artifacts["test_json_text_artifact"].content == {"a": [1, 2, 3], "c": 3.4}

    assert "test_pickled_artifact" in result.artifacts
    assert "test_pickled_artifact.pickle" in artifacts
    assert isinstance(result.artifacts["test_pickled_artifact"], PickleEvaluationArtifact)
    assert result.artifacts["test_pickled_artifact"].content == _ExampleToBePickledObject()


def test_evaluate_sklearn_model_score_skip_when_not_scorable(
    linear_regressor_model_uri, diabetes_dataset
):
    with mock.patch(
        "sklearn.linear_model.LinearRegression.score",
        side_effect=RuntimeError("LinearRegression.score failed"),
    ) as mock_score:
        with mlflow.start_run():
            result = evaluate(
                linear_regressor_model_uri,
                diabetes_dataset._constructor_args["data"],
                model_type="regressor",
                targets=diabetes_dataset._constructor_args["targets"],
                evaluators="default",
            )
        mock_score.assert_called_once()
        assert "score" not in result.metrics


@pytest.mark.parametrize(
    "model",
    [LogisticRegression(), LinearRegression()],
)
def test_autologging_is_disabled_during_evaluate(model):
    mlflow.sklearn.autolog()
    try:
        X, y = load_iris(as_frame=True, return_X_y=True)
        with mlflow.start_run() as run:
            model.fit(X, y)
            model_info = mlflow.sklearn.log_model(model, "model")
            result = evaluate(
                model_info.model_uri,
                X.assign(target=y),
                model_type="classifier" if isinstance(model, LogisticRegression) else "regressor",
                targets="target",
                evaluators="default",
            )

        run_data = get_run_data(run.info.run_id)
        duplicate_metrics = []
        for evaluate_metric_key in result.metrics.keys():
            matched_keys = [k for k in run_data.metrics.keys() if k.startswith(evaluate_metric_key)]
            if len(matched_keys) > 1:
                duplicate_metrics += matched_keys
        assert duplicate_metrics == []
    finally:
        mlflow.sklearn.autolog(disable=True)


def test_evaluation_works_with_model_pipelines_that_modify_input_data():
    iris = load_iris()
    X = pd.DataFrame(iris.data, columns=["0", "1", "2", "3"])
    y = pd.Series(iris.target)

    def add_feature(df):
        df["newfeature"] = 1
        return df

    # Define a transformer that modifies input data by adding an extra feature column
    add_feature_transformer = FunctionTransformer(add_feature, validate=False)
    model_pipeline = Pipeline(
        steps=[("add_feature", add_feature_transformer), ("predict", LogisticRegression())]
    )
    model_pipeline.fit(X, y)

    with mlflow.start_run() as run:
        pipeline_model_uri = mlflow.sklearn.log_model(model_pipeline, "model").model_uri

        evaluation_data = pd.DataFrame(load_iris().data, columns=["0", "1", "2", "3"])
        evaluation_data["labels"] = load_iris().target

        evaluate(
            pipeline_model_uri,
            evaluation_data,
            model_type="regressor",
            targets="labels",
            evaluators="default",
            evaluator_config={
                "log_model_explainability": True,
                # Use the kernel explainability algorithm, which fails if there is a mismatch
                # between the number of features in the input dataset and the number of features
                # expected by the model
                "explainability_algorithm": "kernel",
            },
        )

        _, _, _, artifacts = get_run_data(run.info.run_id)
        assert set(artifacts) >= {
            "shap_beeswarm_plot.png",
            "shap_feature_importance_plot.png",
            "shap_summary_plot.png",
        }


@pytest.mark.parametrize("prefix", ["train_", None])
def test_evaluation_metric_name_configs(prefix):
    X, y = load_iris(as_frame=True, return_X_y=True)
    with mlflow.start_run() as run:
        model = LogisticRegression()
        model.fit(X, y)
        model_info = mlflow.sklearn.log_model(model, "model")
        result = evaluate(
            model_info.model_uri,
            X.assign(target=y),
            model_type="classifier" if isinstance(model, LogisticRegression) else "regressor",
            targets="target",
            evaluators="default",
            evaluator_config={"metric_prefix": prefix},
        )

    _, metrics, _, _ = get_run_data(run.info.run_id)
    assert len(metrics) > 0

    if prefix is not None:
        assert f"{prefix}accuracy_score" in metrics
        assert f"{prefix}log_loss" in metrics
        assert f"{prefix}score" in metrics

        assert f"{prefix}accuracy_score" in result.metrics
        assert f"{prefix}log_loss" in result.metrics
        assert f"{prefix}score" in result.metrics


@pytest.mark.parametrize(
    "env_manager",
    ["virtualenv", "conda"],
)
def test_evaluation_with_env_restoration(
    multiclass_logistic_regressor_model_uri, iris_dataset, env_manager
):
    with mlflow.start_run() as run:
        result = evaluate(
            model=multiclass_logistic_regressor_model_uri,
            data=iris_dataset._constructor_args["data"],
            model_type="classifier",
            targets=iris_dataset._constructor_args["targets"],
            evaluators="default",
            env_manager=env_manager,
        )

    _, metrics, _, artifacts = get_run_data(run.info.run_id)

    model = mlflow.pyfunc.load_model(multiclass_logistic_regressor_model_uri)
    y = iris_dataset.labels_data
    y_pred = model.predict(iris_dataset.features_data)

    expected_metrics = _get_multiclass_classifier_metrics(y_true=y, y_pred=y_pred, y_proba=None)

    for metric_key, expected_metric_val in expected_metrics.items():
        assert np.isclose(expected_metric_val, metrics[metric_key], rtol=1e-3)
        assert np.isclose(expected_metric_val, result.metrics[metric_key], rtol=1e-3)

    assert set(artifacts) == {
        "per_class_metrics.csv",
        "confusion_matrix.png",
    }
    assert result.artifacts.keys() == {
        "per_class_metrics",
        "confusion_matrix",
    }


@pytest.mark.parametrize("pos_label", [None, 0, 1, 2])
def test_evaluation_binary_classification_with_pos_label(pos_label):
    X, y = load_breast_cancer(as_frame=True, return_X_y=True)
    X = X.iloc[:, :4].head(100)
    y = y.head(len(X))
    if pos_label == 2:
        y = [2 if trg == 1 else trg for trg in y]
    elif pos_label is None:
        # Use a different positive class other than the 1 to verify
        # that an unspecified `pos_label` doesn't cause problems
        # for binary classification tasks with nonstandard labels
        y = [10 if trg == 1 else trg for trg in y]
    with mlflow.start_run():
        model = LogisticRegression()
        model.fit(X, y)
        model_info = mlflow.sklearn.log_model(model, "model")
        result = evaluate(
            model_info.model_uri,
            X.assign(target=y),
            model_type="classifier",
            targets="target",
            evaluators="default",
            evaluator_config=None if pos_label is None else {"pos_label": pos_label},
        )
        y_pred = model.predict(X)
        pl = 10 if pos_label is None else pos_label
        precision = precision_score(y, y_pred, pos_label=pl)
        recall = recall_score(y, y_pred, pos_label=pl)
        f1 = f1_score(y, y_pred, pos_label=pl)
        np.testing.assert_allclose(result.metrics["precision_score"], precision)
        np.testing.assert_allclose(result.metrics["recall_score"], recall)
        np.testing.assert_allclose(result.metrics["f1_score"], f1)


@pytest.mark.parametrize("average", [None, "weighted", "macro", "micro"])
def test_evaluation_multiclass_classification_with_average(average):
    X, y = load_iris(as_frame=True, return_X_y=True)
    with mlflow.start_run():
        model = LogisticRegression()
        model.fit(X, y)
        model_info = mlflow.sklearn.log_model(model, "model")
        result = evaluate(
            model_info.model_uri,
            X.assign(target=y),
            model_type="classifier",
            targets="target",
            evaluators="default",
            evaluator_config=None if average is None else {"average": average},
        )
        y_pred = model.predict(X)
        avg = average or "weighted"
        precision = precision_score(y, y_pred, average=avg)
        recall = recall_score(y, y_pred, average=avg)
        f1 = f1_score(y, y_pred, average=avg)
        np.testing.assert_allclose(result.metrics["precision_score"], precision)
        np.testing.assert_allclose(result.metrics["recall_score"], recall)
        np.testing.assert_allclose(result.metrics["f1_score"], f1)


def test_custom_metrics():
    X, y = load_iris(as_frame=True, return_X_y=True)
    with mlflow.start_run():
        model = LogisticRegression().fit(X, y)
        model_info = mlflow.sklearn.log_model(model, "model")
        result = evaluate(
            model_info.model_uri,
            X.assign(target=y),
            model_type="classifier",
            targets="target",
            evaluators="default",
            extra_metrics=[
                make_metric(
                    eval_fn=lambda _eval_df, _builtin_metrics: MetricValue(
                        aggregate_results={"cm": 1.0}
                    ),
                    name="cm",
                    greater_is_better=True,
                    long_name="custom_metric",
                )
            ],
            evaluator_config={"log_model_explainability": False},  # For faster evaluation
        )
        np.testing.assert_allclose(result.metrics["cm"], 1.0)


def test_custom_artifacts():
    X, y = load_iris(as_frame=True, return_X_y=True)
    with mlflow.start_run():
        model = LogisticRegression().fit(X, y)
        model_info = mlflow.sklearn.log_model(model, "model")
        result = evaluate(
            model_info.model_uri,
            X.assign(target=y),
            model_type="classifier",
            targets="target",
            evaluators="default",
            custom_artifacts=[
                lambda *_args, **_kwargs: {"custom_artifact": {"k": "v"}},
            ],
            evaluator_config={"log_model_explainability": False},  # For faster evaluation
        )
        custom_artifact = result.artifacts["custom_artifact"]
        assert json.loads(Path(custom_artifact.uri).read_text()) == {"k": "v"}


def test_make_metric_name_inference():
    def metric(_df, _metrics):
        return 1

    metric = make_metric(eval_fn=metric, greater_is_better=True)
    assert metric.name == "metric"

    metric = make_metric(eval_fn=metric, greater_is_better=True, name="my_metric")
    assert metric.name == "my_metric"

    metric = make_metric(eval_fn=lambda _df, _metrics: 0, greater_is_better=True, name="metric")
    assert metric.name == "metric"

    with pytest.raises(
        MlflowException, match="`name` must be specified if `eval_fn` is a lambda function."
    ):
        make_metric(eval_fn=lambda _df, _metrics: 0, greater_is_better=True)

    class Callable:
        def __call__(self, _df, _metrics):
            return 1

    with pytest.raises(
        MlflowException,
        match="`name` must be specified if `eval_fn` does not have a `__name__` attribute.",
    ):
        make_metric(eval_fn=Callable(), greater_is_better=True)


def language_model(inputs: list[str]) -> list[str]:
    return inputs


def validate_question_answering_logged_data(
    logged_data, with_targets=True, predictions_name="outputs"
):
    columns = {
        "question",
        predictions_name,
        "toxicity/v1/score",
        "flesch_kincaid_grade_level/v1/score",
        "ari_grade_level/v1/score",
        "perplexity/v1/score",
        "token_count",
    }
    if with_targets:
        columns.update({"answer"})

    assert set(logged_data.columns.tolist()) == columns

    assert logged_data["question"].tolist() == ["words random", "This is a sentence."]
    assert logged_data[predictions_name].tolist() == ["words random", "This is a sentence."]
    assert logged_data["toxicity/v1/score"][0] < 0.5
    assert logged_data["toxicity/v1/score"][1] < 0.5
    assert logged_data["perplexity/v1/score"][0] > logged_data["perplexity/v1/score"][1]
    assert all(
        isinstance(grade, float) for grade in logged_data["flesch_kincaid_grade_level/v1/score"]
    )
    assert all(isinstance(grade, float) for grade in logged_data["ari_grade_level/v1/score"])
    assert all(isinstance(grade, int) for grade in logged_data["token_count"])

    if with_targets:
        assert logged_data["answer"].tolist() == ["words random", "This is a sentence."]


def test_custom_metrics_deprecated():
    def dummy_fn(eval_df, metrics):
        pass

    with mlflow.start_run():
        model_info = mlflow.pyfunc.log_model(
            artifact_path="model", python_model=language_model, input_example=["a", "b"]
        )
        data = pd.DataFrame({"question": ["a", "b"], "answer": ["a", "b"]})

    with pytest.raises(
        MlflowException,
        match="The 'custom_metrics' parameter in mlflow.evaluate is deprecated. Please update "
        "your code to only use the 'extra_metrics' parameter instead.",
    ):
        with mlflow.start_run():
            mlflow.evaluate(
                model_info.model_uri,
                data,
                targets="answer",
                model_type="question-answering",
                custom_metrics=[make_metric(eval_fn=dummy_fn, greater_is_better=True)],
                extra_metrics=[make_metric(eval_fn=dummy_fn, greater_is_better=True)],
            )

    message = "The 'custom_metrics' parameter in mlflow.evaluate is deprecated. Please update your "
    "code to use the 'extra_metrics' parameter instead."
    with pytest.warns(FutureWarning, match=message):
        with mlflow.start_run():
            mlflow.evaluate(
                model_info.model_uri,
                data,
                targets="answer",
                model_type="question-answering",
                custom_metrics=[make_metric(eval_fn=dummy_fn, greater_is_better=True)],
            )


def test_evaluate_question_answering_with_targets():
    with mlflow.start_run() as run:
        model_info = mlflow.pyfunc.log_model(
            artifact_path="model", python_model=language_model, input_example=["a", "b"]
        )
        data = pd.DataFrame(
            {
                "question": ["words random", "This is a sentence."],
                "answer": ["words random", "This is a sentence."],
            }
        )
        results = mlflow.evaluate(
            model_info.model_uri,
            data,
            targets="answer",
            model_type="question-answering",
        )

    client = mlflow.MlflowClient()
    artifacts = [a.path for a in client.list_artifacts(run.info.run_id)]
    assert "eval_results_table.json" in artifacts
    logged_data = pd.DataFrame(**results.artifacts["eval_results_table"].content)
    validate_question_answering_logged_data(logged_data)
    assert set(results.metrics.keys()) == set(
        get_question_answering_metrics_keys(with_targets=True)
    )
    assert results.metrics["exact_match/v1"] == 1.0


def test_evaluate_question_answering_on_static_dataset_with_targets():
    with mlflow.start_run() as run:
        data = pd.DataFrame(
            {
                "question": ["words random", "This is a sentence."],
                "answer": ["words random", "This is a sentence."],
                "pred": ["words random", "This is a sentence."],
            }
        )
        results = mlflow.evaluate(
            data=data,
            targets="answer",
            predictions="pred",
            model_type="question-answering",
        )

    client = mlflow.MlflowClient()
    artifacts = [a.path for a in client.list_artifacts(run.info.run_id)]
    assert "eval_results_table.json" in artifacts
    logged_data = pd.DataFrame(**results.artifacts["eval_results_table"].content)
    validate_question_answering_logged_data(logged_data, predictions_name="pred")
    assert set(results.metrics.keys()) == {
        "toxicity/v1/variance",
        "perplexity/v1/p90",
        "perplexity/v1/variance",
        "toxicity/v1/ratio",
        "toxicity/v1/mean",
        "flesch_kincaid_grade_level/v1/variance",
        "ari_grade_level/v1/p90",
        "perplexity/v1/mean",
        "flesch_kincaid_grade_level/v1/p90",
        "flesch_kincaid_grade_level/v1/mean",
        "ari_grade_level/v1/mean",
        "ari_grade_level/v1/variance",
        "exact_match/v1",
        "toxicity/v1/p90",
    }
    assert results.metrics["exact_match/v1"] == 1.0
    assert results.metrics["toxicity/v1/ratio"] == 0.0


def question_classifier(inputs):
    return inputs["question"].map({"a": 0, "b": 1})


def test_evaluate_question_answering_with_numerical_targets():
    with mlflow.start_run() as run:
        model_info = mlflow.pyfunc.log_model(
            artifact_path="model", python_model=question_classifier, input_example=[0, 1]
        )
        data = pd.DataFrame({"question": ["a", "b"], "answer": [0, 1]})
        results = mlflow.evaluate(
            model_info.model_uri,
            data,
            targets="answer",
            model_type="question-answering",
        )

    client = mlflow.MlflowClient()
    artifacts = [a.path for a in client.list_artifacts(run.info.run_id)]
    assert "eval_results_table.json" in artifacts
    logged_data = pd.DataFrame(**results.artifacts["eval_results_table"].content)
    pd.testing.assert_frame_equal(
        logged_data.drop("token_count", axis=1),
        data.assign(outputs=[0, 1]),
    )
    assert results.metrics == {"exact_match/v1": 1.0}


def test_evaluate_question_answering_without_targets():
    with mlflow.start_run() as run:
        model_info = mlflow.pyfunc.log_model(
            artifact_path="model", python_model=language_model, input_example=["a", "b"]
        )
        data = pd.DataFrame({"question": ["words random", "This is a sentence."]})
        results = mlflow.evaluate(
            model_info.model_uri,
            data,
            model_type="question-answering",
        )

    client = mlflow.MlflowClient()
    artifacts = [a.path for a in client.list_artifacts(run.info.run_id)]
    assert "eval_results_table.json" in artifacts
    logged_data = pd.DataFrame(**results.artifacts["eval_results_table"].content)
    validate_question_answering_logged_data(logged_data, False)
    assert set(results.metrics.keys()) == set(
        get_question_answering_metrics_keys(with_targets=False)
    )


def validate_text_summarization_logged_data(logged_data, with_targets=True):
    columns = {
        "text",
        "outputs",
        "toxicity/v1/score",
        "flesch_kincaid_grade_level/v1/score",
        "ari_grade_level/v1/score",
        "perplexity/v1/score",
        "token_count",
    }
    if with_targets:
        columns.update(
            {
                "summary",
                "rouge1/v1/score",
                "rouge2/v1/score",
                "rougeL/v1/score",
                "rougeLsum/v1/score",
            }
        )

    assert set(logged_data.columns.tolist()) == columns

    assert logged_data["text"].tolist() == ["a", "b"]
    assert logged_data["outputs"].tolist() == ["a", "b"]
    assert logged_data["toxicity/v1/score"][0] < 0.5
    assert logged_data["toxicity/v1/score"][1] < 0.5
    assert all(
        isinstance(grade, float) for grade in logged_data["flesch_kincaid_grade_level/v1/score"]
    )
    assert all(isinstance(grade, float) for grade in logged_data["ari_grade_level/v1/score"])
    assert all(isinstance(grade, int) for grade in logged_data["token_count"])

    if with_targets:
        assert logged_data["summary"].tolist() == ["a", "b"]
        assert logged_data["rouge1/v1/score"].tolist() == [1.0, 1.0]
        assert logged_data["rouge2/v1/score"].tolist() == [0.0, 0.0]
        assert logged_data["rougeL/v1/score"].tolist() == [1.0, 1.0]
        assert logged_data["rougeLsum/v1/score"].tolist() == [1.0, 1.0]


def get_text_metrics_keys():
    metric_names = ["perplexity", "toxicity", "flesch_kincaid_grade_level", "ari_grade_level"]
    standard_aggregations = ["mean", "variance", "p90"]
    version = "v1"

    metrics_keys = [
        f"{metric}/{version}/{agg}" for metric in metric_names for agg in standard_aggregations
    ]
    additional_aggregations = ["toxicity/v1/ratio"]
    return metrics_keys + additional_aggregations


def get_text_summarization_metrics_keys(with_targets=False):
    if with_targets:
        metric_names = ["rouge1", "rouge2", "rougeL", "rougeLsum"]
        standard_aggregations = ["mean", "variance", "p90"]
        version = "v1"

        metrics_keys = [
            f"{metric}/{version}/{agg}" for metric in metric_names for agg in standard_aggregations
        ]
    else:
        metrics_keys = []
    return get_text_metrics_keys() + metrics_keys


def get_question_answering_metrics_keys(with_targets=False):
    metrics_keys = ["exact_match/v1"] if with_targets else []
    return get_text_metrics_keys() + metrics_keys


def test_evaluate_text_summarization_with_targets():
    with mlflow.start_run() as run:
        model_info = mlflow.pyfunc.log_model(
            artifact_path="model", python_model=language_model, input_example=["a", "b"]
        )
        data = pd.DataFrame({"text": ["a", "b"], "summary": ["a", "b"]})
        results = mlflow.evaluate(
            model_info.model_uri,
            data,
            targets="summary",
            model_type="text-summarization",
        )

    client = mlflow.MlflowClient()
    artifacts = [a.path for a in client.list_artifacts(run.info.run_id)]
    assert "eval_results_table.json" in artifacts
    logged_data = pd.DataFrame(**results.artifacts["eval_results_table"].content)
    validate_text_summarization_logged_data(logged_data)

    metrics = results.metrics
    assert set(metrics.keys()) == set(get_text_summarization_metrics_keys(with_targets=True))


def test_evaluate_text_summarization_with_targets_no_type_hints():
    def another_language_model(x):
        return x

    with mlflow.start_run() as run:
        model_info = mlflow.pyfunc.log_model(
            artifact_path="model", python_model=another_language_model, input_example=["a", "b"]
        )
        data = pd.DataFrame({"text": ["a", "b"], "summary": ["a", "b"]})
        results = evaluate(
            model_info.model_uri,
            data,
            targets="summary",
            model_type="text-summarization",
            evaluators="default",
        )

    client = mlflow.MlflowClient()
    artifacts = [a.path for a in client.list_artifacts(run.info.run_id)]
    assert "eval_results_table.json" in artifacts
    logged_data = pd.DataFrame(**results.artifacts["eval_results_table"].content)
    validate_text_summarization_logged_data(logged_data)

    metrics = results.metrics
    assert set(metrics.keys()) == set(get_text_summarization_metrics_keys(with_targets=True))


def test_evaluate_text_summarization_without_targets():
    with mlflow.start_run() as run:
        model_info = mlflow.pyfunc.log_model(
            artifact_path="model", python_model=language_model, input_example=["a", "b"]
        )
        data = pd.DataFrame({"text": ["a", "b"]})
        results = mlflow.evaluate(
            model_info.model_uri,
            data,
            model_type="text-summarization",
        )

    client = mlflow.MlflowClient()
    artifacts = [a.path for a in client.list_artifacts(run.info.run_id)]
    assert "eval_results_table.json" in artifacts
    logged_data = pd.DataFrame(**results.artifacts["eval_results_table"].content)
    validate_text_summarization_logged_data(logged_data, with_targets=False)

    assert set(results.metrics.keys()) == set(
        get_text_summarization_metrics_keys(with_targets=False)
    )


def test_evaluate_text_summarization_fails_to_load_evaluate_metrics():
    with mlflow.start_run() as run:
        model_info = mlflow.pyfunc.log_model(
            artifact_path="model", python_model=language_model, input_example=["a", "b"]
        )

        data = pd.DataFrame({"text": ["a", "b"], "summary": ["a", "b"]})
        with mock.patch(
            "mlflow.metrics.metric_definitions._cached_evaluate_load",
            side_effect=ImportError("mocked error"),
        ) as mock_load:
            results = mlflow.evaluate(
                model_info.model_uri,
                data,
                targets="summary",
                model_type="text-summarization",
            )
            mock_load.assert_any_call("rouge")
            mock_load.assert_any_call("perplexity", module_type="metric")
            mock_load.assert_any_call("toxicity", module_type="measurement")

    client = mlflow.MlflowClient()
    artifacts = [a.path for a in client.list_artifacts(run.info.run_id)]
    assert "eval_results_table.json" in artifacts
    logged_data = pd.DataFrame(**results.artifacts["eval_results_table"].content)
    assert set(logged_data.columns.tolist()) == {
        "text",
        "summary",
        "outputs",
        "flesch_kincaid_grade_level/v1/score",
        "ari_grade_level/v1/score",
        "token_count",
    }
    assert logged_data["text"].tolist() == ["a", "b"]
    assert logged_data["summary"].tolist() == ["a", "b"]
    assert logged_data["outputs"].tolist() == ["a", "b"]


def test_evaluate_text_and_text_metrics():
    with mlflow.start_run() as run:
        model_info = mlflow.pyfunc.log_model(
            artifact_path="model", python_model=language_model, input_example=["a", "b"]
        )
        data = pd.DataFrame({"text": ["sentence not", "All women are bad."]})
        results = mlflow.evaluate(
            model_info.model_uri,
            data,
            model_type="text",
        )

    client = mlflow.MlflowClient()
    artifacts = [a.path for a in client.list_artifacts(run.info.run_id)]
    assert "eval_results_table.json" in artifacts
    logged_data = pd.DataFrame(**results.artifacts["eval_results_table"].content)
    assert set(logged_data.columns.tolist()) == {
        "text",
        "outputs",
        "toxicity/v1/score",
        "flesch_kincaid_grade_level/v1/score",
        "ari_grade_level/v1/score",
        "perplexity/v1/score",
        "token_count",
    }
    assert logged_data["text"].tolist() == ["sentence not", "All women are bad."]
    assert logged_data["outputs"].tolist() == ["sentence not", "All women are bad."]
    # Hateful sentiments should be marked as toxic
    assert logged_data["toxicity/v1/score"][0] < 0.5
    assert logged_data["toxicity/v1/score"][1] > 0.5
    # The perplexity of random words should be higher than a valid sentence.
    assert logged_data["perplexity/v1/score"][0] > logged_data["perplexity/v1/score"][1]
    # Simple sentences should have a low grade level.
    assert logged_data["flesch_kincaid_grade_level/v1/score"][1] < 4
    assert logged_data["ari_grade_level/v1/score"][1] < 4
    assert set(results.metrics.keys()) == set(get_text_metrics_keys())


def very_toxic(eval_df, metrics: Dict[str, MetricValue]):
    new_scores = [1.0 if score > 0.9 else 0.0 for score in metrics["toxicity/v1"].scores]
    return MetricValue(
        scores=new_scores,
        justifications=["toxic" if score == 1.0 else "not toxic" for score in new_scores],
        aggregate_results={"ratio": sum(new_scores) / len(new_scores)},
    )


def per_row_metric(eval_df, metrics: Dict[str, MetricValue]):
    return MetricValue(scores=[1] * len(eval_df["prediction"]))


def test_evaluate_text_custom_metrics():
    with mlflow.start_run() as run:
        model_info = mlflow.pyfunc.log_model(
            artifact_path="model", python_model=language_model, input_example=["a", "b"]
        )
        data = pd.DataFrame({"text": ["a", "b"], "target": ["a", "b"]})
        results = mlflow.evaluate(
            model_info.model_uri,
            data,
            targets="target",
            model_type="text",
            extra_metrics=[
                make_metric(eval_fn=very_toxic, greater_is_better=True, version="v2"),
                make_metric(eval_fn=per_row_metric, greater_is_better=False, name="no_version"),
            ],
        )

    client = mlflow.MlflowClient()
    artifacts = [a.path for a in client.list_artifacts(run.info.run_id)]
    assert "eval_results_table.json" in artifacts
    logged_data = pd.DataFrame(**results.artifacts["eval_results_table"].content)

    assert "very_toxic/v2/score" in logged_data.columns.tolist()
    assert "very_toxic/v2/justification" in logged_data.columns.tolist()
    assert all(isinstance(score, float) for score in logged_data["very_toxic/v2/score"])
    assert all(
        isinstance(justification, str)
        for justification in logged_data["very_toxic/v2/justification"]
    )
    assert "very_toxic/v2/ratio" in set(results.metrics.keys())
    assert "no_version/score" in logged_data.columns.tolist()


@pytest.mark.parametrize("metric_prefix", ["train_", None])
def test_eval_results_table_json_can_be_prefixed_with_metric_prefix(metric_prefix):
    with mlflow.start_run() as run:
        model_info = mlflow.pyfunc.log_model(
            artifact_path="model", python_model=language_model, input_example=["a", "b"]
        )
        data = pd.DataFrame({"text": ["a", "b"]})
        results = mlflow.evaluate(
            model_info.model_uri,
            data,
            model_type="text",
            evaluators="default",
            evaluator_config={
                "metric_prefix": metric_prefix,
            },
        )

    client = mlflow.MlflowClient()
    artifacts = [a.path for a in client.list_artifacts(run.info.run_id)]

    if metric_prefix is None:
        metric_prefix = ""

    assert f"{metric_prefix}eval_results_table.json" in artifacts
    logged_data = pd.DataFrame(**results.artifacts["eval_results_table"].content)
    assert set(logged_data.columns.tolist()) == {
        "text",
        "outputs",
        f"{metric_prefix}toxicity/v1/score",
        f"{metric_prefix}flesch_kincaid_grade_level/v1/score",
        f"{metric_prefix}ari_grade_level/v1/score",
        f"{metric_prefix}perplexity/v1/score",
        f"{metric_prefix}token_count",
    }


@pytest.mark.parametrize(
    "baseline_model_uri",
    [("svm_model_uri")],
    indirect=["baseline_model_uri"],
)
def test_default_evaluator_for_pyfunc_model(baseline_model_uri, breast_cancer_dataset):
    data = load_breast_cancer()
    raw_model = LinearSVC()
    raw_model.fit(data.data, data.target)

    mlflow_model = Model()
    mlflow.pyfunc.add_to_model(mlflow_model, loader_module="mlflow.sklearn")
    pyfunc_model = mlflow.pyfunc.PyFuncModel(model_meta=mlflow_model, model_impl=raw_model)

    with mlflow.start_run() as run:
        evaluate_model_helper(
            pyfunc_model,
            baseline_model_uri,
            breast_cancer_dataset._constructor_args["data"],
            model_type="classifier",
            targets=breast_cancer_dataset._constructor_args["targets"],
            evaluators="default",
            eval_baseline_model_only=False,
        )
    run_data = get_run_data(run.info.run_id)
    assert set(run_data.artifacts) == {
        "confusion_matrix.png",
        "shap_feature_importance_plot.png",
        "shap_beeswarm_plot.png",
        "shap_summary_plot.png",
    }


def test_extracting_output_and_other_columns():
    data_dict = {
        "text": ["text_a", "text_b"],
        "target": ["target_a", "target_b"],
        "other": ["other_a", "other_b"],
    }
    data_df = pd.DataFrame(data_dict)
    data_list_dict = [
        {
            "text": "text_a",
            "target": "target_a",
            "other": "other_a",
        },
        {
            "text": "text_b",
            "target": "target_b",
            "other": "other_b",
        },
    ]
    data_list = ["data_a", "data_b"]

    output1, other1 = _extract_output_and_other_columns(data_dict, "target")
    output2, other2 = _extract_output_and_other_columns(data_df, "target")
    output3, other3 = _extract_output_and_other_columns(data_list_dict, "target")
    output4, other4 = _extract_output_and_other_columns(data_list, "output")
    output5, other5 = _extract_output_and_other_columns(pd.Series(data_list), "output")

    assert output1.equals(data_df["target"])
    assert other1.equals(data_df.drop(columns=["target"]))
    assert output2.equals(data_df["target"])
    assert other2.equals(data_df.drop(columns=["target"]))
    assert output3.equals(data_df["target"])
    assert other3.equals(data_df.drop(columns=["target"]))
    assert output4 == data_list
    assert other4 is None
    assert output5.equals(pd.Series(data_list))
    assert other5 is None


def language_model_with_context(inputs: List[str]) -> List[Dict[str, str]]:
    return [
        {
            "context": f"context_{input}",
            "output": input,
        }
        for input in inputs
    ]


def test_constructing_eval_df_for_custom_metrics():
    test_eval_df_value = pd.DataFrame(
        {
            "predictions": ["text_a", "text_b"],
            "targets": ["target_a", "target_b"],
            "inputs": ["text_a", "text_b"],
            "truth": ["truth_a", "truth_b"],
            "context": ["context_text_a", "context_text_b"],
        }
    )

    def example_custom_artifact(_, __, ___):
        return {"test_json_artifact": {"a": 2, "b": [1, 2]}}

    def test_eval_df(predictions, targets, metrics, inputs, truth, context):
        global eval_df_value
        eval_df_value = pd.DataFrame(
            {
                "predictions": predictions,
                "targets": targets,
                "inputs": inputs,
                "truth": truth,
                "context": context,
            }
        )
        return predictions.eq(targets).mean()

    with mlflow.start_run():
        model_info = mlflow.pyfunc.log_model(
            artifact_path="model",
            python_model=language_model_with_context,
            input_example=["a", "b"],
        )
        data = pd.DataFrame(
            {
                "text": ["text_a", "text_b"],
                "truth": ["truth_a", "truth_b"],
                "targets": ["target_a", "target_b"],
            }
        )
        eval_results = mlflow.evaluate(
            model_info.model_uri,
            data,
            targets="targets",
            model_type="text",
            extra_metrics=[make_metric(eval_fn=test_eval_df, greater_is_better=True)],
            custom_artifacts=[example_custom_artifact],
            evaluators="default",
            evaluator_config={"col_mapping": {"inputs": "text"}},
        )

    assert eval_df_value.equals(test_eval_df_value)
    assert len(eval_results.artifacts) == 2
    assert len(eval_results.tables) == 1
    assert eval_results.tables["eval_results_table"].columns.tolist() == [
        "text",
        "truth",
        "targets",
        "outputs",
        "context",
        "token_count",
        "toxicity/v1/score",
        "perplexity/v1/score",
        "flesch_kincaid_grade_level/v1/score",
        "ari_grade_level/v1/score",
    ]


def test_evaluate_no_model_type():
    with mlflow.start_run():
        model_info = mlflow.pyfunc.log_model(
            artifact_path="model", python_model=language_model, input_example=["a", "b"]
        )
        data = pd.DataFrame({"text": ["Hello world", "My name is MLflow"]})
        with pytest.raises(
            MlflowException,
            match="The extra_metrics argument must be specified model_type is None.",
        ):
            mlflow.evaluate(
                model_info.model_uri,
                data,
            )


def test_evaluate_no_model_type_with_builtin_metric():
    with mlflow.start_run():
        model_info = mlflow.pyfunc.log_model(
            artifact_path="model", python_model=language_model, input_example=["a", "b"]
        )
        data = pd.DataFrame({"text": ["Hello world", "My name is MLflow"]})
        results = mlflow.evaluate(
            model_info.model_uri,
            data,
            extra_metrics=[mlflow.metrics.perplexity()],
        )
        assert results.metrics.keys() == {
            "perplexity/v1/mean",
            "perplexity/v1/variance",
            "perplexity/v1/p90",
        }
        assert len(results.tables) == 1
        assert results.tables["eval_results_table"].columns.tolist() == [
            "text",
            "outputs",
            "perplexity/v1/score",
        ]


def test_evaluate_no_model_type_with_custom_metric():
    with mlflow.start_run():
        model_info = mlflow.pyfunc.log_model(
            artifact_path="model", python_model=language_model, input_example=["a", "b"]
        )
        data = pd.DataFrame({"text": ["Hello world", "My name is MLflow"]})
        from mlflow.metrics import make_metric
        from mlflow.metrics.metric_definitions import standard_aggregations

        def word_count_eval(predictions, targets, metrics):
            scores = []
            for prediction in predictions:
                scores.append(len(prediction.split(" ")))
            return MetricValue(
                scores=scores,
                aggregate_results=standard_aggregations(scores),
            )

        word_count = make_metric(eval_fn=word_count_eval, greater_is_better=True, name="word_count")

        results = mlflow.evaluate(model_info.model_uri, data, extra_metrics=[word_count])
        assert results.metrics.keys() == {
            "word_count/mean",
            "word_count/variance",
            "word_count/p90",
        }
        assert results.metrics["word_count/mean"] == 3.0
        assert len(results.tables) == 1
        assert results.tables["eval_results_table"].columns.tolist() == [
            "text",
            "outputs",
            "word_count/score",
        ]


def multi_output_model(inputs):
    return pd.DataFrame(
        {
            "answer": ["words random", "This is a sentence."],
            "source": ["words random", "This is a sentence."],
        }
    )


def test_default_metrics_as_custom_metrics():
    with mlflow.start_run() as run:
        model_info = mlflow.pyfunc.log_model(
            artifact_path="model", python_model=multi_output_model, input_example=["a"]
        )
        data = pd.DataFrame(
            {
                "question": ["words random", "This is a sentence."],
                "truth": ["words random", "This is a sentence."],
            }
        )
        results = evaluate(
            model_info.model_uri,
            data,
            targets="truth",
            predictions="answer",
            model_type="question-answering",
            custom_metrics=[
                mlflow.metrics.flesch_kincaid_grade_level,
                mlflow.metrics.perplexity,
                mlflow.metrics.ari_grade_level,
                mlflow.metrics.toxicity,
                mlflow.metrics.exact_match,
            ],
            evaluators="default",
        )

    client = mlflow.MlflowClient()
    artifacts = [a.path for a in client.list_artifacts(run.info.run_id)]
    assert "eval_results_table.json" in artifacts
    for metric in ["toxicity", "perplexity", "ari_grade_level", "flesch_kincaid_grade_level"]:
        for measure in ["mean", "p90", "variance"]:
            assert f"{metric}/v1/{measure}" in results.metrics.keys()
    assert "exact_match/v1" in results.metrics.keys()


def test_default_metrics_as_custom_metrics_static_dataset():
    with mlflow.start_run() as run:
        data = pd.DataFrame(
            {
                "question": ["words random", "This is a sentence."],
                "truth": ["words random", "This is a sentence."],
                "answer": ["words random", "This is a sentence."],
                "source": ["words random", "This is a sentence."],
            }
        )
        results = evaluate(
            data=data,
            targets="truth",
            predictions="answer",
            model_type="question-answering",
            custom_metrics=[
                mlflow.metrics.flesch_kincaid_grade_level(),
                mlflow.metrics.perplexity(),
                mlflow.metrics.ari_grade_level(),
                mlflow.metrics.toxicity(),
                mlflow.metrics.exact_match(),
            ],
            evaluators="default",
        )

    client = mlflow.MlflowClient()
    artifacts = [a.path for a in client.list_artifacts(run.info.run_id)]
    assert "eval_results_table.json" in artifacts
    for metric in ["toxicity", "perplexity", "ari_grade_level", "flesch_kincaid_grade_level"]:
        for measure in ["mean", "p90", "variance"]:
            assert f"{metric}/v1/{measure}" in results.metrics.keys()
    assert "exact_match/v1" in results.metrics.keys()


def test_evaluate_with_latency():
    with mlflow.start_run() as run:
        model_info = mlflow.pyfunc.log_model(
            artifact_path="model", python_model=language_model, input_example=["a", "b"]
        )
        data = pd.DataFrame({"text": ["sentence not", "All women are bad."]})
        results = mlflow.evaluate(
            model_info.model_uri,
            data,
            model_type="text",
            evaluators="default",
            extra_metrics=[mlflow.metrics.latency()],
        )

    client = mlflow.MlflowClient()
    artifacts = [a.path for a in client.list_artifacts(run.info.run_id)]
    assert "eval_results_table.json" in artifacts
    logged_data = pd.DataFrame(**results.artifacts["eval_results_table"].content)
    assert set(logged_data.columns.tolist()) == {
        "text",
        "outputs",
        "toxicity/v1/score",
        "flesch_kincaid_grade_level/v1/score",
        "ari_grade_level/v1/score",
        "perplexity/v1/score",
        "latency",
        "token_count",
    }
    assert all(isinstance(grade, float) for grade in logged_data["latency"])


<<<<<<< HEAD
def test_evaluate_with_latency_static_dataset():
    with mlflow.start_run() as run:
        mlflow.pyfunc.log_model(
            artifact_path="model", python_model=language_model, input_example=["a", "b"]
        )
        data = pd.DataFrame(
            {
                "text": ["foo", "bar"],
                "model_output": ["FOO", "BAR"],
            }
        )
        results = mlflow.evaluate(
            data=data,
            model_type="text",
            evaluators="default",
            predictions="model_output",
            extra_metrics=[mlflow.metrics.latency],
        )

    client = mlflow.MlflowClient()
    artifacts = [a.path for a in client.list_artifacts(run.info.run_id)]
    assert "eval_results_table.json" in artifacts
    logged_data = pd.DataFrame(**results.artifacts["eval_results_table"].content)
    assert set(logged_data.columns.tolist()) == {
        "text",
        "outputs",
        "toxicity/v1/score",
        "flesch_kincaid_grade_level/v1/score",
        "ari_grade_level/v1/score",
        "perplexity/v1/score",
        "latency",
        "token_count",
    }
    assert all(isinstance(grade, float) for grade in logged_data["latency"])
    assert all(grade == 0.0 for grade in logged_data["latency"])
=======
properly_formatted_openai_response1 = {
    "candidates": [
        {
            "text": '{\n  "score": 3,\n  "justification": "' "justification" '"\n}',
            "metadata": {"finish_reason": "stop"},
        }
    ],
    "metadata": {
        "input_tokens": 569,
        "output_tokens": 93,
        "total_tokens": 662,
        "model": "gpt-3.5-turbo-0613",
        "route_type": "llm/v1/completions",
    },
}


def test_evaluate_with_correctness():
    metric = mlflow.metrics.make_genai_metric(
        name="correctness",
        definition=(
            "Correctness refers to how well the generated output matches "
            "or aligns with the reference or ground truth text that is considered "
            "accurate and appropriate for the given input. The ground truth serves as "
            "a benchmark against which the provided output is compared to determine the "
            "level of accuracy and fidelity."
        ),
        grading_prompt=(
            "Correctness: If the answer correctly answer the question, below "
            "are the details for different scores: "
            "- Score 0: the answer is completely incorrect, doesn’t mention anything about "
            "the question or is completely contrary to the correct answer. "
            "- Score 1: the answer provides some relevance to the question and answer "
            "one aspect of the question correctly. "
            "- Score 2: the answer mostly answer the question but is missing or hallucinating "
            "on one critical aspect. "
            "- Score 4: the answer correctly answer the question and not missing any "
            "major aspect"
        ),
        examples=[],
        version="v1",
        model="openai:/gpt-3.5-turbo-16k",
        grading_context_columns=["ground_truth"],
        parameters={"temperature": 0.0},
        aggregations=["mean", "variance", "p90"],
        greater_is_better=True,
    )

    with mock.patch.object(
        model_utils,
        "score_model_on_payload",
        return_value=properly_formatted_openai_response1,
    ):
        with mlflow.start_run():
            eval_df = pd.DataFrame(
                {
                    "inputs": [
                        "What is MLflow?",
                        "What is Spark?",
                        "What is Python?",
                    ],
                    "ground_truth": [
                        "MLflow is an open-source platform",
                        "Apache Spark is an open-source, distributed computing system",
                        "Python is a high-level programming language",
                    ],
                    "prediction": [
                        "MLflow is an open-source platform",
                        "Apache Spark is an open-source, distributed computing system",
                        "Python is a high-level programming language",
                    ],
                }
            )
            results = mlflow.evaluate(
                data=eval_df,
                evaluators="default",
                targets="ground_truth",
                predictions="prediction",
                extra_metrics=[metric],
            )

            assert results.metrics == {
                "correctness/v1/mean": 3.0,
                "correctness/v1/variance": 0.0,
                "correctness/v1/p90": 3.0,
            }
>>>>>>> 9666d38e
<|MERGE_RESOLUTION|>--- conflicted
+++ resolved
@@ -2972,7 +2972,6 @@
     assert all(isinstance(grade, float) for grade in logged_data["latency"])
 
 
-<<<<<<< HEAD
 def test_evaluate_with_latency_static_dataset():
     with mlflow.start_run() as run:
         mlflow.pyfunc.log_model(
@@ -3008,7 +3007,8 @@
     }
     assert all(isinstance(grade, float) for grade in logged_data["latency"])
     assert all(grade == 0.0 for grade in logged_data["latency"])
-=======
+
+
 properly_formatted_openai_response1 = {
     "candidates": [
         {
@@ -3094,5 +3094,4 @@
                 "correctness/v1/mean": 3.0,
                 "correctness/v1/variance": 0.0,
                 "correctness/v1/p90": 3.0,
-            }
->>>>>>> 9666d38e
+            }