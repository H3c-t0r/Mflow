
import os
import os.path
import shutil
from mlflow import cli
from mlflow.utils import process
from mlflow.utils.file_utils import path_to_local_file_uri
from tests.integration.utils import invoke_cli_runner
import pytest

EXAMPLES_DIR = 'examples'


@pytest.mark.large
@pytest.mark.parametrize("directory, params", [
    ('h2o', []),
    ('hyperparam', ['-e', 'train']),
    ('hyperparam', ['-e', 'random']),
    ('hyperparam', ['-e', 'gpyopt']),
    ('hyperparam', ['-e', 'hyperopt', '-P', 'epochs=1']),
    ('lightgbm', ['-P', 'colsample-bytree=0.8', '-P', 'subsample=0.9']),
    ('prophet', []),
    ('pytorch', ['-P', 'epochs=2']),
    ('sklearn_logistic_regression', []),
    ('sklearn_elasticnet_wine', ['-P', 'alpha=0.5']),
    (os.path.join('sklearn_elasticnet_diabetes', 'linux'), []),
    (os.path.join('tensorflow', 'tf1'), ['-P', 'steps=10']),
    ('xgboost', ['-P', 'colsample-bytree=0.8', '-P', 'subsample=0.9'])
])
<<<<<<< HEAD
def test_mlflow_run_example(directory, params):
    cli_run_list = [os.path.join(EXAMPLES_DIR, directory)] + params
    invoke_cli_runner(cli.run, cli_run_list)
=======
def test_mlflow_run_example(tmpdir, directory, params):
    os.environ['MLFLOW_TRACKING_URI'] = path_to_local_file_uri(str(tmpdir.join("mlruns")))
    try:
        cli_run_list = [os.path.join(EXAMPLES_DIR, directory)] + params
        invoke_cli_runner(cli.run, cli_run_list)
    finally:
        del os.environ['MLFLOW_TRACKING_URI']
>>>>>>> 19830dae


@pytest.mark.large
@pytest.mark.parametrize("directory, command", [
    ('docker', ['docker', 'build', '-t', 'mlflow-docker-example', '-f', 'Dockerfile', '.']),
    ('gluon', ['python', 'train.py']),
    ('keras', ['python', 'train.py']),
    ('lightgbm', ['python', 'train.py', '--colsample-bytree', '0.8', '--subsample', '0.9']),
    ('quickstart', ['python', 'mlflow_tracking.py']),
    ('remote_store', ['python', 'remote_server.py']),
    ('xgboost', ['python', 'train.py', '--colsample-bytree', '0.8', '--subsample', '0.9'])
])
def test_command_example(directory, command):
    cwd_dir = os.path.join(EXAMPLES_DIR, directory)
    process.exec_cmd(command,
                     cwd=cwd_dir)<|MERGE_RESOLUTION|>--- conflicted
+++ resolved
@@ -27,11 +27,6 @@
     (os.path.join('tensorflow', 'tf1'), ['-P', 'steps=10']),
     ('xgboost', ['-P', 'colsample-bytree=0.8', '-P', 'subsample=0.9'])
 ])
-<<<<<<< HEAD
-def test_mlflow_run_example(directory, params):
-    cli_run_list = [os.path.join(EXAMPLES_DIR, directory)] + params
-    invoke_cli_runner(cli.run, cli_run_list)
-=======
 def test_mlflow_run_example(tmpdir, directory, params):
     os.environ['MLFLOW_TRACKING_URI'] = path_to_local_file_uri(str(tmpdir.join("mlruns")))
     try:
@@ -39,7 +34,6 @@
         invoke_cli_runner(cli.run, cli_run_list)
     finally:
         del os.environ['MLFLOW_TRACKING_URI']
->>>>>>> 19830dae
 
 
 @pytest.mark.large
