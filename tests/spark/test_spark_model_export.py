import os

import json
import numpy as np
import pandas as pd
import pandas.testing
import pyspark
from pyspark.ml.classification import LogisticRegression
from pyspark.ml.feature import VectorAssembler
from pyspark.ml.pipeline import Pipeline
from pyspark.ml.wrapper import JavaModel
from pyspark.version import __version__ as pyspark_version
from pyspark.sql import SQLContext
from pyspark.sql.types import DateType
import pytest
from sklearn import datasets
import shutil
from collections import namedtuple
import yaml

import mlflow
import mlflow.pyfunc.scoring_server as pyfunc_scoring_server
import mlflow.tracking
from mlflow import active_run, pyfunc, mleap
from mlflow import spark as sparkm
from mlflow.models import Model
from mlflow.tracking.utils import _get_model_log_dir
from mlflow.utils.environment import _mlflow_conda_env
from mlflow.utils.file_utils import TempDir
from mlflow.utils.model_utils import _get_flavor_configuration

from tests.helper_functions import score_model_in_sagemaker_docker_container
from tests.pyfunc.test_spark import score_model_as_udf


@pytest.fixture
def spark_custom_env(tmpdir):
    conda_env = os.path.join(str(tmpdir), "conda_env.yml")
    _mlflow_conda_env(
            conda_env,
            additional_conda_deps=["pyspark", "pytest"])
    return conda_env


SparkModelWithData = namedtuple("SparkModelWithData",
                                ["model", "spark_df", "pandas_df", "predictions"])


# Specify `autouse=True` to ensure that a context is created
# before any tests are executed. This ensures that the Hadoop filesystem
# does not create its own SparkContext without the MLeap libraries required by
# other tests.
@pytest.fixture(scope="session", autouse=True)
def spark_context():
    conf = pyspark.SparkConf()
    conf.set(key="spark.jars.packages",
             value='ml.combust.mleap:mleap-spark-base_2.11:0.12.0,'
                   'ml.combust.mleap:mleap-spark_2.11:0.12.0')
    conf.set(key="spark_session.python.worker.reuse", value=True)
    sc = pyspark.SparkContext(master="local-cluster[2, 1, 1024]", conf=conf).getOrCreate()
    return sc


@pytest.fixture(scope="session")
def spark_model_iris(spark_context):
    iris = datasets.load_iris()
    X = iris.data  # we only take the first two features.
    y = iris.target
    feature_names = ["0", "1", "2", "3"]
    pandas_df = pd.DataFrame(X, columns=feature_names)  # to make spark_udf work
    pandas_df['label'] = pd.Series(y)
    spark_session = pyspark.sql.SparkSession(spark_context)
    spark_df = spark_session.createDataFrame(pandas_df)
    assembler = VectorAssembler(inputCols=feature_names, outputCol="features")
    lr = LogisticRegression(maxIter=50, regParam=0.1, elasticNetParam=0.8)
    pipeline = Pipeline(stages=[assembler, lr])
    # Fit the model
    model = pipeline.fit(spark_df)
    preds_df = model.transform(spark_df)
    preds = [x.prediction for x in preds_df.select("prediction").collect()]
    return SparkModelWithData(model=model,
                              spark_df=spark_df,
                              pandas_df=pandas_df,
                              predictions=preds)


@pytest.fixture
def model_path(tmpdir):
    return str(tmpdir.mkdir("model"))


def test_hadoop_filesystem(tmpdir):
    # copy local dir to and back from HadoopFS and make sure the results match
    from mlflow.spark import _HadoopFileSystem as FS
    test_dir_0 = os.path.join(str(tmpdir), "expected")
    test_file_0 = os.path.join(test_dir_0, "root", "file_0")
    test_dir_1 = os.path.join(test_dir_0, "root", "subdir")
    test_file_1 = os.path.join(test_dir_1, "file_1")
    os.makedirs(os.path.dirname(test_file_0))
    with open(test_file_0, "w") as f:
        f.write("test0")
    os.makedirs(os.path.dirname(test_file_1))
    with open(test_file_1, "w") as f:
        f.write("test1")
    remote = "/tmp/mlflow/test0"
    # File should not be copied in this case
    assert os.path.abspath(test_dir_0) == FS.maybe_copy_from_local_file(test_dir_0, remote)
    FS.copy_from_local_file(test_dir_0, remote, remove_src=False)
    local = os.path.join(str(tmpdir), "actual")
    FS.copy_to_local_file(remote, local, remove_src=True)
    assert sorted(os.listdir(os.path.join(local, "root"))) == sorted([
        "subdir", "file_0", ".file_0.crc"])
    assert sorted(os.listdir(os.path.join(local, "root", "subdir"))) == sorted([
        "file_1", ".file_1.crc"])
    # compare the files
    with open(os.path.join(test_dir_0, "root", "file_0")) as expected_f:
        with open(os.path.join(local, "root", "file_0")) as actual_f:
            assert expected_f.read() == actual_f.read()
    with open(os.path.join(test_dir_0, "root", "subdir", "file_1")) as expected_f:
        with open(os.path.join(local, "root", "subdir", "file_1")) as actual_f:
            assert expected_f.read() == actual_f.read()

    # make sure we cleanup
    assert not os.path.exists(FS._remote_path(remote).toString())  # skip file: prefix
    FS.copy_from_local_file(test_dir_0, remote, remove_src=False)
    assert os.path.exists(FS._remote_path(remote).toString())  # skip file: prefix
    FS.delete(remote)
    assert not os.path.exists(FS._remote_path(remote).toString())  # skip file: prefix


def test_model_export(spark_model_iris, model_path, spark_custom_env):
    sparkm.save_model(spark_model_iris.model, path=model_path,
                      conda_env=spark_custom_env)
    # 1. score and compare reloaded sparkml model
    reloaded_model = sparkm.load_model(path=model_path)
    preds_df = reloaded_model.transform(spark_model_iris.spark_df)
    preds1 = [x.prediction for x in preds_df.select("prediction").collect()]
    assert spark_model_iris.predictions == preds1
    m = pyfunc.load_pyfunc(model_path)
    # 2. score and compare reloaded pyfunc
    preds2 = m.predict(spark_model_iris.pandas_df)
    assert spark_model_iris.predictions == preds2
    # 3. score and compare reloaded pyfunc Spark udf
    preds3 = score_model_as_udf(model_path, run_id=None, pandas_df=spark_model_iris.pandas_df)
    assert spark_model_iris.predictions == preds3
    assert os.path.exists(sparkm.DFS_TMP)


@pytest.mark.large
def test_model_deployment(spark_model_iris, model_path, spark_custom_env):
    sparkm.save_model(spark_model_iris.model, path=model_path,
                      conda_env=spark_custom_env,
                      # Test both spark ml and mleap
                      sample_input=spark_model_iris.spark_df)

    # 1. score and compare pyfunc deployed in Sagemaker docker container
    scoring_response_1 = score_model_in_sagemaker_docker_container(
            model_path=model_path,
            data=spark_model_iris.pandas_df,
            content_type=pyfunc_scoring_server.CONTENT_TYPE_JSON_SPLIT_ORIENTED,
            flavor=mlflow.pyfunc.FLAVOR_NAME)
    np.testing.assert_array_almost_equal(
            spark_model_iris.predictions,
            np.array(json.loads(scoring_response_1.content)),
            decimal=4)
    # 2. score and compare mleap deployed in Sagemaker docker container
    scoring_response_2 = score_model_in_sagemaker_docker_container(
            model_path=model_path,
            data=spark_model_iris.pandas_df.to_json(orient="split"),
            content_type=pyfunc_scoring_server.CONTENT_TYPE_JSON,
            flavor=mlflow.mleap.FLAVOR_NAME)
    np.testing.assert_array_almost_equal(
            spark_model_iris.predictions,
            np.array(json.loads(scoring_response_2.content)),
            decimal=4)


@pytest.mark.release
def test_sagemaker_docker_model_scoring_with_default_conda_env(spark_model_iris, model_path):
    sparkm.save_model(spark_model_iris.model, path=model_path, conda_env=None)

    scoring_response = score_model_in_sagemaker_docker_container(
            model_path=model_path,
            data=spark_model_iris.pandas_df,
            content_type=pyfunc_scoring_server.CONTENT_TYPE_JSON,
            flavor=mlflow.pyfunc.FLAVOR_NAME)
    deployed_model_preds = json.loads(scoring_response.content)

    np.testing.assert_array_almost_equal(
            deployed_model_preds,
            spark_model_iris.predictions,
            decimal=4)


def test_sparkml_model_log(tmpdir, spark_model_iris):
    # Print the coefficients and intercept for multinomial logistic regression
    old_tracking_uri = mlflow.get_tracking_uri()
    cnt = 0
    # should_start_run tests whether or not calling log_model() automatically starts a run.
    for should_start_run in [False, True]:
        for dfs_tmp_dir in [None, os.path.join(str(tmpdir), "test")]:
            print("should_start_run =", should_start_run, "dfs_tmp_dir =", dfs_tmp_dir)
            try:
                tracking_dir = os.path.abspath(str(tmpdir.join("mlruns")))
                mlflow.set_tracking_uri("file://%s" % tracking_dir)
                if should_start_run:
                    mlflow.start_run()
                artifact_path = "model%d" % cnt
                cnt += 1
                sparkm.log_model(artifact_path=artifact_path, spark_model=spark_model_iris.model,
                                 dfs_tmpdir=dfs_tmp_dir)
                run_id = active_run().info.run_uuid
                # test reloaded model
                reloaded_model = sparkm.load_model(artifact_path, run_id=run_id,
                                                   dfs_tmpdir=dfs_tmp_dir)
                preds_df = reloaded_model.transform(spark_model_iris.spark_df)
                preds = [x.prediction for x in preds_df.select("prediction").collect()]
                assert spark_model_iris.predictions == preds
            finally:
                mlflow.end_run()
                mlflow.set_tracking_uri(old_tracking_uri)
                x = dfs_tmp_dir or sparkm.DFS_TMP
                shutil.rmtree(x)
                shutil.rmtree(tracking_dir)


def test_sparkml_model_save_persists_specified_conda_env_in_mlflow_model_directory(
        spark_model_iris, model_path, spark_custom_env):
    sparkm.save_model(spark_model=spark_model_iris.model,
                      path=model_path,
                      conda_env=spark_custom_env)

    pyfunc_conf = _get_flavor_configuration(model_path=model_path, flavor_name=pyfunc.FLAVOR_NAME)
    saved_conda_env_path = os.path.join(model_path, pyfunc_conf[pyfunc.ENV])
    assert os.path.exists(saved_conda_env_path)
    assert saved_conda_env_path != spark_custom_env

    with open(spark_custom_env, "r") as f:
        spark_custom_env_parsed = yaml.safe_load(f)
    with open(saved_conda_env_path, "r") as f:
        saved_conda_env_parsed = yaml.safe_load(f)
    assert saved_conda_env_parsed == spark_custom_env_parsed


def test_sparkml_model_log_persists_specified_conda_env_in_mlflow_model_directory(
        spark_model_iris, model_path, spark_custom_env):
    artifact_path = "model"
    with mlflow.start_run():
        sparkm.log_model(
                spark_model=spark_model_iris.model,
                artifact_path=artifact_path,
                conda_env=spark_custom_env)
        run_id = mlflow.active_run().info.run_uuid
    model_path = _get_model_log_dir(artifact_path, run_id)

    pyfunc_conf = _get_flavor_configuration(model_path=model_path, flavor_name=pyfunc.FLAVOR_NAME)
    saved_conda_env_path = os.path.join(model_path, pyfunc_conf[pyfunc.ENV])
    assert os.path.exists(saved_conda_env_path)
    assert saved_conda_env_path != spark_custom_env

    with open(spark_custom_env, "r") as f:
        spark_custom_env_parsed = yaml.safe_load(f)
    with open(saved_conda_env_path, "r") as f:
        saved_conda_env_parsed = yaml.safe_load(f)
    assert saved_conda_env_parsed == spark_custom_env_parsed


def test_sparkml_model_save_without_specified_conda_env_uses_default_env_with_expected_dependencies(
        spark_model_iris, model_path):
    sparkm.save_model(spark_model=spark_model_iris.model, path=model_path, conda_env=None)

    pyfunc_conf = _get_flavor_configuration(model_path=model_path, flavor_name=pyfunc.FLAVOR_NAME)
    conda_env_path = os.path.join(model_path, pyfunc_conf[pyfunc.ENV])
    with open(conda_env_path, "r") as f:
        conda_env = yaml.safe_load(f)

    assert conda_env == sparkm.DEFAULT_CONDA_ENV


def test_sparkml_model_log_without_specified_conda_env_uses_default_env_with_expected_dependencies(
        spark_model_iris):
    artifact_path = "model"
    with mlflow.start_run():
        sparkm.log_model(
                spark_model=spark_model_iris.model, artifact_path=artifact_path, conda_env=None)
        run_id = mlflow.active_run().info.run_uuid
    model_path = _get_model_log_dir(artifact_path, run_id)

    pyfunc_conf = _get_flavor_configuration(model_path=model_path, flavor_name=pyfunc.FLAVOR_NAME)
    conda_env_path = os.path.join(model_path, pyfunc_conf[pyfunc.ENV])
    with open(conda_env_path, "r") as f:
        conda_env = yaml.safe_load(f)

    assert conda_env == sparkm.DEFAULT_CONDA_ENV


def test_mleap_model_log(spark_model_iris):
    artifact_path = "model"
    sparkm.log_model(spark_model=spark_model_iris.model,
                     sample_input=spark_model_iris.spark_df,
                     artifact_path=artifact_path)
    rid = active_run().info.run_uuid
    model_path = _get_model_log_dir(model_name=artifact_path, run_id=rid)
    config_path = os.path.join(model_path, "MLmodel")
    mlflow_model = Model.load(config_path)
    assert sparkm.FLAVOR_NAME in mlflow_model.flavors
    assert mleap.FLAVOR_NAME in mlflow_model.flavors


def test_mleap_output_json_format(spark_model_iris, model_path):
    mlflow_model = Model()
    mleap.save_model(spark_model=spark_model_iris.model,
                     path=model_path,
                     sample_input=spark_model_iris.spark_df,
                     mlflow_model=mlflow_model)
    mleap_conf = mlflow_model.flavors[mleap.FLAVOR_NAME]
    schema_path_sub = mleap_conf["input_schema"]
    schema_path_full = os.path.join(model_path, schema_path_sub)
    with open(schema_path_full, "r") as f:
        json_schema = json.load(f)

    assert "fields" in json_schema.keys()
    assert len(json_schema["fields"]) > 0
    assert type(json_schema["fields"][0]) == dict
    assert "name" in json_schema["fields"][0]


def test_spark_module_model_save_with_mleap_and_unsupported_transformer_raises_exception(
        spark_model_iris, model_path):
    class CustomTransformer(JavaModel):
        def _transform(self, dataset):
            return dataset

    unsupported_pipeline = Pipeline(stages=[CustomTransformer()])
    unsupported_model = unsupported_pipeline.fit(spark_model_iris.spark_df)

    with pytest.raises(mleap.MLeapSerializationException):
        sparkm.save_model(spark_model=unsupported_model,
                          path=model_path,
                          sample_input=spark_model_iris.spark_df)


def test_spark_module_model_save_with_relative_path_and_valid_sample_input_produces_mleap_flavor(
        spark_model_iris):
    with TempDir(chdr=True) as tmp:
        model_path = os.path.basename(tmp.path("model"))
        mlflow_model = Model()
        sparkm.save_model(spark_model=spark_model_iris.model,
                          path=model_path,
                          sample_input=spark_model_iris.spark_df,
                          mlflow_model=mlflow_model)
        assert mleap.FLAVOR_NAME in mlflow_model.flavors

        config_path = os.path.join(model_path, "MLmodel")
        assert os.path.exists(config_path)
        config = Model.load(config_path)
        assert mleap.FLAVOR_NAME in config.flavors


def test_mleap_module_model_save_with_relative_path_and_valid_sample_input_produces_mleap_flavor(
        spark_model_iris):
    with TempDir(chdr=True) as tmp:
        model_path = os.path.basename(tmp.path("model"))
        mlflow_model = Model()
        mleap.save_model(spark_model=spark_model_iris.model,
                         path=model_path,
                         sample_input=spark_model_iris.spark_df,
                         mlflow_model=mlflow_model)
        assert mleap.FLAVOR_NAME in mlflow_model.flavors

        config_path = os.path.join(model_path, "MLmodel")
        assert os.path.exists(config_path)
        config = Model.load(config_path)
        assert mleap.FLAVOR_NAME in config.flavors


def test_mleap_module_model_save_with_absolute_path_and_valid_sample_input_produces_mleap_flavor(
        spark_model_iris, model_path):
    model_path = os.path.abspath(model_path)
    mlflow_model = Model()
    mleap.save_model(spark_model=spark_model_iris.model,
                     path=model_path,
                     sample_input=spark_model_iris.spark_df,
                     mlflow_model=mlflow_model)
    assert mleap.FLAVOR_NAME in mlflow_model.flavors

    config_path = os.path.join(model_path, "MLmodel")
    assert os.path.exists(config_path)
    config = Model.load(config_path)
    assert mleap.FLAVOR_NAME in config.flavors


def test_mleap_module_model_save_with_invalid_sample_input_type_raises_exception(
        spark_model_iris, model_path):
    with pytest.raises(Exception):
        invalid_input = pd.DataFrame()
        sparkm.save_model(spark_model=spark_model_iris.model,
                          path=model_path,
                          sample_input=invalid_input)


def test_mleap_module_model_save_with_unsupported_transformer_raises_serialization_exception(
        spark_model_iris, model_path):
    class CustomTransformer(JavaModel):
        def _transform(self, dataset):
            return dataset

    unsupported_pipeline = Pipeline(stages=[CustomTransformer()])
    unsupported_model = unsupported_pipeline.fit(spark_model_iris.spark_df)

    with pytest.raises(mleap.MLeapSerializationException):
        mleap.save_model(spark_model=unsupported_model,
                         path=model_path,
<<<<<<< HEAD
                         sample_input=spark_model_iris.training_df)


@pytest.mark.large
def test_container_scoring_with_sparkml_and_mleap_outputs_same_format(
        spark_model_iris, model_path, spark_conda_env):
    sparkml_model = Model()
    sparkm.save_model(spark_model_iris.model, path=model_path,
                      conda_env=spark_conda_env, mlflow_model=sparkml_model)
    assert sparkm.FLAVOR_NAME in sparkml_model.flavors
    assert mleap.FLAVOR_NAME not in sparkml_model.flavors
    sparkml_preds = score_model_in_sagemaker_docker_container(model_path=model_path,
                                                              data=spark_model_iris.inference_df)
    shutil.rmtree(model_path)
    assert not os.path.exists(model_path)
    os.makedirs(model_path)
    assert os.path.exists(model_path)
    mleap_model = Model()
    sparkm.save_model(spark_model_iris.model, path=model_path,
                      sample_input=spark_model_iris.training_df,
                      mlflow_model=mleap_model)
    assert mleap.FLAVOR_NAME in mleap_model.flavors
    mleap_preds = score_model_in_sagemaker_docker_container(model_path=model_path,
                                                            data=spark_model_iris.inference_df)
    assert isinstance(sparkml_preds, list)
    assert isinstance(mleap_preds, list)
    assert len(mleap_preds) == len(sparkml_preds)
    assert [isinstance(entry, int) for entry in sparkml_preds]
    assert [isinstance(entry, int) for entry in mleap_preds]


@pytest.mark.large
def test_container_scoring_responds_to_bad_inputs_using_error_message_with_mleap_flavor(
        spark_model_iris, model_path):
    mleap_model = Model()
    sparkm.save_model(spark_model_iris.model, path=model_path,
                      sample_input=spark_model_iris.training_df,
                      mlflow_model=mleap_model)
    assert mleap.FLAVOR_NAME in mleap_model.flavors
    mleap_response = score_model_in_sagemaker_docker_container(model_path=model_path,
                                                               data="invalid")
    assert "Error" in mleap_response.keys()
    print(mleap_response["Error"])
=======
                         sample_input=spark_model_iris.spark_df)


def test_save_with_sample_input_containing_unsupported_data_type_raises_serialization_exception(
        spark_context, model_path):
    sql_context = SQLContext(spark_context)
    unsupported_df = sql_context.createDataFrame([(1, "2016-09-30"), (2, "2017-02-27")])
    unsupported_df = unsupported_df.withColumn("_2", unsupported_df._2.cast(DateType()))
    pipeline = Pipeline(stages=[])
    model = pipeline.fit(unsupported_df)
    # The Spark `DateType` is not supported by MLeap, so we expect serialization to fail.
    with pytest.raises(mleap.MLeapSerializationException):
        sparkm.save_model(spark_model=model, path=model_path, sample_input=unsupported_df)
>>>>>>> 4a17a430
<|MERGE_RESOLUTION|>--- conflicted
+++ resolved
@@ -411,51 +411,6 @@
     with pytest.raises(mleap.MLeapSerializationException):
         mleap.save_model(spark_model=unsupported_model,
                          path=model_path,
-<<<<<<< HEAD
-                         sample_input=spark_model_iris.training_df)
-
-
-@pytest.mark.large
-def test_container_scoring_with_sparkml_and_mleap_outputs_same_format(
-        spark_model_iris, model_path, spark_conda_env):
-    sparkml_model = Model()
-    sparkm.save_model(spark_model_iris.model, path=model_path,
-                      conda_env=spark_conda_env, mlflow_model=sparkml_model)
-    assert sparkm.FLAVOR_NAME in sparkml_model.flavors
-    assert mleap.FLAVOR_NAME not in sparkml_model.flavors
-    sparkml_preds = score_model_in_sagemaker_docker_container(model_path=model_path,
-                                                              data=spark_model_iris.inference_df)
-    shutil.rmtree(model_path)
-    assert not os.path.exists(model_path)
-    os.makedirs(model_path)
-    assert os.path.exists(model_path)
-    mleap_model = Model()
-    sparkm.save_model(spark_model_iris.model, path=model_path,
-                      sample_input=spark_model_iris.training_df,
-                      mlflow_model=mleap_model)
-    assert mleap.FLAVOR_NAME in mleap_model.flavors
-    mleap_preds = score_model_in_sagemaker_docker_container(model_path=model_path,
-                                                            data=spark_model_iris.inference_df)
-    assert isinstance(sparkml_preds, list)
-    assert isinstance(mleap_preds, list)
-    assert len(mleap_preds) == len(sparkml_preds)
-    assert [isinstance(entry, int) for entry in sparkml_preds]
-    assert [isinstance(entry, int) for entry in mleap_preds]
-
-
-@pytest.mark.large
-def test_container_scoring_responds_to_bad_inputs_using_error_message_with_mleap_flavor(
-        spark_model_iris, model_path):
-    mleap_model = Model()
-    sparkm.save_model(spark_model_iris.model, path=model_path,
-                      sample_input=spark_model_iris.training_df,
-                      mlflow_model=mleap_model)
-    assert mleap.FLAVOR_NAME in mleap_model.flavors
-    mleap_response = score_model_in_sagemaker_docker_container(model_path=model_path,
-                                                               data="invalid")
-    assert "Error" in mleap_response.keys()
-    print(mleap_response["Error"])
-=======
                          sample_input=spark_model_iris.spark_df)
 
 
@@ -468,5 +423,4 @@
     model = pipeline.fit(unsupported_df)
     # The Spark `DateType` is not supported by MLeap, so we expect serialization to fail.
     with pytest.raises(mleap.MLeapSerializationException):
-        sparkm.save_model(spark_model=model, path=model_path, sample_input=unsupported_df)
->>>>>>> 4a17a430
+        sparkm.save_model(spark_model=model, path=model_path, sample_input=unsupported_df)