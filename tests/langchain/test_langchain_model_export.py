--- conflicted
+++ resolved
@@ -2621,15 +2621,9 @@
     with mlflow.start_run():
         with pytest.raises(
             MlflowException,
-<<<<<<< HEAD
-            match=f"If the provided model '{chain_path}' is a string, it must be a valid "
-            "python file path or a databricks notebook file path containing the code for defining "
-            "the chain instance.",
-=======
             match=f"The provided model path '{incorrect_path}' is not a valid Python file path or "
             "a Databricks Notebook file path containing the code for defining the chain instance. "
             "Ensure the file path is valid and try again.",
->>>>>>> 1173dd4e
         ):
             mlflow.langchain.log_model(
                 lc_model=chain_path,
