import mock
import os
import pytest
from six.moves import reload_module as reload

import mlflow
from mlflow.store.dbmodels.db_types import DATABASE_ENGINES
from mlflow.store.file_store import FileStore
from mlflow.store.rest_store import RestStore
from mlflow.store.sqlalchemy_store import SqlAlchemyStore
from mlflow.tracking.utils import _get_store, _TRACKING_URI_ENV_VAR, _TRACKING_USERNAME_ENV_VAR, \
    _TRACKING_PASSWORD_ENV_VAR, _TRACKING_TOKEN_ENV_VAR, _TRACKING_INSECURE_TLS_ENV_VAR, \
    get_db_profile_from_uri, _download_artifact_from_uri, TrackingStoreRegistry


def test_get_store_file_store(tmp_wkdir):
    env = {}
    with mock.patch.dict(os.environ, env):
        store = _get_store()
        assert isinstance(store, FileStore)
        assert os.path.abspath(store.root_directory) == os.path.abspath("mlruns")


def test_get_store_file_store_from_arg(tmp_wkdir):
    env = {}
    with mock.patch.dict(os.environ, env):
        store = _get_store("other/path")
        assert isinstance(store, FileStore)
        assert os.path.abspath(store.root_directory) == os.path.abspath("other/path")


@pytest.mark.parametrize("uri", ["other/path", "file:other/path"])
def test_get_store_file_store_from_env(tmp_wkdir, uri):
    env = {
        _TRACKING_URI_ENV_VAR: uri
    }
    with mock.patch.dict(os.environ, env):
        store = _get_store()
        assert isinstance(store, FileStore)
        assert os.path.abspath(store.root_directory) == os.path.abspath("other/path")


def test_get_store_basic_rest_store():
    env = {
        _TRACKING_URI_ENV_VAR: "https://my-tracking-server:5050"
    }
    with mock.patch.dict(os.environ, env):
        store = _get_store()
        assert isinstance(store, RestStore)
        assert store.get_host_creds().host == "https://my-tracking-server:5050"
        assert store.get_host_creds().token is None


def test_get_store_rest_store_with_password():
    env = {
        _TRACKING_URI_ENV_VAR: "https://my-tracking-server:5050",
        _TRACKING_USERNAME_ENV_VAR: "Bob",
        _TRACKING_PASSWORD_ENV_VAR: "Ross",
    }
    with mock.patch.dict(os.environ, env):
        store = _get_store()
        assert isinstance(store, RestStore)
        assert store.get_host_creds().host == "https://my-tracking-server:5050"
        assert store.get_host_creds().username == "Bob"
        assert store.get_host_creds().password == "Ross"


def test_get_store_rest_store_with_token():
    env = {
        _TRACKING_URI_ENV_VAR: "https://my-tracking-server:5050",
        _TRACKING_TOKEN_ENV_VAR: "my-token",
    }
    with mock.patch.dict(os.environ, env):
        store = _get_store()
        assert isinstance(store, RestStore)
        assert store.get_host_creds().token == "my-token"


def test_get_store_rest_store_with_insecure():
    env = {
        _TRACKING_URI_ENV_VAR: "https://my-tracking-server:5050",
        _TRACKING_INSECURE_TLS_ENV_VAR: "true",
    }
    with mock.patch.dict(os.environ, env):
        store = _get_store()
        assert isinstance(store, RestStore)
        assert store.get_host_creds().ignore_tls_verification


def test_get_store_rest_store_with_no_insecure():
    env = {
        _TRACKING_URI_ENV_VAR: "https://my-tracking-server:5050",
        _TRACKING_INSECURE_TLS_ENV_VAR: "false",
    }
    with mock.patch.dict(os.environ, env):
        store = _get_store()
        assert isinstance(store, RestStore)
        assert not store.get_host_creds().ignore_tls_verification

    # By default, should not ignore verification.
    env = {
        _TRACKING_URI_ENV_VAR: "https://my-tracking-server:5050",
    }
    with mock.patch.dict(os.environ, env):
        store = _get_store()
        assert isinstance(store, RestStore)
        assert not store.get_host_creds().ignore_tls_verification


@pytest.mark.parametrize("db_type", DATABASE_ENGINES)
def test_get_store_sqlalchemy_store(tmp_wkdir, db_type):
    patch_create_engine = mock.patch("sqlalchemy.create_engine")

    uri = "{}://hostname/database".format(db_type)
    env = {
        _TRACKING_URI_ENV_VAR: uri
    }
    with mock.patch.dict(os.environ, env), patch_create_engine as mock_create_engine:
        store = _get_store()
        assert isinstance(store, SqlAlchemyStore)
        assert store.db_uri == uri
        assert store.artifact_root_uri == "./mlruns"

    mock_create_engine.assert_called_once_with(uri)


@pytest.mark.parametrize("db_type", DATABASE_ENGINES)
def test_get_store_sqlalchemy_store_with_artifact_uri(tmp_wkdir, db_type):
    patch_create_engine = mock.patch("sqlalchemy.create_engine")
    uri = "{}://hostname/database".format(db_type)
    env = {
        _TRACKING_URI_ENV_VAR: uri
    }
    artifact_uri = "file:artifact/path"

    with mock.patch.dict(os.environ, env), patch_create_engine as mock_create_engine:
        store = _get_store(artifact_uri=artifact_uri)
        assert isinstance(store, SqlAlchemyStore)
        assert store.db_uri == uri
        assert store.artifact_root_uri == artifact_uri

    mock_create_engine.assert_called_once_with(uri)


def test_get_store_databricks():
    env = {
        _TRACKING_URI_ENV_VAR: "databricks",
        'DATABRICKS_HOST': "https://my-tracking-server",
        'DATABRICKS_TOKEN': "abcdef",
    }
    with mock.patch.dict(os.environ, env):
        store = _get_store()
        assert isinstance(store, RestStore)
        assert store.get_host_creds().host == "https://my-tracking-server"
        assert store.get_host_creds().token == "abcdef"


def test_get_store_databricks_profile():
    env = {
        _TRACKING_URI_ENV_VAR: "databricks://mycoolprofile",
    }
    # It's kind of annoying to setup a profile, and we're not really trying to test
    # that anyway, so just check if we raise a relevant exception.
    with mock.patch.dict(os.environ, env):
        store = _get_store()
        assert isinstance(store, RestStore)
        with pytest.raises(Exception) as e_info:
            store.get_host_creds()
        assert 'mycoolprofile' in str(e_info.value)


def test_standard_store_registry_with_mocked_entrypoint():
    mock_entrypoint = mock.Mock()
    mock_entrypoint.name = "mock-scheme"

    with mock.patch(
        "entrypoints.get_group_all", return_value=[mock_entrypoint]
    ):
        # Entrypoints are registered at import time, so we need to reload the
        # module to register the entrypoint given by the mocked
        # extrypoints.get_group_all
        reload(mlflow.tracking.utils)

        expected_standard_registry = {
            '',
            'file',
            'http',
            'https',
            'postgresql',
            'mysql',
            'sqlite',
            'mssql',
            'databricks',
            'mock-scheme'
        }
        assert expected_standard_registry.issubset(
            mlflow.tracking.utils._tracking_store_registry._registry.keys()
        )


@pytest.mark.large
def test_standard_store_registry_with_installed_plugin(tmp_wkdir):
    """This test requires the package in tests/resources/mlflow-test-plugin to be installed"""

    reload(mlflow.tracking.utils)
    assert "file-plugin" in mlflow.tracking.utils._tracking_store_registry._registry.keys()

    from mlflow_test_plugin import PluginFileStore

    env = {
        _TRACKING_URI_ENV_VAR: "file-plugin:test-path",
    }
    with mock.patch.dict(os.environ, env):
        plugin_file_store = mlflow.tracking.utils._get_store()
        assert isinstance(plugin_file_store, PluginFileStore)
<<<<<<< HEAD
        assert os.path.abspath(plugin_file_store.root_directory) == os.path.abspath("test-path")
        assert os.path.abspath(plugin_file_store.artifact_root_uri) == os.path.abspath("test-path")
=======
        assert plugin_file_store.is_plugin
>>>>>>> 2d6b3ae7


def test_plugin_registration():
    tracking_store = TrackingStoreRegistry()

    test_uri = "mock-scheme://fake-host/fake-path"
    test_scheme = "mock-scheme"

    mock_plugin = mock.Mock()
    tracking_store.register(test_scheme, mock_plugin)
    assert test_scheme in tracking_store._registry
    assert tracking_store.get_store(test_uri) == mock_plugin.return_value
    mock_plugin.assert_called_once_with(store_uri=test_uri, artifact_uri=None)


def test_plugin_registration_via_entrypoints():
    mock_plugin_function = mock.Mock()
    mock_entrypoint = mock.Mock(load=mock.Mock(return_value=mock_plugin_function))
    mock_entrypoint.name = "mock-scheme"

    with mock.patch(
        "entrypoints.get_group_all", return_value=[mock_entrypoint]
    ) as mock_get_group_all:

        tracking_store = TrackingStoreRegistry()
        tracking_store.register_entrypoints()

    assert tracking_store.get_store("mock-scheme://") == mock_plugin_function.return_value

    mock_plugin_function.assert_called_once_with(store_uri="mock-scheme://", artifact_uri=None)
    mock_get_group_all.assert_called_once_with("mlflow.tracking_store")


@pytest.mark.parametrize("exception",
                         [AttributeError("test exception"),
                          ImportError("test exception")])
def test_handle_plugin_registration_failure_via_entrypoints(exception):
    mock_entrypoint = mock.Mock(load=mock.Mock(side_effect=exception))
    mock_entrypoint.name = "mock-scheme"

    with mock.patch(
        "entrypoints.get_group_all", return_value=[mock_entrypoint]
    ) as mock_get_group_all:

        tracking_store = TrackingStoreRegistry()

        # Check that the raised warning contains the message from the original exception
        with pytest.warns(UserWarning, match="test exception"):
            tracking_store.register_entrypoints()

    mock_entrypoint.load.assert_called_once()
    mock_get_group_all.assert_called_once_with("mlflow.tracking_store")


<<<<<<< HEAD
=======
def test_get_store_for_unregistered_scheme():

    tracking_store = TrackingStoreRegistry()

    with pytest.raises(mlflow.exceptions.MlflowException,
                       match="Could not find a registered tracking store"):
        tracking_store.get_store("unknown-scheme://")


>>>>>>> 2d6b3ae7
def test_get_db_profile_from_uri_casing():
    assert get_db_profile_from_uri('databricks://aAbB') == 'aAbB'


def test_artifact_can_be_downloaded_from_absolute_uri_successfully(tmpdir):
    artifact_file_name = "artifact.txt"
    artifact_text = "Sample artifact text"
    local_artifact_path = tmpdir.join(artifact_file_name).strpath
    with open(local_artifact_path, "w") as out:
        out.write(artifact_text)

    logged_artifact_path = "artifact"
    with mlflow.start_run():
        mlflow.log_artifact(local_path=local_artifact_path, artifact_path=logged_artifact_path)
        artifact_uri = mlflow.get_artifact_uri(artifact_path=logged_artifact_path)

    downloaded_artifact_path = os.path.join(
        _download_artifact_from_uri(artifact_uri), artifact_file_name)
    assert downloaded_artifact_path != local_artifact_path
    assert downloaded_artifact_path != logged_artifact_path
    with open(downloaded_artifact_path, "r") as f:
        assert f.read() == artifact_text


def test_download_artifact_from_absolute_uri_persists_data_to_specified_output_directory(tmpdir):
    artifact_file_name = "artifact.txt"
    artifact_text = "Sample artifact text"
    local_artifact_path = tmpdir.join(artifact_file_name).strpath
    with open(local_artifact_path, "w") as out:
        out.write(artifact_text)

    logged_artifact_subdir = "logged_artifact"
    with mlflow.start_run():
        mlflow.log_artifact(local_path=local_artifact_path, artifact_path=logged_artifact_subdir)
        artifact_uri = mlflow.get_artifact_uri(artifact_path=logged_artifact_subdir)

    artifact_output_path = tmpdir.join("artifact_output").strpath
    os.makedirs(artifact_output_path)
    _download_artifact_from_uri(artifact_uri=artifact_uri, output_path=artifact_output_path)
    assert logged_artifact_subdir in os.listdir(artifact_output_path)
    assert artifact_file_name in os.listdir(
        os.path.join(artifact_output_path, logged_artifact_subdir))
    with open(os.path.join(
            artifact_output_path, logged_artifact_subdir, artifact_file_name), "r") as f:
        assert f.read() == artifact_text<|MERGE_RESOLUTION|>--- conflicted
+++ resolved
@@ -213,12 +213,7 @@
     with mock.patch.dict(os.environ, env):
         plugin_file_store = mlflow.tracking.utils._get_store()
         assert isinstance(plugin_file_store, PluginFileStore)
-<<<<<<< HEAD
-        assert os.path.abspath(plugin_file_store.root_directory) == os.path.abspath("test-path")
-        assert os.path.abspath(plugin_file_store.artifact_root_uri) == os.path.abspath("test-path")
-=======
         assert plugin_file_store.is_plugin
->>>>>>> 2d6b3ae7
 
 
 def test_plugin_registration():
@@ -273,8 +268,6 @@
     mock_get_group_all.assert_called_once_with("mlflow.tracking_store")
 
 
-<<<<<<< HEAD
-=======
 def test_get_store_for_unregistered_scheme():
 
     tracking_store = TrackingStoreRegistry()
@@ -284,7 +277,6 @@
         tracking_store.get_store("unknown-scheme://")
 
 
->>>>>>> 2d6b3ae7
 def test_get_db_profile_from_uri_casing():
     assert get_db_profile_from_uri('databricks://aAbB') == 'aAbB'
 
