--- conflicted
+++ resolved
@@ -20,24 +20,15 @@
     get_tracking_uri,
     _get_store,
     _resolve_tracking_uri,
-<<<<<<< HEAD
-=======
     _TRACKING_INSECURE_TLS_ENV_VAR,
     _TRACKING_TOKEN_ENV_VAR,
->>>>>>> c254a8d6
 )
 from mlflow.utils.file_utils import path_to_local_file_uri
 from mlflow.utils.os import is_windows
 from mlflow.environment_variables import (
     MLFLOW_TRACKING_USERNAME,
     MLFLOW_TRACKING_PASSWORD,
-<<<<<<< HEAD
-    MLFLOW_TRACKING_TOKEN,
     MLFLOW_TRACKING_URI,
-    MLFLOW_TRACKING_INSECURE_TLS,
-=======
-    MLFLOW_TRACKING_URI,
->>>>>>> c254a8d6
 )
 
 # pylint: disable=unused-argument
@@ -104,11 +95,7 @@
 def test_get_store_rest_store_with_token():
     env = {
         MLFLOW_TRACKING_URI.name: "https://my-tracking-server:5050",
-<<<<<<< HEAD
-        MLFLOW_TRACKING_TOKEN.name: "my-token",
-=======
         _TRACKING_TOKEN_ENV_VAR: "my-token",
->>>>>>> c254a8d6
     }
     with mock.patch.dict(os.environ, env):
         store = _get_store()
@@ -119,11 +106,7 @@
 def test_get_store_rest_store_with_insecure():
     env = {
         MLFLOW_TRACKING_URI.name: "https://my-tracking-server:5050",
-<<<<<<< HEAD
-        MLFLOW_TRACKING_INSECURE_TLS.name: "true",
-=======
         _TRACKING_INSECURE_TLS_ENV_VAR: "true",
->>>>>>> c254a8d6
     }
     with mock.patch.dict(os.environ, env):
         store = _get_store()
@@ -134,11 +117,7 @@
 def test_get_store_rest_store_with_no_insecure():
     env = {
         MLFLOW_TRACKING_URI.name: "https://my-tracking-server:5050",
-<<<<<<< HEAD
-        MLFLOW_TRACKING_INSECURE_TLS.name: "false",
-=======
         _TRACKING_INSECURE_TLS_ENV_VAR: "false",
->>>>>>> c254a8d6
     }
     with mock.patch.dict(os.environ, env):
         store = _get_store()
