from __future__ import print_function
import filecmp
import os
import random
import tempfile
import time

import attrdict
import mock
import pytest

import mlflow
from mlflow import tracking
from mlflow.entities import RunStatus, LifecycleStage, Metric, Param, RunTag, ViewType
from mlflow.exceptions import MlflowException
from mlflow.store.file_store import FileStore
from mlflow.protos.databricks_pb2 import ErrorCode, INVALID_PARAMETER_VALUE
from mlflow.tracking.client import MlflowClient
from mlflow.tracking.fluent import start_run, end_run
from mlflow.utils.mlflow_tags import MLFLOW_PARENT_RUN_ID, MLFLOW_SOURCE_NAME, MLFLOW_SOURCE_TYPE

from tests.projects.utils import tracking_uri_mock


def test_create_experiment(tracking_uri_mock):
    with pytest.raises(TypeError):
        mlflow.create_experiment()

    with pytest.raises(Exception):
        mlflow.create_experiment(None)

    with pytest.raises(Exception):
        mlflow.create_experiment("")

    exp_id = mlflow.create_experiment(
        "Some random experiment name %d" % random.randint(1, 1e6))
    assert exp_id is not None


def test_create_experiment_with_duplicate_name(tracking_uri_mock):
    name = "popular_name"
    exp_id = mlflow.create_experiment(name)

    with pytest.raises(MlflowException):
        mlflow.create_experiment(name)

    tracking.MlflowClient().delete_experiment(exp_id)
    with pytest.raises(MlflowException):
        mlflow.create_experiment(name)


def test_create_experiments_with_bad_names():
    # None for name
    with pytest.raises(MlflowException) as e:
        mlflow.create_experiment(None)
        assert e.message.contains("Invalid experiment name: 'None'")

    # empty string name
    with pytest.raises(MlflowException) as e:
        mlflow.create_experiment("")
        assert e.message.contains("Invalid experiment name: ''")


@pytest.mark.parametrize("name", [123, 0, -1.2, [], ["A"], {1: 2}])
def test_create_experiments_with_bad_name_types(name):
    with pytest.raises(MlflowException) as e:
        mlflow.create_experiment(name)
        assert e.message.contains("Invalid experiment name: %s. Expects a string." % name)


def test_set_experiment(tracking_uri_mock, reset_active_experiment):
    with pytest.raises(TypeError):
        mlflow.set_experiment()

    with pytest.raises(Exception):
        mlflow.set_experiment(None)

    with pytest.raises(Exception):
        mlflow.set_experiment("")

    name = "random_exp"
    exp_id = mlflow.create_experiment(name)
    mlflow.set_experiment(name)
    with start_run() as run:
        assert run.info.experiment_id == exp_id

    another_name = "another_experiment"
    mlflow.set_experiment(another_name)
    exp_id2 = mlflow.tracking.MlflowClient().get_experiment_by_name(another_name)
    with start_run() as another_run:
        assert another_run.info.experiment_id == exp_id2.experiment_id


def test_set_experiment_with_deleted_experiment_name(tracking_uri_mock):
    name = "dead_exp"
    mlflow.set_experiment(name)
    with start_run() as run:
        exp_id = run.info.experiment_id

    tracking.MlflowClient().delete_experiment(exp_id)

    with pytest.raises(MlflowException):
        mlflow.set_experiment(name)


def test_set_experiment_with_zero_id(reset_mock, reset_active_experiment):
    reset_mock(MlflowClient, "get_experiment_by_name",
               mock.Mock(return_value=attrdict.AttrDict(
                   experiment_id=0,
                   lifecycle_stage=LifecycleStage.ACTIVE)))
    reset_mock(MlflowClient, "create_experiment", mock.Mock())

    mlflow.set_experiment("my_exp")

    MlflowClient.get_experiment_by_name.assert_called_once()
    MlflowClient.create_experiment.assert_not_called()


def test_start_run_context_manager(tracking_uri_mock):
    with start_run() as first_run:
        first_uuid = first_run.info.run_uuid
        # Check that start_run() causes the run information to be persisted in the store
        persisted_run = tracking.MlflowClient().get_run(first_uuid)
        assert persisted_run is not None
        assert persisted_run.info == first_run.info
    finished_run = tracking.MlflowClient().get_run(first_uuid)
    assert finished_run.info.status == RunStatus.FINISHED
    # Launch a separate run that fails, verify the run status is FAILED and the run UUID is
    # different
    with pytest.raises(Exception):
        with start_run() as second_run:
            second_run_id = second_run.info.run_uuid
            raise Exception("Failing run!")
    assert second_run_id != first_uuid
    finished_run2 = tracking.MlflowClient().get_run(second_run_id)
    assert finished_run2.info.status == RunStatus.FAILED


def test_start_and_end_run(tracking_uri_mock):
    # Use the start_run() and end_run() APIs without a `with` block, verify they work.
    active_run = start_run()
    mlflow.log_metric("name_1", 25)
    end_run()
    finished_run = tracking.MlflowClient().get_run(active_run.info.run_uuid)
    # Validate metrics
    assert len(finished_run.data.metrics) == 1
    assert finished_run.data.metrics["name_1"] == 25


def test_log_batch(tracking_uri_mock):
    expected_metrics = {"metric-key0": 1.0, "metric-key1": 4.0}
    expected_params = {"param-key0": "param-val0", "param-key1": "param-val1"}
    exact_expected_tags = {"tag-key0": "tag-val0", "tag-key1": "tag-val1"}
    approx_expected_tags = set([MLFLOW_SOURCE_NAME, MLFLOW_SOURCE_TYPE])

    t = int(time.time())
<<<<<<< HEAD

    sorted_expected_metrics = sorted(expected_metrics.items(), key=lambda kv: kv[0])
    metrics = [Metric(key=key, value=value, timestamp=t, step=i)
               for i, (key, value) in enumerate(sorted_expected_metrics)]
=======
    metrics = [Metric(key=key, value=value, timestamp=t, step=0)
               for key, value in expected_metrics.items()]
>>>>>>> bae6bc53
    params = [Param(key=key, value=value) for key, value in expected_params.items()]
    tags = [RunTag(key=key, value=value) for key, value in exact_expected_tags.items()]

    with start_run() as active_run:
        run_uuid = active_run.info.run_uuid
        mlflow.tracking.MlflowClient().log_batch(run_id=run_uuid, metrics=metrics, params=params,
                                                 tags=tags)
    finished_run = tracking.MlflowClient().get_run(run_uuid)
    # Validate metrics
    assert len(finished_run.data.metrics) == 2
    for key, value in finished_run.data.metrics.items():
        assert expected_metrics[key] == value
    metric0 = [m for m in finished_run.data._metric_objs if m.key == "metric-key0"][0]
    assert metric0.value == expected_metrics["metric-key0"]
    assert metric0.timestamp == t
    assert metric0.step == 0
    metric1 = [m for m in finished_run.data._metric_objs if m.key == "metric-key1"][0]
    assert metric1.value == expected_metrics["metric-key1"]
    assert metric1.timestamp == t
    assert metric1.step == 1
    # Validate tags (for automatically-set tags)
    assert len(finished_run.data.tags) == len(exact_expected_tags) + len(approx_expected_tags)
    for tag_key, tag_value in finished_run.data.tags.items():
        if tag_key in approx_expected_tags:
            pass
        else:
            assert exact_expected_tags[tag_key] == tag_value
    # Validate params
    assert finished_run.data.params == expected_params


def test_log_metric(tracking_uri_mock):
    with start_run() as active_run:
        run_uuid = active_run.info.run_uuid
        mlflow.log_metric("name_1", 25)
        mlflow.log_metric("name_2", -3)
        mlflow.log_metric("name_1", 30)
        mlflow.log_metric("nested/nested/name", 40)
    finished_run = tracking.MlflowClient().get_run(run_uuid)
    # Validate metrics
    assert len(finished_run.data.metrics) == 3
    expected_pairs = {"name_1": 30, "name_2": -3, "nested/nested/name": 40}
    for key, value in finished_run.data.metrics.items():
        assert expected_pairs[key] == value


def test_log_metrics(tracking_uri_mock):
    expected_metrics = {"name_1": 30, "name_2": -3, "nested/nested/name": 40}
    with start_run() as active_run:
        run_uuid = active_run.info.run_uuid
        mlflow.log_metrics(expected_metrics)
    finished_run = tracking.MlflowClient().get_run(run_uuid)
    # Validate metric key/values match what we expect, and that all metrics have the same timestamp
    assert len(finished_run.data.metrics) == len(expected_metrics)
    for key, value in finished_run.data.metrics.items():
        assert expected_metrics[key] == value
    common_timestamp = finished_run.data._metric_objs[0].timestamp
    for metric_obj in finished_run.data._metric_objs:
        assert metric_obj.timestamp == common_timestamp


@pytest.fixture
def get_store_mock(tmpdir):
    with mock.patch("mlflow.store.file_store.FileStore.log_batch") as _get_store_mock:
        yield _get_store_mock


def test_set_tags(tracking_uri_mock):
    exact_expected_tags = {"name_1": "c", "name_2": "b", "nested/nested/name": "5"}
    approx_expected_tags = set([MLFLOW_SOURCE_NAME, MLFLOW_SOURCE_TYPE])
    with start_run() as active_run:
        run_uuid = active_run.info.run_uuid
        mlflow.set_tags(exact_expected_tags)
    finished_run = tracking.MlflowClient().get_run(run_uuid)
    # Validate tags
    assert len(finished_run.data.tags) == len(exact_expected_tags) + len(approx_expected_tags)
    for tag_key, tag_val in finished_run.data.tags.items():
        if tag_key in approx_expected_tags:
            pass
        else:
            assert exact_expected_tags[tag_key] == tag_val


def test_log_metric_validation(tracking_uri_mock):
    with start_run() as active_run:
        run_uuid = active_run.info.run_uuid
        with pytest.raises(MlflowException) as e:
            mlflow.log_metric("name_1", "apple")
    assert e.value.error_code == ErrorCode.Name(INVALID_PARAMETER_VALUE)
    finished_run = tracking.MlflowClient().get_run(run_uuid)
    assert len(finished_run.data.metrics) == 0


def test_log_param(tracking_uri_mock):
    with start_run() as active_run:
        run_uuid = active_run.info.run_uuid
        mlflow.log_param("name_1", "a")
        mlflow.log_param("name_2", "b")
        mlflow.log_param("name_1", "c")
        mlflow.log_param("nested/nested/name", 5)
    finished_run = tracking.MlflowClient().get_run(run_uuid)
    # Validate params
    assert finished_run.data.params == {"name_1": "c", "name_2": "b", "nested/nested/name": "5"}


def test_log_params(tracking_uri_mock):
    expected_params = {"name_1": "c", "name_2": "b", "nested/nested/name": "5"}
    with start_run() as active_run:
        run_uuid = active_run.info.run_uuid
        mlflow.log_params(expected_params)
    finished_run = tracking.MlflowClient().get_run(run_uuid)
    # Validate params
    assert finished_run.data.params == {"name_1": "c", "name_2": "b", "nested/nested/name": "5"}


def test_log_batch_validates_entity_names_and_values(tracking_uri_mock):
    bad_kwargs = {
        "metrics": [
            [Metric(key="../bad/metric/name", value=0.3, timestamp=3, step=0)],
<<<<<<< HEAD
            [Metric(key="ok-name", value="non-numerical-value", timestamp=3, step=1)],
            [Metric(key="ok-name", value=0.3, timestamp="non-numerical-timestamp", step=2)],
=======
            [Metric(key="ok-name", value="non-numerical-value", timestamp=3, step=0)],
            [Metric(key="ok-name", value=0.3, timestamp="non-numerical-timestamp", step=0)],
>>>>>>> bae6bc53
        ],
        "params": [[Param(key="../bad/param/name", value="my-val")]],
        "tags": [[Param(key="../bad/tag/name", value="my-val")]],
    }
    with start_run() as active_run:
        for kwarg, bad_values in bad_kwargs.items():
            for bad_kwarg_value in bad_values:
                final_kwargs = {
                    "run_id":  active_run.info.run_uuid, "metrics": [], "params": [], "tags": [],
                }
                final_kwargs[kwarg] = bad_kwarg_value
                with pytest.raises(MlflowException) as e:
                    tracking.MlflowClient().log_batch(**final_kwargs)
                assert e.value.error_code == ErrorCode.Name(INVALID_PARAMETER_VALUE)


def test_log_artifact(tracking_uri_mock):
    artifact_src_dir = tempfile.mkdtemp()
    # Create artifacts
    _, path0 = tempfile.mkstemp(dir=artifact_src_dir)
    _, path1 = tempfile.mkstemp(dir=artifact_src_dir)
    for i, path in enumerate([path0, path1]):
        with open(path, "w") as handle:
            handle.write("%s" % str(i))
    # Log an artifact, verify it exists in the directory returned by get_artifact_uri
    # after the run finishes
    artifact_parent_dirs = ["some_parent_dir", None]
    for parent_dir in artifact_parent_dirs:
        with start_run():
            run_artifact_dir = mlflow.get_artifact_uri()
            mlflow.log_artifact(path0, parent_dir)
        expected_dir = os.path.join(run_artifact_dir, parent_dir) \
            if parent_dir is not None else run_artifact_dir
        assert os.listdir(expected_dir) == [os.path.basename(path0)]
        logged_artifact_path = os.path.join(expected_dir, path0)
        assert filecmp.cmp(logged_artifact_path, path0, shallow=False)
    # Log multiple artifacts, verify they exist in the directory returned by get_artifact_uri
    for parent_dir in artifact_parent_dirs:
        with start_run():
            run_artifact_dir = mlflow.get_artifact_uri()
            mlflow.log_artifacts(artifact_src_dir, parent_dir)
        # Check that the logged artifacts match
        expected_artifact_output_dir = os.path.join(run_artifact_dir, parent_dir) \
            if parent_dir is not None else run_artifact_dir
        dir_comparison = filecmp.dircmp(artifact_src_dir, expected_artifact_output_dir)
        assert len(dir_comparison.left_only) == 0
        assert len(dir_comparison.right_only) == 0
        assert len(dir_comparison.diff_files) == 0
        assert len(dir_comparison.funny_files) == 0


def test_uri_types():
    from mlflow.tracking import utils
    assert utils._is_local_uri("mlruns")
    assert utils._is_local_uri("./mlruns")
    assert utils._is_local_uri("file:///foo/mlruns")
    assert not utils._is_local_uri("https://whatever")
    assert not utils._is_local_uri("http://whatever")
    assert not utils._is_local_uri("databricks")
    assert not utils._is_local_uri("databricks:whatever")
    assert not utils._is_local_uri("databricks://whatever")

    assert utils._is_databricks_uri("databricks")
    assert utils._is_databricks_uri("databricks:whatever")
    assert utils._is_databricks_uri("databricks://whatever")
    assert not utils._is_databricks_uri("mlruns")
    assert not utils._is_databricks_uri("http://whatever")

    assert utils._is_http_uri("http://whatever")
    assert utils._is_http_uri("https://whatever")
    assert not utils._is_http_uri("file://whatever")
    assert not utils._is_http_uri("databricks://whatever")
    assert not utils._is_http_uri("mlruns")


def test_with_startrun():
    run_id = None
    import time
    t0 = int(time.time() * 1000)
    with mlflow.start_run() as active_run:
        assert mlflow.active_run() == active_run
        run_id = active_run.info.run_uuid
    t1 = int(time.time() * 1000)
    run_info = mlflow.tracking._get_store().get_run(run_id).info
    assert run_info.status == RunStatus.from_string("FINISHED")
    assert t0 <= run_info.end_time and run_info.end_time <= t1
    assert mlflow.active_run() is None


def test_parent_create_run(tracking_uri_mock):
    with mlflow.start_run() as parent_run:
        with pytest.raises(Exception, match='To start a nested run'):
            mlflow.start_run()
        with mlflow.start_run(nested=True) as child_run:
            with mlflow.start_run(nested=True) as grand_child_run:
                pass

    def verify_has_parent_id_tag(child_id, expected_parent_id):
        tags = tracking.MlflowClient().get_run(child_id).data.tags
        assert tags[MLFLOW_PARENT_RUN_ID] == expected_parent_id

    verify_has_parent_id_tag(child_run.info.run_uuid, parent_run.info.run_uuid)
    verify_has_parent_id_tag(grand_child_run.info.run_uuid, child_run.info.run_uuid)
    assert mlflow.active_run() is None


def test_start_deleted_run():
    run_id = None
    with mlflow.start_run() as active_run:
        run_id = active_run.info.run_uuid
    tracking.MlflowClient().delete_run(run_id)
    with pytest.raises(MlflowException, matches='because it is in the deleted state.'):
        with mlflow.start_run(run_uuid=run_id):
            pass
    assert mlflow.active_run() is None


def test_start_run_exp_id_0(tracking_uri_mock, reset_active_experiment):
    mlflow.set_experiment("some-experiment")
    # Create a run and verify that the current active experiment is the one we just set
    with mlflow.start_run() as active_run:
        exp_id = active_run.info.experiment_id
        assert exp_id != FileStore.DEFAULT_EXPERIMENT_ID
        assert MlflowClient().get_experiment(exp_id).name == "some-experiment"
    # Set experiment ID to 0 when creating a run, verify that the specified experiment ID is honored
    with mlflow.start_run(experiment_id=0) as active_run:
        assert active_run.info.experiment_id == FileStore.DEFAULT_EXPERIMENT_ID


def test_get_artifact_uri_with_artifact_path_unspecified_returns_artifact_root_dir():
    with mlflow.start_run() as active_run:
        assert mlflow.get_artifact_uri(artifact_path=None) == active_run.info.artifact_uri


def test_get_artifact_uri_uses_currently_active_run_id():
    artifact_path = "artifact"
    with mlflow.start_run() as active_run:
        assert mlflow.get_artifact_uri(artifact_path=artifact_path) ==\
            tracking.utils.get_artifact_uri(
                run_id=active_run.info.run_uuid, artifact_path=artifact_path)


def test_search_runs(tracking_uri_mock, reset_active_experiment):
    mlflow.set_experiment("exp-for-search")
    # Create a run and verify that the current active experiment is the one we just set
    logged_runs = {}
    with mlflow.start_run() as active_run:
        logged_runs["first"] = active_run.info.run_uuid
        mlflow.log_metric("m1", 0.001)
        mlflow.log_metric("m2", 0.002)
        mlflow.log_metric("m1", 0.002)
        mlflow.log_param("p1", "a")
        mlflow.set_tag("t1", "first-tag-val")
    with mlflow.start_run() as active_run:
        logged_runs["second"] = active_run.info.run_uuid
        mlflow.log_metric("m1", 0.008)
        mlflow.log_param("p2", "aa")
        mlflow.set_tag("t2", "second-tag-val")

    def verify_runs(runs, expected_set):
        assert set([r.info.run_uuid for r in runs]) == set([logged_runs[r] for r in expected_set])

    experiment_id = MlflowClient().get_experiment_by_name("exp-for-search").experiment_id

    # 2 runs in this experiment
    assert len(MlflowClient().list_run_infos(experiment_id, ViewType.ACTIVE_ONLY)) == 2

    # 2 runs that have metric "m1" > 0.001
    runs = MlflowClient().search_runs([experiment_id], "metrics.m1 > 0.0001")
    verify_runs(runs, ["first", "second"])

    # 1 run with has metric "m1" > 0.002
    runs = MlflowClient().search_runs([experiment_id], "metrics.m1 > 0.002")
    verify_runs(runs, ["second"])

    # no runs with metric "m1" > 0.1
    runs = MlflowClient().search_runs([experiment_id], "metrics.m1 > 0.1")
    verify_runs(runs, [])

    # 1 run with metric "m2" > 0
    runs = MlflowClient().search_runs([experiment_id], "metrics.m2 > 0")
    verify_runs(runs, ["first"])

    # 1 run each with param "p1" and "p2"
    runs = MlflowClient().search_runs([experiment_id], "params.p1 = 'a'", ViewType.ALL)
    verify_runs(runs, ["first"])
    runs = MlflowClient().search_runs([experiment_id], "params.p2 != 'a'", ViewType.ALL)
    verify_runs(runs, ["second"])
    runs = MlflowClient().search_runs([experiment_id], "params.p2 = 'aa'", ViewType.ALL)
    verify_runs(runs, ["second"])

    # 1 run each with tag "t1" and "t2"
    runs = MlflowClient().search_runs([experiment_id], "tags.t1 = 'first-tag-val'", ViewType.ALL)
    verify_runs(runs, ["first"])
    runs = MlflowClient().search_runs([experiment_id], "tags.t2 != 'qwerty'", ViewType.ALL)
    verify_runs(runs, ["second"])
    runs = MlflowClient().search_runs([experiment_id], "tags.t2 = 'second-tag-val'", ViewType.ALL)
    verify_runs(runs, ["second"])

    # delete "first" run
    MlflowClient().delete_run(logged_runs["first"])
    runs = MlflowClient().search_runs([experiment_id], "params.p1 = 'a'", ViewType.ALL)
    verify_runs(runs, ["first"])

    runs = MlflowClient().search_runs([experiment_id], "params.p1 = 'a'", ViewType.DELETED_ONLY)
    verify_runs(runs, ["first"])

    runs = MlflowClient().search_runs([experiment_id], "params.p1 = 'a'", ViewType.ACTIVE_ONLY)
    verify_runs(runs, [])


def test_search_runs_multiple_experiments(tracking_uri_mock, reset_active_experiment):
    experiment_ids = [mlflow.create_experiment("exp__{}".format(id)) for id in range(1, 4)]
    for eid in experiment_ids:
        with mlflow.start_run(experiment_id=eid):
            mlflow.log_metric("m0", 1)
            mlflow.log_metric("m_{}".format(eid), 2)

    assert len(MlflowClient().search_runs(experiment_ids, "metrics.m0 > 0", ViewType.ALL)) == 3

    assert len(MlflowClient().search_runs(experiment_ids, "metrics.m_1 > 0", ViewType.ALL)) == 1
    assert len(MlflowClient().search_runs(experiment_ids, "metrics.m_2 = 2", ViewType.ALL)) == 1
    assert len(MlflowClient().search_runs(experiment_ids, "metrics.m_3 < 4", ViewType.ALL)) == 1<|MERGE_RESOLUTION|>--- conflicted
+++ resolved
@@ -154,15 +154,9 @@
     approx_expected_tags = set([MLFLOW_SOURCE_NAME, MLFLOW_SOURCE_TYPE])
 
     t = int(time.time())
-<<<<<<< HEAD
-
     sorted_expected_metrics = sorted(expected_metrics.items(), key=lambda kv: kv[0])
     metrics = [Metric(key=key, value=value, timestamp=t, step=i)
                for i, (key, value) in enumerate(sorted_expected_metrics)]
-=======
-    metrics = [Metric(key=key, value=value, timestamp=t, step=0)
-               for key, value in expected_metrics.items()]
->>>>>>> bae6bc53
     params = [Param(key=key, value=value) for key, value in expected_params.items()]
     tags = [RunTag(key=key, value=value) for key, value in exact_expected_tags.items()]
 
@@ -282,13 +276,8 @@
     bad_kwargs = {
         "metrics": [
             [Metric(key="../bad/metric/name", value=0.3, timestamp=3, step=0)],
-<<<<<<< HEAD
             [Metric(key="ok-name", value="non-numerical-value", timestamp=3, step=1)],
             [Metric(key="ok-name", value=0.3, timestamp="non-numerical-timestamp", step=2)],
-=======
-            [Metric(key="ok-name", value="non-numerical-value", timestamp=3, step=0)],
-            [Metric(key="ok-name", value=0.3, timestamp="non-numerical-timestamp", step=0)],
->>>>>>> bae6bc53
         ],
         "params": [[Param(key="../bad/param/name", value="my-val")]],
         "tags": [[Param(key="../bad/tag/name", value="my-val")]],
