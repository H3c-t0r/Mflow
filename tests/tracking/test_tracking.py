import random
from contextlib import contextmanager
import filecmp
import os
import tempfile
import shutil

import mock
import pytest

from mlflow.store.file_store import FileStore
from mlflow.entities.run_status import RunStatus
from mlflow import tracking
import mlflow


@contextmanager
def temp_directory():
    name = tempfile.mkdtemp()
    try:
        yield name
    finally:
        shutil.rmtree(name)


def test_create_experiment():
    with pytest.raises(TypeError):
        tracking.create_experiment()

    with pytest.raises(Exception):
        tracking.create_experiment(None)

    with pytest.raises(Exception):
        tracking.create_experiment("")

    with temp_directory() as tmp_dir, mock.patch("mlflow.tracking._get_store") as get_store_mock:
        get_store_mock.return_value = FileStore(tmp_dir)
        exp_id = tracking.create_experiment(
            "Some random experiment name %d" % random.randint(1, 1e6))
        assert exp_id is not None


<<<<<<< HEAD
def test_get_experiment_by_id():
    with pytest.raises(TypeError):
        tracking.get_experiment_by_id()

    with pytest.raises(Exception):
        tracking.get_experiment_by_id(-1)

    with pytest.raises(Exception):
        tracking.get_experiment_by_id(None)

    with temp_directory() as tmp_dir, mock.patch("mlflow.tracking._get_store") as get_store_mock:
        get_store_mock.return_value = FileStore(tmp_dir)
        exp_id = tracking.create_experiment("Some random experiment name %d" % random.randint(1, 1e6))
        assert exp_id is not None
        experiment = tracking.get_experiment_by_id(exp_id)
        assert experiment.experiment_id == exp_id


def test_get_experiment_by_name():
    with pytest.raises(TypeError):
        tracking.get_experiment_by_name()

    with pytest.raises(Exception):
        tracking.get_experiment_by_name("")

    with pytest.raises(Exception):
        tracking.get_experiment_by_name(None)

    with temp_directory() as tmp_dir, mock.patch("mlflow.tracking._get_store") as get_store_mock:
        get_store_mock.return_value = FileStore(tmp_dir)
        rand_name = "Some random experiment name %d" % random.randint(1, 1e6)
        exp_id = tracking.create_experiment(rand_name)
        assert exp_id is not None
        experiment = tracking.get_experiment_by_name(rand_name)
        assert experiment.experiment_id == exp_id
=======
def test_no_nested_run():
    with temp_directory() as tmp_dir, mock.patch("mlflow.tracking._get_store") as get_store_mock:
        get_store_mock.return_value = FileStore(tmp_dir)
        first_run = tracking.start_run()
        with first_run:
            with pytest.raises(Exception):
                tracking.start_run()
>>>>>>> d193e877


def test_start_run_context_manager():
    with temp_directory() as tmp_dir, mock.patch("mlflow.tracking._get_store") as get_store_mock:
        get_store_mock.return_value = FileStore(tmp_dir)
        first_run = tracking.start_run()
        store = first_run.store
        first_uuid = first_run.run_info.run_uuid
        with first_run:
            # Check that start_run() causes the run information to be persisted in the store
            persisted_run = store.get_run(first_uuid)
            assert persisted_run is not None
            assert persisted_run.info == first_run.run_info
        finished_run = store.get_run(first_uuid)
        assert finished_run.info.status == RunStatus.FINISHED
        # Launch a separate run that fails, verify the run status is FAILED and the run UUID is
        # different
        second_run = tracking.start_run()
        assert second_run.run_info.run_uuid != first_uuid
        with pytest.raises(Exception):
            with second_run:
                raise Exception("Failing run!")
        finished_run2 = store.get_run(second_run.run_info.run_uuid)
        assert finished_run2.info == second_run.run_info
        assert finished_run2.info.status == RunStatus.FAILED


def test_start_and_end_run():
    with temp_directory() as tmp_dir, mock.patch("mlflow.tracking._get_store") as get_store_mock:
        get_store_mock.return_value = FileStore(tmp_dir)
        # Use the start_run() and end_run() APIs without a `with` block, verify they work.
        active_run = tracking.start_run()
        mlflow.log_metric("name_1", 25)
        tracking.end_run()
        finished_run = active_run.store.get_run(active_run.run_info.run_uuid)
        # Validate metrics
        assert len(finished_run.data.metrics) == 1
        expected_pairs = {"name_1": 25}
        for metric in finished_run.data.metrics:
            assert expected_pairs[metric.key] == metric.value


def test_log_metric():
    with temp_directory() as tmp_dir, mock.patch("mlflow.tracking._get_store") as get_store_mock:
        get_store_mock.return_value = FileStore(tmp_dir)
        active_run = tracking.start_run()
        run_uuid = active_run.run_info.run_uuid
        with active_run:
            mlflow.log_metric("name_1", 25)
            mlflow.log_metric("name_2", -3)
            mlflow.log_metric("name_1", 30)
        finished_run = active_run.store.get_run(run_uuid)
        # Validate metrics
        assert len(finished_run.data.metrics) == 2
        expected_pairs = {"name_1": 30, "name_2": -3}
        for metric in finished_run.data.metrics:
            assert expected_pairs[metric.key] == metric.value


def test_log_metric_validation():
    with temp_directory() as tmp_dir, mock.patch("mlflow.tracking._get_store") as get_store_mock:
        get_store_mock.return_value = FileStore(tmp_dir)
        active_run = tracking.start_run()
        run_uuid = active_run.run_info.run_uuid
        with active_run:
            mlflow.log_metric("name_1", "apple")
        finished_run = active_run.store.get_run(run_uuid)
        assert len(finished_run.data.metrics) == 0


def test_log_param():
    with temp_directory() as tmp_dir, mock.patch("mlflow.tracking._get_store") as get_store_mock:
        get_store_mock.return_value = FileStore(tmp_dir)
        active_run = tracking.start_run()
        run_uuid = active_run.run_info.run_uuid
        with active_run:
            mlflow.log_param("name_1", "a")
            mlflow.log_param("name_2", "b")
            mlflow.log_param("name_1", "c")
        finished_run = active_run.store.get_run(run_uuid)
        # Validate params
        assert len(finished_run.data.params) == 2
        expected_pairs = {"name_1": "c", "name_2": "b"}
        for param in finished_run.data.params:
            assert expected_pairs[param.key] == param.value


def test_log_artifact():
    with temp_directory() as tmp_dir, temp_directory() as artifact_src_dir, \
            mock.patch("mlflow.tracking._get_store") as get_store_mock:
        get_store_mock.return_value = FileStore(tmp_dir)
        # Create artifacts
        _, path0 = tempfile.mkstemp(dir=artifact_src_dir)
        _, path1 = tempfile.mkstemp(dir=artifact_src_dir)
        for i, path in enumerate([path0, path1]):
            with open(path, "w") as handle:
                handle.write("%s" % str(i))
        # Log an artifact, verify it exists in the directory returned by get_artifact_uri
        # after the run finishes
        artifact_parent_dirs = ["some_parent_dir", None]
        for parent_dir in artifact_parent_dirs:
            with tracking.start_run():
                run_artifact_dir = mlflow.get_artifact_uri()
                mlflow.log_artifact(path0, parent_dir)
            expected_dir = os.path.join(run_artifact_dir, parent_dir) \
                if parent_dir is not None else run_artifact_dir
            assert os.listdir(expected_dir) == [os.path.basename(path0)]
            logged_artifact_path = os.path.join(expected_dir, path0)
            assert filecmp.cmp(logged_artifact_path, path0, shallow=False)
        # Log multiple artifacts, verify they exist in the directory returned by get_artifact_uri
        for parent_dir in artifact_parent_dirs:
            with tracking.start_run():
                run_artifact_dir = mlflow.get_artifact_uri()
                mlflow.log_artifacts(artifact_src_dir, parent_dir)
            # Check that the logged artifacts match
            expected_artifact_output_dir = os.path.join(run_artifact_dir, parent_dir) \
                if parent_dir is not None else run_artifact_dir
            dir_comparison = filecmp.dircmp(artifact_src_dir, expected_artifact_output_dir)
            assert len(dir_comparison.left_only) == 0
            assert len(dir_comparison.right_only) == 0
            assert len(dir_comparison.diff_files) == 0
            assert len(dir_comparison.funny_files) == 0<|MERGE_RESOLUTION|>--- conflicted
+++ resolved
@@ -40,7 +40,6 @@
         assert exp_id is not None
 
 
-<<<<<<< HEAD
 def test_get_experiment_by_id():
     with pytest.raises(TypeError):
         tracking.get_experiment_by_id()
@@ -76,7 +75,8 @@
         assert exp_id is not None
         experiment = tracking.get_experiment_by_name(rand_name)
         assert experiment.experiment_id == exp_id
-=======
+
+
 def test_no_nested_run():
     with temp_directory() as tmp_dir, mock.patch("mlflow.tracking._get_store") as get_store_mock:
         get_store_mock.return_value = FileStore(tmp_dir)
@@ -84,7 +84,6 @@
         with first_run:
             with pytest.raises(Exception):
                 tracking.start_run()
->>>>>>> d193e877
 
 
 def test_start_run_context_manager():
