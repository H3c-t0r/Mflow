import os
import random
import uuid
import inspect

import mock
import numpy as np
import pandas as pd
import pytest
from six.moves import reload_module as reload

import mlflow
import mlflow.tracking.context.registry
import mlflow.tracking.fluent
<<<<<<< HEAD
from mlflow.entities import (
    LifecycleStage,
    Metric,
    Param,
    Run,
    RunData,
    RunInfo,
    RunStatus,
    RunTag,
    SourceType,
    ViewType,
)
from mlflow.exceptions import MlflowException
from mlflow.store.entities.paged_list import PagedList
from mlflow.tracking.client import MlflowClient
from mlflow.tracking.fluent import (
    _EXPERIMENT_ID_ENV_VAR,
    _EXPERIMENT_NAME_ENV_VAR,
    _RUN_ID_ENV_VAR,
    SEARCH_MAX_RESULTS_PANDAS,
    _get_experiment_id,
    _get_experiment_id_from_env,
    _get_paginated_runs,
    search_runs,
    set_experiment,
    start_run,
    get_run,
)
=======
from mlflow.entities import (LifecycleStage, Metric, Param, Run, RunData,
                             RunInfo, RunStatus, RunTag, SourceType)
from mlflow.exceptions import MlflowException
from mlflow.store.entities.paged_list import PagedList
from mlflow.tracking.client import MlflowClient
from mlflow.tracking.fluent import (_EXPERIMENT_ID_ENV_VAR,
                                    _EXPERIMENT_NAME_ENV_VAR, _RUN_ID_ENV_VAR,
                                    _get_experiment_id,
                                    _get_experiment_id_from_env,
                                    _paginate, search_runs,
                                    set_experiment, start_run, get_run)
>>>>>>> c02b7888
from mlflow.utils import mlflow_tags
from mlflow.utils.file_utils import TempDir

# pylint: disable=unused-argument


class HelperEnv:
    def __init__(self):
        pass

    @classmethod
    def assert_values(cls, exp_id, name):
        assert os.environ.get(_EXPERIMENT_NAME_ENV_VAR) == name
        assert os.environ.get(_EXPERIMENT_ID_ENV_VAR) == exp_id

    @classmethod
    def set_values(cls, experiment_id=None, name=None):
        if experiment_id:
            os.environ[_EXPERIMENT_ID_ENV_VAR] = str(experiment_id)
        elif os.environ.get(_EXPERIMENT_ID_ENV_VAR):
            del os.environ[_EXPERIMENT_ID_ENV_VAR]

        if name:
            os.environ[_EXPERIMENT_NAME_ENV_VAR] = str(name)
        elif os.environ.get(_EXPERIMENT_NAME_ENV_VAR):
            del os.environ[_EXPERIMENT_NAME_ENV_VAR]


def create_run(
    run_id="",
    exp_id="",
    uid="",
    start=0,
    end=0,
    metrics=None,
    params=None,
    tags=None,
    status=RunStatus.FINISHED,
    a_uri=None,
):
    return Run(
        RunInfo(
            run_uuid=run_id,
            run_id=run_id,
            experiment_id=exp_id,
            user_id=uid,
            status=status,
            start_time=start,
            end_time=end,
            lifecycle_stage=LifecycleStage.ACTIVE,
            artifact_uri=a_uri,
        ),
        RunData(metrics=metrics, params=params, tags=tags),
    )


@pytest.fixture(autouse=True)
def reset_experiment_id():
    """
    This fixture resets the active experiment id *after* the execution of the test case in which
    its included
    """
    yield
    HelperEnv.set_values()
    mlflow.tracking.fluent._active_experiment_id = None


@pytest.fixture(autouse=True)
def reload_context_registry():
    """Reload the context registry module to clear caches."""
    reload(mlflow.tracking.context.registry)


def test_all_fluent_apis_are_included_in_dunder_all():
    def _is_function_or_class(obj):
        return callable(obj) or inspect.isclass(obj)

    apis = [
        a
        for a in dir(mlflow)
        if _is_function_or_class(getattr(mlflow, a)) and not a.startswith("_")
    ]
    assert sorted(apis) == sorted(mlflow.__all__)


def test_get_experiment_id_from_env():
    # When no env variables are set
    HelperEnv.assert_values(None, None)
    assert _get_experiment_id_from_env() is None

    # set only ID
    random_id = random.randint(1, 1e6)
    HelperEnv.set_values(experiment_id=random_id)
    HelperEnv.assert_values(str(random_id), None)
    assert _get_experiment_id_from_env() == str(random_id)

    # set only name
    with TempDir(chdr=True):
        name = "random experiment %d" % random.randint(1, 1e6)
        exp_id = mlflow.create_experiment(name)
        assert exp_id is not None
        HelperEnv.set_values(name=name)
        HelperEnv.assert_values(None, name)
        assert _get_experiment_id_from_env() == exp_id

    # set both: assert that name variable takes precedence
    with TempDir(chdr=True):
        name = "random experiment %d" % random.randint(1, 1e6)
        exp_id = mlflow.create_experiment(name)
        assert exp_id is not None
        random_id = random.randint(1, 1e6)
        HelperEnv.set_values(name=name, experiment_id=random_id)
        HelperEnv.assert_values(str(random_id), name)
        assert _get_experiment_id_from_env() == exp_id


def test_get_experiment_id_with_active_experiment_returns_active_experiment_id():
    # Create a new experiment and set that as active experiment
    with TempDir(chdr=True):
        name = "Random experiment %d" % random.randint(1, 1e6)
        exp_id = mlflow.create_experiment(name)
        assert exp_id is not None
        mlflow.set_experiment(name)
        assert _get_experiment_id() == exp_id


def test_get_experiment_id_with_no_active_experiments_returns_zero():
    assert _get_experiment_id() == "0"


def test_get_experiment_id_in_databricks_detects_notebook_id_by_default():
    notebook_id = 768

    with mock.patch(
        "mlflow.tracking.fluent.is_in_databricks_notebook"
    ) as notebook_detection_mock, mock.patch(
        "mlflow.tracking.fluent.get_notebook_id"
    ) as notebook_id_mock:
        notebook_detection_mock.return_value = True
        notebook_id_mock.return_value = notebook_id
        assert _get_experiment_id() == notebook_id


def test_get_experiment_id_in_databricks_with_active_experiment_returns_active_experiment_id():
    with TempDir(chdr=True):
        exp_name = "random experiment %d" % random.randint(1, 1e6)
        exp_id = mlflow.create_experiment(exp_name)
        mlflow.set_experiment(exp_name)
        notebook_id = str(int(exp_id) + 73)

    with mock.patch(
        "mlflow.tracking.fluent.is_in_databricks_notebook"
    ) as notebook_detection_mock, mock.patch(
        "mlflow.tracking.fluent.get_notebook_id"
    ) as notebook_id_mock:
        notebook_detection_mock.return_value = True
        notebook_id_mock.return_value = notebook_id

        assert _get_experiment_id() != notebook_id
        assert _get_experiment_id() == exp_id


def test_get_experiment_id_in_databricks_with_experiment_defined_in_env_returns_env_experiment_id():
    with TempDir(chdr=True):
        exp_name = "random experiment %d" % random.randint(1, 1e6)
        exp_id = mlflow.create_experiment(exp_name)
        notebook_id = str(int(exp_id) + 73)
        HelperEnv.set_values(experiment_id=exp_id)

    with mock.patch(
        "mlflow.tracking.fluent.is_in_databricks_notebook"
    ) as notebook_detection_mock, mock.patch(
        "mlflow.tracking.fluent.get_notebook_id"
    ) as notebook_id_mock:
        notebook_detection_mock.side_effect = lambda *args, **kwargs: True
        notebook_id_mock.side_effect = lambda *args, **kwargs: notebook_id

        assert _get_experiment_id() != notebook_id
        assert _get_experiment_id() == exp_id


def test_get_experiment_by_id():
    with TempDir(chdr=True):
        name = "Random experiment %d" % random.randint(1, 1e6)
        exp_id = mlflow.create_experiment(name)

        experiment = mlflow.get_experiment(exp_id)
        print(experiment)
        assert experiment.experiment_id == exp_id


def test_get_experiment_by_name():
    with TempDir(chdr=True):
        name = "Random experiment %d" % random.randint(1, 1e6)
        exp_id = mlflow.create_experiment(name)

        experiment = mlflow.get_experiment_by_name(name)
        assert experiment.experiment_id == exp_id


@pytest.fixture
def empty_active_run_stack():
    with mock.patch("mlflow.tracking.fluent._active_run_stack", []):
        yield


def is_from_run(active_run, run):
    return active_run.info == run.info and active_run.data == run.data


def test_start_run_defaults(empty_active_run_stack):

    mock_experiment_id = mock.Mock()
    experiment_id_patch = mock.patch(
        "mlflow.tracking.fluent._get_experiment_id", return_value=mock_experiment_id
    )
    databricks_notebook_patch = mock.patch(
        "mlflow.tracking.fluent.is_in_databricks_notebook", return_value=False
    )
    mock_user = mock.Mock()
    user_patch = mock.patch(
        "mlflow.tracking.context.default_context._get_user", return_value=mock_user
    )
    mock_source_name = mock.Mock()
    source_name_patch = mock.patch(
        "mlflow.tracking.context.default_context._get_source_name", return_value=mock_source_name,
    )
    source_type_patch = mock.patch(
        "mlflow.tracking.context.default_context._get_source_type",
        return_value=SourceType.NOTEBOOK,
    )
    mock_source_version = mock.Mock()
    source_version_patch = mock.patch(
        "mlflow.tracking.context.git_context._get_source_version", return_value=mock_source_version,
    )

    expected_tags = {
        mlflow_tags.MLFLOW_USER: mock_user,
        mlflow_tags.MLFLOW_SOURCE_NAME: mock_source_name,
        mlflow_tags.MLFLOW_SOURCE_TYPE: SourceType.to_string(SourceType.NOTEBOOK),
        mlflow_tags.MLFLOW_GIT_COMMIT: mock_source_version,
    }

    create_run_patch = mock.patch.object(MlflowClient, "create_run")

    with experiment_id_patch, databricks_notebook_patch, user_patch, source_name_patch, source_type_patch, source_version_patch, create_run_patch:
        active_run = start_run()
        MlflowClient.create_run.assert_called_once_with(
            experiment_id=mock_experiment_id, tags=expected_tags
        )
        assert is_from_run(active_run, MlflowClient.create_run.return_value)


def test_start_run_defaults_databricks_notebook(empty_active_run_stack):

    mock_experiment_id = mock.Mock()
    experiment_id_patch = mock.patch(
        "mlflow.tracking.fluent._get_experiment_id", return_value=mock_experiment_id
    )
    databricks_notebook_patch = mock.patch(
        "mlflow.utils.databricks_utils.is_in_databricks_notebook", return_value=True
    )
    mock_user = mock.Mock()
    user_patch = mock.patch(
        "mlflow.tracking.context.default_context._get_user", return_value=mock_user
    )
    mock_source_version = mock.Mock()
    source_version_patch = mock.patch(
        "mlflow.tracking.context.git_context._get_source_version", return_value=mock_source_version,
    )
    mock_notebook_id = mock.Mock()
    notebook_id_patch = mock.patch(
        "mlflow.utils.databricks_utils.get_notebook_id", return_value=mock_notebook_id
    )
    mock_notebook_path = mock.Mock()
    notebook_path_patch = mock.patch(
        "mlflow.utils.databricks_utils.get_notebook_path", return_value=mock_notebook_path,
    )
    mock_webapp_url = mock.Mock()
    webapp_url_patch = mock.patch(
        "mlflow.utils.databricks_utils.get_webapp_url", return_value=mock_webapp_url
    )

    expected_tags = {
        mlflow_tags.MLFLOW_USER: mock_user,
        mlflow_tags.MLFLOW_SOURCE_NAME: mock_notebook_path,
        mlflow_tags.MLFLOW_SOURCE_TYPE: SourceType.to_string(SourceType.NOTEBOOK),
        mlflow_tags.MLFLOW_GIT_COMMIT: mock_source_version,
        mlflow_tags.MLFLOW_DATABRICKS_NOTEBOOK_ID: mock_notebook_id,
        mlflow_tags.MLFLOW_DATABRICKS_NOTEBOOK_PATH: mock_notebook_path,
        mlflow_tags.MLFLOW_DATABRICKS_WEBAPP_URL: mock_webapp_url,
    }

    create_run_patch = mock.patch.object(MlflowClient, "create_run")

    with experiment_id_patch, databricks_notebook_patch, user_patch, source_version_patch, notebook_id_patch, notebook_path_patch, webapp_url_patch, create_run_patch:
        active_run = start_run()
        MlflowClient.create_run.assert_called_once_with(
            experiment_id=mock_experiment_id, tags=expected_tags
        )
        assert is_from_run(active_run, MlflowClient.create_run.return_value)


def test_start_run_with_parent():

    parent_run = mock.Mock()
    mock_experiment_id = mock.Mock()
    mock_source_name = mock.Mock()

    active_run_stack_patch = mock.patch("mlflow.tracking.fluent._active_run_stack", [parent_run])

    databricks_notebook_patch = mock.patch(
        "mlflow.tracking.fluent.is_in_databricks_notebook", return_value=False
    )
    mock_user = mock.Mock()
    user_patch = mock.patch(
        "mlflow.tracking.context.default_context._get_user", return_value=mock_user
    )
    source_name_patch = mock.patch(
        "mlflow.tracking.context.default_context._get_source_name", return_value=mock_source_name,
    )

    expected_tags = {
        mlflow_tags.MLFLOW_USER: mock_user,
        mlflow_tags.MLFLOW_SOURCE_NAME: mock_source_name,
        mlflow_tags.MLFLOW_SOURCE_TYPE: SourceType.to_string(SourceType.LOCAL),
        mlflow_tags.MLFLOW_PARENT_RUN_ID: parent_run.info.run_id,
    }

    create_run_patch = mock.patch.object(MlflowClient, "create_run")

    with databricks_notebook_patch, active_run_stack_patch, create_run_patch, user_patch, source_name_patch:
        active_run = start_run(experiment_id=mock_experiment_id, nested=True)
        MlflowClient.create_run.assert_called_once_with(
            experiment_id=mock_experiment_id, tags=expected_tags
        )
        assert is_from_run(active_run, MlflowClient.create_run.return_value)


def test_start_run_with_parent_non_nested():
    with mock.patch("mlflow.tracking.fluent._active_run_stack", [mock.Mock()]):
        with pytest.raises(Exception):
            start_run()


def test_start_run_existing_run(empty_active_run_stack):
    mock_run = mock.Mock()
    mock_run.info.lifecycle_stage = LifecycleStage.ACTIVE

    run_id = uuid.uuid4().hex

    with mock.patch.object(MlflowClient, "get_run", return_value=mock_run):
        active_run = start_run(run_id)

        assert is_from_run(active_run, mock_run)
        MlflowClient.get_run.assert_called_once_with(run_id)


def test_start_run_existing_run_from_environment(empty_active_run_stack):
    mock_run = mock.Mock()
    mock_run.info.lifecycle_stage = LifecycleStage.ACTIVE

    run_id = uuid.uuid4().hex
    env_patch = mock.patch.dict("os.environ", {_RUN_ID_ENV_VAR: run_id})

    with env_patch, mock.patch.object(MlflowClient, "get_run", return_value=mock_run):
        active_run = start_run()

        assert is_from_run(active_run, mock_run)
        MlflowClient.get_run.assert_called_once_with(run_id)


def test_start_run_existing_run_from_environment_with_set_environment(empty_active_run_stack,):
    mock_run = mock.Mock()
    mock_run.info.lifecycle_stage = LifecycleStage.ACTIVE

    run_id = uuid.uuid4().hex
    env_patch = mock.patch.dict("os.environ", {_RUN_ID_ENV_VAR: run_id})

    with env_patch, mock.patch.object(MlflowClient, "get_run", return_value=mock_run):
        with pytest.raises(MlflowException):
            set_experiment("test-run")
            start_run()


def test_start_run_existing_run_deleted(empty_active_run_stack):
    mock_run = mock.Mock()
    mock_run.info.lifecycle_stage = LifecycleStage.DELETED

    run_id = uuid.uuid4().hex

    with mock.patch.object(MlflowClient, "get_run", return_value=mock_run):
        with pytest.raises(MlflowException):
            start_run(run_id)


def test_get_run():
    run_id = uuid.uuid4().hex
    mock_run = mock.Mock()
    mock_run.info.user_id = "my_user_id"
    with mock.patch.object(MlflowClient, "get_run", return_value=mock_run):
        run = get_run(run_id)
        assert run.info.user_id == "my_user_id"


def test_search_runs_attributes():
<<<<<<< HEAD
    runs = [
        create_run(status=RunStatus.FINISHED, a_uri="dbfs:/test", run_id="abc", exp_id="123"),
        create_run(status=RunStatus.SCHEDULED, a_uri="dbfs:/test2", run_id="def", exp_id="321"),
    ]
    with mock.patch("mlflow.tracking.fluent._get_paginated_runs", return_value=runs):
=======
    runs = [create_run(status=RunStatus.FINISHED, a_uri="dbfs:/test", run_id='abc', exp_id="123"),
            create_run(status=RunStatus.SCHEDULED, a_uri="dbfs:/test2", run_id='def', exp_id="321")]
    with mock.patch('mlflow.tracking.fluent._paginate', return_value=runs):
>>>>>>> c02b7888
        pdf = search_runs()
        data = {
            "status": [RunStatus.FINISHED, RunStatus.SCHEDULED],
            "artifact_uri": ["dbfs:/test", "dbfs:/test2"],
            "run_id": ["abc", "def"],
            "experiment_id": ["123", "321"],
            "start_time": [pd.to_datetime(0, utc=True), pd.to_datetime(0, utc=True)],
            "end_time": [pd.to_datetime(0, utc=True), pd.to_datetime(0, utc=True)],
        }
        expected_df = pd.DataFrame(data)
        pd.testing.assert_frame_equal(pdf, expected_df, check_like=True, check_frame_type=False)


def test_search_runs_data():
    runs = [
        create_run(
            metrics=[Metric("mse", 0.2, 0, 0)],
            params=[Param("param", "value")],
            tags=[RunTag("tag", "value")],
            start=1564675200000,
            end=1564683035000,
        ),
        create_run(
            metrics=[Metric("mse", 0.6, 0, 0), Metric("loss", 1.2, 0, 5)],
            params=[Param("param2", "val"), Param("k", "v")],
            tags=[RunTag("tag2", "v2")],
            start=1564765200000,
<<<<<<< HEAD
            end=1564783200000,
        ),
    ]
    with mock.patch("mlflow.tracking.fluent._get_paginated_runs", return_value=runs):
=======
            end=1564783200000)]
    with mock.patch('mlflow.tracking.fluent._paginate', return_value=runs):
>>>>>>> c02b7888
        pdf = search_runs()
        data = {
            "status": [RunStatus.FINISHED] * 2,
            "artifact_uri": [None] * 2,
            "run_id": [""] * 2,
            "experiment_id": [""] * 2,
            "metrics.mse": [0.2, 0.6],
            "metrics.loss": [np.nan, 1.2],
            "params.param": ["value", None],
            "params.param2": [None, "val"],
            "params.k": [None, "v"],
            "tags.tag": ["value", None],
            "tags.tag2": [None, "v2"],
            "start_time": [
                pd.to_datetime(1564675200000, unit="ms", utc=True),
                pd.to_datetime(1564765200000, unit="ms", utc=True),
            ],
            "end_time": [
                pd.to_datetime(1564683035000, unit="ms", utc=True),
                pd.to_datetime(1564783200000, unit="ms", utc=True),
            ],
        }
        expected_df = pd.DataFrame(data)
        pd.testing.assert_frame_equal(pdf, expected_df, check_like=True, check_frame_type=False)


def test_search_runs_no_arguments():
    """
    When no experiment ID is specified, it should try to get the implicit one.
    """
    mock_experiment_id = mock.Mock()
<<<<<<< HEAD
    experiment_id_patch = mock.patch(
        "mlflow.tracking.fluent._get_experiment_id", return_value=mock_experiment_id
    )
    get_paginated_runs_patch = mock.patch(
        "mlflow.tracking.fluent._get_paginated_runs", return_value=[]
    )
    with experiment_id_patch, get_paginated_runs_patch:
        search_runs()
        mlflow.tracking.fluent._get_paginated_runs.assert_called_once_with(
            mock_experiment_id, "", ViewType.ACTIVE_ONLY, SEARCH_MAX_RESULTS_PANDAS, None,
        )
=======
    experiment_id_patch = mock.patch("mlflow.tracking.fluent._get_experiment_id",
                                     return_value=mock_experiment_id)
    get_paginated_runs_patch = mock.patch('mlflow.tracking.fluent._paginate', return_value=[])
    with experiment_id_patch, get_paginated_runs_patch:
        search_runs()
        mlflow.tracking.fluent._paginate.assert_called_once()
        mlflow.tracking.fluent._get_experiment_id.assert_called_once()
>>>>>>> c02b7888


def test_paginate_lt_maxresults_onepage():
    """
    Number of runs is less than max_results and fits on one page,
    so we only need to fetch one page.
    """
    runs = [create_run() for _ in range(5)]
    tokenized_runs = PagedList(runs, "")
    max_results = 50
    max_per_page = 10
    mocked_lambda = mock.Mock(return_value=tokenized_runs)

    paginated_runs = _paginate(mocked_lambda, max_per_page, max_results)
    mocked_lambda.assert_called_once()
    assert len(paginated_runs) == 5


def test_paginate_lt_maxresults_multipage():
    """
    Number of runs is less than max_results, but multiple pages are necessary to get all runs
    """
    tokenized_runs = PagedList([create_run() for _ in range(10)], "token")
    no_token_runs = PagedList([create_run()], "")
    max_results = 50
<<<<<<< HEAD
    with mock.patch("mlflow.tracking.fluent.NUM_RUNS_PER_PAGE_PANDAS", 10):
        with mock.patch.object(MlflowClient, "search_runs"):
            MlflowClient.search_runs.side_effect = [
                tokenized_runs,
                tokenized_runs,
                no_token_runs,
            ]
            TOTAL_RUNS = 21
=======
    max_per_page = 10
    mocked_lambda = mock.Mock(side_effect=[tokenized_runs, tokenized_runs, no_token_runs])
    TOTAL_RUNS = 21
>>>>>>> c02b7888

    paginated_runs = _paginate(mocked_lambda, max_per_page, max_results)
    assert len(paginated_runs) == TOTAL_RUNS


def test_paginate_lt_maxresults_onepage_nonetoken():
    """
    Number of runs is less than max_results and fits on one page.
    The token passed back on the last page is None, not the emptystring
    """
    runs = [create_run() for _ in range(5)]
    tokenized_runs = PagedList(runs, None)
    max_results = 50
    max_per_page = 10
    mocked_lambda = mock.Mock(return_value=tokenized_runs)

    paginated_runs = _paginate(mocked_lambda, max_per_page, max_results)
    mocked_lambda.assert_called_once()
    assert len(paginated_runs) == 5


def test_paginate_eq_maxresults_blanktoken():
    """
    Runs returned are equal to max_results which are equal to a full number of pages.
    The server might send a token back, or they might not (depending on if they know if
    more runs exist). In this example, no token is sent back.
    Expected behavior is to NOT query for more pages.
    """
    # runs returned equal to max_results, blank token
    runs = [create_run() for _ in range(10)]
    tokenized_runs = PagedList(runs, "")
    no_token_runs = PagedList([], "")
    max_results = 10
    max_per_page = 10
    mocked_lambda = mock.Mock(side_effect=[tokenized_runs, no_token_runs])

    paginated_runs = _paginate(mocked_lambda, max_per_page, max_results)
    mocked_lambda.assert_called_once()
    assert len(paginated_runs) == 10


def test_paginate_eq_maxresults_token():
    """
    Runs returned are equal to max_results which are equal to a full number of pages.
    The server might send a token back, or they might not (depending on if they know if
    more runs exist). In this example, a token IS sent back.
    Expected behavior is to NOT query for more pages.
    """
    runs = [create_run() for _ in range(10)]
    tokenized_runs = PagedList(runs, "abc")
    blank_runs = PagedList([], "")
    max_results = 10
    max_per_page = 10
    mocked_lambda = mock.Mock(side_effect=[tokenized_runs, blank_runs])

    paginated_runs = _paginate(mocked_lambda, max_per_page, max_results)
    mocked_lambda.assert_called_once()
    assert len(paginated_runs) == 10


def test_paginate_gt_maxresults_multipage():
    """
    Number of runs that fit search criteria is greater than max_results. Multiple pages expected.
    Expected to only get max_results number of results back.
    """
    # should ask for and return the correct number of max_results
    full_page_runs = PagedList([create_run() for _ in range(8)], "abc")
    partial_page = PagedList([create_run() for _ in range(4)], "def")
    max_results = 20
<<<<<<< HEAD
    with mock.patch("mlflow.tracking.fluent.NUM_RUNS_PER_PAGE_PANDAS", 8):
        with mock.patch.object(MlflowClient, "search_runs"):
            MlflowClient.search_runs.side_effect = [
                full_page_runs,
                full_page_runs,
                partial_page,
            ]
            paginated_runs = _get_paginated_runs([12], "", ViewType.ACTIVE_ONLY, max_results, None)
            calls = [
                mock.call([12], "", ViewType.ACTIVE_ONLY, 8, None, None),
                mock.call([12], "", ViewType.ACTIVE_ONLY, 8, None, "abc"),
                mock.call([12], "", ViewType.ACTIVE_ONLY, 20 % 8, None, "abc"),
            ]
            MlflowClient.search_runs.assert_has_calls(calls)
            assert len(paginated_runs) == 20


def test_get_paginated_runs_gt_maxresults_onepage():
=======
    max_per_page = 8
    mocked_lambda = mock.Mock(side_effect=[full_page_runs, full_page_runs, partial_page])

    paginated_runs = _paginate(mocked_lambda, max_per_page, max_results)
    calls = [mock.call(8, None),
             mock.call(8, "abc"),
             mock.call(20 % 8, "abc")]
    mocked_lambda.assert_has_calls(calls)
    assert len(paginated_runs) == 20


def test_paginate_gt_maxresults_onepage():
>>>>>>> c02b7888
    """"
    Number of runs that fit search criteria is greater than max_results. Only one page expected.
    Expected to only get max_results number of results back.
    """
    runs = [create_run() for _ in range(10)]
    tokenized_runs = PagedList(runs, "abc")
    max_results = 10
<<<<<<< HEAD
    with mock.patch("mlflow.tracking.fluent.NUM_RUNS_PER_PAGE_PANDAS", 20):
        with mock.patch.object(MlflowClient, "search_runs", return_value=tokenized_runs):
            paginated_runs = _get_paginated_runs([123], "", ViewType.ACTIVE_ONLY, max_results, None)
            MlflowClient.search_runs.assert_called_once_with(
                [123], "", ViewType.ACTIVE_ONLY, max_results, None, None
            )
            assert len(paginated_runs) == 10
=======
    max_per_page = 20
    mocked_lambda = mock.Mock(return_value=tokenized_runs)

    paginated_runs = _paginate(mocked_lambda, max_per_page, max_results)
    mocked_lambda.assert_called_once_with(max_results, None)
    assert len(paginated_runs) == 10
>>>>>>> c02b7888


def test_delete_tag():
    """
    Confirm that fluent API delete tags actually works
    :return:
    """
    mlflow.set_tag("a", "b")
    run = MlflowClient().get_run(mlflow.active_run().info.run_id)
    print(run.info.run_id)
    assert "a" in run.data.tags
    mlflow.delete_tag("a")
    run = MlflowClient().get_run(mlflow.active_run().info.run_id)
    assert "a" not in run.data.tags
    with pytest.raises(MlflowException):
        mlflow.delete_tag("a")
    with pytest.raises(MlflowException):
        mlflow.delete_tag("b")
    mlflow.end_run()<|MERGE_RESOLUTION|>--- conflicted
+++ resolved
@@ -12,36 +12,6 @@
 import mlflow
 import mlflow.tracking.context.registry
 import mlflow.tracking.fluent
-<<<<<<< HEAD
-from mlflow.entities import (
-    LifecycleStage,
-    Metric,
-    Param,
-    Run,
-    RunData,
-    RunInfo,
-    RunStatus,
-    RunTag,
-    SourceType,
-    ViewType,
-)
-from mlflow.exceptions import MlflowException
-from mlflow.store.entities.paged_list import PagedList
-from mlflow.tracking.client import MlflowClient
-from mlflow.tracking.fluent import (
-    _EXPERIMENT_ID_ENV_VAR,
-    _EXPERIMENT_NAME_ENV_VAR,
-    _RUN_ID_ENV_VAR,
-    SEARCH_MAX_RESULTS_PANDAS,
-    _get_experiment_id,
-    _get_experiment_id_from_env,
-    _get_paginated_runs,
-    search_runs,
-    set_experiment,
-    start_run,
-    get_run,
-)
-=======
 from mlflow.entities import (LifecycleStage, Metric, Param, Run, RunData,
                              RunInfo, RunStatus, RunTag, SourceType)
 from mlflow.exceptions import MlflowException
@@ -53,7 +23,6 @@
                                     _get_experiment_id_from_env,
                                     _paginate, search_runs,
                                     set_experiment, start_run, get_run)
->>>>>>> c02b7888
 from mlflow.utils import mlflow_tags
 from mlflow.utils.file_utils import TempDir
 
@@ -82,18 +51,9 @@
             del os.environ[_EXPERIMENT_NAME_ENV_VAR]
 
 
-def create_run(
-    run_id="",
-    exp_id="",
-    uid="",
-    start=0,
-    end=0,
-    metrics=None,
-    params=None,
-    tags=None,
-    status=RunStatus.FINISHED,
-    a_uri=None,
-):
+def create_run(run_id="", exp_id="", uid="", start=0, end=0,
+               metrics=None, params=None, tags=None,
+               status=RunStatus.FINISHED, a_uri=None):
     return Run(
         RunInfo(
             run_uuid=run_id,
@@ -104,10 +64,12 @@
             start_time=start,
             end_time=end,
             lifecycle_stage=LifecycleStage.ACTIVE,
-            artifact_uri=a_uri,
-        ),
-        RunData(metrics=metrics, params=params, tags=tags),
-    )
+            artifact_uri=a_uri
+        ), RunData(
+            metrics=metrics,
+            params=params,
+            tags=tags
+        ))
 
 
 @pytest.fixture(autouse=True)
@@ -131,11 +93,8 @@
     def _is_function_or_class(obj):
         return callable(obj) or inspect.isclass(obj)
 
-    apis = [
-        a
-        for a in dir(mlflow)
-        if _is_function_or_class(getattr(mlflow, a)) and not a.startswith("_")
-    ]
+    apis = [a for a in dir(mlflow)
+            if _is_function_or_class(getattr(mlflow, a)) and not a.startswith('_')]
     assert sorted(apis) == sorted(mlflow.__all__)
 
 
@@ -187,11 +146,8 @@
 def test_get_experiment_id_in_databricks_detects_notebook_id_by_default():
     notebook_id = 768
 
-    with mock.patch(
-        "mlflow.tracking.fluent.is_in_databricks_notebook"
-    ) as notebook_detection_mock, mock.patch(
-        "mlflow.tracking.fluent.get_notebook_id"
-    ) as notebook_id_mock:
+    with mock.patch("mlflow.tracking.fluent.is_in_databricks_notebook") as notebook_detection_mock,\
+            mock.patch("mlflow.tracking.fluent.get_notebook_id") as notebook_id_mock:
         notebook_detection_mock.return_value = True
         notebook_id_mock.return_value = notebook_id
         assert _get_experiment_id() == notebook_id
@@ -204,11 +160,8 @@
         mlflow.set_experiment(exp_name)
         notebook_id = str(int(exp_id) + 73)
 
-    with mock.patch(
-        "mlflow.tracking.fluent.is_in_databricks_notebook"
-    ) as notebook_detection_mock, mock.patch(
-        "mlflow.tracking.fluent.get_notebook_id"
-    ) as notebook_id_mock:
+    with mock.patch("mlflow.tracking.fluent.is_in_databricks_notebook") as notebook_detection_mock,\
+            mock.patch("mlflow.tracking.fluent.get_notebook_id") as notebook_id_mock:
         notebook_detection_mock.return_value = True
         notebook_id_mock.return_value = notebook_id
 
@@ -223,11 +176,8 @@
         notebook_id = str(int(exp_id) + 73)
         HelperEnv.set_values(experiment_id=exp_id)
 
-    with mock.patch(
-        "mlflow.tracking.fluent.is_in_databricks_notebook"
-    ) as notebook_detection_mock, mock.patch(
-        "mlflow.tracking.fluent.get_notebook_id"
-    ) as notebook_id_mock:
+    with mock.patch("mlflow.tracking.fluent.is_in_databricks_notebook") as notebook_detection_mock,\
+            mock.patch("mlflow.tracking.fluent.get_notebook_id") as notebook_id_mock:
         notebook_detection_mock.side_effect = lambda *args, **kwargs: True
         notebook_id_mock.side_effect = lambda *args, **kwargs: notebook_id
 
@@ -279,30 +229,31 @@
     )
     mock_source_name = mock.Mock()
     source_name_patch = mock.patch(
-        "mlflow.tracking.context.default_context._get_source_name", return_value=mock_source_name,
+        "mlflow.tracking.context.default_context._get_source_name", return_value=mock_source_name
     )
     source_type_patch = mock.patch(
-        "mlflow.tracking.context.default_context._get_source_type",
-        return_value=SourceType.NOTEBOOK,
+        "mlflow.tracking.context.default_context._get_source_type", return_value=SourceType.NOTEBOOK
     )
     mock_source_version = mock.Mock()
     source_version_patch = mock.patch(
-        "mlflow.tracking.context.git_context._get_source_version", return_value=mock_source_version,
+        "mlflow.tracking.context.git_context._get_source_version", return_value=mock_source_version
     )
 
     expected_tags = {
         mlflow_tags.MLFLOW_USER: mock_user,
         mlflow_tags.MLFLOW_SOURCE_NAME: mock_source_name,
         mlflow_tags.MLFLOW_SOURCE_TYPE: SourceType.to_string(SourceType.NOTEBOOK),
-        mlflow_tags.MLFLOW_GIT_COMMIT: mock_source_version,
+        mlflow_tags.MLFLOW_GIT_COMMIT: mock_source_version
     }
 
     create_run_patch = mock.patch.object(MlflowClient, "create_run")
 
-    with experiment_id_patch, databricks_notebook_patch, user_patch, source_name_patch, source_type_patch, source_version_patch, create_run_patch:
+    with experiment_id_patch, databricks_notebook_patch, user_patch, source_name_patch, \
+            source_type_patch, source_version_patch, create_run_patch:
         active_run = start_run()
         MlflowClient.create_run.assert_called_once_with(
-            experiment_id=mock_experiment_id, tags=expected_tags
+            experiment_id=mock_experiment_id,
+            tags=expected_tags
         )
         assert is_from_run(active_run, MlflowClient.create_run.return_value)
 
@@ -322,7 +273,7 @@
     )
     mock_source_version = mock.Mock()
     source_version_patch = mock.patch(
-        "mlflow.tracking.context.git_context._get_source_version", return_value=mock_source_version,
+        "mlflow.tracking.context.git_context._get_source_version", return_value=mock_source_version
     )
     mock_notebook_id = mock.Mock()
     notebook_id_patch = mock.patch(
@@ -330,7 +281,7 @@
     )
     mock_notebook_path = mock.Mock()
     notebook_path_patch = mock.patch(
-        "mlflow.utils.databricks_utils.get_notebook_path", return_value=mock_notebook_path,
+        "mlflow.utils.databricks_utils.get_notebook_path", return_value=mock_notebook_path
     )
     mock_webapp_url = mock.Mock()
     webapp_url_patch = mock.patch(
@@ -344,15 +295,17 @@
         mlflow_tags.MLFLOW_GIT_COMMIT: mock_source_version,
         mlflow_tags.MLFLOW_DATABRICKS_NOTEBOOK_ID: mock_notebook_id,
         mlflow_tags.MLFLOW_DATABRICKS_NOTEBOOK_PATH: mock_notebook_path,
-        mlflow_tags.MLFLOW_DATABRICKS_WEBAPP_URL: mock_webapp_url,
+        mlflow_tags.MLFLOW_DATABRICKS_WEBAPP_URL: mock_webapp_url
     }
 
     create_run_patch = mock.patch.object(MlflowClient, "create_run")
 
-    with experiment_id_patch, databricks_notebook_patch, user_patch, source_version_patch, notebook_id_patch, notebook_path_patch, webapp_url_patch, create_run_patch:
+    with experiment_id_patch, databricks_notebook_patch, user_patch, source_version_patch, \
+            notebook_id_patch, notebook_path_patch, webapp_url_patch, create_run_patch:
         active_run = start_run()
         MlflowClient.create_run.assert_called_once_with(
-            experiment_id=mock_experiment_id, tags=expected_tags
+            experiment_id=mock_experiment_id,
+            tags=expected_tags
         )
         assert is_from_run(active_run, MlflowClient.create_run.return_value)
 
@@ -373,22 +326,26 @@
         "mlflow.tracking.context.default_context._get_user", return_value=mock_user
     )
     source_name_patch = mock.patch(
-        "mlflow.tracking.context.default_context._get_source_name", return_value=mock_source_name,
+        "mlflow.tracking.context.default_context._get_source_name", return_value=mock_source_name
     )
 
     expected_tags = {
         mlflow_tags.MLFLOW_USER: mock_user,
         mlflow_tags.MLFLOW_SOURCE_NAME: mock_source_name,
         mlflow_tags.MLFLOW_SOURCE_TYPE: SourceType.to_string(SourceType.LOCAL),
-        mlflow_tags.MLFLOW_PARENT_RUN_ID: parent_run.info.run_id,
+        mlflow_tags.MLFLOW_PARENT_RUN_ID: parent_run.info.run_id
     }
 
     create_run_patch = mock.patch.object(MlflowClient, "create_run")
 
-    with databricks_notebook_patch, active_run_stack_patch, create_run_patch, user_patch, source_name_patch:
-        active_run = start_run(experiment_id=mock_experiment_id, nested=True)
+    with databricks_notebook_patch, active_run_stack_patch, create_run_patch, user_patch, \
+            source_name_patch:
+        active_run = start_run(
+            experiment_id=mock_experiment_id, nested=True
+        )
         MlflowClient.create_run.assert_called_once_with(
-            experiment_id=mock_experiment_id, tags=expected_tags
+            experiment_id=mock_experiment_id,
+            tags=expected_tags
         )
         assert is_from_run(active_run, MlflowClient.create_run.return_value)
 
@@ -426,7 +383,7 @@
         MlflowClient.get_run.assert_called_once_with(run_id)
 
 
-def test_start_run_existing_run_from_environment_with_set_environment(empty_active_run_stack,):
+def test_start_run_existing_run_from_environment_with_set_environment(empty_active_run_stack):
     mock_run = mock.Mock()
     mock_run.info.lifecycle_stage = LifecycleStage.ACTIVE
 
@@ -460,26 +417,16 @@
 
 
 def test_search_runs_attributes():
-<<<<<<< HEAD
-    runs = [
-        create_run(status=RunStatus.FINISHED, a_uri="dbfs:/test", run_id="abc", exp_id="123"),
-        create_run(status=RunStatus.SCHEDULED, a_uri="dbfs:/test2", run_id="def", exp_id="321"),
-    ]
-    with mock.patch("mlflow.tracking.fluent._get_paginated_runs", return_value=runs):
-=======
     runs = [create_run(status=RunStatus.FINISHED, a_uri="dbfs:/test", run_id='abc', exp_id="123"),
             create_run(status=RunStatus.SCHEDULED, a_uri="dbfs:/test2", run_id='def', exp_id="321")]
     with mock.patch('mlflow.tracking.fluent._paginate', return_value=runs):
->>>>>>> c02b7888
         pdf = search_runs()
-        data = {
-            "status": [RunStatus.FINISHED, RunStatus.SCHEDULED],
-            "artifact_uri": ["dbfs:/test", "dbfs:/test2"],
-            "run_id": ["abc", "def"],
-            "experiment_id": ["123", "321"],
-            "start_time": [pd.to_datetime(0, utc=True), pd.to_datetime(0, utc=True)],
-            "end_time": [pd.to_datetime(0, utc=True), pd.to_datetime(0, utc=True)],
-        }
+        data = {'status': [RunStatus.FINISHED, RunStatus.SCHEDULED],
+                'artifact_uri': ["dbfs:/test", "dbfs:/test2"],
+                'run_id': ['abc', 'def'],
+                'experiment_id': ["123", "321"],
+                'start_time': [pd.to_datetime(0, utc=True), pd.to_datetime(0, utc=True)],
+                'end_time': [pd.to_datetime(0, utc=True), pd.to_datetime(0, utc=True)]}
         expected_df = pd.DataFrame(data)
         pd.testing.assert_frame_equal(pdf, expected_df, check_like=True, check_frame_type=False)
 
@@ -491,44 +438,31 @@
             params=[Param("param", "value")],
             tags=[RunTag("tag", "value")],
             start=1564675200000,
-            end=1564683035000,
-        ),
+            end=1564683035000),
         create_run(
             metrics=[Metric("mse", 0.6, 0, 0), Metric("loss", 1.2, 0, 5)],
             params=[Param("param2", "val"), Param("k", "v")],
             tags=[RunTag("tag2", "v2")],
             start=1564765200000,
-<<<<<<< HEAD
-            end=1564783200000,
-        ),
-    ]
-    with mock.patch("mlflow.tracking.fluent._get_paginated_runs", return_value=runs):
-=======
             end=1564783200000)]
     with mock.patch('mlflow.tracking.fluent._paginate', return_value=runs):
->>>>>>> c02b7888
         pdf = search_runs()
         data = {
-            "status": [RunStatus.FINISHED] * 2,
-            "artifact_uri": [None] * 2,
-            "run_id": [""] * 2,
-            "experiment_id": [""] * 2,
-            "metrics.mse": [0.2, 0.6],
-            "metrics.loss": [np.nan, 1.2],
-            "params.param": ["value", None],
-            "params.param2": [None, "val"],
-            "params.k": [None, "v"],
-            "tags.tag": ["value", None],
-            "tags.tag2": [None, "v2"],
-            "start_time": [
-                pd.to_datetime(1564675200000, unit="ms", utc=True),
-                pd.to_datetime(1564765200000, unit="ms", utc=True),
-            ],
-            "end_time": [
-                pd.to_datetime(1564683035000, unit="ms", utc=True),
-                pd.to_datetime(1564783200000, unit="ms", utc=True),
-            ],
-        }
+            'status': [RunStatus.FINISHED]*2,
+            'artifact_uri': [None]*2,
+            'run_id': ['']*2,
+            'experiment_id': [""]*2,
+            'metrics.mse': [0.2, 0.6],
+            'metrics.loss': [np.nan, 1.2],
+            'params.param': ["value", None],
+            'params.param2': [None, "val"],
+            'params.k': [None, "v"],
+            'tags.tag': ["value", None],
+            'tags.tag2': [None, "v2"],
+            'start_time': [pd.to_datetime(1564675200000, unit="ms", utc=True),
+                           pd.to_datetime(1564765200000, unit="ms", utc=True)],
+            'end_time': [pd.to_datetime(1564683035000, unit="ms", utc=True),
+                         pd.to_datetime(1564783200000, unit="ms", utc=True)]}
         expected_df = pd.DataFrame(data)
         pd.testing.assert_frame_equal(pdf, expected_df, check_like=True, check_frame_type=False)
 
@@ -538,19 +472,6 @@
     When no experiment ID is specified, it should try to get the implicit one.
     """
     mock_experiment_id = mock.Mock()
-<<<<<<< HEAD
-    experiment_id_patch = mock.patch(
-        "mlflow.tracking.fluent._get_experiment_id", return_value=mock_experiment_id
-    )
-    get_paginated_runs_patch = mock.patch(
-        "mlflow.tracking.fluent._get_paginated_runs", return_value=[]
-    )
-    with experiment_id_patch, get_paginated_runs_patch:
-        search_runs()
-        mlflow.tracking.fluent._get_paginated_runs.assert_called_once_with(
-            mock_experiment_id, "", ViewType.ACTIVE_ONLY, SEARCH_MAX_RESULTS_PANDAS, None,
-        )
-=======
     experiment_id_patch = mock.patch("mlflow.tracking.fluent._get_experiment_id",
                                      return_value=mock_experiment_id)
     get_paginated_runs_patch = mock.patch('mlflow.tracking.fluent._paginate', return_value=[])
@@ -558,7 +479,6 @@
         search_runs()
         mlflow.tracking.fluent._paginate.assert_called_once()
         mlflow.tracking.fluent._get_experiment_id.assert_called_once()
->>>>>>> c02b7888
 
 
 def test_paginate_lt_maxresults_onepage():
@@ -584,20 +504,9 @@
     tokenized_runs = PagedList([create_run() for _ in range(10)], "token")
     no_token_runs = PagedList([create_run()], "")
     max_results = 50
-<<<<<<< HEAD
-    with mock.patch("mlflow.tracking.fluent.NUM_RUNS_PER_PAGE_PANDAS", 10):
-        with mock.patch.object(MlflowClient, "search_runs"):
-            MlflowClient.search_runs.side_effect = [
-                tokenized_runs,
-                tokenized_runs,
-                no_token_runs,
-            ]
-            TOTAL_RUNS = 21
-=======
     max_per_page = 10
     mocked_lambda = mock.Mock(side_effect=[tokenized_runs, tokenized_runs, no_token_runs])
     TOTAL_RUNS = 21
->>>>>>> c02b7888
 
     paginated_runs = _paginate(mocked_lambda, max_per_page, max_results)
     assert len(paginated_runs) == TOTAL_RUNS
@@ -667,26 +576,6 @@
     full_page_runs = PagedList([create_run() for _ in range(8)], "abc")
     partial_page = PagedList([create_run() for _ in range(4)], "def")
     max_results = 20
-<<<<<<< HEAD
-    with mock.patch("mlflow.tracking.fluent.NUM_RUNS_PER_PAGE_PANDAS", 8):
-        with mock.patch.object(MlflowClient, "search_runs"):
-            MlflowClient.search_runs.side_effect = [
-                full_page_runs,
-                full_page_runs,
-                partial_page,
-            ]
-            paginated_runs = _get_paginated_runs([12], "", ViewType.ACTIVE_ONLY, max_results, None)
-            calls = [
-                mock.call([12], "", ViewType.ACTIVE_ONLY, 8, None, None),
-                mock.call([12], "", ViewType.ACTIVE_ONLY, 8, None, "abc"),
-                mock.call([12], "", ViewType.ACTIVE_ONLY, 20 % 8, None, "abc"),
-            ]
-            MlflowClient.search_runs.assert_has_calls(calls)
-            assert len(paginated_runs) == 20
-
-
-def test_get_paginated_runs_gt_maxresults_onepage():
-=======
     max_per_page = 8
     mocked_lambda = mock.Mock(side_effect=[full_page_runs, full_page_runs, partial_page])
 
@@ -699,7 +588,6 @@
 
 
 def test_paginate_gt_maxresults_onepage():
->>>>>>> c02b7888
     """"
     Number of runs that fit search criteria is greater than max_results. Only one page expected.
     Expected to only get max_results number of results back.
@@ -707,22 +595,12 @@
     runs = [create_run() for _ in range(10)]
     tokenized_runs = PagedList(runs, "abc")
     max_results = 10
-<<<<<<< HEAD
-    with mock.patch("mlflow.tracking.fluent.NUM_RUNS_PER_PAGE_PANDAS", 20):
-        with mock.patch.object(MlflowClient, "search_runs", return_value=tokenized_runs):
-            paginated_runs = _get_paginated_runs([123], "", ViewType.ACTIVE_ONLY, max_results, None)
-            MlflowClient.search_runs.assert_called_once_with(
-                [123], "", ViewType.ACTIVE_ONLY, max_results, None, None
-            )
-            assert len(paginated_runs) == 10
-=======
     max_per_page = 20
     mocked_lambda = mock.Mock(return_value=tokenized_runs)
 
     paginated_runs = _paginate(mocked_lambda, max_per_page, max_results)
     mocked_lambda.assert_called_once_with(max_results, None)
     assert len(paginated_runs) == 10
->>>>>>> c02b7888
 
 
 def test_delete_tag():
@@ -730,15 +608,15 @@
     Confirm that fluent API delete tags actually works
     :return:
     """
-    mlflow.set_tag("a", "b")
+    mlflow.set_tag('a', 'b')
     run = MlflowClient().get_run(mlflow.active_run().info.run_id)
     print(run.info.run_id)
-    assert "a" in run.data.tags
-    mlflow.delete_tag("a")
+    assert 'a' in run.data.tags
+    mlflow.delete_tag('a')
     run = MlflowClient().get_run(mlflow.active_run().info.run_id)
-    assert "a" not in run.data.tags
+    assert 'a' not in run.data.tags
     with pytest.raises(MlflowException):
-        mlflow.delete_tag("a")
+        mlflow.delete_tag('a')
     with pytest.raises(MlflowException):
-        mlflow.delete_tag("b")
+        mlflow.delete_tag('b')
     mlflow.end_run()