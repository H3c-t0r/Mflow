--- conflicted
+++ resolved
@@ -174,18 +174,14 @@
 
     expected_tags = {
         mlflow_tags.MLFLOW_SOURCE_NAME: mock_source_name,
-<<<<<<< HEAD
         mlflow_tags.MLFLOW_SOURCE_TYPE: SourceType.to_string(SourceType.NOTEBOOK),
-=======
-        mlflow_tags.MLFLOW_SOURCE_TYPE: "some source",
->>>>>>> b9224ee2
         mlflow_tags.MLFLOW_GIT_COMMIT: mock_source_version
     }
 
+    create_run_patch = mock.patch.object(MlflowClient, "create_run")
+
     with experiment_id_patch, databricks_notebook_patch, source_name_patch, source_type_patch, \
-            source_version_patch, mock.patch.object(MlflowClient, "create_run"), \
-            mock.patch.object(SourceType, "to_string", return_value="some source"), \
-            mock.patch.object(SourceType, "from_string", return_value=mock_source_type):
+            source_version_patch, create_run_patch:
         active_run = start_run()
         MlflowClient.create_run.assert_called_once_with(
             experiment_id=mock_experiment_id,
@@ -223,11 +219,7 @@
 
     expected_tags = {
         mlflow_tags.MLFLOW_SOURCE_NAME: mock_notebook_path,
-<<<<<<< HEAD
         mlflow_tags.MLFLOW_SOURCE_TYPE: SourceType.to_string(SourceType.NOTEBOOK),
-=======
-        mlflow_tags.MLFLOW_SOURCE_TYPE: "NOTEBOOK",
->>>>>>> b9224ee2
         mlflow_tags.MLFLOW_GIT_COMMIT: mock_source_version,
         mlflow_tags.MLFLOW_DATABRICKS_NOTEBOOK_ID: mock_notebook_id,
         mlflow_tags.MLFLOW_DATABRICKS_NOTEBOOK_PATH: mock_notebook_path,
@@ -262,21 +254,16 @@
     mock_entry_point_name = mock.Mock()
     mock_run_name = mock.Mock()
 
-    to_str_patch = mock.patch.object(SourceType, "to_string", return_value="some source type")
-    from_str_patch = mock.patch.object(SourceType, "from_string", return_value=mock_source_type)
-
     expected_tags = {
         mlflow_tags.MLFLOW_SOURCE_NAME: mock_source_name,
-<<<<<<< HEAD
         mlflow_tags.MLFLOW_SOURCE_TYPE: SourceType.to_string(source_type),
-=======
-        mlflow_tags.MLFLOW_SOURCE_TYPE: "some source type",
->>>>>>> b9224ee2
         mlflow_tags.MLFLOW_GIT_COMMIT: mock_source_version,
         mlflow_tags.MLFLOW_PROJECT_ENTRY_POINT: mock_entry_point_name
     }
 
-    with databricks_notebook_patch, create_run_patch, to_str_patch, from_str_patch:
+    create_run_patch = mock.patch.object(MlflowClient, "create_run")
+
+    with databricks_notebook_patch, create_run_patch:
         active_run = start_run(
             experiment_id=mock_experiment_id, source_name=mock_source_name,
             source_version=mock_source_version, entry_point_name=mock_entry_point_name,
@@ -317,11 +304,7 @@
 
     expected_tags = {
         mlflow_tags.MLFLOW_SOURCE_NAME: mock_source_name,
-<<<<<<< HEAD
         mlflow_tags.MLFLOW_SOURCE_TYPE: SourceType.to_string(source_type),
-=======
-        mlflow_tags.MLFLOW_SOURCE_TYPE: "overridden notebook",
->>>>>>> b9224ee2
         mlflow_tags.MLFLOW_GIT_COMMIT: mock_source_version,
         mlflow_tags.MLFLOW_PROJECT_ENTRY_POINT: mock_entry_point_name,
         mlflow_tags.MLFLOW_DATABRICKS_NOTEBOOK_ID: mock_notebook_id,
@@ -329,10 +312,10 @@
         mlflow_tags.MLFLOW_DATABRICKS_WEBAPP_URL: mock_webapp_url
     }
 
+    create_run_patch = mock.patch.object(MlflowClient, "create_run")
+
     with databricks_notebook_patch, notebook_id_patch, notebook_path_patch, webapp_url_patch, \
-            mock.patch.object(MlflowClient, "create_run"), \
-            mock.patch.object(SourceType, "to_string", return_value="overridden notebook"), \
-            mock.patch.object(SourceType, "from_string", return_value=mock_source_type):
+            create_run_patch:
         active_run = start_run(
             experiment_id=mock_experiment_id, source_name=mock_source_name,
             source_version=mock_source_version, entry_point_name=mock_entry_point_name,
@@ -364,20 +347,15 @@
 
     expected_tags = {
         mlflow_tags.MLFLOW_SOURCE_NAME: mock_source_name,
-<<<<<<< HEAD
         mlflow_tags.MLFLOW_SOURCE_TYPE: SourceType.to_string(source_type),
-=======
-        mlflow_tags.MLFLOW_SOURCE_TYPE: "type_1248",
->>>>>>> b9224ee2
         mlflow_tags.MLFLOW_GIT_COMMIT: mock_source_version,
         mlflow_tags.MLFLOW_PROJECT_ENTRY_POINT: mock_entry_point_name,
         mlflow_tags.MLFLOW_PARENT_RUN_ID: parent_run.info.run_uuid
     }
 
-    with databricks_notebook_patch, active_run_stack_patch, \
-            mock.patch.object(MlflowClient, "create_run"), \
-            mock.patch.object(SourceType, "to_string", return_value="type_1248"), \
-            mock.patch.object(SourceType, "from_string", return_value=mock_source_type):
+    create_run_patch = mock.patch.object(MlflowClient, "create_run")
+
+    with databricks_notebook_patch, active_run_stack_patch, create_run_patch:
         active_run = start_run(
             experiment_id=mock_experiment_id, source_name=mock_source_name,
             source_version=mock_source_version, entry_point_name=mock_entry_point_name,
