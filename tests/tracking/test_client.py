import mock
import pytest

from mlflow.entities import SourceType, ViewType, RunTag, Run, RunInfo
from mlflow.entities.model_registry import ModelVersion
from mlflow.exceptions import MlflowException
from mlflow.protos.databricks_pb2 import ErrorCode, FEATURE_DISABLED
from mlflow.store.tracking import SEARCH_MAX_RESULTS_DEFAULT
from mlflow.tracking import set_registry_uri, MlflowClient
from mlflow.utils.file_utils import TempDir
from mlflow.utils.mlflow_tags import (
    MLFLOW_USER,
    MLFLOW_SOURCE_NAME,
    MLFLOW_SOURCE_TYPE,
    MLFLOW_PARENT_RUN_ID,
    MLFLOW_GIT_COMMIT,
    MLFLOW_PROJECT_ENTRY_POINT,
)
from mlflow.utils.uri import construct_run_url


@pytest.fixture
def mock_store():
    with mock.patch("mlflow.tracking._tracking_service.utils._get_store") as mock_get_store:
        yield mock_get_store.return_value


@pytest.fixture
def mock_registry_store():
    with mock.patch("mlflow.tracking._model_registry.utils._get_store") as mock_get_store:
        yield mock_get_store.return_value


@pytest.fixture
def mock_time():
    time = 1552319350.244724
    with mock.patch("time.time", return_value=time):
        yield time


def test_client_create_run(mock_store, mock_time):
    experiment_id = mock.Mock()

    MlflowClient().create_run(experiment_id)

    mock_store.create_run.assert_called_once_with(
        experiment_id=experiment_id, user_id="unknown", start_time=int(mock_time * 1000), tags=[],
    )


def test_client_create_run_overrides(mock_store):
    experiment_id = mock.Mock()
    user = mock.Mock()
    start_time = mock.Mock()
    tags = {
        MLFLOW_USER: user,
        MLFLOW_PARENT_RUN_ID: mock.Mock(),
        MLFLOW_SOURCE_TYPE: SourceType.to_string(SourceType.JOB),
        MLFLOW_SOURCE_NAME: mock.Mock(),
        MLFLOW_PROJECT_ENTRY_POINT: mock.Mock(),
        MLFLOW_GIT_COMMIT: mock.Mock(),
        "other-key": "other-value",
    }

    MlflowClient().create_run(experiment_id, start_time, tags)

    mock_store.create_run.assert_called_once_with(
        experiment_id=experiment_id,
        user_id=user,
        start_time=start_time,
        tags=[RunTag(key, value) for key, value in tags.items()],
    )
    mock_store.reset_mock()
    MlflowClient().create_run(experiment_id, start_time, tags)
    mock_store.create_run.assert_called_once_with(
        experiment_id=experiment_id,
        user_id=user,
        start_time=start_time,
        tags=[RunTag(key, value) for key, value in tags.items()],
    )


def test_client_search_runs_defaults(mock_store):
    MlflowClient().search_runs([1, 2, 3])
    mock_store.search_runs.assert_called_once_with(
        experiment_ids=[1, 2, 3],
        filter_string="",
        run_view_type=ViewType.ACTIVE_ONLY,
        max_results=SEARCH_MAX_RESULTS_DEFAULT,
        order_by=None,
        page_token=None,
    )


def test_client_search_runs_filter(mock_store):
    MlflowClient().search_runs(["a", "b", "c"], "my filter")
    mock_store.search_runs.assert_called_once_with(
        experiment_ids=["a", "b", "c"],
        filter_string="my filter",
        run_view_type=ViewType.ACTIVE_ONLY,
        max_results=SEARCH_MAX_RESULTS_DEFAULT,
        order_by=None,
        page_token=None,
    )


def test_client_search_runs_view_type(mock_store):
    MlflowClient().search_runs(["a", "b", "c"], "my filter", ViewType.DELETED_ONLY)
    mock_store.search_runs.assert_called_once_with(
        experiment_ids=["a", "b", "c"],
        filter_string="my filter",
        run_view_type=ViewType.DELETED_ONLY,
        max_results=SEARCH_MAX_RESULTS_DEFAULT,
        order_by=None,
        page_token=None,
    )


def test_client_search_runs_max_results(mock_store):
    MlflowClient().search_runs([5], "my filter", ViewType.ALL, 2876)
    mock_store.search_runs.assert_called_once_with(
        experiment_ids=[5],
        filter_string="my filter",
        run_view_type=ViewType.ALL,
        max_results=2876,
        order_by=None,
        page_token=None,
    )


def test_client_search_runs_int_experiment_id(mock_store):
    MlflowClient().search_runs(123)
    mock_store.search_runs.assert_called_once_with(
        experiment_ids=[123],
        filter_string="",
        run_view_type=ViewType.ACTIVE_ONLY,
        max_results=SEARCH_MAX_RESULTS_DEFAULT,
        order_by=None,
        page_token=None,
    )


def test_client_search_runs_string_experiment_id(mock_store):
    MlflowClient().search_runs("abc")
    mock_store.search_runs.assert_called_once_with(
        experiment_ids=["abc"],
        filter_string="",
        run_view_type=ViewType.ACTIVE_ONLY,
        max_results=SEARCH_MAX_RESULTS_DEFAULT,
        order_by=None,
        page_token=None,
    )


def test_client_search_runs_order_by(mock_store):
    MlflowClient().search_runs([5], order_by=["a", "b"])
    mock_store.search_runs.assert_called_once_with(
        experiment_ids=[5],
        filter_string="",
        run_view_type=ViewType.ACTIVE_ONLY,
        max_results=SEARCH_MAX_RESULTS_DEFAULT,
        order_by=["a", "b"],
        page_token=None,
    )


def test_client_search_runs_page_token(mock_store):
    MlflowClient().search_runs([5], page_token="blah")
    mock_store.search_runs.assert_called_once_with(
        experiment_ids=[5],
        filter_string="",
        run_view_type=ViewType.ACTIVE_ONLY,
        max_results=SEARCH_MAX_RESULTS_DEFAULT,
        order_by=None,
        page_token="blah",
    )


def test_client_registry_operations_raise_exception_with_unsupported_registry_store():
    """
    This test case ensures that Model Registry operations invoked on the `MlflowClient`
    fail with an informative error message when the registry store URI refers to a
    store that does not support Model Registry features (e.g., FileStore).
    """
    with TempDir() as tmp:
        client = MlflowClient(registry_uri=tmp.path())
        expected_failure_functions = [
            client._get_registry_client,
            lambda: client.create_registered_model("test"),
            lambda: client.get_registered_model("test"),
            lambda: client.create_model_version("test", "source", "run_id"),
            lambda: client.get_model_version("test", 1),
        ]
        for func in expected_failure_functions:
            with pytest.raises(MlflowException) as exc:
                func()
            assert exc.value.error_code == ErrorCode.Name(FEATURE_DISABLED)


def test_update_registered_model(mock_registry_store):
    """
    Update registered model no longer supports name change.
    """
    expected_return_value = "some expected return value."
    mock_registry_store.rename_registered_model.return_value = expected_return_value
    expected_return_value_2 = "other expected return value."
    mock_registry_store.update_registered_model.return_value = expected_return_value_2
    res = MlflowClient(registry_uri="sqlite:///somedb.db").update_registered_model(
        name="orig name", description="new description"
    )
    assert expected_return_value_2 == res
    mock_registry_store.update_registered_model.assert_called_once_with(
        name="orig name", description="new description"
    )
    mock_registry_store.rename_registered_model.assert_not_called()


def test_update_model_version(mock_registry_store):
    """
    Update registered model no longer support state changes.
    """
    expected_return_value = "some expected return value."
    mock_registry_store.update_model_version.return_value = expected_return_value
    res = MlflowClient(registry_uri="sqlite:///somedb.db").update_model_version(
        name="orig name", version="1", description="desc"
    )
    assert expected_return_value == res
    mock_registry_store.update_model_version.assert_called_once_with(
        name="orig name", version="1", description="desc"
    )
    mock_registry_store.transition_model_version_stage.assert_not_called()


def test_transition_model_version_stage(mock_registry_store):
    name = "Model 1"
    version = "12"
    stage = "Production"
    expected_result = ModelVersion(name, version, creation_timestamp=123, current_stage=stage)
    mock_registry_store.transition_model_version_stage.return_value = expected_result
    actual_result = MlflowClient(registry_uri="sqlite:///somedb.db").transition_model_version_stage(
        name, version, stage
    )
    mock_registry_store.transition_model_version_stage.assert_called_once_with(
        name=name, version=version, stage=stage, archive_existing_versions=False
    )
    assert expected_result == actual_result


def test_registry_uri_set_as_param():
    uri = "sqlite:///somedb.db"
    client = MlflowClient(tracking_uri="databricks://tracking", registry_uri=uri)
    assert client._registry_uri == uri


def test_registry_uri_from_set_registry_uri():
    uri = "sqlite:///somedb.db"
    set_registry_uri(uri)
    client = MlflowClient(tracking_uri="databricks://tracking")
    assert client._registry_uri == uri
    set_registry_uri(None)


def test_registry_uri_from_tracking_uri_param():
    with mock.patch(
        "mlflow.tracking._tracking_service.utils.get_tracking_uri"
    ) as get_tracking_uri_mock:
        get_tracking_uri_mock.return_value = "databricks://default_tracking"
        tracking_uri = "databricks://tracking_vhawoierj"
        client = MlflowClient(tracking_uri=tracking_uri)
        assert client._registry_uri == tracking_uri


def test_registry_uri_from_implicit_tracking_uri():
    with mock.patch(
        "mlflow.tracking._tracking_service.utils.get_tracking_uri"
    ) as get_tracking_uri_mock:
        tracking_uri = "databricks://tracking_wierojasdf"
        get_tracking_uri_mock.return_value = tracking_uri
        client = MlflowClient()
        assert client._registry_uri == tracking_uri


def test_create_model_version_nondatabricks_source_no_runlink(mock_registry_store):
    run_id = "runid"
    client = MlflowClient(tracking_uri="http://10.123.1231.11")
    mock_registry_store.create_model_version.return_value = ModelVersion(
        "name", 1, 0, 1, source="source", run_id=run_id
    )
    model_version = client.create_model_version("name", "source", "runid")
    assert model_version.name == "name"
    assert model_version.source == "source"
    assert model_version.run_id == "runid"
    # verify that the store was not provided a run link
    mock_registry_store.create_model_version.assert_called_once_with(
        "name", "source", "runid", [], None
    )


def test_create_model_version_explicitly_set_run_link(mock_registry_store):
    run_id = "runid"
    run_link = "my-run-link"
    hostname = "https://workspace.databricks.com/"
    workspace_id = "10002"
    mock_registry_store.create_model_version.return_value = ModelVersion(
        "name", 1, 0, 1, source="source", run_id=run_id, run_link=run_link
    )
    # mocks to make sure that even if you're in a notebook, this setting is respected.
<<<<<<< HEAD
    with mock.patch(
        "mlflow.tracking.client.is_in_databricks_notebook", return_value=True
    ), mock.patch(
        "mlflow.tracking.client.get_workspace_info_from_dbutils",
        return_value=(hostname, workspace_id),
    ):
        client = MlflowClient(tracking_uri="databricks", registry_uri="otherplace")
        model_version = client.create_model_version("name", "source", "runid", run_link=run_link)
        assert model_version.run_link == run_link
=======
    with mock.patch('mlflow.tracking.client.is_in_databricks_notebook',
                    return_value=True), \
            mock.patch('mlflow.tracking.client.get_workspace_info_from_dbutils',
                       return_value=(hostname, workspace_id)):
        client = MlflowClient(tracking_uri='databricks', registry_uri='otherplace')
        model_version = client.create_model_version('name', 'source', 'runid', run_link=run_link)
        assert(model_version.run_link == run_link)
>>>>>>> c02b7888
        # verify that the store was provided with the explicitly passed in run link
        mock_registry_store.create_model_version.assert_called_once_with(
            "name", "source", "runid", [], run_link
        )


def test_create_model_version_run_link_in_notebook_with_default_profile(mock_registry_store,):
    experiment_id = "test-exp-id"
    hostname = "https://workspace.databricks.com/"
    workspace_id = "10002"
    run_id = "runid"
    workspace_url = construct_run_url(hostname, experiment_id, run_id, workspace_id)
    get_run_mock = mock.MagicMock()
<<<<<<< HEAD
    get_run_mock.return_value = Run(
        RunInfo(run_id, experiment_id, "userid", "status", 0, 1, None), None
    )
    with mock.patch(
        "mlflow.tracking.client.is_in_databricks_notebook", return_value=True
    ), mock.patch(
        "mlflow.tracking.client.get_workspace_info_from_dbutils",
        return_value=(hostname, workspace_id),
    ):
        client = MlflowClient(tracking_uri="databricks", registry_uri="otherplace")
=======
    get_run_mock.return_value = Run(RunInfo(run_id, experiment_id, 'userid', 'status', 0, 1, None),
                                    None)
    with mock.patch('mlflow.tracking.client.is_in_databricks_notebook',
                    return_value=True), \
            mock.patch('mlflow.tracking.client.get_workspace_info_from_dbutils',
                       return_value=(hostname, workspace_id)):
        client = MlflowClient(tracking_uri='databricks', registry_uri='otherplace')
>>>>>>> c02b7888
        client.get_run = get_run_mock
        mock_registry_store.create_model_version.return_value = ModelVersion(
            "name", 1, 0, 1, source="source", run_id=run_id, run_link=workspace_url
        )
        model_version = client.create_model_version("name", "source", "runid")
        assert model_version.run_link == workspace_url
        # verify that the client generated the right URL
        mock_registry_store.create_model_version.assert_called_once_with(
            "name", "source", "runid", [], workspace_url
        )


def test_create_model_version_run_link_with_configured_profile(mock_registry_store):
    experiment_id = "test-exp-id"
    hostname = "https://workspace.databricks.com/"
    workspace_id = "10002"
    run_id = "runid"
    workspace_url = construct_run_url(hostname, experiment_id, run_id, workspace_id)
    get_run_mock = mock.MagicMock()
<<<<<<< HEAD
    get_run_mock.return_value = Run(
        RunInfo(run_id, experiment_id, "userid", "status", 0, 1, None), None
    )
    with mock.patch(
        "mlflow.tracking.client.is_in_databricks_notebook", return_value=False
    ), mock.patch(
        "mlflow.tracking.client.get_workspace_info_from_databricks_secrets",
        return_value=(hostname, workspace_id),
    ):
        client = MlflowClient(tracking_uri="databricks", registry_uri="otherplace")
=======
    get_run_mock.return_value = Run(RunInfo(run_id, experiment_id, 'userid', 'status', 0, 1, None),
                                    None)
    with mock.patch('mlflow.tracking.client.is_in_databricks_notebook', return_value=False), \
            mock.patch('mlflow.tracking.client.get_workspace_info_from_databricks_secrets',
                       return_value=(hostname, workspace_id)):
        client = MlflowClient(tracking_uri='databricks', registry_uri='otherplace')
>>>>>>> c02b7888
        client.get_run = get_run_mock
        mock_registry_store.create_model_version.return_value = ModelVersion(
            "name", 1, 0, 1, source="source", run_id=run_id, run_link=workspace_url
        )
        model_version = client.create_model_version("name", "source", "runid")
        assert model_version.run_link == workspace_url
        # verify that the client generated the right URL
        mock_registry_store.create_model_version.assert_called_once_with(
<<<<<<< HEAD
            "name", "source", "runid", [], workspace_url
        )
=======
            "name", 'source', 'runid', [], workspace_url)


def test_create_model_version_copy_called_db_to_db(mock_registry_store):
    client = MlflowClient(tracking_uri="databricks://tracking",
                          registry_uri="databricks://registry:workspace")
    mock_registry_store.create_model_version.return_value = ""
    with mock.patch("mlflow.tracking.client._upload_artifacts_to_databricks") \
            as upload_mock:
        client.create_model_version("model name", "dbfs:/source", "run_12345",
                                    run_link='not:/important/for/test')
        upload_mock.assert_called_once_with("dbfs:/source", "run_12345", "databricks://tracking",
                                            "databricks://registry:workspace")


def test_create_model_version_copy_called_nondb_to_db(mock_registry_store):
    client = MlflowClient(tracking_uri="https://tracking",
                          registry_uri="databricks://registry:workspace")
    mock_registry_store.create_model_version.return_value = ""
    with mock.patch("mlflow.tracking.client._upload_artifacts_to_databricks") \
            as upload_mock:
        client.create_model_version("model name", "s3:/source", "run_12345",
                                    run_link='not:/important/for/test')
        upload_mock.assert_called_once_with("s3:/source", "run_12345", "https://tracking",
                                            "databricks://registry:workspace")


def test_create_model_version_copy_not_called_to_db(mock_registry_store):
    client = MlflowClient(tracking_uri="databricks://registry:workspace",
                          registry_uri="databricks://registry:workspace")
    mock_registry_store.create_model_version.return_value = ""
    with mock.patch("mlflow.tracking.client._upload_artifacts_to_databricks") \
            as upload_mock:
        client.create_model_version("model name", "dbfs:/source", "run_12345",
                                    run_link='not:/important/for/test')
        upload_mock.assert_not_called()


def test_create_model_version_copy_not_called_to_nondb(mock_registry_store):
    client = MlflowClient(tracking_uri="databricks://tracking",
                          registry_uri="https://registry")
    mock_registry_store.create_model_version.return_value = ""
    with mock.patch("mlflow.tracking.client._upload_artifacts_to_databricks") \
            as upload_mock:
        client.create_model_version("model name", "dbfs:/source", "run_12345",
                                    run_link='not:/important/for/test')
        upload_mock.assert_not_called()
>>>>>>> c02b7888
<|MERGE_RESOLUTION|>--- conflicted
+++ resolved
@@ -8,14 +8,8 @@
 from mlflow.store.tracking import SEARCH_MAX_RESULTS_DEFAULT
 from mlflow.tracking import set_registry_uri, MlflowClient
 from mlflow.utils.file_utils import TempDir
-from mlflow.utils.mlflow_tags import (
-    MLFLOW_USER,
-    MLFLOW_SOURCE_NAME,
-    MLFLOW_SOURCE_TYPE,
-    MLFLOW_PARENT_RUN_ID,
-    MLFLOW_GIT_COMMIT,
-    MLFLOW_PROJECT_ENTRY_POINT,
-)
+from mlflow.utils.mlflow_tags import MLFLOW_USER, MLFLOW_SOURCE_NAME, MLFLOW_SOURCE_TYPE, \
+    MLFLOW_PARENT_RUN_ID, MLFLOW_GIT_COMMIT, MLFLOW_PROJECT_ENTRY_POINT
 from mlflow.utils.uri import construct_run_url
 
 
@@ -44,7 +38,10 @@
     MlflowClient().create_run(experiment_id)
 
     mock_store.create_run.assert_called_once_with(
-        experiment_id=experiment_id, user_id="unknown", start_time=int(mock_time * 1000), tags=[],
+        experiment_id=experiment_id,
+        user_id="unknown",
+        start_time=int(mock_time * 1000),
+        tags=[]
     )
 
 
@@ -59,7 +56,7 @@
         MLFLOW_SOURCE_NAME: mock.Mock(),
         MLFLOW_PROJECT_ENTRY_POINT: mock.Mock(),
         MLFLOW_GIT_COMMIT: mock.Mock(),
-        "other-key": "other-value",
+        "other-key": "other-value"
     }
 
     MlflowClient().create_run(experiment_id, start_time, tags)
@@ -76,104 +73,88 @@
         experiment_id=experiment_id,
         user_id=user,
         start_time=start_time,
-        tags=[RunTag(key, value) for key, value in tags.items()],
+        tags=[RunTag(key, value) for key, value in tags.items()]
     )
 
 
 def test_client_search_runs_defaults(mock_store):
     MlflowClient().search_runs([1, 2, 3])
-    mock_store.search_runs.assert_called_once_with(
-        experiment_ids=[1, 2, 3],
-        filter_string="",
-        run_view_type=ViewType.ACTIVE_ONLY,
-        max_results=SEARCH_MAX_RESULTS_DEFAULT,
-        order_by=None,
-        page_token=None,
-    )
+    mock_store.search_runs.assert_called_once_with(experiment_ids=[1, 2, 3],
+                                                   filter_string="",
+                                                   run_view_type=ViewType.ACTIVE_ONLY,
+                                                   max_results=SEARCH_MAX_RESULTS_DEFAULT,
+                                                   order_by=None,
+                                                   page_token=None)
 
 
 def test_client_search_runs_filter(mock_store):
     MlflowClient().search_runs(["a", "b", "c"], "my filter")
-    mock_store.search_runs.assert_called_once_with(
-        experiment_ids=["a", "b", "c"],
-        filter_string="my filter",
-        run_view_type=ViewType.ACTIVE_ONLY,
-        max_results=SEARCH_MAX_RESULTS_DEFAULT,
-        order_by=None,
-        page_token=None,
-    )
+    mock_store.search_runs.assert_called_once_with(experiment_ids=["a", "b", "c"],
+                                                   filter_string="my filter",
+                                                   run_view_type=ViewType.ACTIVE_ONLY,
+                                                   max_results=SEARCH_MAX_RESULTS_DEFAULT,
+                                                   order_by=None,
+                                                   page_token=None)
 
 
 def test_client_search_runs_view_type(mock_store):
     MlflowClient().search_runs(["a", "b", "c"], "my filter", ViewType.DELETED_ONLY)
-    mock_store.search_runs.assert_called_once_with(
-        experiment_ids=["a", "b", "c"],
-        filter_string="my filter",
-        run_view_type=ViewType.DELETED_ONLY,
-        max_results=SEARCH_MAX_RESULTS_DEFAULT,
-        order_by=None,
-        page_token=None,
-    )
+    mock_store.search_runs.assert_called_once_with(experiment_ids=["a", "b", "c"],
+                                                   filter_string="my filter",
+                                                   run_view_type=ViewType.DELETED_ONLY,
+                                                   max_results=SEARCH_MAX_RESULTS_DEFAULT,
+                                                   order_by=None,
+                                                   page_token=None)
 
 
 def test_client_search_runs_max_results(mock_store):
     MlflowClient().search_runs([5], "my filter", ViewType.ALL, 2876)
-    mock_store.search_runs.assert_called_once_with(
-        experiment_ids=[5],
-        filter_string="my filter",
-        run_view_type=ViewType.ALL,
-        max_results=2876,
-        order_by=None,
-        page_token=None,
-    )
+    mock_store.search_runs.assert_called_once_with(experiment_ids=[5],
+                                                   filter_string="my filter",
+                                                   run_view_type=ViewType.ALL,
+                                                   max_results=2876,
+                                                   order_by=None,
+                                                   page_token=None)
 
 
 def test_client_search_runs_int_experiment_id(mock_store):
     MlflowClient().search_runs(123)
-    mock_store.search_runs.assert_called_once_with(
-        experiment_ids=[123],
-        filter_string="",
-        run_view_type=ViewType.ACTIVE_ONLY,
-        max_results=SEARCH_MAX_RESULTS_DEFAULT,
-        order_by=None,
-        page_token=None,
-    )
+    mock_store.search_runs.assert_called_once_with(experiment_ids=[123],
+                                                   filter_string="",
+                                                   run_view_type=ViewType.ACTIVE_ONLY,
+                                                   max_results=SEARCH_MAX_RESULTS_DEFAULT,
+                                                   order_by=None,
+                                                   page_token=None)
 
 
 def test_client_search_runs_string_experiment_id(mock_store):
     MlflowClient().search_runs("abc")
-    mock_store.search_runs.assert_called_once_with(
-        experiment_ids=["abc"],
-        filter_string="",
-        run_view_type=ViewType.ACTIVE_ONLY,
-        max_results=SEARCH_MAX_RESULTS_DEFAULT,
-        order_by=None,
-        page_token=None,
-    )
+    mock_store.search_runs.assert_called_once_with(experiment_ids=["abc"],
+                                                   filter_string="",
+                                                   run_view_type=ViewType.ACTIVE_ONLY,
+                                                   max_results=SEARCH_MAX_RESULTS_DEFAULT,
+                                                   order_by=None,
+                                                   page_token=None)
 
 
 def test_client_search_runs_order_by(mock_store):
     MlflowClient().search_runs([5], order_by=["a", "b"])
-    mock_store.search_runs.assert_called_once_with(
-        experiment_ids=[5],
-        filter_string="",
-        run_view_type=ViewType.ACTIVE_ONLY,
-        max_results=SEARCH_MAX_RESULTS_DEFAULT,
-        order_by=["a", "b"],
-        page_token=None,
-    )
+    mock_store.search_runs.assert_called_once_with(experiment_ids=[5],
+                                                   filter_string="",
+                                                   run_view_type=ViewType.ACTIVE_ONLY,
+                                                   max_results=SEARCH_MAX_RESULTS_DEFAULT,
+                                                   order_by=["a", "b"],
+                                                   page_token=None)
 
 
 def test_client_search_runs_page_token(mock_store):
     MlflowClient().search_runs([5], page_token="blah")
-    mock_store.search_runs.assert_called_once_with(
-        experiment_ids=[5],
-        filter_string="",
-        run_view_type=ViewType.ACTIVE_ONLY,
-        max_results=SEARCH_MAX_RESULTS_DEFAULT,
-        order_by=None,
-        page_token="blah",
-    )
+    mock_store.search_runs.assert_called_once_with(experiment_ids=[5],
+                                                   filter_string="",
+                                                   run_view_type=ViewType.ACTIVE_ONLY,
+                                                   max_results=SEARCH_MAX_RESULTS_DEFAULT,
+                                                   order_by=None,
+                                                   page_token="blah")
 
 
 def test_client_registry_operations_raise_exception_with_unsupported_registry_store():
@@ -206,12 +187,10 @@
     expected_return_value_2 = "other expected return value."
     mock_registry_store.update_registered_model.return_value = expected_return_value_2
     res = MlflowClient(registry_uri="sqlite:///somedb.db").update_registered_model(
-        name="orig name", description="new description"
-    )
+        name="orig name", description="new description")
     assert expected_return_value_2 == res
     mock_registry_store.update_registered_model.assert_called_once_with(
-        name="orig name", description="new description"
-    )
+        name="orig name", description="new description")
     mock_registry_store.rename_registered_model.assert_not_called()
 
 
@@ -222,12 +201,10 @@
     expected_return_value = "some expected return value."
     mock_registry_store.update_model_version.return_value = expected_return_value
     res = MlflowClient(registry_uri="sqlite:///somedb.db").update_model_version(
-        name="orig name", version="1", description="desc"
-    )
+        name="orig name", version="1", description="desc")
     assert expected_return_value == res
     mock_registry_store.update_model_version.assert_called_once_with(
-        name="orig name", version="1", description="desc"
-    )
+        name="orig name", version="1", description="desc")
     mock_registry_store.transition_model_version_stage.assert_not_called()
 
 
@@ -237,12 +214,12 @@
     stage = "Production"
     expected_result = ModelVersion(name, version, creation_timestamp=123, current_stage=stage)
     mock_registry_store.transition_model_version_stage.return_value = expected_result
-    actual_result = MlflowClient(registry_uri="sqlite:///somedb.db").transition_model_version_stage(
-        name, version, stage
+    actual_result = (
+        MlflowClient(registry_uri="sqlite:///somedb.db")
+        .transition_model_version_stage(name, version, stage)
     )
     mock_registry_store.transition_model_version_stage.assert_called_once_with(
-        name=name, version=version, stage=stage, archive_existing_versions=False
-    )
+        name=name, version=version, stage=stage, archive_existing_versions=False)
     assert expected_result == actual_result
 
 
@@ -261,9 +238,8 @@
 
 
 def test_registry_uri_from_tracking_uri_param():
-    with mock.patch(
-        "mlflow.tracking._tracking_service.utils.get_tracking_uri"
-    ) as get_tracking_uri_mock:
+    with mock.patch("mlflow.tracking._tracking_service.utils.get_tracking_uri") \
+            as get_tracking_uri_mock:
         get_tracking_uri_mock.return_value = "databricks://default_tracking"
         tracking_uri = "databricks://tracking_vhawoierj"
         client = MlflowClient(tracking_uri=tracking_uri)
@@ -271,9 +247,8 @@
 
 
 def test_registry_uri_from_implicit_tracking_uri():
-    with mock.patch(
-        "mlflow.tracking._tracking_service.utils.get_tracking_uri"
-    ) as get_tracking_uri_mock:
+    with mock.patch("mlflow.tracking._tracking_service.utils.get_tracking_uri")\
+            as get_tracking_uri_mock:
         tracking_uri = "databricks://tracking_wierojasdf"
         get_tracking_uri_mock.return_value = tracking_uri
         client = MlflowClient()
@@ -281,41 +256,27 @@
 
 
 def test_create_model_version_nondatabricks_source_no_runlink(mock_registry_store):
-    run_id = "runid"
-    client = MlflowClient(tracking_uri="http://10.123.1231.11")
-    mock_registry_store.create_model_version.return_value = ModelVersion(
-        "name", 1, 0, 1, source="source", run_id=run_id
-    )
-    model_version = client.create_model_version("name", "source", "runid")
-    assert model_version.name == "name"
-    assert model_version.source == "source"
-    assert model_version.run_id == "runid"
+    run_id = 'runid'
+    client = MlflowClient(tracking_uri='http://10.123.1231.11')
+    mock_registry_store.create_model_version.return_value = \
+        ModelVersion('name', 1, 0, 1, source='source', run_id=run_id)
+    model_version = client.create_model_version('name', 'source', 'runid')
+    assert(model_version.name == 'name')
+    assert(model_version.source == 'source')
+    assert(model_version.run_id == 'runid')
     # verify that the store was not provided a run link
     mock_registry_store.create_model_version.assert_called_once_with(
-        "name", "source", "runid", [], None
-    )
+        "name", 'source', 'runid', [], None)
 
 
 def test_create_model_version_explicitly_set_run_link(mock_registry_store):
-    run_id = "runid"
-    run_link = "my-run-link"
-    hostname = "https://workspace.databricks.com/"
-    workspace_id = "10002"
-    mock_registry_store.create_model_version.return_value = ModelVersion(
-        "name", 1, 0, 1, source="source", run_id=run_id, run_link=run_link
-    )
+    run_id = 'runid'
+    run_link = 'my-run-link'
+    hostname = 'https://workspace.databricks.com/'
+    workspace_id = '10002'
+    mock_registry_store.create_model_version.return_value = \
+        ModelVersion('name', 1, 0, 1, source='source', run_id=run_id, run_link=run_link)
     # mocks to make sure that even if you're in a notebook, this setting is respected.
-<<<<<<< HEAD
-    with mock.patch(
-        "mlflow.tracking.client.is_in_databricks_notebook", return_value=True
-    ), mock.patch(
-        "mlflow.tracking.client.get_workspace_info_from_dbutils",
-        return_value=(hostname, workspace_id),
-    ):
-        client = MlflowClient(tracking_uri="databricks", registry_uri="otherplace")
-        model_version = client.create_model_version("name", "source", "runid", run_link=run_link)
-        assert model_version.run_link == run_link
-=======
     with mock.patch('mlflow.tracking.client.is_in_databricks_notebook',
                     return_value=True), \
             mock.patch('mlflow.tracking.client.get_workspace_info_from_dbutils',
@@ -323,32 +284,18 @@
         client = MlflowClient(tracking_uri='databricks', registry_uri='otherplace')
         model_version = client.create_model_version('name', 'source', 'runid', run_link=run_link)
         assert(model_version.run_link == run_link)
->>>>>>> c02b7888
         # verify that the store was provided with the explicitly passed in run link
         mock_registry_store.create_model_version.assert_called_once_with(
-            "name", "source", "runid", [], run_link
-        )
-
-
-def test_create_model_version_run_link_in_notebook_with_default_profile(mock_registry_store,):
-    experiment_id = "test-exp-id"
-    hostname = "https://workspace.databricks.com/"
-    workspace_id = "10002"
-    run_id = "runid"
+            "name", 'source', 'runid', [], run_link)
+
+
+def test_create_model_version_run_link_in_notebook_with_default_profile(mock_registry_store):
+    experiment_id = 'test-exp-id'
+    hostname = 'https://workspace.databricks.com/'
+    workspace_id = '10002'
+    run_id = 'runid'
     workspace_url = construct_run_url(hostname, experiment_id, run_id, workspace_id)
     get_run_mock = mock.MagicMock()
-<<<<<<< HEAD
-    get_run_mock.return_value = Run(
-        RunInfo(run_id, experiment_id, "userid", "status", 0, 1, None), None
-    )
-    with mock.patch(
-        "mlflow.tracking.client.is_in_databricks_notebook", return_value=True
-    ), mock.patch(
-        "mlflow.tracking.client.get_workspace_info_from_dbutils",
-        return_value=(hostname, workspace_id),
-    ):
-        client = MlflowClient(tracking_uri="databricks", registry_uri="otherplace")
-=======
     get_run_mock.return_value = Run(RunInfo(run_id, experiment_id, 'userid', 'status', 0, 1, None),
                                     None)
     with mock.patch('mlflow.tracking.client.is_in_databricks_notebook',
@@ -356,57 +303,36 @@
             mock.patch('mlflow.tracking.client.get_workspace_info_from_dbutils',
                        return_value=(hostname, workspace_id)):
         client = MlflowClient(tracking_uri='databricks', registry_uri='otherplace')
->>>>>>> c02b7888
         client.get_run = get_run_mock
-        mock_registry_store.create_model_version.return_value = ModelVersion(
-            "name", 1, 0, 1, source="source", run_id=run_id, run_link=workspace_url
-        )
-        model_version = client.create_model_version("name", "source", "runid")
-        assert model_version.run_link == workspace_url
+        mock_registry_store.create_model_version.return_value = \
+            ModelVersion('name', 1, 0, 1, source='source', run_id=run_id, run_link=workspace_url)
+        model_version = client.create_model_version('name', 'source', 'runid')
+        assert(model_version.run_link == workspace_url)
         # verify that the client generated the right URL
         mock_registry_store.create_model_version.assert_called_once_with(
-            "name", "source", "runid", [], workspace_url
-        )
+            "name", 'source', 'runid', [], workspace_url)
 
 
 def test_create_model_version_run_link_with_configured_profile(mock_registry_store):
-    experiment_id = "test-exp-id"
-    hostname = "https://workspace.databricks.com/"
-    workspace_id = "10002"
-    run_id = "runid"
+    experiment_id = 'test-exp-id'
+    hostname = 'https://workspace.databricks.com/'
+    workspace_id = '10002'
+    run_id = 'runid'
     workspace_url = construct_run_url(hostname, experiment_id, run_id, workspace_id)
     get_run_mock = mock.MagicMock()
-<<<<<<< HEAD
-    get_run_mock.return_value = Run(
-        RunInfo(run_id, experiment_id, "userid", "status", 0, 1, None), None
-    )
-    with mock.patch(
-        "mlflow.tracking.client.is_in_databricks_notebook", return_value=False
-    ), mock.patch(
-        "mlflow.tracking.client.get_workspace_info_from_databricks_secrets",
-        return_value=(hostname, workspace_id),
-    ):
-        client = MlflowClient(tracking_uri="databricks", registry_uri="otherplace")
-=======
     get_run_mock.return_value = Run(RunInfo(run_id, experiment_id, 'userid', 'status', 0, 1, None),
                                     None)
     with mock.patch('mlflow.tracking.client.is_in_databricks_notebook', return_value=False), \
             mock.patch('mlflow.tracking.client.get_workspace_info_from_databricks_secrets',
                        return_value=(hostname, workspace_id)):
         client = MlflowClient(tracking_uri='databricks', registry_uri='otherplace')
->>>>>>> c02b7888
         client.get_run = get_run_mock
-        mock_registry_store.create_model_version.return_value = ModelVersion(
-            "name", 1, 0, 1, source="source", run_id=run_id, run_link=workspace_url
-        )
-        model_version = client.create_model_version("name", "source", "runid")
-        assert model_version.run_link == workspace_url
+        mock_registry_store.create_model_version.return_value = \
+            ModelVersion('name', 1, 0, 1, source='source', run_id=run_id, run_link=workspace_url)
+        model_version = client.create_model_version('name', 'source', 'runid')
+        assert(model_version.run_link == workspace_url)
         # verify that the client generated the right URL
         mock_registry_store.create_model_version.assert_called_once_with(
-<<<<<<< HEAD
-            "name", "source", "runid", [], workspace_url
-        )
-=======
             "name", 'source', 'runid', [], workspace_url)
 
 
@@ -453,5 +379,4 @@
             as upload_mock:
         client.create_model_version("model name", "dbfs:/source", "run_12345",
                                     run_link='not:/important/for/test')
-        upload_mock.assert_not_called()
->>>>>>> c02b7888
+        upload_mock.assert_not_called()