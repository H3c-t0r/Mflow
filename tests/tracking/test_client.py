import pytest
import mock
import pandas as pd
import numpy as np
import datetime

from mlflow.entities import RunTag, SourceType, ViewType, Run, RunData, RunInfo, RunStatus, \
    LifecycleStage, Metric, Param, RunTag
from mlflow.store import SEARCH_MAX_RESULTS_DEFAULT
from mlflow.tracking import MlflowClient
from mlflow.utils.mlflow_tags import MLFLOW_USER, MLFLOW_SOURCE_NAME, MLFLOW_SOURCE_TYPE, \
    MLFLOW_PARENT_RUN_ID, MLFLOW_GIT_COMMIT, MLFLOW_PROJECT_ENTRY_POINT
import time


@pytest.fixture
def mock_store():
    with mock.patch("mlflow.tracking.utils._get_store") as mock_get_store:
        yield mock_get_store.return_value


@pytest.fixture
def mock_time():
    time = 1552319350.244724
    with mock.patch("time.time", return_value=time):
        yield time


def mock_run(uuid="", exp_id="", uid="", start=0, metrics=None, params=None, tags=None):
    return Run(
        RunInfo(
            run_uuid=uuid,
            experiment_id=exp_id,
            user_id=uid,
            status=RunStatus.FINISHED,
            start_time=start,
            end_time=0,
            lifecycle_stage=LifecycleStage.ACTIVE
        ), RunData(
            metrics=metrics,
            params=params,
            tags=tags
        ))


def test_client_create_run(mock_store, mock_time):

    experiment_id = mock.Mock()

    MlflowClient().create_run(experiment_id)

    mock_store.create_run.assert_called_once_with(
        experiment_id=experiment_id,
        user_id="unknown",
        start_time=int(mock_time * 1000),
        tags=[]
    )


def test_client_create_run_overrides(mock_store):

    experiment_id = mock.Mock()
    user = mock.Mock()
    start_time = mock.Mock()
    tags = {
        MLFLOW_USER: user,
        MLFLOW_PARENT_RUN_ID: mock.Mock(),
        MLFLOW_SOURCE_TYPE: SourceType.to_string(SourceType.JOB),
        MLFLOW_SOURCE_NAME: mock.Mock(),
        MLFLOW_PROJECT_ENTRY_POINT: mock.Mock(),
        MLFLOW_GIT_COMMIT: mock.Mock(),
        "other-key": "other-value"
    }

    MlflowClient().create_run(experiment_id, start_time, tags)

    mock_store.create_run.assert_called_once_with(
        experiment_id=experiment_id,
        user_id=user,
        start_time=start_time,
        tags=[RunTag(key, value) for key, value in tags.items()],
    )
    mock_store.reset_mock()
    parent_run_id = "mock-parent-run-id"
    MlflowClient().create_run(experiment_id, start_time, tags)
    mock_store.create_run.assert_called_once_with(
        experiment_id=experiment_id,
        user_id=user,
        start_time=start_time,
        tags=[RunTag(key, value) for key, value in tags.items()]
    )


def test_client_search_runs_defaults(mock_store):
    MlflowClient().search_runs([1, 2, 3])
    mock_store.search_runs.assert_called_once_with(experiment_ids=[1, 2, 3],
                                                   filter_string="",
                                                   run_view_type=ViewType.ACTIVE_ONLY,
                                                   max_results=SEARCH_MAX_RESULTS_DEFAULT,
                                                   order_by=None,
                                                   page_token=None)


def test_client_search_runs_filter(mock_store):
    MlflowClient().search_runs(["a", "b", "c"], "my filter")
    mock_store.search_runs.assert_called_once_with(experiment_ids=["a", "b", "c"],
                                                   filter_string="my filter",
                                                   run_view_type=ViewType.ACTIVE_ONLY,
                                                   max_results=SEARCH_MAX_RESULTS_DEFAULT,
                                                   order_by=None,
                                                   page_token=None)


def test_client_search_runs_view_type(mock_store):
    MlflowClient().search_runs(["a", "b", "c"], "my filter", ViewType.DELETED_ONLY)
    mock_store.search_runs.assert_called_once_with(experiment_ids=["a", "b", "c"],
                                                   filter_string="my filter",
                                                   run_view_type=ViewType.DELETED_ONLY,
                                                   max_results=SEARCH_MAX_RESULTS_DEFAULT,
                                                   order_by=None,
                                                   page_token=None)


def test_client_search_runs_max_results(mock_store):
    MlflowClient().search_runs([5], "my filter", ViewType.ALL, 2876)
    mock_store.search_runs.assert_called_once_with(experiment_ids=[5],
                                                   filter_string="my filter",
                                                   run_view_type=ViewType.ALL,
                                                   max_results=2876,
                                                   order_by=None,
                                                   page_token=None)


def test_client_search_runs_int_experiment_id(mock_store):
    MlflowClient().search_runs(123)
    mock_store.search_runs.assert_called_once_with(experiment_ids=[123],
                                                   filter_string="",
                                                   run_view_type=ViewType.ACTIVE_ONLY,
                                                   max_results=SEARCH_MAX_RESULTS_DEFAULT,
                                                   order_by=None,
                                                   page_token=None)


def test_client_search_runs_string_experiment_id(mock_store):
    MlflowClient().search_runs("abc")
    mock_store.search_runs.assert_called_once_with(experiment_ids=["abc"],
                                                   filter_string="",
                                                   run_view_type=ViewType.ACTIVE_ONLY,
                                                   max_results=SEARCH_MAX_RESULTS_DEFAULT,
                                                   order_by=None,
                                                   page_token=None)


def test_client_search_runs_order_by(mock_store):
    MlflowClient().search_runs([5], order_by=["a", "b"])
    mock_store.search_runs.assert_called_once_with(experiment_ids=[5],
                                                   filter_string="",
                                                   run_view_type=ViewType.ACTIVE_ONLY,
                                                   max_results=SEARCH_MAX_RESULTS_DEFAULT,
<<<<<<< HEAD
                                                   order_by=["a", "b"])


def test_client_runs_to_pandas_run_info():
    runs = [mock_run(uuid="uuid", exp_id="exp_id", uid="user_id"),
            mock_run(uuid="uuid2", exp_id="exp_id2", uid="user_id2")]
    pdf = MlflowClient().runs_to_pandas(runs)
    data = {'date': [datetime.datetime.fromtimestamp(0)]*2, 'run_id': ["uuid", "uuid2"],
            'run_name': [None]*2, 'parent_run_id': [None]*2, 'user_id': ["user_id", "user_id2"]}
    expected_df = pd.DataFrame(data)
    pd.testing.assert_frame_equal(pdf, expected_df)


def test_client_runs_to_pandas_run_data():
    runs = [
        mock_run(
            metrics=[Metric("mse", 0.2, 0, 0)],
            params=[Param("param", "value")],
            tags=[RunTag("tag", "value")]),
        mock_run(
            metrics=[Metric("mse", 0.6, 0, 0), Metric("loss", 1.2, 0, 5)],
            params=[Param("param2", "val"), Param("k", "v")],
            tags=[RunTag("tag2", "v2")])]
    pdf = MlflowClient().runs_to_pandas(runs)
    data = {
        'date': [datetime.datetime.fromtimestamp(0)]*2,
        'run_id': [""]*2,
        'run_name': [None]*2,
        'parent_run_id': [None]*2,
        'user_id': [""]*2,
        'metrics.mse': [0.2, 0.6],
        'metrics.loss': [np.nan, 1.2],
        'params.param': ["value", None],
        'params.param2': [None, "val"],
        'params.k': [None, "v"],
        'tags.tag': ["value", None],
        'tags.tag2': [None, "v2"]}
    expected_df = pd.DataFrame(data)
    pd.testing.assert_frame_equal(pdf, expected_df, check_like=True)
=======
                                                   order_by=["a", "b"],
                                                   page_token=None)


def test_client_search_runs_page_token(mock_store):
    MlflowClient().search_runs([5], page_token="blah")
    mock_store.search_runs.assert_called_once_with(experiment_ids=[5],
                                                   filter_string="",
                                                   run_view_type=ViewType.ACTIVE_ONLY,
                                                   max_results=SEARCH_MAX_RESULTS_DEFAULT,
                                                   order_by=None,
                                                   page_token="blah")
>>>>>>> 2a7bcb75
<|MERGE_RESOLUTION|>--- conflicted
+++ resolved
@@ -157,8 +157,18 @@
                                                    filter_string="",
                                                    run_view_type=ViewType.ACTIVE_ONLY,
                                                    max_results=SEARCH_MAX_RESULTS_DEFAULT,
-<<<<<<< HEAD
-                                                   order_by=["a", "b"])
+                                                   order_by=["a", "b"],
+                                                   page_token=None)
+
+
+def test_client_search_runs_page_token(mock_store):
+    MlflowClient().search_runs([5], page_token="blah")
+    mock_store.search_runs.assert_called_once_with(experiment_ids=[5],
+                                                   filter_string="",
+                                                   run_view_type=ViewType.ACTIVE_ONLY,
+                                                   max_results=SEARCH_MAX_RESULTS_DEFAULT,
+                                                   order_by=None,
+                                                   page_token="blah")
 
 
 def test_client_runs_to_pandas_run_info():
@@ -196,18 +206,4 @@
         'tags.tag': ["value", None],
         'tags.tag2': [None, "v2"]}
     expected_df = pd.DataFrame(data)
-    pd.testing.assert_frame_equal(pdf, expected_df, check_like=True)
-=======
-                                                   order_by=["a", "b"],
-                                                   page_token=None)
-
-
-def test_client_search_runs_page_token(mock_store):
-    MlflowClient().search_runs([5], page_token="blah")
-    mock_store.search_runs.assert_called_once_with(experiment_ids=[5],
-                                                   filter_string="",
-                                                   run_view_type=ViewType.ACTIVE_ONLY,
-                                                   max_results=SEARCH_MAX_RESULTS_DEFAULT,
-                                                   order_by=None,
-                                                   page_token="blah")
->>>>>>> 2a7bcb75
+    pd.testing.assert_frame_equal(pdf, expected_df, check_like=True)