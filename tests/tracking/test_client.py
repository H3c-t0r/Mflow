--- conflicted
+++ resolved
@@ -82,7 +82,6 @@
 
 def test_client_search_runs_defaults(mock_store):
     MlflowClient().search_runs([1, 2, 3])
-<<<<<<< HEAD
     mock_store.search_runs.assert_called_once_with(
         experiment_ids=[1, 2, 3],
         filter_string="",
@@ -91,20 +90,10 @@
         order_by=None,
         page_token=None,
     )
-=======
-    mock_store.search_runs.assert_called_once_with(experiment_ids=[1, 2, 3],
-                                                   filter_string="",
-                                                   run_view_type=ViewType.ACTIVE_ONLY,
-                                                   max_results=SEARCH_MAX_RESULTS_DEFAULT,
-                                                   order_by=None,
-                                                   page_token=None,
-                                                   columns_to_whitelist=None)
->>>>>>> 974b164a
 
 
 def test_client_search_runs_filter(mock_store):
     MlflowClient().search_runs(["a", "b", "c"], "my filter")
-<<<<<<< HEAD
     mock_store.search_runs.assert_called_once_with(
         experiment_ids=["a", "b", "c"],
         filter_string="my filter",
@@ -113,20 +102,10 @@
         order_by=None,
         page_token=None,
     )
-=======
-    mock_store.search_runs.assert_called_once_with(experiment_ids=["a", "b", "c"],
-                                                   filter_string="my filter",
-                                                   run_view_type=ViewType.ACTIVE_ONLY,
-                                                   max_results=SEARCH_MAX_RESULTS_DEFAULT,
-                                                   order_by=None,
-                                                   page_token=None,
-                                                   columns_to_whitelist=None)
->>>>>>> 974b164a
 
 
 def test_client_search_runs_view_type(mock_store):
     MlflowClient().search_runs(["a", "b", "c"], "my filter", ViewType.DELETED_ONLY)
-<<<<<<< HEAD
     mock_store.search_runs.assert_called_once_with(
         experiment_ids=["a", "b", "c"],
         filter_string="my filter",
@@ -135,20 +114,10 @@
         order_by=None,
         page_token=None,
     )
-=======
-    mock_store.search_runs.assert_called_once_with(experiment_ids=["a", "b", "c"],
-                                                   filter_string="my filter",
-                                                   run_view_type=ViewType.DELETED_ONLY,
-                                                   max_results=SEARCH_MAX_RESULTS_DEFAULT,
-                                                   order_by=None,
-                                                   page_token=None,
-                                                   columns_to_whitelist=None)
->>>>>>> 974b164a
 
 
 def test_client_search_runs_max_results(mock_store):
     MlflowClient().search_runs([5], "my filter", ViewType.ALL, 2876)
-<<<<<<< HEAD
     mock_store.search_runs.assert_called_once_with(
         experiment_ids=[5],
         filter_string="my filter",
@@ -157,20 +126,10 @@
         order_by=None,
         page_token=None,
     )
-=======
-    mock_store.search_runs.assert_called_once_with(experiment_ids=[5],
-                                                   filter_string="my filter",
-                                                   run_view_type=ViewType.ALL,
-                                                   max_results=2876,
-                                                   order_by=None,
-                                                   page_token=None,
-                                                   columns_to_whitelist=None)
->>>>>>> 974b164a
 
 
 def test_client_search_runs_int_experiment_id(mock_store):
     MlflowClient().search_runs(123)
-<<<<<<< HEAD
     mock_store.search_runs.assert_called_once_with(
         experiment_ids=[123],
         filter_string="",
@@ -179,20 +138,10 @@
         order_by=None,
         page_token=None,
     )
-=======
-    mock_store.search_runs.assert_called_once_with(experiment_ids=[123],
-                                                   filter_string="",
-                                                   run_view_type=ViewType.ACTIVE_ONLY,
-                                                   max_results=SEARCH_MAX_RESULTS_DEFAULT,
-                                                   order_by=None,
-                                                   page_token=None,
-                                                   columns_to_whitelist=None)
->>>>>>> 974b164a
 
 
 def test_client_search_runs_string_experiment_id(mock_store):
     MlflowClient().search_runs("abc")
-<<<<<<< HEAD
     mock_store.search_runs.assert_called_once_with(
         experiment_ids=["abc"],
         filter_string="",
@@ -201,20 +150,10 @@
         order_by=None,
         page_token=None,
     )
-=======
-    mock_store.search_runs.assert_called_once_with(experiment_ids=["abc"],
-                                                   filter_string="",
-                                                   run_view_type=ViewType.ACTIVE_ONLY,
-                                                   max_results=SEARCH_MAX_RESULTS_DEFAULT,
-                                                   order_by=None,
-                                                   page_token=None,
-                                                   columns_to_whitelist=None)
->>>>>>> 974b164a
 
 
 def test_client_search_runs_order_by(mock_store):
     MlflowClient().search_runs([5], order_by=["a", "b"])
-<<<<<<< HEAD
     mock_store.search_runs.assert_called_once_with(
         experiment_ids=[5],
         filter_string="",
@@ -223,20 +162,10 @@
         order_by=["a", "b"],
         page_token=None,
     )
-=======
-    mock_store.search_runs.assert_called_once_with(experiment_ids=[5],
-                                                   filter_string="",
-                                                   run_view_type=ViewType.ACTIVE_ONLY,
-                                                   max_results=SEARCH_MAX_RESULTS_DEFAULT,
-                                                   order_by=["a", "b"],
-                                                   page_token=None,
-                                                   columns_to_whitelist=None)
->>>>>>> 974b164a
 
 
 def test_client_search_runs_page_token(mock_store):
     MlflowClient().search_runs([5], page_token="blah")
-<<<<<<< HEAD
     mock_store.search_runs.assert_called_once_with(
         experiment_ids=[5],
         filter_string="",
@@ -245,27 +174,19 @@
         order_by=None,
         page_token="blah",
     )
-=======
-    mock_store.search_runs.assert_called_once_with(experiment_ids=[5],
-                                                   filter_string="",
-                                                   run_view_type=ViewType.ACTIVE_ONLY,
-                                                   max_results=SEARCH_MAX_RESULTS_DEFAULT,
-                                                   order_by=None,
-                                                   page_token="blah",
-                                                   columns_to_whitelist=None)
 
 
 def test_client_search_columns(mock_store):
     MlflowClient().search_runs([5], columns_to_whitelist=['params.p_0', 'metrics.loss'])
-    mock_store.search_runs.assert_called_once_with(experiment_ids=[5],
-                                                   filter_string="",
-                                                   run_view_type=ViewType.ACTIVE_ONLY,
-                                                   max_results=SEARCH_MAX_RESULTS_DEFAULT,
-                                                   order_by=None,
-                                                   page_token=None,
-                                                   columns_to_whitelist=[
-                                                       'params.p_0', 'metrics.loss'])
->>>>>>> 974b164a
+    mock_store.search_runs.assert_called_once_with(
+        experiment_ids=[5],
+        filter_string="",
+        run_view_type=ViewType.ACTIVE_ONLY,
+        max_results=SEARCH_MAX_RESULTS_DEFAULT,
+        order_by=None,
+        page_token=None,
+        columns_to_whitelist=['params.p_0', 'metrics.loss']
+    )
 
 
 def test_client_registry_operations_raise_exception_with_unsupported_registry_store():
