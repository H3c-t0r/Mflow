--- conflicted
+++ resolved
@@ -974,7 +974,6 @@
     )
 
 
-<<<<<<< HEAD
 def test_get_metric_history_bulk_calls_optimized_impl_when_expected(monkeypatch, tmp_path):
     import mlflow
     from mlflow.server.handlers import get_metric_history_bulk_handler
@@ -1009,7 +1008,8 @@
             run_ids=run_ids,
             metric_key="mock_key",
         )
-=======
+
+
 def test_get_metric_history_bulk_respects_max_results(mlflow_client):
     experiment_id = mlflow_client.create_experiment("get metric history bulk")
     run_id = mlflow_client.create_run(experiment_id).info.run_id
@@ -1031,5 +1031,4 @@
     assert response_limited.status_code == 200
     assert response_limited.json().get("metrics") == [
         {**metric, "run_id": run_id} for metric in metricA_history[:max_results]
-    ]
->>>>>>> d5637495
+    ]