--- conflicted
+++ resolved
@@ -255,13 +255,8 @@
     experiment_id = mlflow_client.create_experiment('Run A Lot (parent_run_id=%s)'
                                                     % (parent_run_id_kwarg))
     created_run = mlflow_client.create_run(experiment_id, **create_run_kwargs)
-<<<<<<< HEAD
-    run_id = created_run.info.run_uuid
-=======
     run_id = created_run.info.run_id
     print("Run id=%s" % run_id)
-
->>>>>>> ea53fa81
     run = mlflow_client.get_run(run_id)
     assert run.info.run_id == run_id
     assert run.info.run_uuid == run_id
