import os
import filecmp
import git
import tempfile

<<<<<<< HEAD
=======
from distutils import dir_util

import mock
>>>>>>> 9ba35917
import pytest

import mlflow
from mlflow.entities.run_status import RunStatus
from mlflow.projects import ExecutionException
from mlflow.store.file_store import FileStore
from mlflow.utils import env

<<<<<<< HEAD
from tests.projects.utils import TEST_PROJECT_DIR, GIT_PROJECT_URI, validate_exit_status
from tests.projects.utils import tracking_uri_mock  # pylint: disable=unused-import


def _assert_dirs_equal(expected, actual):
    dir_comparison = filecmp.dircmp(actual, expected)
    assert len(dir_comparison.left_only) == 0
    assert len(dir_comparison.right_only) == 0
    assert len(dir_comparison.diff_files) == 0
    assert len(dir_comparison.funny_files) == 0


def test_fetch_project(tmpdir):
    """ Test fetching a project to be run locally. """
    dst_dir = tmpdir.join("dst-dir").strpath
    mlflow.projects._fetch_project(uri=TEST_PROJECT_DIR, version=None, dst_dir=dst_dir,
                                   git_username=None, git_password=None)
    _assert_dirs_equal(expected=TEST_PROJECT_DIR, actual=dst_dir)
    # Passing `version` raises an exception for local projects
    with pytest.raises(ExecutionException):
        mlflow.projects._fetch_project(uri=TEST_PROJECT_DIR, version="some-version",
                                       dst_dir=tmpdir.join("pass-version").strpath,
                                       git_username=None, git_password=None)
    # Passing only one of git_username, git_password results in an error
    for i, (username, password) in enumerate([(None, "hi"), ("hi", None)]):
=======
from tests.projects.utils import TEST_PROJECT_DIR, GIT_PROJECT_URI, TEST_DIR, validate_exit_status


def _assert_dirs_equal(expected, actual):
    dir_comparison = filecmp.dircmp(expected, actual)
    assert len(dir_comparison.left_only) == 0
    assert len(dir_comparison.right_only) == 0
    assert len(dir_comparison.diff_files) == 0
    assert len(dir_comparison.funny_files) == 0


def test_fetch_project(tmpdir):
    # Creating a local Git repo containing a MLproject file.
    local_git = tmpdir.join('git_repo').strpath
    repo = git.Repo.init(local_git)
    dir_util.copy_tree(src=TEST_PROJECT_DIR, dst=local_git)
    repo.git.add(A=True)
    repo.index.commit("test")
    git_repo_uri = "file://" + os.path.abspath(local_git)

    # Creating a local Git repo with a MLproject file in a subdirectory.
    local_git_subdir = tmpdir.join('subdir_git_repo').strpath
    repo = git.Repo.init(local_git_subdir)
    dir_util.copy_tree(src=os.path.join(TEST_DIR, "resources"), dst=local_git_subdir)
    repo.git.add(A=True)
    repo.index.commit("test")
    git_subdir_repo = "file://" + os.path.abspath(local_git_subdir)

    # The tests are as follows:
    # 1. Fetching a locally saved project.
    # 2. Fetching a project located in a Git repo root directory.
    # 3. Fetching a project located in a Git repo subdirectory.
    # 4. Passing a subdirectory works for local directories.
    test_list = [(TEST_PROJECT_DIR, '', TEST_PROJECT_DIR),
                 (git_repo_uri, '', local_git),
                 (git_subdir_repo, 'example_project',
                  os.path.join(local_git_subdir, 'example_project')),
                 (TEST_DIR, 'resources/example_project', TEST_PROJECT_DIR)]

    counter = 0
    for uri, subdirectory, expected in test_list:
        dst_dir = tmpdir.join(str(counter)).strpath
        work_dir = mlflow.projects._fetch_project(uri=uri, subdirectory=subdirectory, version=None,
                                                  dst_dir=dst_dir, git_username=None,
                                                  git_password=None)
        _assert_dirs_equal(expected=expected, actual=work_dir)
        counter = counter + 1

    # Passing `version` raises an exception for local projects
    with pytest.raises(ExecutionException):
        mlflow.projects._fetch_project(uri=TEST_PROJECT_DIR, subdirectory='', version="version",
                                       dst_dir=dst_dir, git_username=None, git_password=None)

    # Passing only one of git_username, git_password results in an error
    for username, password in [(None, "hi"), ("hi", None)]:
        with pytest.raises(ExecutionException):
            mlflow.projects._fetch_project(uri=TEST_PROJECT_DIR, subdirectory='',
                                           version="some-version", dst_dir=dst_dir,
                                           git_username=username, git_password=password)

    # Verify that runs fail if given incorrect subdirectories via the `#` character.
    # Local test.
    with pytest.raises(ExecutionException):
        mlflow.projects._fetch_project(uri=TEST_PROJECT_DIR, subdirectory='fake', version=None,
                                       dst_dir=dst_dir, git_username=None, git_password=None)

    # Tests that an exception is thrown when an invalid subdirectory is given.
    dst_dir = tmpdir.join('git-bad-subdirectory').strpath
    with pytest.raises(ExecutionException):
        mlflow.projects._fetch_project(uri=git_repo_uri, subdirectory='fake', version=None,
                                       dst_dir=dst_dir, git_username=None, git_password=None)


def test_parse_subdirectory():
    # Make sure the parsing works as intended.
    test_uri = "uri#subdirectory"
    parsed_uri, parsed_subdirectory = mlflow.projects._parse_subdirectory(test_uri)
    assert parsed_uri == "uri"
    assert parsed_subdirectory == "subdirectory"

    # Make sure periods are restricted in Git repo subdirectory paths.
    period_fail_uri = GIT_PROJECT_URI + "#.."
    with pytest.raises(ExecutionException):
        mlflow.projects._parse_subdirectory(period_fail_uri)


def test_invalid_run_mode():
    """ Verify that we raise an exception given an invalid run mode """
    with TempDir() as tmp, mock.patch("mlflow.tracking.get_tracking_uri") as get_tracking_uri_mock:
        get_tracking_uri_mock.return_value = tmp.path()
>>>>>>> 9ba35917
        with pytest.raises(ExecutionException):
            mlflow.projects._fetch_project(
                uri=TEST_PROJECT_DIR, version="some-version",
                dst_dir=tmpdir.join("partial-credentials-%s" % i).strpath, git_username=username,
                git_password=password)
    # Fetching a directory containing an "mlruns" folder doesn't remove the "mlruns" folder
    src_dir = tmpdir.mkdir("mlruns-src-dir")
    src_dir.mkdir("mlruns").join("some-file.txt").write("hi")
    dst_dir_path = tmpdir.join("mlruns-work-dir").strpath
    src_dir_path = src_dir.strpath
    mlflow.projects._fetch_project(uri=src_dir_path, version=None, dst_dir=dst_dir_path,
                                   git_username=None, git_password=None)
    _assert_dirs_equal(expected=src_dir_path, actual=dst_dir_path)


def test_invalid_run_mode(tracking_uri_mock):  # pylint: disable=unused-argument
    """ Verify that we raise an exception given an invalid run mode """
    with pytest.raises(ExecutionException):
        mlflow.projects.run(uri=TEST_PROJECT_DIR, mode="some unsupported mode")


def test_use_conda(tracking_uri_mock):  # pylint: disable=unused-argument
    """ Verify that we correctly handle the `use_conda` argument."""
<<<<<<< HEAD
    # Verify we throw an exception when conda is unavailable
    old_path = os.environ["PATH"]
    env.unset_variable("PATH")
    try:
        with pytest.raises(ExecutionException):
            mlflow.projects.run(TEST_PROJECT_DIR, use_conda=True)
    finally:
        os.environ["PATH"] = old_path


def test_log_parameters(tmpdir, tracking_uri_mock):  # pylint: disable=unused-argument
    """ Test that we log provided parameters when running a project. """
    mlflow.projects.run(
        TEST_PROJECT_DIR, entry_point="greeter", parameters={"name": "friend"},
        use_conda=False, experiment_id=0)
    store = FileStore(tmpdir.strpath)
    run_uuid = store.list_run_infos(experiment_id=0)[0].run_uuid
    run = store.get_run(run_uuid)
    expected_params = {"name": "friend"}
    assert len(run.data.params) == len(expected_params)
    for param in run.data.params:
        assert param.value == expected_params[param.key]


@pytest.mark.parametrize("use_start_run", map(str, [0, 1]))
def test_run(tmpdir, tracking_uri_mock, use_start_run):  # pylint: disable=unused-argument
    submitted_run = mlflow.projects.run(
        TEST_PROJECT_DIR, entry_point="test_tracking",
        parameters={"use_start_run": use_start_run},
        use_conda=False, experiment_id=0)
    # Blocking runs should be finished when they return
    validate_exit_status(submitted_run.get_status(), RunStatus.FINISHED)
    # Test that we can call wait() on a synchronous run & that the run has the correct
    # status after calling wait().
    submitted_run.wait()
    validate_exit_status(submitted_run.get_status(), RunStatus.FINISHED)
    # Validate run contents in the FileStore
    run_uuid = submitted_run.run_id
    store = FileStore(tmpdir.strpath)
    run_infos = store.list_run_infos(experiment_id=0)
    assert len(run_infos) == 1
    store_run_uuid = run_infos[0].run_uuid
    assert run_uuid == store_run_uuid
    run = store.get_run(run_uuid)
    expected_params = {"use_start_run": use_start_run}
    assert run.info.status == RunStatus.FINISHED
    assert len(run.data.params) == len(expected_params)
    for param in run.data.params:
        assert param.value == expected_params[param.key]
    expected_metrics = {"some_key": 3}
    for metric in run.data.metrics:
        assert metric.value == expected_metrics[metric.key]


def test_run_async(tracking_uri_mock):  # pylint: disable=unused-argument
    submitted_run0 = mlflow.projects.run(
        TEST_PROJECT_DIR, entry_point="sleep", parameters={"duration": 2},
        use_conda=False, experiment_id=0, block=False)
    validate_exit_status(submitted_run0.get_status(), RunStatus.RUNNING)
    submitted_run0.wait()
    validate_exit_status(submitted_run0.get_status(), RunStatus.FINISHED)
    submitted_run1 = mlflow.projects.run(
        TEST_PROJECT_DIR, entry_point="sleep", parameters={"duration": -1, "invalid-param": 30},
        use_conda=False, experiment_id=0, block=False)
    submitted_run1.wait()
    validate_exit_status(submitted_run1.get_status(), RunStatus.FAILED)


def test_cancel_run(tracking_uri_mock):  # pylint: disable=unused-argument
    submitted_run0, submitted_run1 = [mlflow.projects.run(
        TEST_PROJECT_DIR, entry_point="sleep", parameters={"duration": 2},
        use_conda=False, experiment_id=0, block=False) for _ in range(2)]
    submitted_run0.cancel()
    validate_exit_status(submitted_run0.get_status(), RunStatus.FAILED)
    # Sanity check: cancelling one run has no effect on the other
    submitted_run1.wait()
    validate_exit_status(submitted_run1.get_status(), RunStatus.FINISHED)
=======
    with TempDir() as tmp, mock.patch("mlflow.tracking.get_tracking_uri") as get_tracking_uri_mock:
        get_tracking_uri_mock.return_value = tmp.path()
        # Verify we throw an exception when conda is unavailable
        old_path = os.environ["PATH"]
        env.unset_variable("PATH")
        try:
            with pytest.raises(ExecutionException):
                mlflow.projects.run(TEST_PROJECT_DIR, use_conda=True)
        finally:
            os.environ["PATH"] = old_path


@pytest.mark.parametrize(
    "mock_env,expected",
    [({}, "conda"), ({mlflow.projects.MLFLOW_CONDA: "/some/dir/conda"}, "/some/dir/conda")]
)
def test_conda_path(mock_env, expected):
    """Verify that we correctly determine the path to a conda executable"""
    with mock.patch.dict("os.environ", mock_env):
        assert mlflow.projects._conda_executable() == expected


@pytest.mark.skip(reason="flaky running in travis")
def test_run():
    for use_start_run in map(str, [0, 1]):
        with TempDir() as tmp, mock.patch("mlflow.tracking.get_tracking_uri")\
                as get_tracking_uri_mock:
            tmp_dir = tmp.path()
            get_tracking_uri_mock.return_value = tmp_dir
            submitted_run = mlflow.projects.run(
                TEST_PROJECT_DIR, entry_point="test_tracking",
                parameters={"use_start_run": use_start_run},
                use_conda=False, experiment_id=0)
            # Blocking runs should be finished when they return
            validate_exit_status(submitted_run.get_status(), RunStatus.FINISHED)
            # Test that we can call wait() on a synchronous run & that the run has the correct
            # status after calling wait().
            submitted_run.wait()
            validate_exit_status(submitted_run.get_status(), RunStatus.FINISHED)
            # Validate run contents in the FileStore
            run_uuid = submitted_run.run_id
            store = FileStore(tmp_dir)
            run_infos = store.list_run_infos(experiment_id=0)
            assert len(run_infos) == 1
            store_run_uuid = run_infos[0].run_uuid
            assert run_uuid == store_run_uuid
            run = store.get_run(run_uuid)
            expected_params = {"use_start_run": use_start_run}
            assert run.info.status == RunStatus.FINISHED
            assert len(run.data.params) == len(expected_params)
            for param in run.data.params:
                assert param.value == expected_params[param.key]
            expected_metrics = {"some_key": 3}
            for metric in run.data.metrics:
                assert metric.value == expected_metrics[metric.key]


@pytest.mark.skip(reason="flaky running in travis")
def test_run_async():
    with TempDir() as tmp, mock.patch("mlflow.tracking.get_tracking_uri") as get_tracking_uri_mock:
        tmp_dir = tmp.path()
        get_tracking_uri_mock.return_value = tmp_dir
        submitted_run0 = mlflow.projects.run(
            TEST_PROJECT_DIR, entry_point="sleep", parameters={"duration": 2},
            use_conda=False, experiment_id=0, block=False)
        validate_exit_status(submitted_run0.get_status(), RunStatus.RUNNING)
        submitted_run0.wait()
        validate_exit_status(submitted_run0.get_status(), RunStatus.FINISHED)
        submitted_run1 = mlflow.projects.run(
            TEST_PROJECT_DIR, entry_point="sleep", parameters={"duration": -1, "invalid-param": 30},
            use_conda=False, experiment_id=0, block=False)
        submitted_run1.wait()
        validate_exit_status(submitted_run1.get_status(), RunStatus.FAILED)


@pytest.mark.skip(reason="flaky running in travis")
def test_cancel_run():
    with TempDir() as tmp, mock.patch("mlflow.tracking.get_tracking_uri") as get_tracking_uri_mock:
        tmp_dir = tmp.path()
        get_tracking_uri_mock.return_value = tmp_dir
        submitted_run0, submitted_run1 = [mlflow.projects.run(
            TEST_PROJECT_DIR, entry_point="sleep", parameters={"duration": 2},
            use_conda=False, experiment_id=0, block=False) for _ in range(2)]
        submitted_run0.cancel()
        validate_exit_status(submitted_run0.get_status(), RunStatus.FAILED)
        # Sanity check: cancelling one run has no effect on the other
        submitted_run1.wait()
        validate_exit_status(submitted_run1.get_status(), RunStatus.FINISHED)
>>>>>>> 9ba35917


def test_get_dest_dir():
    """ Test that we correctly determine the dest directory to use when fetching a project. """
    for use_temp_cwd, uri in [(True, TEST_PROJECT_DIR), (False, GIT_PROJECT_URI)]:
        dest_dir = mlflow.projects._get_dest_dir(uri=uri, use_temp_cwd=use_temp_cwd)
        assert dest_dir != uri
        assert os.path.exists(dest_dir)
    for use_temp_cwd, uri in [(None, TEST_PROJECT_DIR), (False, TEST_PROJECT_DIR)]:
        assert mlflow.projects._get_dest_dir(uri=uri, use_temp_cwd=use_temp_cwd) ==\
               os.path.abspath(TEST_PROJECT_DIR)


def test_storage_dir(tmpdir):
    """
    Test that we correctly handle the `storage_dir` argument, which specifies where to download
    distributed artifacts passed to arguments of type `path`.
    """
    assert os.path.dirname(mlflow.projects._get_storage_dir(tmpdir.strpath)) == tmpdir.strpath
    assert os.path.dirname(mlflow.projects._get_storage_dir(None)) == tempfile.gettempdir()<|MERGE_RESOLUTION|>--- conflicted
+++ resolved
@@ -3,12 +3,9 @@
 import git
 import tempfile
 
-<<<<<<< HEAD
-=======
 from distutils import dir_util
 
 import mock
->>>>>>> 9ba35917
 import pytest
 
 import mlflow
@@ -17,33 +14,7 @@
 from mlflow.store.file_store import FileStore
 from mlflow.utils import env
 
-<<<<<<< HEAD
-from tests.projects.utils import TEST_PROJECT_DIR, GIT_PROJECT_URI, validate_exit_status
-from tests.projects.utils import tracking_uri_mock  # pylint: disable=unused-import
-
-
-def _assert_dirs_equal(expected, actual):
-    dir_comparison = filecmp.dircmp(actual, expected)
-    assert len(dir_comparison.left_only) == 0
-    assert len(dir_comparison.right_only) == 0
-    assert len(dir_comparison.diff_files) == 0
-    assert len(dir_comparison.funny_files) == 0
-
-
-def test_fetch_project(tmpdir):
-    """ Test fetching a project to be run locally. """
-    dst_dir = tmpdir.join("dst-dir").strpath
-    mlflow.projects._fetch_project(uri=TEST_PROJECT_DIR, version=None, dst_dir=dst_dir,
-                                   git_username=None, git_password=None)
-    _assert_dirs_equal(expected=TEST_PROJECT_DIR, actual=dst_dir)
-    # Passing `version` raises an exception for local projects
-    with pytest.raises(ExecutionException):
-        mlflow.projects._fetch_project(uri=TEST_PROJECT_DIR, version="some-version",
-                                       dst_dir=tmpdir.join("pass-version").strpath,
-                                       git_username=None, git_password=None)
-    # Passing only one of git_username, git_password results in an error
-    for i, (username, password) in enumerate([(None, "hi"), ("hi", None)]):
-=======
+
 from tests.projects.utils import TEST_PROJECT_DIR, GIT_PROJECT_URI, TEST_DIR, validate_exit_status
 
 
@@ -117,6 +88,18 @@
                                        dst_dir=dst_dir, git_username=None, git_password=None)
 
 
+def test_dont_remove_mlruns(tmpdir):
+    # Fetching a directory containing an "mlruns" folder doesn't remove the "mlruns" folder
+    src_dir = tmpdir.mkdir("mlruns-src-dir")
+    src_dir.mkdir("mlruns").join("some-file.txt").write("hi")
+    dst_dir_path = tmpdir.join("mlruns-work-dir").strpath
+    src_dir_path = src_dir.strpath
+    mlflow.projects._fetch_project(
+        uri=src_dir_path, subdirectory="", version=None, dst_dir=dst_dir_path,
+        git_username=None, git_password=None)
+    _assert_dirs_equal(expected=src_dir_path, actual=dst_dir_path)
+
+
 def test_parse_subdirectory():
     # Make sure the parsing works as intended.
     test_uri = "uri#subdirectory"
@@ -130,26 +113,6 @@
         mlflow.projects._parse_subdirectory(period_fail_uri)
 
 
-def test_invalid_run_mode():
-    """ Verify that we raise an exception given an invalid run mode """
-    with TempDir() as tmp, mock.patch("mlflow.tracking.get_tracking_uri") as get_tracking_uri_mock:
-        get_tracking_uri_mock.return_value = tmp.path()
->>>>>>> 9ba35917
-        with pytest.raises(ExecutionException):
-            mlflow.projects._fetch_project(
-                uri=TEST_PROJECT_DIR, version="some-version",
-                dst_dir=tmpdir.join("partial-credentials-%s" % i).strpath, git_username=username,
-                git_password=password)
-    # Fetching a directory containing an "mlruns" folder doesn't remove the "mlruns" folder
-    src_dir = tmpdir.mkdir("mlruns-src-dir")
-    src_dir.mkdir("mlruns").join("some-file.txt").write("hi")
-    dst_dir_path = tmpdir.join("mlruns-work-dir").strpath
-    src_dir_path = src_dir.strpath
-    mlflow.projects._fetch_project(uri=src_dir_path, version=None, dst_dir=dst_dir_path,
-                                   git_username=None, git_password=None)
-    _assert_dirs_equal(expected=src_dir_path, actual=dst_dir_path)
-
-
 def test_invalid_run_mode(tracking_uri_mock):  # pylint: disable=unused-argument
     """ Verify that we raise an exception given an invalid run mode """
     with pytest.raises(ExecutionException):
@@ -158,7 +121,6 @@
 
 def test_use_conda(tracking_uri_mock):  # pylint: disable=unused-argument
     """ Verify that we correctly handle the `use_conda` argument."""
-<<<<<<< HEAD
     # Verify we throw an exception when conda is unavailable
     old_path = os.environ["PATH"]
     env.unset_variable("PATH")
@@ -169,20 +131,7 @@
         os.environ["PATH"] = old_path
 
 
-def test_log_parameters(tmpdir, tracking_uri_mock):  # pylint: disable=unused-argument
-    """ Test that we log provided parameters when running a project. """
-    mlflow.projects.run(
-        TEST_PROJECT_DIR, entry_point="greeter", parameters={"name": "friend"},
-        use_conda=False, experiment_id=0)
-    store = FileStore(tmpdir.strpath)
-    run_uuid = store.list_run_infos(experiment_id=0)[0].run_uuid
-    run = store.get_run(run_uuid)
-    expected_params = {"name": "friend"}
-    assert len(run.data.params) == len(expected_params)
-    for param in run.data.params:
-        assert param.value == expected_params[param.key]
-
-
+@pytest.mark.skip(reason="flaky running in travis")
 @pytest.mark.parametrize("use_start_run", map(str, [0, 1]))
 def test_run(tmpdir, tracking_uri_mock, use_start_run):  # pylint: disable=unused-argument
     submitted_run = mlflow.projects.run(
@@ -213,6 +162,7 @@
         assert metric.value == expected_metrics[metric.key]
 
 
+@pytest.mark.skip(reason="flaky running in travis")
 def test_run_async(tracking_uri_mock):  # pylint: disable=unused-argument
     submitted_run0 = mlflow.projects.run(
         TEST_PROJECT_DIR, entry_point="sleep", parameters={"duration": 2},
@@ -227,6 +177,17 @@
     validate_exit_status(submitted_run1.get_status(), RunStatus.FAILED)
 
 
+@pytest.mark.parametrize(
+    "mock_env,expected",
+    [({}, "conda"), ({mlflow.projects.MLFLOW_CONDA: "/some/dir/conda"}, "/some/dir/conda")]
+)
+def test_conda_path(mock_env, expected):
+    """Verify that we correctly determine the path to a conda executable"""
+    with mock.patch.dict("os.environ", mock_env):
+        assert mlflow.projects._conda_executable() == expected
+
+
+@pytest.mark.skip(reason="flaky running in travis")
 def test_cancel_run(tracking_uri_mock):  # pylint: disable=unused-argument
     submitted_run0, submitted_run1 = [mlflow.projects.run(
         TEST_PROJECT_DIR, entry_point="sleep", parameters={"duration": 2},
@@ -236,96 +197,6 @@
     # Sanity check: cancelling one run has no effect on the other
     submitted_run1.wait()
     validate_exit_status(submitted_run1.get_status(), RunStatus.FINISHED)
-=======
-    with TempDir() as tmp, mock.patch("mlflow.tracking.get_tracking_uri") as get_tracking_uri_mock:
-        get_tracking_uri_mock.return_value = tmp.path()
-        # Verify we throw an exception when conda is unavailable
-        old_path = os.environ["PATH"]
-        env.unset_variable("PATH")
-        try:
-            with pytest.raises(ExecutionException):
-                mlflow.projects.run(TEST_PROJECT_DIR, use_conda=True)
-        finally:
-            os.environ["PATH"] = old_path
-
-
-@pytest.mark.parametrize(
-    "mock_env,expected",
-    [({}, "conda"), ({mlflow.projects.MLFLOW_CONDA: "/some/dir/conda"}, "/some/dir/conda")]
-)
-def test_conda_path(mock_env, expected):
-    """Verify that we correctly determine the path to a conda executable"""
-    with mock.patch.dict("os.environ", mock_env):
-        assert mlflow.projects._conda_executable() == expected
-
-
-@pytest.mark.skip(reason="flaky running in travis")
-def test_run():
-    for use_start_run in map(str, [0, 1]):
-        with TempDir() as tmp, mock.patch("mlflow.tracking.get_tracking_uri")\
-                as get_tracking_uri_mock:
-            tmp_dir = tmp.path()
-            get_tracking_uri_mock.return_value = tmp_dir
-            submitted_run = mlflow.projects.run(
-                TEST_PROJECT_DIR, entry_point="test_tracking",
-                parameters={"use_start_run": use_start_run},
-                use_conda=False, experiment_id=0)
-            # Blocking runs should be finished when they return
-            validate_exit_status(submitted_run.get_status(), RunStatus.FINISHED)
-            # Test that we can call wait() on a synchronous run & that the run has the correct
-            # status after calling wait().
-            submitted_run.wait()
-            validate_exit_status(submitted_run.get_status(), RunStatus.FINISHED)
-            # Validate run contents in the FileStore
-            run_uuid = submitted_run.run_id
-            store = FileStore(tmp_dir)
-            run_infos = store.list_run_infos(experiment_id=0)
-            assert len(run_infos) == 1
-            store_run_uuid = run_infos[0].run_uuid
-            assert run_uuid == store_run_uuid
-            run = store.get_run(run_uuid)
-            expected_params = {"use_start_run": use_start_run}
-            assert run.info.status == RunStatus.FINISHED
-            assert len(run.data.params) == len(expected_params)
-            for param in run.data.params:
-                assert param.value == expected_params[param.key]
-            expected_metrics = {"some_key": 3}
-            for metric in run.data.metrics:
-                assert metric.value == expected_metrics[metric.key]
-
-
-@pytest.mark.skip(reason="flaky running in travis")
-def test_run_async():
-    with TempDir() as tmp, mock.patch("mlflow.tracking.get_tracking_uri") as get_tracking_uri_mock:
-        tmp_dir = tmp.path()
-        get_tracking_uri_mock.return_value = tmp_dir
-        submitted_run0 = mlflow.projects.run(
-            TEST_PROJECT_DIR, entry_point="sleep", parameters={"duration": 2},
-            use_conda=False, experiment_id=0, block=False)
-        validate_exit_status(submitted_run0.get_status(), RunStatus.RUNNING)
-        submitted_run0.wait()
-        validate_exit_status(submitted_run0.get_status(), RunStatus.FINISHED)
-        submitted_run1 = mlflow.projects.run(
-            TEST_PROJECT_DIR, entry_point="sleep", parameters={"duration": -1, "invalid-param": 30},
-            use_conda=False, experiment_id=0, block=False)
-        submitted_run1.wait()
-        validate_exit_status(submitted_run1.get_status(), RunStatus.FAILED)
-
-
-@pytest.mark.skip(reason="flaky running in travis")
-def test_cancel_run():
-    with TempDir() as tmp, mock.patch("mlflow.tracking.get_tracking_uri") as get_tracking_uri_mock:
-        tmp_dir = tmp.path()
-        get_tracking_uri_mock.return_value = tmp_dir
-        submitted_run0, submitted_run1 = [mlflow.projects.run(
-            TEST_PROJECT_DIR, entry_point="sleep", parameters={"duration": 2},
-            use_conda=False, experiment_id=0, block=False) for _ in range(2)]
-        submitted_run0.cancel()
-        validate_exit_status(submitted_run0.get_status(), RunStatus.FAILED)
-        # Sanity check: cancelling one run has no effect on the other
-        submitted_run1.wait()
-        validate_exit_status(submitted_run1.get_status(), RunStatus.FINISHED)
->>>>>>> 9ba35917
 
 
 def test_get_dest_dir():
