--- conflicted
+++ resolved
@@ -318,10 +318,7 @@
         "kube-job-template-path": "file_not_found.yaml"
     }
     with pytest.raises(ExecutionException):
-<<<<<<< HEAD
         _parse_kubernetes_config(kubernetes_config)
-=======
-        mlflow.projects._parse_kubernetes_config(kubernetes_config)
 
 
 @pytest.mark.parametrize('synchronous', [True, False])
@@ -350,5 +347,4 @@
         _, kwargs = popen_mock.call_args
         env = kwargs["env"]
         assert env["DATABRICKS_HOST"] == "host"
-        assert env["DATABRICKS_TOKEN"] == "mytoken"
->>>>>>> 8d58fef7
+        assert env["DATABRICKS_TOKEN"] == "mytoken"