import os

import mock
import pytest
import posixpath  # pylint: disable=unused-import

from databricks_cli.configure.provider import DatabricksConfig

import mlflow
from mlflow.projects.docker import _get_docker_image_uri, \
    _get_docker_artifact_storage_cmd_and_envs, _get_docker_tracking_cmd_and_envs
from mlflow.entities import ViewType
from mlflow.projects import ExecutionException
from mlflow.store import file_store
from mlflow.utils.mlflow_tags import MLFLOW_PROJECT_ENV, MLFLOW_DOCKER_IMAGE_URI, \
    MLFLOW_DOCKER_IMAGE_ID

from tests.projects.utils import TEST_DOCKER_PROJECT_DIR
from tests.projects.utils import docker_example_base_image  # pylint: disable=unused-import
from tests.projects.utils import tracking_uri_mock  # pylint: disable=unused-import
from mlflow.projects import _project_spec


def _build_uri(base_uri, subdirectory):
    if subdirectory != "":
        return "%s#%s" % (base_uri, subdirectory)
    return base_uri


@pytest.mark.parametrize("use_start_run", map(str, [0, 1]))
def test_docker_project_execution(
        use_start_run,
        tmpdir, tracking_uri_mock, docker_example_base_image):  # pylint: disable=unused-argument
    expected_params = {"use_start_run": use_start_run}
    submitted_run = mlflow.projects.run(
        TEST_DOCKER_PROJECT_DIR, experiment_id=file_store.FileStore.DEFAULT_EXPERIMENT_ID,
        parameters=expected_params, entry_point="test_tracking")
    # Validate run contents in the FileStore
    run_id = submitted_run.run_id
    mlflow_service = mlflow.tracking.MlflowClient()
    run_infos = mlflow_service.list_run_infos(
        experiment_id=file_store.FileStore.DEFAULT_EXPERIMENT_ID,
        run_view_type=ViewType.ACTIVE_ONLY)
    assert len(run_infos) == 1
    store_run_id = run_infos[0].run_id
    assert run_id == store_run_id
    run = mlflow_service.get_run(run_id)
    assert run.data.params == expected_params
    assert run.data.metrics == {"some_key": 3}
    exact_expected_tags = {MLFLOW_PROJECT_ENV: "docker"}
    approx_expected_tags = {
        MLFLOW_DOCKER_IMAGE_URI: "docker-example",
        MLFLOW_DOCKER_IMAGE_ID: "sha256:",
    }
    run_tags = run.data.tags
    for k, v in exact_expected_tags.items():
        assert run_tags[k] == v
    for k, v in approx_expected_tags.items():
        assert run_tags[k].startswith(v)
    artifacts = mlflow_service.list_artifacts(run_id=run_id)
    assert len(artifacts) == 1


@pytest.mark.parametrize("tracking_uri, expected_command_segment", [
    (None, "-e MLFLOW_TRACKING_URI=/mlflow/tmp/mlruns"),
    ("http://some-tracking-uri", "-e MLFLOW_TRACKING_URI=http://some-tracking-uri"),
    ("databricks://some-profile", "-e MLFLOW_TRACKING_URI=databricks ")
])
@mock.patch('databricks_cli.configure.provider.ProfileConfigProvider')
def test_docker_project_tracking_uri_propagation(
        ProfileConfigProvider, tmpdir, tracking_uri,
        expected_command_segment, docker_example_base_image):  # pylint: disable=unused-argument
    mock_provider = mock.MagicMock()
    mock_provider.get_config.return_value = \
        DatabricksConfig("host", "user", "pass", None, insecure=True)
    ProfileConfigProvider.return_value = mock_provider
    # Create and mock local tracking directory
    local_tracking_dir = os.path.join(tmpdir.strpath, "mlruns")
    if tracking_uri is None:
        tracking_uri = local_tracking_dir
    old_uri = mlflow.get_tracking_uri()
    try:
        mlflow.set_tracking_uri(tracking_uri)
        with mock.patch("mlflow.tracking.utils._get_store") as _get_store_mock:
            _get_store_mock.return_value = file_store.FileStore(local_tracking_dir)
            mlflow.projects.run(
                TEST_DOCKER_PROJECT_DIR, experiment_id=file_store.FileStore.DEFAULT_EXPERIMENT_ID)
    finally:
        mlflow.set_tracking_uri(old_uri)


def test_docker_uri_mode_validation(
        tracking_uri_mock, docker_example_base_image):  # pylint: disable=unused-argument
    with pytest.raises(ExecutionException):
        mlflow.projects.run(TEST_DOCKER_PROJECT_DIR, backend="databricks")


@mock.patch('mlflow.projects.docker._get_git_commit')
def test_docker_image_uri_with_git(get_git_commit_mock):
    get_git_commit_mock.return_value = '1234567890'
    image_uri = _get_docker_image_uri("my_project", "my_workdir")
    assert image_uri == "my_project:1234567"
    get_git_commit_mock.assert_called_with('my_workdir')


@mock.patch('mlflow.projects.docker._get_git_commit')
def test_docker_image_uri_no_git(get_git_commit_mock):
    get_git_commit_mock.return_value = None
    image_uri = _get_docker_image_uri("my_project", "my_workdir")
    assert image_uri == "my_project"
    get_git_commit_mock.assert_called_with('my_workdir')


def test_docker_valid_project_backend_local():
    work_dir = "./examples/docker"
    project = _project_spec.load_project(work_dir)
    mlflow.projects.docker._validate_docker_env(project)


def test_docker_invalid_project_backend_local():
    work_dir = "./examples/docker"
    project = _project_spec.load_project(work_dir)
    project.name = None
    with pytest.raises(ExecutionException):
<<<<<<< HEAD
        mlflow.projects.docker._validate_docker_env(project)


def test_docker_s3_artifact_cmd_and_envs_from_env():
    mock_env = {
        "AWS_SECRET_ACCESS_KEY": "mock_secret",
        "AWS_ACCESS_KEY_ID": "mock_access_key",
        "MLFLOW_S3_ENDPOINT_URL": "mock_endpoint"
    }
    with mock.patch.dict("os.environ", mock_env), \
            mock.patch("posixpath.exists", return_value=False):
        cmds, envs = _get_docker_artifact_storage_cmd_and_envs("s3://mock_bucket")
        assert cmds == []
        assert envs == mock_env


def test_docker_s3_artifact_cmd_and_envs_from_home():
    mock_env = {}
    with mock.patch.dict("os.environ", mock_env), \
            mock.patch("posixpath.exists", return_value=True), \
            mock.patch("posixpath.expanduser", return_value="mock_volume"):
        cmds, envs = _get_docker_artifact_storage_cmd_and_envs("s3://mock_bucket")
        assert cmds == ["-v", "mock_volume:/.aws"]
        assert envs == mock_env


def test_docker_wasbs_artifact_cmd_and_envs_from_home():
    # pylint: disable=unused-import, unused-variable
    from azure.storage.blob import BlockBlobService

    mock_env = {
        "AZURE_STORAGE_CONNECTION_STRING": "mock_connection_string",
        "AZURE_STORAGE_ACCESS_KEY": "mock_access_key"
    }
    wasbs_uri = "wasbs://container@account.blob.core.windows.net/some/path"
    with mock.patch.dict("os.environ", mock_env), \
            mock.patch("azure.storage.blob.BlockBlobService"):
        cmds, envs = _get_docker_artifact_storage_cmd_and_envs(wasbs_uri)
        assert cmds == []
        assert envs == mock_env


def test_docker_gcs_artifact_cmd_and_envs_from_home():
    mock_env = {
        "GOOGLE_APPLICATION_CREDENTIALS": "mock_credentials_path",
    }
    gs_uri = "gs://mock_bucket"
    with mock.patch.dict("os.environ", mock_env):
        cmds, envs = _get_docker_artifact_storage_cmd_and_envs(gs_uri)
        assert cmds == ["-v", "mock_credentials_path:/.gcs"]
        assert envs == {"GOOGLE_APPLICATION_CREDENTIALS": "/.gcs"}


def test_docker_hdfs_artifact_cmd_and_envs_from_home():
    mock_env = {
        "MLFLOW_HDFS_DRIVER": "mock_libhdfs",
        "MLFLOW_KERBEROS_TICKET_CACHE": "/mock_ticket_cache",
        "MLFLOW_KERBEROS_USER": "mock_krb_user",
        "MLFLOW_PYARROW_EXTRA_CONF": "mock_pyarrow_extra_conf"
    }
    hdfs_uri = "hdfs://host:8020/path"
    with mock.patch.dict("os.environ", mock_env):
        cmds, envs = _get_docker_artifact_storage_cmd_and_envs(hdfs_uri)
        assert cmds == ["-v", "/mock_ticket_cache:/mock_ticket_cache"]
        assert envs == mock_env


def test_docker_local_artifact_cmd_and_envs():
    expected_volume_path = os.path.abspath("mock_volume")
    cmds, envs = _get_docker_artifact_storage_cmd_and_envs("file:mock_volume")
    assert cmds == ["-v", "{}:{}".format(expected_volume_path, expected_volume_path)]
    assert envs == {}


@mock.patch('databricks_cli.configure.provider.ProfileConfigProvider')
def test_docker_databricks_tracking_cmd_and_envs(ProfileConfigProvider):
    mock_provider = mock.MagicMock()
    mock_provider.get_config.return_value = \
        DatabricksConfig("host", "user", "pass", None, insecure=True)
    ProfileConfigProvider.return_value = mock_provider

    cmds, envs = _get_docker_tracking_cmd_and_envs("databricks://some-profile")
    assert envs == {"DATABRICKS_HOST": "host",
                    "DATABRICKS_USERNAME": "user",
                    "DATABRICKS_PASSWORD": "pass",
                    "DATABRICKS_INSECURE": True,
                    mlflow.tracking._TRACKING_URI_ENV_VAR: "databricks"}
    assert cmds == []
=======
        mlflow.projects._validate_docker_env(project)


@pytest.mark.parametrize("artifact_uri, host_artifact_uri, container_artifact_uri, should_mount", [
    ("/tmp/mlruns/artifacts", "/tmp/mlruns/artifacts", "/tmp/mlruns/artifacts", True),
    ("s3://my_bucket", None, None, False),
    ("file:///tmp/mlruns/artifacts", "/tmp/mlruns/artifacts", "/tmp/mlruns/artifacts", True),
    ("./mlruns", os.path.abspath("./mlruns"), "/mlflow/projects/code/mlruns", True)
])
def test_docker_mount_local_artifact_uri(artifact_uri, host_artifact_uri,
                                         container_artifact_uri, should_mount):
    active_run = mock.MagicMock()
    run_info = mock.MagicMock()
    run_info.run_id = "fake_run_id"
    run_info.experiment_id = "fake_experiment_id"
    run_info.artifact_uri = artifact_uri
    active_run.info = run_info
    image = mock.MagicMock()
    image.tags = ["image:tag"]

    docker_command = mlflow.projects._get_docker_command(image, active_run)

    docker_volume_expected = "-v {}:{}".format(host_artifact_uri, container_artifact_uri)
    assert (docker_volume_expected in " ".join(docker_command)) == should_mount
>>>>>>> 22805100
<|MERGE_RESOLUTION|>--- conflicted
+++ resolved
@@ -7,8 +7,6 @@
 from databricks_cli.configure.provider import DatabricksConfig
 
 import mlflow
-from mlflow.projects.docker import _get_docker_image_uri, \
-    _get_docker_artifact_storage_cmd_and_envs, _get_docker_tracking_cmd_and_envs
 from mlflow.entities import ViewType
 from mlflow.projects import ExecutionException
 from mlflow.store import file_store
@@ -98,7 +96,7 @@
 @mock.patch('mlflow.projects.docker._get_git_commit')
 def test_docker_image_uri_with_git(get_git_commit_mock):
     get_git_commit_mock.return_value = '1234567890'
-    image_uri = _get_docker_image_uri("my_project", "my_workdir")
+    image_uri = mlflow.projects.docker._get_docker_image_uri("my_project", "my_workdir")
     assert image_uri == "my_project:1234567"
     get_git_commit_mock.assert_called_with('my_workdir')
 
@@ -106,7 +104,7 @@
 @mock.patch('mlflow.projects.docker._get_git_commit')
 def test_docker_image_uri_no_git(get_git_commit_mock):
     get_git_commit_mock.return_value = None
-    image_uri = _get_docker_image_uri("my_project", "my_workdir")
+    image_uri = mlflow.projects.docker._get_docker_image_uri("my_project", "my_workdir")
     assert image_uri == "my_project"
     get_git_commit_mock.assert_called_with('my_workdir')
 
@@ -122,97 +120,7 @@
     project = _project_spec.load_project(work_dir)
     project.name = None
     with pytest.raises(ExecutionException):
-<<<<<<< HEAD
         mlflow.projects.docker._validate_docker_env(project)
-
-
-def test_docker_s3_artifact_cmd_and_envs_from_env():
-    mock_env = {
-        "AWS_SECRET_ACCESS_KEY": "mock_secret",
-        "AWS_ACCESS_KEY_ID": "mock_access_key",
-        "MLFLOW_S3_ENDPOINT_URL": "mock_endpoint"
-    }
-    with mock.patch.dict("os.environ", mock_env), \
-            mock.patch("posixpath.exists", return_value=False):
-        cmds, envs = _get_docker_artifact_storage_cmd_and_envs("s3://mock_bucket")
-        assert cmds == []
-        assert envs == mock_env
-
-
-def test_docker_s3_artifact_cmd_and_envs_from_home():
-    mock_env = {}
-    with mock.patch.dict("os.environ", mock_env), \
-            mock.patch("posixpath.exists", return_value=True), \
-            mock.patch("posixpath.expanduser", return_value="mock_volume"):
-        cmds, envs = _get_docker_artifact_storage_cmd_and_envs("s3://mock_bucket")
-        assert cmds == ["-v", "mock_volume:/.aws"]
-        assert envs == mock_env
-
-
-def test_docker_wasbs_artifact_cmd_and_envs_from_home():
-    # pylint: disable=unused-import, unused-variable
-    from azure.storage.blob import BlockBlobService
-
-    mock_env = {
-        "AZURE_STORAGE_CONNECTION_STRING": "mock_connection_string",
-        "AZURE_STORAGE_ACCESS_KEY": "mock_access_key"
-    }
-    wasbs_uri = "wasbs://container@account.blob.core.windows.net/some/path"
-    with mock.patch.dict("os.environ", mock_env), \
-            mock.patch("azure.storage.blob.BlockBlobService"):
-        cmds, envs = _get_docker_artifact_storage_cmd_and_envs(wasbs_uri)
-        assert cmds == []
-        assert envs == mock_env
-
-
-def test_docker_gcs_artifact_cmd_and_envs_from_home():
-    mock_env = {
-        "GOOGLE_APPLICATION_CREDENTIALS": "mock_credentials_path",
-    }
-    gs_uri = "gs://mock_bucket"
-    with mock.patch.dict("os.environ", mock_env):
-        cmds, envs = _get_docker_artifact_storage_cmd_and_envs(gs_uri)
-        assert cmds == ["-v", "mock_credentials_path:/.gcs"]
-        assert envs == {"GOOGLE_APPLICATION_CREDENTIALS": "/.gcs"}
-
-
-def test_docker_hdfs_artifact_cmd_and_envs_from_home():
-    mock_env = {
-        "MLFLOW_HDFS_DRIVER": "mock_libhdfs",
-        "MLFLOW_KERBEROS_TICKET_CACHE": "/mock_ticket_cache",
-        "MLFLOW_KERBEROS_USER": "mock_krb_user",
-        "MLFLOW_PYARROW_EXTRA_CONF": "mock_pyarrow_extra_conf"
-    }
-    hdfs_uri = "hdfs://host:8020/path"
-    with mock.patch.dict("os.environ", mock_env):
-        cmds, envs = _get_docker_artifact_storage_cmd_and_envs(hdfs_uri)
-        assert cmds == ["-v", "/mock_ticket_cache:/mock_ticket_cache"]
-        assert envs == mock_env
-
-
-def test_docker_local_artifact_cmd_and_envs():
-    expected_volume_path = os.path.abspath("mock_volume")
-    cmds, envs = _get_docker_artifact_storage_cmd_and_envs("file:mock_volume")
-    assert cmds == ["-v", "{}:{}".format(expected_volume_path, expected_volume_path)]
-    assert envs == {}
-
-
-@mock.patch('databricks_cli.configure.provider.ProfileConfigProvider')
-def test_docker_databricks_tracking_cmd_and_envs(ProfileConfigProvider):
-    mock_provider = mock.MagicMock()
-    mock_provider.get_config.return_value = \
-        DatabricksConfig("host", "user", "pass", None, insecure=True)
-    ProfileConfigProvider.return_value = mock_provider
-
-    cmds, envs = _get_docker_tracking_cmd_and_envs("databricks://some-profile")
-    assert envs == {"DATABRICKS_HOST": "host",
-                    "DATABRICKS_USERNAME": "user",
-                    "DATABRICKS_PASSWORD": "pass",
-                    "DATABRICKS_INSECURE": True,
-                    mlflow.tracking._TRACKING_URI_ENV_VAR: "databricks"}
-    assert cmds == []
-=======
-        mlflow.projects._validate_docker_env(project)
 
 
 @pytest.mark.parametrize("artifact_uri, host_artifact_uri, container_artifact_uri, should_mount", [
@@ -232,8 +140,98 @@
     image = mock.MagicMock()
     image.tags = ["image:tag"]
 
-    docker_command = mlflow.projects._get_docker_command(image, active_run)
+    docker_command = mlflow.projects.docker._get_docker_command(image, active_run)
 
     docker_volume_expected = "-v {}:{}".format(host_artifact_uri, container_artifact_uri)
     assert (docker_volume_expected in " ".join(docker_command)) == should_mount
->>>>>>> 22805100
+
+
+def test_docker_s3_artifact_cmd_and_envs_from_env():
+    mock_env = {
+        "AWS_SECRET_ACCESS_KEY": "mock_secret",
+        "AWS_ACCESS_KEY_ID": "mock_access_key",
+        "MLFLOW_S3_ENDPOINT_URL": "mock_endpoint"
+    }
+    with mock.patch.dict("os.environ", mock_env), \
+            mock.patch("posixpath.exists", return_value=False):
+        cmds, envs = \
+            mlflow.projects.docker._get_docker_artifact_storage_cmd_and_envs("s3://mock_bucket")
+        assert cmds == []
+        assert envs == mock_env
+
+
+def test_docker_s3_artifact_cmd_and_envs_from_home():
+    mock_env = {}
+    with mock.patch.dict("os.environ", mock_env), \
+            mock.patch("posixpath.exists", return_value=True), \
+            mock.patch("posixpath.expanduser", return_value="mock_volume"):
+        cmds, envs = \
+            mlflow.projects.docker._get_docker_artifact_storage_cmd_and_envs("s3://mock_bucket")
+        assert cmds == ["-v", "mock_volume:/.aws"]
+        assert envs == mock_env
+
+
+def test_docker_wasbs_artifact_cmd_and_envs_from_home():
+    # pylint: disable=unused-import, unused-variable
+    from azure.storage.blob import BlockBlobService
+
+    mock_env = {
+        "AZURE_STORAGE_CONNECTION_STRING": "mock_connection_string",
+        "AZURE_STORAGE_ACCESS_KEY": "mock_access_key"
+    }
+    wasbs_uri = "wasbs://container@account.blob.core.windows.net/some/path"
+    with mock.patch.dict("os.environ", mock_env), \
+            mock.patch("azure.storage.blob.BlockBlobService"):
+        cmds, envs = mlflow.projects.docker._get_docker_artifact_storage_cmd_and_envs(wasbs_uri)
+        assert cmds == []
+        assert envs == mock_env
+
+
+def test_docker_gcs_artifact_cmd_and_envs_from_home():
+    mock_env = {
+        "GOOGLE_APPLICATION_CREDENTIALS": "mock_credentials_path",
+    }
+    gs_uri = "gs://mock_bucket"
+    with mock.patch.dict("os.environ", mock_env):
+        cmds, envs = mlflow.projects.docker._get_docker_artifact_storage_cmd_and_envs(gs_uri)
+        assert cmds == ["-v", "mock_credentials_path:/.gcs"]
+        assert envs == {"GOOGLE_APPLICATION_CREDENTIALS": "/.gcs"}
+
+
+def test_docker_hdfs_artifact_cmd_and_envs_from_home():
+    mock_env = {
+        "MLFLOW_HDFS_DRIVER": "mock_libhdfs",
+        "MLFLOW_KERBEROS_TICKET_CACHE": "/mock_ticket_cache",
+        "MLFLOW_KERBEROS_USER": "mock_krb_user",
+        "MLFLOW_PYARROW_EXTRA_CONF": "mock_pyarrow_extra_conf"
+    }
+    hdfs_uri = "hdfs://host:8020/path"
+    with mock.patch.dict("os.environ", mock_env):
+        cmds, envs = mlflow.projects.docker._get_docker_artifact_storage_cmd_and_envs(hdfs_uri)
+        assert cmds == ["-v", "/mock_ticket_cache:/mock_ticket_cache"]
+        assert envs == mock_env
+
+
+def test_docker_local_artifact_cmd_and_envs():
+    host_path_expected = os.path.abspath("./mlruns")
+    container_path_expected = "/mlflow/projects/code/mlruns"
+    cmds, envs = mlflow.projects.docker._get_docker_artifact_storage_cmd_and_envs("file:./mlruns")
+    assert cmds == ["-v", "{}:{}".format(host_path_expected, container_path_expected)]
+    assert envs == {}
+
+
+@mock.patch('databricks_cli.configure.provider.ProfileConfigProvider')
+def test_docker_databricks_tracking_cmd_and_envs(ProfileConfigProvider):
+    mock_provider = mock.MagicMock()
+    mock_provider.get_config.return_value = \
+        DatabricksConfig("host", "user", "pass", None, insecure=True)
+    ProfileConfigProvider.return_value = mock_provider
+
+    cmds, envs = \
+        mlflow.projects.docker._get_docker_tracking_cmd_and_envs("databricks://some-profile")
+    assert envs == {"DATABRICKS_HOST": "host",
+                    "DATABRICKS_USERNAME": "user",
+                    "DATABRICKS_PASSWORD": "pass",
+                    "DATABRICKS_INSECURE": True,
+                    mlflow.tracking._TRACKING_URI_ENV_VAR: "databricks"}
+    assert cmds == []