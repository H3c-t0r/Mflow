--- conflicted
+++ resolved
@@ -26,10 +26,6 @@
 from tests.helper_functions import set_boto_credentials  # pylint: disable=unused-import
 from tests.helper_functions import mock_s3_bucket  # pylint: disable=unused-import
 from tests.helper_functions import (
-<<<<<<< HEAD
-    score_model_in_sagemaker_docker_container,
-=======
->>>>>>> b1c7ef3a
     pyfunc_serve_and_score_model,
     _compare_conda_env_requirements,
     _assert_pip_requirements,
@@ -386,15 +382,8 @@
         content_type=pyfunc_scoring_server.CONTENT_TYPE_JSON_SPLIT_ORIENTED,
         extra_args=EXTRA_PYFUNC_SERVING_TEST_ARGS,
     )
-<<<<<<< HEAD
-    deployed_model_preds = pd.DataFrame(json.loads(scoring_response.content))
-
-    pandas.testing.assert_frame_equal(
-        deployed_model_preds,
-        pd.DataFrame(reloaded_pyfunc.predict(lgb_model.inference_dataframe)),
-        check_dtype=False,
-        check_less_precise=6,
-    )
+    scores = pd.read_json(resp.content, orient="records").values.squeeze()
+    np.testing.assert_array_almost_equal(scores, model.predict(inference_dataframe))
 
 
 def get_sklearn_models():
@@ -413,10 +402,10 @@
         model_uri = mlflow.get_artifact_uri("model")
 
     resp = pyfunc_serve_and_score_model(
-        model_uri, X.head(3), pyfunc_scoring_server.CONTENT_TYPE_JSON_SPLIT_ORIENTED,
-    )
-    np.testing.assert_array_equal(json.loads(resp.content), model.predict(X.head(3)))
-=======
+        model_uri,
+        X.head(3),
+        pyfunc_scoring_server.CONTENT_TYPE_JSON_SPLIT_ORIENTED,
+        extra_args=EXTRA_PYFUNC_SERVING_TEST_ARGS,
+    )
     scores = pd.read_json(resp.content, orient="records").values.squeeze()
-    np.testing.assert_array_almost_equal(scores, model.predict(inference_dataframe))
->>>>>>> b1c7ef3a
+    np.testing.assert_array_equal(scores, model.predict(X.head(3)))