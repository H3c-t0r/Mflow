from unittest import mock

import pytest
from aiohttp import ClientTimeout
from fastapi import HTTPException
from fastapi.encoders import jsonable_encoder
from pydantic import ValidationError

from mlflow import MlflowException
from mlflow.gateway.config import RouteConfig
from mlflow.gateway.constants import MLFLOW_GATEWAY_ROUTE_TIMEOUT_SECONDS
from mlflow.gateway.providers.mosaicml import MosaicMLProvider
from mlflow.gateway.schemas import chat, completions, embeddings
from mlflow.gateway.schemas.chat import RequestMessage

from tests.gateway.tools import MockAsyncResponse


def completions_config():
    return {
        "name": "completions",
        "route_type": "llm/v1/completions",
        "model": {
            "provider": "mosaicml",
            "name": "mpt-7b-instruct",
            "config": {
                "mosaicml_api_key": "key",
            },
        },
    }


def completions_response():
    return {
        "outputs": [
            "This is a test",
        ],
        "headers": {"Content-Type": "application/json"},
    }


@pytest.mark.asyncio
async def test_completions():
    resp = completions_response()
    config = completions_config()
    with mock.patch("time.time", lambda: 1677858242), mock.patch(
        "aiohttp.ClientSession.post", return_value=MockAsyncResponse(resp)
    ) as mock_post:
        provider = MosaicMLProvider(RouteConfig(**config))
        payload = {
            "prompt": "This is a test",
            "max_tokens": 1000,
        }
        response = await provider.completions(completions.RequestPayload(**payload))
        assert jsonable_encoder(response) == {
            "id": None,
            "object": "text_completion",
            "created": 1677858242,
            "model": "mpt-7b-instruct",
            "choices": [{"text": "This is a test", "index": 0, "finish_reason": None}],
            "usage": {"prompt_tokens": None, "completion_tokens": None, "total_tokens": None},
        }
        mock_post.assert_called_once_with(
            "https://models.hosted-on.mosaicml.hosting/mpt-7b-instruct/v1/predict",
            json={
                "inputs": ["This is a test"],
                "parameters": {"temperature": 0.0, "n": 1, "max_new_tokens": 1000},
            },
            timeout=ClientTimeout(total=MLFLOW_GATEWAY_ROUTE_TIMEOUT_SECONDS),
        )


def chat_config():
    return {
        "name": "chat",
        "route_type": "llm/v1/chat",
        "model": {
            "provider": "mosaicml",
            "name": "llama2-70b-chat",
            "config": {
                "mosaicml_api_key": "key",
            },
        },
    }


def chat_response():
    return {
        "outputs": [
            "This is a test",
        ],
        "headers": {"Content-Type": "application/json"},
    }


@pytest.mark.parametrize(
    ("payload", "expected_llm_input"),
    [
        (
            {"messages": [{"role": "user", "content": "Tell me a joke"}]},
            {
                "inputs": ["<s>[INST] Tell me a joke [/INST]"],
                "parameters": {
                    "temperature": 0.0,
                    "n": 1,
                },
            },
        ),
        (
            {
                "messages": [
                    {"role": "system", "content": "You're funny"},
                    {"role": "user", "content": "Tell me a joke"},
                ]
            },
            {
                "inputs": ["<s>[INST] <<SYS>> You're funny <</SYS>> Tell me a joke [/INST]"],
                "parameters": {
                    "temperature": 0.0,
                    "n": 1,
                },
            },
        ),
        (
            {
                "messages": [{"role": "user", "content": "Tell me a joke"}],
                "temperature": 0.5,
                "max_tokens": 1000,
            },
            {
                "inputs": ["<s>[INST] Tell me a joke [/INST]"],
                "parameters": {
                    "temperature": 0.5,
                    "n": 1,
                    "max_new_tokens": 1000,
                },
            },
        ),
        (
            {
                "messages": [
                    {"role": "system", "content": "You're funny"},
                    {"role": "user", "content": "Tell me a joke"},
                    {"role": "assistant", "content": "Haha"},
                    {"role": "user", "content": "That was a bad joke"},
                ]
            },
            {
                "inputs": [
                    (
                        "<s>[INST] <<SYS>> You're funny <</SYS>>"
                        " Tell me a joke [/INST] Haha </s><s>[INST]"
                        " That was a bad joke [/INST]"
                    )
                ],
                "parameters": {
                    "temperature": 0.0,
                    "n": 1,
                },
            },
        ),
    ],
)
@pytest.mark.asyncio
async def test_chat(payload, expected_llm_input):
    resp = chat_response()
    config = chat_config()
<<<<<<< HEAD
    with mock.patch("time.time", lambda: 1700242674), mock.patch(
=======
    with mock.patch("time.time", return_value=1700242674), mock.patch(
>>>>>>> 2845e82d
        "aiohttp.ClientSession.post", return_value=MockAsyncResponse(resp)
    ) as mock_post:
        provider = MosaicMLProvider(RouteConfig(**config))
        response = await provider.chat(chat.RequestPayload(**payload))
        assert jsonable_encoder(response) == {
            "id": None,
            "created": 1700242674,
            "object": "chat.completion",
            "model": "llama2-70b-chat",
            "choices": [
                {
                    "message": {
                        "role": "assistant",
                        "content": "This is a test",
                    },
                    "finish_reason": None,
                    "index": 0,
                }
            ],
            "usage": {
                "prompt_tokens": None,
                "completion_tokens": None,
                "total_tokens": None,
            },
        }
        mock_post.assert_called_once_with(
            "https://models.hosted-on.mosaicml.hosting/llama2-70b-chat/v1/predict",
            json=expected_llm_input,
            timeout=ClientTimeout(total=MLFLOW_GATEWAY_ROUTE_TIMEOUT_SECONDS),
        )


def embeddings_config():
    return {
        "name": "embeddings",
        "route_type": "llm/v1/embeddings",
        "model": {
            "provider": "mosaicml",
            "name": "instructor-large",
            "config": {
                "mosaicml_api_key": "key",
            },
        },
    }


def embeddings_response():
    return {
        "outputs": [
            [
                3.25,
                0.7685547,
                2.65625,
                -0.30126953,
                -2.3554688,
                1.2597656,
            ]
        ],
        "headers": {"Content-Type": "application/json"},
    }


def embeddings_batch_response():
    return {
        "outputs": [
            [
                3.25,
                0.7685547,
                2.65625,
                -0.30126953,
                -2.3554688,
                1.2597656,
            ],
            [
                7.25,
                0.7685547,
                4.65625,
                -0.30126953,
                -2.3554688,
                8.2597656,
            ],
        ],
        "headers": {"Content-Type": "application/json"},
    }


@pytest.mark.asyncio
async def test_embeddings():
    resp = embeddings_response()
    config = embeddings_config()
    with mock.patch(
        "aiohttp.ClientSession.post", return_value=MockAsyncResponse(resp)
    ) as mock_post:
        provider = MosaicMLProvider(RouteConfig(**config))
        payload = {"input": ["This is a", "batch test"]}
        response = await provider.embeddings(embeddings.RequestPayload(**payload))
        assert jsonable_encoder(response) == {
            "object": "list",
            "data": [
                {
                    "object": "embedding",
                    "embedding": [
                        3.25,
                        0.7685547,
                        2.65625,
                        -0.30126953,
                        -2.3554688,
                        1.2597656,
                    ],
                    "index": 0,
                }
            ],
            "model": "instructor-large",
            "usage": {"prompt_tokens": None, "total_tokens": None},
        }
        mock_post.assert_called_once()


@pytest.mark.asyncio
async def test_batch_embeddings():
    resp = embeddings_batch_response()
    config = embeddings_config()
    with mock.patch(
        "aiohttp.ClientSession.post", return_value=MockAsyncResponse(resp)
    ) as mock_post:
        provider = MosaicMLProvider(RouteConfig(**config))
        payload = {"input": "This is a test"}
        response = await provider.embeddings(embeddings.RequestPayload(**payload))
        assert jsonable_encoder(response) == {
            "object": "list",
            "data": [
                {
                    "object": "embedding",
                    "embedding": [
                        3.25,
                        0.7685547,
                        2.65625,
                        -0.30126953,
                        -2.3554688,
                        1.2597656,
                    ],
                    "index": 0,
                },
                {
                    "object": "embedding",
                    "embedding": [
                        7.25,
                        0.7685547,
                        4.65625,
                        -0.30126953,
                        -2.3554688,
                        8.2597656,
                    ],
                    "index": 1,
                },
            ],
            "model": "instructor-large",
            "usage": {"prompt_tokens": None, "total_tokens": None},
        }
        mock_post.assert_called_once()


@pytest.mark.asyncio
async def test_param_model_is_not_permitted():
    config = embeddings_config()
    provider = MosaicMLProvider(RouteConfig(**config))
    payload = {
        "prompt": "This should fail",
        "max_tokens": 5000,
        "model": "something-else",
    }
    with pytest.raises(HTTPException, match=r".*") as e:
        await provider.completions(completions.RequestPayload(**payload))
    assert "The parameter 'model' is not permitted" in e.value.detail
    assert e.value.status_code == 422


@pytest.mark.parametrize("prompt", [{"set1", "set2"}, ["list1"], [1], ["list1", "list2"], [1, 2]])
@pytest.mark.asyncio
async def test_completions_throws_if_prompt_contains_non_string(prompt):
    config = completions_config()
    provider = MosaicMLProvider(RouteConfig(**config))
    payload = {"prompt": prompt}
    with pytest.raises(ValidationError, match=r"prompt"):
        await provider.completions(completions.RequestPayload(**payload))


@pytest.mark.parametrize(
    ("messages", "expected_output"),
    [
        (
            [
                RequestMessage(role="system", content="Hello"),
                RequestMessage(role="user", content="Hi there"),
                RequestMessage(role="assistant", content="How can I help?"),
                RequestMessage(role="user", content="Thanks!"),
            ],
            "<s>[INST] <<SYS>> Hello <</SYS>> Hi there [/INST] How can I help? </s>"
            "<s>[INST] Thanks! [/INST]",
        ),
        (
            [
                RequestMessage(role="system", content="Hello"),
                RequestMessage(role="user", content="Hi there"),
            ],
            "<s>[INST] <<SYS>> Hello <</SYS>> Hi there [/INST]",
        ),
        (
            [
                RequestMessage(role="user", content="Hi there"),
            ],
            "<s>[INST] Hi there [/INST]",
        ),
        (
            [
                RequestMessage(role="user", content="Hi there"),
                RequestMessage(role="assistant", content="How can I help?"),
                RequestMessage(role="user", content="Thanks!"),
            ],
            "<s>[INST] Hi there [/INST] How can I help? </s><s>[INST] Thanks! [/INST]",
        ),
        (
            [
                RequestMessage(role="user", content="Test"),
                RequestMessage(role="user", content="Test"),
            ],
            "<s>[INST] Test Test [/INST]",
        ),
        (
            [
                RequestMessage(role="system", content="Test"),
                RequestMessage(role="system", content="Test"),
            ],
            "<s>[INST] <<SYS>> Test <</SYS>> <<SYS>> Test <</SYS>> [/INST]",
        ),
        (
            [
                RequestMessage(role="system", content="Test"),
                RequestMessage(role="user", content="Test"),
                RequestMessage(role="user", content="Test"),
            ],
            "<s>[INST] <<SYS>> Test <</SYS>> Test Test [/INST]",
        ),
        (
            [
                RequestMessage(role="system", content="Test"),
                RequestMessage(role="user", content="Test"),
                RequestMessage(role="assistant", content="Test"),
                RequestMessage(role="assistant", content="Test"),
            ],
            "<s>[INST] <<SYS>> Test <</SYS>> Test [/INST] Test </s><s> Test ",
        ),
        (
            [RequestMessage(role="assistant", content="Test")],
            "<s> Test ",
        ),
        (
            [
                RequestMessage(role="system", content="Test"),
                RequestMessage(role="assistant", content="Test"),
            ],
            "<s>[INST] <<SYS>> Test <</SYS>> [/INST] Test ",
        ),
        (
            [
                RequestMessage(role="assistant", content="Test"),
                RequestMessage(role="system", content="Test"),
            ],
            "<s> Test </s><s>[INST] <<SYS>> Test <</SYS>> [/INST]",
        ),
        (
            [RequestMessage(role="system", content="Test")],
            "<s>[INST] <<SYS>> Test <</SYS>> [/INST]",
        ),
        (
            [
                RequestMessage(role="system", content="Test"),
                RequestMessage(role="user", content="Test"),
                RequestMessage(role="assistant", content="Test"),
                RequestMessage(role="system", content="Test"),
            ],
            "<s>[INST] <<SYS>> Test <</SYS>> Test [/INST] Test </s><s>[INST] <<SYS>> "
            "Test <</SYS>> [/INST]",
        ),
        (
            [
                RequestMessage(role="system", content="Test"),
                RequestMessage(role="user", content="Test"),
                RequestMessage(role="assistant", content="Test"),
                RequestMessage(role="user", content="Test"),
                RequestMessage(role="assistant", content="Test"),
                RequestMessage(role="user", content="Test"),
                RequestMessage(role="assistant", content="Test"),
            ],
            "<s>[INST] <<SYS>> Test <</SYS>> Test [/INST] Test </s><s>[INST] Test [/INST] "
            "Test </s><s>[INST] Test [/INST] Test ",
        ),
    ],
)
def test_valid_parsing(messages, expected_output):
    route_config = RouteConfig(**chat_config())

    assert (
        MosaicMLProvider(route_config)._parse_chat_messages_to_prompt(messages=messages)
        == expected_output
    )


@pytest.mark.parametrize(
    "messages",
    [
        [RequestMessage(role="invalid_role", content="Test")],
        [RequestMessage(role="another_invalid_role", content="Test")],
        [
            RequestMessage(role="system", content="Test"),
            RequestMessage(role="user", content="Test"),
            RequestMessage(role="invalid_role", content="Test"),
        ],
    ],
)
def test_invalid_role_submitted_raises(messages):
    route_config = RouteConfig(**chat_config())
    with pytest.raises(
        MlflowException, match=".*Must be one of 'system', 'user', or 'assistant'.*"
    ):
        MosaicMLProvider(route_config)._parse_chat_messages_to_prompt(messages)


def unsupported_mosaic_chat_model_config():
    return {
        "name": "chat",
        "route_type": "llm/v1/chat",
        "model": {
            "provider": "mosaicml",
            "name": "unsupported",
            "config": {
                "mosaicml_api_key": "key",
            },
        },
    }


def test_unsupported_model_name_raises_in_chat_parsing_route_configuration():
    with pytest.raises(MlflowException, match="An invalid model has been specified"):
        RouteConfig(**unsupported_mosaic_chat_model_config())


@pytest.mark.asyncio
async def test_completions_raises_with_invalid_max_tokens_too_large():
    config = completions_config()
    error_msg = {
        "message": "Error: prompt token count (29) + max output tokens (4085) cannot "
        "exceed 4096. Please reduce the length of your prompt and/or max "
        "output tokens generated.\n"
    }
    resp = {
        "message": error_msg["message"],
    }

    with mock.patch("aiohttp.ClientSession.post", return_value=MockAsyncResponse(resp, status=500)):
        provider = MosaicMLProvider(RouteConfig(**config))
        payload = {
            "prompt": "How many puffins can fit on the flight deck of a Nimitz class "
            "aircraft carrier?",
            "max_tokens": 4080,
        }
        with pytest.raises(HTTPException, match=r".*") as e:
            await provider.completions(completions.RequestPayload(**payload))
        assert error_msg == e.value.detail
        assert e.value.status_code == 422


@pytest.mark.asyncio
async def test_chat_raises_with_invalid_max_tokens_too_large():
    config = chat_config()
    error_msg = {
        "message": "Error: max output tokens is limited to 4096 but 5000 was requested. "
        "Please use a lower token count.\n"
    }
    resp = {
        "message": error_msg["message"],
    }
    with mock.patch("aiohttp.ClientSession.post", return_value=MockAsyncResponse(resp, status=500)):
        provider = MosaicMLProvider(RouteConfig(**config))
        payload = {
            "messages": [
                {"role": "system", "content": "You're an astronaut."},
                {"role": "user", "content": "When do you go to space next?"},
            ],
            "max_tokens": 5000,
        }
        with pytest.raises(HTTPException, match=r".*") as e:
            await provider.chat(chat.RequestPayload(**payload))
        assert error_msg == e.value.detail
        assert e.value.status_code == 422<|MERGE_RESOLUTION|>--- conflicted
+++ resolved
@@ -43,7 +43,7 @@
 async def test_completions():
     resp = completions_response()
     config = completions_config()
-    with mock.patch("time.time", lambda: 1677858242), mock.patch(
+    with mock.patch("time.time", return_value=1677858242), mock.patch(
         "aiohttp.ClientSession.post", return_value=MockAsyncResponse(resp)
     ) as mock_post:
         provider = MosaicMLProvider(RouteConfig(**config))
@@ -165,11 +165,7 @@
 async def test_chat(payload, expected_llm_input):
     resp = chat_response()
     config = chat_config()
-<<<<<<< HEAD
-    with mock.patch("time.time", lambda: 1700242674), mock.patch(
-=======
     with mock.patch("time.time", return_value=1700242674), mock.patch(
->>>>>>> 2845e82d
         "aiohttp.ClientSession.post", return_value=MockAsyncResponse(resp)
     ) as mock_post:
         provider = MosaicMLProvider(RouteConfig(**config))
