from click.testing import CliRunner
from mock import mock
import numpy as np
import os
import pandas as pd
import pytest
import shutil
import tempfile
import textwrap
import time
import subprocess

<<<<<<< HEAD
try:  # Python 3
    from urllib.parse import urlparse, unquote
    from urllib.request import url2pathname
except ImportError:
    from urllib import unquote, url2pathname
    from urlparse import urlparse
=======
from six.moves.urllib.request import url2pathname
from six.moves.urllib.parse import urlparse, unquote
>>>>>>> bde9c044

from mlflow.cli import run, server, ui
from mlflow.server import handlers
from mlflow import experiments
from mlflow.store.tracking.sqlalchemy_store import SqlAlchemyStore
from mlflow.store.tracking.file_store import FileStore
from mlflow.exceptions import MlflowException
from mlflow.entities import ViewType


def test_server_static_prefix_validation():
    with mock.patch("mlflow.cli._run_server") as run_server_mock:
        CliRunner().invoke(server)
        run_server_mock.assert_called_once()
    with mock.patch("mlflow.cli._run_server") as run_server_mock:
        CliRunner().invoke(server, ["--static-prefix", "/mlflow"])
        run_server_mock.assert_called_once()
    with mock.patch("mlflow.cli._run_server") as run_server_mock:
        result = CliRunner().invoke(server, ["--static-prefix", "mlflow/"])
        assert "--static-prefix must begin with a '/'." in result.output
        run_server_mock.assert_not_called()
    with mock.patch("mlflow.cli._run_server") as run_server_mock:
        result = CliRunner().invoke(server, ["--static-prefix", "/mlflow/"])
        assert "--static-prefix should not end with a '/'." in result.output
        run_server_mock.assert_not_called()


def test_server_default_artifact_root_validation():
    with mock.patch("mlflow.cli._run_server") as run_server_mock:
        result = CliRunner().invoke(server, ["--backend-store-uri", "sqlite:///my.db"])
        assert result.output.startswith("Option 'default-artifact-root' is required")
        run_server_mock.assert_not_called()


@pytest.mark.parametrize("command", [server, ui])
def test_tracking_uri_validation_failure(command):
    handlers._tracking_store = None
    with mock.patch("mlflow.cli._run_server") as run_server_mock:
        # SQLAlchemy expects postgresql:// not postgres://
        CliRunner().invoke(command,
                           ["--backend-store-uri", "postgres://user:pwd@host:5432/mydb",
                            "--default-artifact-root", "./mlruns"])
        run_server_mock.assert_not_called()


@pytest.mark.parametrize("command", [server, ui])
def test_tracking_uri_validation_sql_driver_uris(command):
    handlers._tracking_store = None
    handlers._model_registry_store = None
    with mock.patch("mlflow.cli._run_server") as run_server_mock, \
        mock.patch(
            "mlflow.store.tracking.sqlalchemy_store.SqlAlchemyStore") as tracking_store_mock, \
        mock.patch(
            "mlflow.store.model_registry.sqlalchemy_store.SqlAlchemyStore") as registry_store_mock:
        CliRunner().invoke(command,
                           ["--backend-store-uri", "mysql+pymysql://user:pwd@host:5432/mydb",
                            "--default-artifact-root", "./mlruns"])
        tracking_store_mock.assert_called_once_with("mysql+pymysql://user:pwd@host:5432/mydb",
                                                    "./mlruns")
        registry_store_mock.assert_called_once_with("mysql+pymysql://user:pwd@host:5432/mydb")
        run_server_mock.assert_called()


def test_mlflow_run():
    with mock.patch("mlflow.cli.projects") as mock_projects:
        result = CliRunner().invoke(run)
        mock_projects.run.assert_not_called()
        assert 'Missing argument "URI"' in result.output

    with mock.patch("mlflow.cli.projects") as mock_projects:
        CliRunner().invoke(run, ["project_uri"])
        mock_projects.run.assert_called_once()

    with mock.patch("mlflow.cli.projects") as mock_projects:
        CliRunner().invoke(run, ["--experiment-id", "5", "project_uri"])
        mock_projects.run.assert_called_once()

    with mock.patch("mlflow.cli.projects") as mock_projects:
        CliRunner().invoke(run, ["--experiment-name", "random name", "project_uri"])
        mock_projects.run.assert_called_once()

    with mock.patch("mlflow.cli.projects") as mock_projects:
        result = CliRunner().invoke(run, ["--experiment-id", "51",
                                          "--experiment-name", "name blah", "uri"])
        mock_projects.run.assert_not_called()
        assert "Specify only one of 'experiment-name' or 'experiment-id' options." in result.output


def test_csv_generation():
    with mock.patch('mlflow.experiments.fluent.search_runs') as mock_search_runs:
        mock_search_runs.return_value = pd.DataFrame({
            "run_id": np.array(["all_set", "with_none", "with_nan"]),
            "experiment_id": np.array([1, 1, 1]),
            "param_optimizer": np.array(["Adam", None, "Adam"]),
            "avg_loss": np.array([42.0, None, np.nan], dtype=np.float32)},
            columns=["run_id", "experiment_id", "param_optimizer", "avg_loss"])
        expected_csv = textwrap.dedent("""\
        run_id,experiment_id,param_optimizer,avg_loss
        all_set,1,Adam,42.0
        with_none,1,,
        with_nan,1,Adam,
        """)
        tempdir = tempfile.mkdtemp()
        try:
            result_filename = os.path.join(tempdir, "result.csv")
            CliRunner().invoke(experiments.generate_csv_with_runs,
                               ["--experiment-id", "1",
                                "--filename", result_filename])
            with open(result_filename, 'r') as fd:
                assert expected_csv == fd.read()
        finally:
            shutil.rmtree(tempdir)


@pytest.fixture(scope="function")
def sqlite_store():
    fd, temp_dbfile = tempfile.mkstemp()
    # Close handle immediately so that we can remove the file later on in Windows
    os.close(fd)
    db_uri = "sqlite:///%s" % temp_dbfile
    store = SqlAlchemyStore(db_uri, 'artifact_folder')
    yield (store, db_uri)
    os.remove(temp_dbfile)
    shutil.rmtree('artifact_folder')


@pytest.fixture(scope="function")
def file_store():
    ROOT_LOCATION = os.path.join(tempfile.gettempdir(), 'test_mlflow_gc')
    file_store_uri = "file:///%s" % ROOT_LOCATION
    yield (FileStore(ROOT_LOCATION), file_store_uri)
    shutil.rmtree(ROOT_LOCATION)


def _create_run_in_store(store):
    config = {
        'experiment_id': '0',
        'user_id': 'Anderson',
        'start_time': int(time.time()),
        'tags': {}
    }
    run = store.create_run(**config)
    artifact_path = url2pathname(unquote(urlparse(run.info.artifact_uri).path))
    if not os.path.exists(artifact_path):
        os.makedirs(artifact_path)
    return run


def test_mlflow_gc_sqlite(sqlite_store):
    store = sqlite_store[0]
    run = _create_run_in_store(store)
    store.delete_run(run.info.run_uuid)
    subprocess.check_output(["mlflow", "gc", "--backend-store-uri", sqlite_store[1]])
    runs = store.search_runs(experiment_ids=['0'], filter_string='', run_view_type=ViewType.ALL)
    assert len(runs) == 0
    with pytest.raises(MlflowException):
        store.get_run(run.info.run_uuid)


def test_mlflow_gc_file_store(file_store):
    store = file_store[0]
    run = _create_run_in_store(store)
    store.delete_run(run.info.run_uuid)
    subprocess.check_output(["mlflow", "gc", "--backend-store-uri", file_store[1]])
    runs = store.search_runs(experiment_ids=['0'], filter_string='', run_view_type=ViewType.ALL)
    assert len(runs) == 0
    with pytest.raises(MlflowException):
        store.get_run(run.info.run_uuid)


def test_mlflow_gc_file_store_passing_explicit_run_ids(file_store):
    store = file_store[0]
    run = _create_run_in_store(store)
    store.delete_run(run.info.run_uuid)
    subprocess.check_output(["mlflow", "gc", "--backend-store-uri", file_store[1], "--run-ids",
                             run.info.run_uuid])
    runs = store.search_runs(experiment_ids=['0'], filter_string='', run_view_type=ViewType.ALL)
    assert len(runs) == 0
    with pytest.raises(MlflowException):
        store.get_run(run.info.run_uuid)


def test_mlflow_gc_not_deleted_run(file_store):
    store = file_store[0]
    run = _create_run_in_store(store)
    with pytest.raises(subprocess.CalledProcessError):
        subprocess.check_output(["mlflow", "gc", "--backend-store-uri", file_store[1], "--run-ids",
                                 run.info.run_uuid])
    runs = store.search_runs(experiment_ids=['0'], filter_string='', run_view_type=ViewType.ALL)
    assert len(runs) == 1<|MERGE_RESOLUTION|>--- conflicted
+++ resolved
@@ -10,17 +10,8 @@
 import time
 import subprocess
 
-<<<<<<< HEAD
-try:  # Python 3
-    from urllib.parse import urlparse, unquote
-    from urllib.request import url2pathname
-except ImportError:
-    from urllib import unquote, url2pathname
-    from urlparse import urlparse
-=======
 from six.moves.urllib.request import url2pathname
 from six.moves.urllib.parse import urlparse, unquote
->>>>>>> bde9c044
 
 from mlflow.cli import run, server, ui
 from mlflow.server import handlers
