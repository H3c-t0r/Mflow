--- conflicted
+++ resolved
@@ -5,10 +5,6 @@
 /(
   | mlflow/protos
   | tests/protos
-<<<<<<< HEAD
-  | examples/pipelines/sklearn_regression
-=======
   | examples/pipelines/sklearn_regression_example
->>>>>>> ca98d871
 )/
 '''