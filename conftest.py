--- conflicted
+++ resolved
@@ -85,13 +85,10 @@
             "tests/spacy",
             "tests/spark_autologging",
             "tests/fastai",
-<<<<<<< HEAD
             "tests/shap",
-=======
             "tests/models",
             "tests/shap",
             "tests/utils/test_model_utils.py",
->>>>>>> bad9f5d8
         ]
 
         relpath = os.path.relpath(str(path))
