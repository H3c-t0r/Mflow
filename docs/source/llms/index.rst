LLMs
====

LLMs, or Large Language Models, have rapidly become a cornerstone in the machine learning domain, offering 
immense capabilities ranging from natural language understanding to code generation and more. 
However, harnessing the full potential of LLMs often involves intricate processes, from interfacing with 
multiple providers to fine-tuning specific models to achieve desired outcomes. 

Such complexities can easily become a bottleneck for developers and data scientists aiming to integrate LLM 
capabilities into their applications.

**MLflow's Support for LLMs** aims to alleviate these challenges by introducing a suite of features and tools designed with the end-user in mind:

`MLflow AI Gateway <gateway/index.html>`_
-----------------------------------------

.. toctree::
    :maxdepth: 1
    :hidden:

    gateway/index

Serving as a unified interface, the `MLflow AI Gateway <gateway/index.html>`_ simplifies interactions with multiple LLM providers, such as 
`OpenAI <https://openai.com/>`_, `MosaicML <https://www.mosaicml.com/>`_, `Cohere <https://cohere.com/>`_, `Anthropic <https://www.anthropic.com/>`_, 
`PaLM 2 <https://ai.google/discover/palm2/>`_, and `AI21 Labs <https://www.ai21.com/>`_. 

In addition to supporting the most popular SaaS LLM providers, the AI Gateway provides an integration to MLflow model serving, allowing you to serve your 
own LLM or a fine-tuned foundation model within your own serving infrastructure.

.. note:: 
    The MLflow AI Gateway is in active development and has been marked as **Experimental**. 
    APIs may change as this new feature is refined and its functionality is expanded based on feedback.

Benefits of the MLflow AI Gateway
^^^^^^^^^^^^^^^^^^^^^^^^^^^^^^^^^

- **Unified Endpoint**: No more juggling between multiple provider APIs.

- **Simplified Integrations**: One-time setup, no repeated complex integrations.

- **Secure Credential Management**: 

  - Centralized storage prevents scattered API keys.
  - No hardcoding or user-handled keys.

- **Consistent API Experience**: 

  - Uniform API across all providers.
  - Easy-to-use REST endpoints and Client API.

- **Seamless Provider Swapping**: 

  - Swap providers without touching your code.
  - Zero downtime provider, model, or route swapping.


Explore the Native Provider integrations
^^^^^^^^^^^^^^^^^^^^^^^^^^^^^^^^^^^^^^^^

The MLflow AI Gateway supports a large range of foundational models from popular SaaS model vendors, as well as providing a means of self-hosting your 
own open source model via an integration with MLflow model serving. To learn more about how to get started using the MLflow AI Gateway to simplify the 
configuration and management of your LLM serving needs, select the provider that you're interested in below: 

.. raw:: html

    <section>
        <div class="logo-grid">
            <a href="gateway/index.html#providers">
                <div class="logo-card">
                    <img src="../_static/images/logos/openai-logo.png" alt="OpenAI Logo">
                </div>
            </a>
            <a href="gateway/index.html#providers">
                <div class="logo-card">
                    <img src="../_static/images/logos/mosaicml-logo.svg" alt="MosaicML Logo">
                </div>
            </a>
            <a href="gateway/index.html#providers">
                <div class="logo-card">
                    <img src="../_static/images/logos/anthropic-logo.svg" alt="Anthropic Logo">
                </div>
            </a>
            <a href="gateway/index.html#providers">
                <div class="logo-card">
                    <img src="../_static/images/logos/cohere-logo.png" alt="Cohere Logo">
                </div>
            </a>
            <a href="gateway/index.html#providers">
                <div class="logo-card">
                    <img src="../_static/images/logos/mlflow-logo.svg" alt="Mlflow Logo">
                </div>
            </a>
            <a href="gateway/index.html#providers">
                <div class="logo-card">
                    <img src="../_static/images/logos/PaLM-logo.png" alt="PaLM Logo">
                </div>
            </a>
            <a href="gateway/index.html#providers">
                <div class="logo-card">
                    <img src="../_static/images/logos/ai21labs-logo.svg" alt="ai21Labs Logo">
                </div>
            </a>
        </div>
    </section>

`LLM Model Evaluation <../model-evaluation/index.html>`_
--------------------------------------------------------

Navigating the vast landscape of Large Language Models (LLMs) can be daunting. Determining the right model, prompt, or service that aligns 
with a project's needs is no small feat. Traditional machine learning evaluation metrics often fall short when it comes to assessing the 
nuanced performance of generative models.

Enter the `MLflow LLM Model Evaluation <../model-evaluation/index.html>`_. This feature is designed to simplify the evaluation process, 
offering a streamlined approach to compare foundational models, providers, and prompts.

Benefits of MLflow's LLM Model Evaluation
^^^^^^^^^^^^^^^^^^^^^^^^^^^^^^^^^^^^^^^^^

- **Simplified Evaluation**: Navigate the LLM space with ease, ensuring the best fit for your project with standard metrics that can be used to compare generated text.

- **Use-Case Specific Metrics**: Leverage MLflow's :py:func:`mlflow.evaluate` API for a high-level, frictionless evaluation experience.

- **Customizable Metrics**: Beyond the provided metrics, MLflow supports a plugin-style for custom scoring, enhancing the evaluation's flexibility.

- **Comparative Analysis**: Effortlessly compare foundational models, providers, and prompts to make informed decisions.

- **Deep Insights**: Dive into the intricacies of generative models with a comprehensive suite of LLM-relevant metrics.

MLflow's LLM Model Evaluation is designed to bridge the gap between traditional machine learning evaluation and the unique challenges posed by LLMs.


`Prompt Engineering UI <prompt-engineering/index.html>`_
--------------------------------------------------------

.. toctree::
    :maxdepth: 1
    :hidden:

    prompt-engineering/index

Effective utilization of LLMs often hinges on crafting the right prompts. 
The development of a high-quality prompt is an iterative process of trial and error, where subsequent experimentation is not guaranteed to 
result in cumulative quality improvements. With the volume and speed of iteration through prompt experimentation, it can quickly become very 
overwhelming to remember or keep a history of the state of different prompts that were tried.

Serving as a powerful tool for prompt engineering, the `MLflow Prompt Engineering UI <prompt-engineering/index.html>`_ revolutionizes the 
way developers interact with and refine LLM prompts. 

Benefits of the MLflow Prompt Engineering UI
^^^^^^^^^^^^^^^^^^^^^^^^^^^^^^^^^^^^^^^^^^^^

- **Iterative Development**: Streamlined process for trial and error without the overwhelming complexity.

- **UI-Based Prototyping**: Prototype, iterate, and refine prompts without diving deep into code.

- **Accessible Engineering**: Makes prompt engineering more user-friendly, speeding up experimentation.

- **Optimized Configurations**: Quickly hone in on the best model configurations for tasks like question answering or document summarization.

- **Transparent Tracking**: 

  - Every model iteration and configuration is meticulously tracked.
  - Ensures reproducibility and transparency in your development process.

.. note:: 
    The MLflow Prompt Engineering UI is in active development and has been marked as **Experimental**. 
    Features and interfaces may evolve as feedback is gathered and the tool is refined.


Native MLflow Flavors for LLMs
------------------------------

Harnessing the power of LLMs becomes effortless with flavors designed specifically for Large Language Models.

Benefits of MLflow's Native Flavors for LLMs
^^^^^^^^^^^^^^^^^^^^^^^^^^^^^^^^^^^^^^^^^^^^

- **Support for Popular Packages**: 

  - Native integration with packages like `transformers <https://huggingface.co/docs/transformers/index>`_, 
    `sentence-transformers <https://www.sbert.net/>`_, `open-ai <https://platform.openai.com/docs/libraries/python-library>`_ , and 
    `langchain <https://www.langchain.com/>`_.
  - Standardized interfaces for tasks like saving, logging, and managing inference configurations.

- **PyFunc Compatibility**: 

  - Load models as PyFuncs for broad compatibility across serving infrastructures.
  - Strengthens the MLOps process for LLMs, ensuring smooth deployments.

- **Cohesive Ecosystem**: 

  - All essential tools and functionalities consolidated under MLflow.
  - Focus on deriving value from LLMs without getting bogged down by interfacing and optimization intricacies.

Explore the Native LLM Flavors
^^^^^^^^^^^^^^^^^^^^^^^^^^^^^^

Select the integration below to read the documentation on how to leverage MLflow's native integration with these popular libraries:

.. raw:: html

    <section>
    <div class="logo-grid">
        
        <a href="../models.html#transformers-transformers-experimental">
            <div class="logo-card">
                <img src="../_static/images/logos/huggingface-logo.svg" alt="HuggingFace Logo">
            </div>
        </a>
        
        <a href="../models.html#sentencetransformers-sentence-transformers-experimental">
            <div class="logo-card">
                <img src="../_static/images/logos/sentence-transformers-logo.png" alt="Sentence Transformers Logo">
            </div>
        </a>
        
        <a href="../models.html#langchain-langchain-experimental">
            <div class="logo-card">
                <img src="../_static/images/logos/langchain-logo.png" alt="LangChain Logo">
            </div>
        </a>
        
        <a href="../models.html#openai-openai-experimental">
            <div class="logo-card">
                <img src="../_static/images/logos/openai-logo.png" alt="OpenAI Logo">
            </div>
        </a>
    </div>
 </section>

`LLM Tracking in MLflow <llm-tracking/index.html>`_
---------------------------------------------------

.. toctree::
    :maxdepth: 1
    :hidden:

    llm-tracking/index

Empowering developers with advanced tracking capabilities, the `MLflow LLM Tracking System <llm-tracking/index.html>`_ stands out as the 
premier solution for managing and analyzing interactions with Large Language Models (LLMs).

Benefits of the MLflow LLM Tracking System
^^^^^^^^^^^^^^^^^^^^^^^^^^^^^^^^^^^^^^^^^^

- **Robust Interaction Management**: Comprehensive tracking of every LLM interaction for maximum insight.

- **Tailor-Made for LLMs**: 

  - Unique features specifically designed for LLMs.
  - From logging prompts to tracking dynamic data, MLflow has it covered.

- **Deep Model Insight**: 

  - Introduces 'predictions' as a core entity, alongside the existing artifacts, parameters, and metrics.
  - Gain unparalleled understanding of text-generating model behavior and performance.

- **Clarity and Repeatability**: 

  - Ensures consistent and transparent tracking across all LLM interactions.
  - Facilitates informed decision-making and optimization in LLM deployment and utilization.


Tutorials and Use Case Guides for LLMs in MLflow
------------------------------------------------

Interested in learning how to leverage MLflow for your LLM projects? 

Look in the tutorials and guides below to learn more about interesting use cases that could help to make your journey into leveraging LLMs a bit easier!

.. toctree::
    :maxdepth: 1
    :hidden:
  
    rag/index

.. raw:: html

    <section>
        <article class="simple-grid">
            <div class="simple-card">
                <a href="rag/index.html" >
                    <div class="header">
                        Question Generation for RAG
                    </div>
                </a>
                <p>
                    Learn how to leverage LLMs to generate a question dataset for use in Retrieval Augmented Generation applications.
                </p>
            </div>
<<<<<<< HEAD
        </div>
    </section>

LLM Tutorials
-------------

Learn how to leverage MLflow to simplify and manage your entire end-to-end LLM lifecycle usage with engaging tutorials that target 
specific use cases. Each of the tutorials below focus on specific real-world applications. 

.. toctree::
    :maxdepth: 1
    :hidden:

    custom-pyfunc-for-llms/index

.. raw:: html

    <section>
        <article class="simple-grid">
            <div class="simple-card">
                <a href="custom-pyfunc-for-llms/index.html" >
                    <div class="header">
                        Using Custom PyFunc with LLMs
                    </div>
                </a>
                <p>
                    Explore the nuances of packaging and deploying advanced LLMs in MLflow using custom PyFuncs. This guide delves deep 
                    into managing intricate model behaviors, ensuring seamless and efficient LLM deployments.
                </p>
            </div>
=======
>>>>>>> 769cd04d
        </article>
    </section><|MERGE_RESOLUTION|>--- conflicted
+++ resolved
@@ -288,8 +288,7 @@
                     Learn how to leverage LLMs to generate a question dataset for use in Retrieval Augmented Generation applications.
                 </p>
             </div>
-<<<<<<< HEAD
-        </div>
+        </article>
     </section>
 
 LLM Tutorials
@@ -319,7 +318,5 @@
                     into managing intricate model behaviors, ensuring seamless and efficient LLM deployments.
                 </p>
             </div>
-=======
->>>>>>> 769cd04d
         </article>
     </section>