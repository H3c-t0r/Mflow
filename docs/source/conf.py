--- conflicted
+++ resolved
@@ -309,10 +309,6 @@
 # Enable nitpicky mode to log warnings for broken references
 nitpicky = True
 nitpick_ignore = [
-<<<<<<< HEAD
-    ('py:class', 'object'),
-    # ('py:class', 'mlflow.entities._mlflow_object._MLflowObject'),
-=======
     # Ignore "parent class reference not found" errors for subclasses of ``object``
     ('py:class', 'object'),
 ]
@@ -320,5 +316,4 @@
 linkcheck_ignore = [
     # Ignore local URLs when validating external links
     r'http://localhost:\d+/?',
->>>>>>> bdb9edfa
 ]