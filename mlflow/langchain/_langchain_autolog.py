import contextlib
import inspect
import logging
import uuid
import warnings
from copy import deepcopy
from dataclasses import dataclass
from typing import Optional

from packaging.version import Version

import mlflow
from mlflow.entities import RunTag
from mlflow.entities.run_status import RunStatus
from mlflow.exceptions import MlflowException
from mlflow.ml_package_versions import _ML_PACKAGE_VERSIONS
from mlflow.tracking.context import registry as context_registry
from mlflow.utils import name_utils
from mlflow.utils.autologging_utils import (
    AUTOLOGGING_INTEGRATIONS,
    disable_autologging,
    get_autologging_config,
)
from mlflow.utils.autologging_utils.safety import _resolve_extra_tags

MIN_REQ_VERSION = Version(_ML_PACKAGE_VERSIONS["langchain"]["autologging"]["minimum"])
MAX_REQ_VERSION = Version(_ML_PACKAGE_VERSIONS["langchain"]["autologging"]["maximum"])

_logger = logging.getLogger(__name__)

UNSUPPORT_LOG_MODEL_MESSAGE = (
    "MLflow autologging does not support logging models containing BaseRetriever because "
    "logging the model requires `loader_fn` and `persist_dir`. Please log the model manually "
    "using `mlflow.langchain.log_model(model, artifact_path, loader_fn=..., persist_dir=...)`"
)
INFERENCE_FILE_NAME = "inference_inputs_outputs.json"


@dataclass
class AutoLoggingConfig:
    log_models: bool
    log_input_examples: bool
    log_model_signatures: bool
    log_inputs_outputs: bool
    extra_tags: Optional[dict] = None

    def should_log_optional_artifacts(self):
        """
        Check if any optional artifacts should be logged to MLflow.
        """
        return (
            self.log_models
            or self.log_input_examples
            or self.log_model_signatures
            or self.log_inputs_outputs
        )

    @classmethod
    def init(cls):
        config_dict = AUTOLOGGING_INTEGRATIONS.get(mlflow.langchain.FLAVOR_NAME, {})
        return cls(
            log_models=config_dict.get("log_models", False),
            log_input_examples=config_dict.get("log_input_examples", False),
            log_model_signatures=config_dict.get("log_model_signatures", False),
            log_inputs_outputs=config_dict.get("log_inputs_outputs", False),
            extra_tags=config_dict.get("extra_tags", None),
        )


def patched_inference(func_name, original, self, *args, **kwargs):
    """
    A patched implementation of langchain models inference process which enables
    logging the traces, and other optional artifacts like model, input examples, etc.

    We patch either `invoke` or `__call__` function for different models
    based on their usage.
    """
    import langchain

    if not MIN_REQ_VERSION <= Version(langchain.__version__) <= MAX_REQ_VERSION:
        warnings.warn(
            "Autologging is known to be compatible with langchain versions between "
            f"{MIN_REQ_VERSION} and {MAX_REQ_VERSION} and may not succeed with packages "
            "outside this range."
        )

    # Inject MLflow tracer into the model
    # TODO: the legacy LangChain callback is removed as its functionality largely
    #  overlaps with the tracer while increasing the latency due to synchronous
    #  artifact logging. However, complex text metrics are not logged by the tracer.
    #  We should recover this functionality either in the tracer or a separate
    #  callback before merging the LangChain autologging change into the main branch.
    #  https://github.com/langchain-ai/langchain/blob/38fb1429fe5a955a863fb91b626c2c9f85efb703/libs/community/langchain_community/callbacks/mlflow_callback.py#L62-L81
    from mlflow.langchain.langchain_tracer import MlflowLangchainTracer

    config = AutoLoggingConfig.init()
    mlflow_tracer = MlflowLangchainTracer()
    args, kwargs = _inject_mlflow_callbacks(func_name, [mlflow_tracer], args, kwargs)

    # NB: Running the original inference with disabling autologging, so we only patch the top-level
    # component and avoid duplicate logging for child components.
    def _invoke(self, *args, **kwargs):
        with disable_autologging():
            return original(self, *args, **kwargs)

    # Traces does not require an MLflow run, only the other optional artifacts require it.
    if config.should_log_optional_artifacts():
        with _setup_autolog_run(config, self) as run_id:
            result = _invoke(self, *args, **kwargs)
        _log_optional_artifacts(config, run_id, result, self, func_name, *args, **kwargs)
    else:
        result = _invoke(self, *args, **kwargs)

    mlflow_tracer.flush_tracker()
    return result


@contextlib.contextmanager
def _setup_autolog_run(config, model):
    """Set up autologging run and return the run ID.

    This function only creates a run when there is no active run and the model does not have
    a run ID attribute propagated from the previous call. Iff it creates a new run, MLflow should
    terminate the run at the end of the inference.

    Args:
        config: AutoLoggingConfig: The autologging configuration.
        model: Any: The LangChain model instance that runs the inference.

    Returns: yields the run IDs
    """
    if propagated_run_id := getattr(model, "run_id", None):
        # When model has "run_id" attribute, it means the model is already invoked once with autolog
        # enabled and the run_id is propagated from the previous call, so we don't create a new run.
        run_id = propagated_run_id
        # The run should be already terminated at the end of the previous call.
        should_terminate_run = False

    elif active_run := mlflow.active_run():
        run_id = active_run.info.run_id
        tags = _resolve_tags(config.extra_tags, active_run)
        mlflow.MlflowClient().log_batch(run_id, tags=[RunTag(k, str(v)) for k, v in tags.items()])
        should_terminate_run = False
    else:
        from mlflow.tracking.fluent import _get_experiment_id

        run = mlflow.MlflowClient().create_run(
            experiment_id=_get_experiment_id(),
            run_name="langchain-" + name_utils._generate_random_name(),
            tags=_resolve_tags(config.extra_tags),
        )
        run_id = run.info.run_id
        should_terminate_run = True

    run_status = None
    try:
        yield run_id
    except Exception:
        run_status = RunStatus.to_string(RunStatus.FAILED)
        raise
    finally:
        if should_terminate_run:
            mlflow.MlflowClient().set_terminated(run_id, status=run_status)


def _resolve_tags(extra_tags, active_run=None):
    resolved_tags = context_registry.resolve_tags(extra_tags)
    tags = _resolve_extra_tags(mlflow.langchain.FLAVOR_NAME, resolved_tags)
    if active_run:
        # Some context tags like mlflow.runName are immutable once logged, but they might be already
        # set when the run is created, then we should avoid updating them.
        excluded_tags = {tag for tag in active_run.data.tags.keys() if tag.startswith("mlflow.")}
        tags = {k: v for k, v in tags.items() if k not in excluded_tags}
    return tags


def _get_input_data_from_function(func_name, model, args, kwargs):
    func_param_name_mapping = {
        "__call__": "inputs",
        "invoke": "input",
        "get_relevant_documents": "query",
    }
    input_example_exc = None
    if param_name := func_param_name_mapping.get(func_name):
        inference_func = getattr(model, func_name)
        # A guard to make sure `param_name` is the first argument of inference function
        if next(iter(inspect.signature(inference_func).parameters.keys())) != param_name:
            input_example_exc = MlflowException(
                "Inference function signature changes, please contact MLflow team to "
                "fix langchain autologging.",
            )
        else:
            return args[0] if len(args) > 0 else kwargs.get(param_name)
    else:
        input_example_exc = MlflowException(
            f"Unsupported inference function. Only support {list(func_param_name_mapping.keys())}."
        )
    _logger.warning(
        f"Failed to gather input example of model {model.__class__.__name__} "
        f"due to {input_example_exc}."
    )


def _convert_data_to_dict(data, key):
    if isinstance(data, dict):
        return {f"{key}-{k}": v for k, v in data.items()}
    if isinstance(data, list):
        return {key: data}
    if isinstance(data, str):
        return {key: [data]}
    raise MlflowException("Unsupported data type.")


def _combine_input_and_output(input, output, session_id, func_name):
    """
    Combine input and output into a single dictionary
    """
    if func_name == "get_relevant_documents" and output is not None:
        output = [{"page_content": doc.page_content, "metadata": doc.metadata} for doc in output]
        # to make sure output is inside a single row when converted into pandas DataFrame
        output = [output]
    result = {"session_id": [session_id]}
    if input:
        result.update(_convert_data_to_dict(input, "input"))
    if output:
        result.update(_convert_data_to_dict(output, "output"))
    return result


def _update_langchain_model_config(model):
    try:
        from langchain_core.pydantic_v1 import Extra
    except ImportError as e:
        warnings.warn(
            "MLflow langchain autologging might log model several "
            "times due to the pydantic.config.Extra import error. "
            f"Error: {e}"
        )
        return False
    else:
        # Langchain models are Pydantic models, and the value for extra is
        # ignored, we need to set it to allow so as to set attributes on
        # the model to keep track of logging status
        if hasattr(model, "__config__"):
            model.__config__.extra = Extra.allow
        return True


def _inject_mlflow_callbacks(func_name, mlflow_callbacks, args, kwargs):
    if func_name == "invoke":
        from langchain.schema.runnable.config import RunnableConfig

        in_args = False
        # `config` is the second positional argument of runnable.invoke function
        # https://github.com/langchain-ai/langchain/blob/7d444724d7582386de347fb928619c2243bd0e55/libs/core/langchain_core/runnables/base.py#L468
        if len(args) >= 2:
            config = args[1]
            in_args = True
        else:
            config = kwargs.get("config", None)
        if config is None:
            callbacks = mlflow_callbacks
            config = RunnableConfig(callbacks=callbacks)
        else:
            callbacks = config.get("callbacks") or []
<<<<<<< HEAD
            if not isinstance(callbacks, list):
                callbacks = [callbacks]
            config["callbacks"] = [*callbacks, mlflow_callback]
=======
            callbacks.extend(mlflow_callbacks)
            config["callbacks"] = callbacks
>>>>>>> 51d0126d
        if in_args:
            args = (args[0], config) + args[2:]
        else:
            kwargs["config"] = config
        return args, kwargs

    if func_name == "__call__":
        # `callbacks` is the third positional argument of chain.__call__ function
        # https://github.com/langchain-ai/langchain/blob/7d444724d7582386de347fb928619c2243bd0e55/libs/langchain/langchain/chains/base.py#L320
        if len(args) >= 3:
            callbacks = args[2] or []
<<<<<<< HEAD
            if not isinstance(callbacks, list):
                callbacks = [callbacks]
            args = args[:2] + ([*callbacks, mlflow_callback],) + args[3:]
        else:
            callbacks = kwargs.get("callbacks") or []
            if not isinstance(callbacks, list):
                callbacks = [callbacks]
            kwargs["callbacks"] = [*callbacks, mlflow_callback]
=======
            callbacks.extend(mlflow_callbacks)
            args = args[:2] + (callbacks,) + args[3:]
        else:
            callbacks = kwargs.get("callbacks") or []
            callbacks.extend(mlflow_callbacks)
            kwargs["callbacks"] = callbacks
>>>>>>> 51d0126d
        return args, kwargs

    # https://github.com/langchain-ai/langchain/blob/7d444724d7582386de347fb928619c2243bd0e55/libs/core/langchain_core/retrievers.py#L173
    if func_name == "get_relevant_documents":
        callbacks = kwargs.get("callbacks") or []
<<<<<<< HEAD
        if not isinstance(callbacks, list):
            callbacks = [callbacks]
        kwargs["callbacks"] = [*callbacks, mlflow_callback]
=======
        callbacks.extend(mlflow_callbacks)
        kwargs["callbacks"] = callbacks
>>>>>>> 51d0126d
        return args, kwargs


def _runnable_with_retriever(model):
    from langchain.schema import BaseRetriever

    with contextlib.suppress(ImportError):
        from langchain.schema.runnable import RunnableBranch, RunnableParallel, RunnableSequence
        from langchain.schema.runnable.passthrough import RunnableAssign

        if isinstance(model, RunnableBranch):
            return any(_runnable_with_retriever(runnable) for _, runnable in model.branches)

        if isinstance(model, RunnableParallel):
            return any(_runnable_with_retriever(runnable) for runnable in model.steps.values())

        if isinstance(model, RunnableSequence):
            return any(_runnable_with_retriever(runnable) for runnable in model.steps)

        if isinstance(model, RunnableAssign):
            return _runnable_with_retriever(model.mapper)

    return isinstance(model, BaseRetriever)


def _chain_with_retriever(model):
    with contextlib.suppress(ImportError):
        from langchain.chains import RetrievalQA

        return isinstance(model, RetrievalQA)
    return False


<<<<<<< HEAD
def patched_inference(func_name, original, self, *args, **kwargs):
    """
    A patched implementation of langchain models inference process which enables logging the
    following parameters, metrics and artifacts:

    - model
    - metrics
    - data

    We patch either `invoke` or `__call__` function for different models
    based on their usage.
    """

    import langchain
    from langchain_community.callbacks import MlflowCallbackHandler

    class _MlflowLangchainCallback(MlflowCallbackHandler, metaclass=ExceptionSafeAbstractClass):
        """
        Callback for auto-logging metrics and parameters.
        We need to inherit ExceptionSafeAbstractClass to avoid invalid new
        input arguments added to original function call.
        """

        def __init__(self, *args, **kwargs):
            super().__init__(*args, **kwargs)

    _lc_version = Version(langchain.__version__)
    if not MIN_REQ_VERSION <= _lc_version <= MAX_REQ_VERSION:
        warnings.warn(
            "Autologging is known to be compatible with langchain versions between "
            f"{MIN_REQ_VERSION} and {MAX_REQ_VERSION} and may not succeed with packages "
            "outside this range."
        )

    run_id = getattr(self, "run_id", None)
    active_run = mlflow.active_run()
    if run_id is None:
        # only log the tags once
        extra_tags = get_autologging_config(mlflow.langchain.FLAVOR_NAME, "extra_tags", None)
        # include run context tags
        resolved_tags = context_registry.resolve_tags(extra_tags)
        tags = _resolve_extra_tags(mlflow.langchain.FLAVOR_NAME, resolved_tags)
        if active_run:
            run_id = active_run.info.run_id
            mlflow.MlflowClient().log_batch(
                run_id=run_id,
                tags=[RunTag(key, str(value)) for key, value in tags.items()],
            )
    else:
        tags = None
    # Use session_id-inference_id as artifact directory where mlflow
    # callback logs artifacts into, to avoid overriding artifacts
    session_id = getattr(self, "session_id", uuid.uuid4().hex)
    inference_id = getattr(self, "inference_id", 0)
    mlflow_callback = _MlflowLangchainCallback(
        tracking_uri=mlflow.get_tracking_uri(),
        run_id=run_id,
        artifacts_dir=f"artifacts-{session_id}-{inference_id}",
        tags=tags,
    )
    args, kwargs = _inject_mlflow_callback(func_name, mlflow_callback, args, kwargs)
    with disable_autologging():
        result = original(self, *args, **kwargs)

    mlflow_callback.flush_tracker()

    log_models = get_autologging_config(mlflow.langchain.FLAVOR_NAME, "log_models", False)
    log_input_examples = get_autologging_config(
        mlflow.langchain.FLAVOR_NAME, "log_input_examples", False
    )
    log_model_signatures = get_autologging_config(
        mlflow.langchain.FLAVOR_NAME, "log_model_signatures", False
    )
=======
def _log_optional_artifacts(autolog_config, run_id, result, self, func_name, *args, **kwargs):
>>>>>>> 51d0126d
    input_example = None
    if autolog_config.log_models and not hasattr(self, "model_logged"):
        if (
            (func_name == "get_relevant_documents")
            or _runnable_with_retriever(self)
            or _chain_with_retriever(self)
        ):
            _logger.info(UNSUPPORT_LOG_MODEL_MESSAGE)
        else:
            # warn user in case we did't capture some cases where retriever is used
            warnings.warn(UNSUPPORT_LOG_MODEL_MESSAGE)
            if autolog_config.log_input_examples:
                input_example = deepcopy(
                    _get_input_data_from_function(func_name, self, args, kwargs)
                )
                if not autolog_config.log_model_signatures:
                    _logger.info(
                        "Signature is automatically generated for logged model if "
                        "input_example is provided. To disable log_model_signatures, "
                        "please also disable log_input_examples."
                    )

            registered_model_name = get_autologging_config(
                mlflow.langchain.FLAVOR_NAME, "registered_model_name", None
            )
            try:
                with disable_autologging():
                    mlflow.langchain.log_model(
                        self,
                        "model",
                        input_example=input_example,
                        registered_model_name=registered_model_name,
                        run_id=run_id,
                    )
            except Exception as e:
                _logger.warning(f"Failed to log model due to error {e}.")
            if _update_langchain_model_config(self):
                self.model_logged = True

    # Even if the model is not logged, we keep a single run per model
    if _update_langchain_model_config(self):
        # NB: We have to set these attributes AFTER the model is logged, otherwise those extra
        # attributes will be logged as a part of the pickled model and pollute the loaded model.
        if not hasattr(self, "run_id"):
            self.run_id = run_id
        if not hasattr(self, "session_id"):
            self.session_id = uuid.uuid4().hex
        self.inference_id = getattr(self, "inference_id", 0) + 1

    if autolog_config.log_inputs_outputs:
        if input_example is None:
            input_data = deepcopy(_get_input_data_from_function(func_name, self, args, kwargs))
            if input_data is None:
                _logger.info("Input data gathering failed, only log inference results.")
        else:
            input_data = input_example
        try:
            data_dict = _combine_input_and_output(input_data, result, self.session_id, func_name)
        except Exception as e:
            _logger.warning(
                f"Failed to log inputs and outputs into `{INFERENCE_FILE_NAME}` "
                f"file due to error {e}."
            )
        mlflow.log_table(data_dict, INFERENCE_FILE_NAME, run_id=self.run_id)

    return result<|MERGE_RESOLUTION|>--- conflicted
+++ resolved
@@ -263,14 +263,9 @@
             config = RunnableConfig(callbacks=callbacks)
         else:
             callbacks = config.get("callbacks") or []
-<<<<<<< HEAD
             if not isinstance(callbacks, list):
                 callbacks = [callbacks]
-            config["callbacks"] = [*callbacks, mlflow_callback]
-=======
-            callbacks.extend(mlflow_callbacks)
-            config["callbacks"] = callbacks
->>>>>>> 51d0126d
+            config["callbacks"] = [*callbacks, *mlflow_callbacks]
         if in_args:
             args = (args[0], config) + args[2:]
         else:
@@ -282,36 +277,22 @@
         # https://github.com/langchain-ai/langchain/blob/7d444724d7582386de347fb928619c2243bd0e55/libs/langchain/langchain/chains/base.py#L320
         if len(args) >= 3:
             callbacks = args[2] or []
-<<<<<<< HEAD
             if not isinstance(callbacks, list):
                 callbacks = [callbacks]
-            args = args[:2] + ([*callbacks, mlflow_callback],) + args[3:]
+            args = args[:2] + ([*callbacks, *mlflow_callbacks],) + args[3:]
         else:
             callbacks = kwargs.get("callbacks") or []
             if not isinstance(callbacks, list):
                 callbacks = [callbacks]
-            kwargs["callbacks"] = [*callbacks, mlflow_callback]
-=======
-            callbacks.extend(mlflow_callbacks)
-            args = args[:2] + (callbacks,) + args[3:]
-        else:
-            callbacks = kwargs.get("callbacks") or []
-            callbacks.extend(mlflow_callbacks)
-            kwargs["callbacks"] = callbacks
->>>>>>> 51d0126d
+            kwargs["callbacks"] = [*callbacks, *mlflow_callbacks]
         return args, kwargs
 
     # https://github.com/langchain-ai/langchain/blob/7d444724d7582386de347fb928619c2243bd0e55/libs/core/langchain_core/retrievers.py#L173
     if func_name == "get_relevant_documents":
         callbacks = kwargs.get("callbacks") or []
-<<<<<<< HEAD
         if not isinstance(callbacks, list):
             callbacks = [callbacks]
-        kwargs["callbacks"] = [*callbacks, mlflow_callback]
-=======
-        callbacks.extend(mlflow_callbacks)
-        kwargs["callbacks"] = callbacks
->>>>>>> 51d0126d
+        kwargs["callbacks"] = [*callbacks, *mlflow_callbacks]
         return args, kwargs
 
 
@@ -345,83 +326,7 @@
     return False
 
 
-<<<<<<< HEAD
-def patched_inference(func_name, original, self, *args, **kwargs):
-    """
-    A patched implementation of langchain models inference process which enables logging the
-    following parameters, metrics and artifacts:
-
-    - model
-    - metrics
-    - data
-
-    We patch either `invoke` or `__call__` function for different models
-    based on their usage.
-    """
-
-    import langchain
-    from langchain_community.callbacks import MlflowCallbackHandler
-
-    class _MlflowLangchainCallback(MlflowCallbackHandler, metaclass=ExceptionSafeAbstractClass):
-        """
-        Callback for auto-logging metrics and parameters.
-        We need to inherit ExceptionSafeAbstractClass to avoid invalid new
-        input arguments added to original function call.
-        """
-
-        def __init__(self, *args, **kwargs):
-            super().__init__(*args, **kwargs)
-
-    _lc_version = Version(langchain.__version__)
-    if not MIN_REQ_VERSION <= _lc_version <= MAX_REQ_VERSION:
-        warnings.warn(
-            "Autologging is known to be compatible with langchain versions between "
-            f"{MIN_REQ_VERSION} and {MAX_REQ_VERSION} and may not succeed with packages "
-            "outside this range."
-        )
-
-    run_id = getattr(self, "run_id", None)
-    active_run = mlflow.active_run()
-    if run_id is None:
-        # only log the tags once
-        extra_tags = get_autologging_config(mlflow.langchain.FLAVOR_NAME, "extra_tags", None)
-        # include run context tags
-        resolved_tags = context_registry.resolve_tags(extra_tags)
-        tags = _resolve_extra_tags(mlflow.langchain.FLAVOR_NAME, resolved_tags)
-        if active_run:
-            run_id = active_run.info.run_id
-            mlflow.MlflowClient().log_batch(
-                run_id=run_id,
-                tags=[RunTag(key, str(value)) for key, value in tags.items()],
-            )
-    else:
-        tags = None
-    # Use session_id-inference_id as artifact directory where mlflow
-    # callback logs artifacts into, to avoid overriding artifacts
-    session_id = getattr(self, "session_id", uuid.uuid4().hex)
-    inference_id = getattr(self, "inference_id", 0)
-    mlflow_callback = _MlflowLangchainCallback(
-        tracking_uri=mlflow.get_tracking_uri(),
-        run_id=run_id,
-        artifacts_dir=f"artifacts-{session_id}-{inference_id}",
-        tags=tags,
-    )
-    args, kwargs = _inject_mlflow_callback(func_name, mlflow_callback, args, kwargs)
-    with disable_autologging():
-        result = original(self, *args, **kwargs)
-
-    mlflow_callback.flush_tracker()
-
-    log_models = get_autologging_config(mlflow.langchain.FLAVOR_NAME, "log_models", False)
-    log_input_examples = get_autologging_config(
-        mlflow.langchain.FLAVOR_NAME, "log_input_examples", False
-    )
-    log_model_signatures = get_autologging_config(
-        mlflow.langchain.FLAVOR_NAME, "log_model_signatures", False
-    )
-=======
 def _log_optional_artifacts(autolog_config, run_id, result, self, func_name, *args, **kwargs):
->>>>>>> 51d0126d
     input_example = None
     if autolog_config.log_models and not hasattr(self, "model_logged"):
         if (
