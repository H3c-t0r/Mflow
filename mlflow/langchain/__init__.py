"""
The ``mlflow.langchain`` module provides an API for logging and loading LangChain models.
This module exports multivariate LangChain models in the langchain flavor and univariate
LangChain models in the pyfunc flavor:

LangChain (native) format
    This is the main flavor that can be accessed with LangChain APIs.
:py:mod:`mlflow.pyfunc`
    Produced for use by generic pyfunc-based deployment tools and for batch inference.

.. _LangChain:
    https://python.langchain.com/en/latest/index.html
"""

import contextlib
import functools
import importlib.util
import logging
import os
import sys
import uuid
import warnings
from contextlib import contextmanager
from typing import Any, Dict, Iterator, List, Optional, Union

import cloudpickle
import pandas as pd
import yaml
from packaging.version import Version

import mlflow
from mlflow import pyfunc
from mlflow.environment_variables import _MLFLOW_TESTING
from mlflow.exceptions import MlflowException
from mlflow.langchain._langchain_autolog import (
    _update_langchain_model_config,
    patched_inference,
)
from mlflow.langchain._rag_utils import _CODE_CONFIG, _CODE_PATH, _set_config_path
from mlflow.langchain.databricks_dependencies import (
    _DATABRICKS_DEPENDENCY_KEY,
    _detect_databricks_dependencies,
)
from mlflow.langchain.runnables import _load_runnables, _save_runnables
from mlflow.langchain.utils import (
    _BASE_LOAD_KEY,
    _MODEL_LOAD_KEY,
    _RUNNABLE_LOAD_KEY,
    _load_base_lcs,
    _save_base_lcs,
    _validate_and_wrap_lc_model,
    lc_runnables_types,
    patch_langchain_type_to_cls_dict,
    register_pydantic_v1_serializer_cm,
)
from mlflow.models import Model, ModelInputExample, ModelSignature, get_model_info
from mlflow.models.model import MLMODEL_FILE_NAME
from mlflow.models.model_config import _set_model_config
from mlflow.models.signature import _infer_signature_from_input_example
from mlflow.models.utils import _save_example
from mlflow.tracking._model_registry import DEFAULT_AWAIT_MAX_SLEEP_SECONDS
from mlflow.tracking.artifact_utils import _download_artifact_from_uri
from mlflow.types.schema import ColSpec, DataType, Schema
from mlflow.utils.annotations import deprecated, experimental
from mlflow.utils.autologging_utils import (
    autologging_integration,
    autologging_is_disabled,
    safe_patch,
)
from mlflow.utils.docstring_utils import LOG_MODEL_PARAM_DOCS, format_docstring
from mlflow.utils.environment import (
    _CONDA_ENV_FILE_NAME,
    _CONSTRAINTS_FILE_NAME,
    _PYTHON_ENV_FILE_NAME,
    _REQUIREMENTS_FILE_NAME,
    _mlflow_conda_env,
    _process_conda_env,
    _process_pip_requirements,
    _PythonEnv,
    _validate_env_arguments,
)
from mlflow.utils.file_utils import get_total_file_size, write_to
from mlflow.utils.model_utils import (
    FLAVOR_CONFIG_CODE,
    FLAVOR_CONFIG_MODEL_CODE,
    _add_code_from_conf_to_system_path,
    _get_flavor_configuration,
    _validate_and_copy_code_paths,
    _validate_and_copy_model_code_and_config_paths,
    _validate_and_prepare_target_save_path,
)
from mlflow.utils.requirements_utils import _get_pinned_requirement

logger = logging.getLogger(mlflow.__name__)

FLAVOR_NAME = "langchain"
_MODEL_TYPE_KEY = "model_type"
_MODEL_CODE_CONFIG = "model_config"
_MODEL_CODE_PATH = "model_code_path"


def get_default_pip_requirements():
    """
    Returns:
        A list of default pip requirements for MLflow Models produced by this flavor.
        Calls to :func:`save_model()` and :func:`log_model()` produce a pip environment
        that, at a minimum, contains these requirements.
    """
    # pin pydantic and cloudpickle version as they are used in langchain
    # model saving and loading
    return list(map(_get_pinned_requirement, ["langchain", "pydantic", "cloudpickle"]))


def get_default_conda_env():
    """
    Returns:
        The default Conda environment for MLflow Models produced by calls to
        :func:`save_model()` and :func:`log_model()`.
    """
    return _mlflow_conda_env(additional_pip_deps=get_default_pip_requirements())


@experimental
@format_docstring(LOG_MODEL_PARAM_DOCS.format(package_name=FLAVOR_NAME))
def save_model(
    lc_model,
    path,
    conda_env=None,
    code_paths=None,
    mlflow_model=None,
    signature: ModelSignature = None,
    input_example: ModelInputExample = None,
    pip_requirements=None,
    extra_pip_requirements=None,
    metadata=None,
    loader_fn=None,
    persist_dir=None,
    example_no_conversion=False,
    model_config=None,
):
    """
    Save a LangChain model to a path on the local file system.

    Args:
        lc_model: A LangChain model, which could be a
            `Chain <https://python.langchain.com/docs/modules/chains/>`_,
            `Agent <https://python.langchain.com/docs/modules/agents/>`_,
            `retriever <https://python.langchain.com/docs/modules/data_connection/retrievers/>`_,
            or `RunnableSequence <https://python.langchain.com/docs/modules/chains/foundational/sequential_chains#using-lcel>`_.
        path: Local path where the serialized model (as YAML) is to be saved.
        conda_env: {{ conda_env }}
        code_paths: {{ code_paths }}
        mlflow_model: :py:mod:`mlflow.models.Model` this flavor is being added to.
        signature: :py:class:`ModelSignature <mlflow.models.ModelSignature>`
            describes model input and output :py:class:`Schema <mlflow.types.Schema>`.
            If not specified, the model signature would be set according to
            `lc_model.input_keys` and `lc_model.output_keys` as columns names, and
            `DataType.string` as the column type.
            Alternatively, you can explicitly specify the model signature.
            The model signature can be :py:func:`inferred <mlflow.models.infer_signature>`
            from datasets with valid model input (e.g. the training dataset with target
            column omitted) and valid model output (e.g. model predictions generated on
            the training dataset), for example:

            .. code-block:: python

                from mlflow.models import infer_signature

                chain = LLMChain(llm=llm, prompt=prompt)
                prediction = chain.run(input_str)
                input_columns = [
                    {"type": "string", "name": input_key} for input_key in chain.input_keys
                ]
                signature = infer_signature(input_columns, predictions)

        input_example: {{ input_example }}
        pip_requirements: {{ pip_requirements }}
        extra_pip_requirements: {{ extra_pip_requirements }}
        metadata: {{ metadata }}
        loader_fn: A function that's required for models containing objects that aren't natively
            serialized by LangChain.
            This function takes a string `persist_dir` as an argument and returns the
            specific object that the model needs. Depending on the model,
            this could be a retriever, vectorstore, requests_wrapper, embeddings, or
            database. For RetrievalQA Chain and retriever models, the object is a
            (`retriever <https://python.langchain.com/docs/modules/data_connection/retrievers/>`_).
            For APIChain models, it's a
            (`requests_wrapper <https://python.langchain.com/docs/modules/agents/tools/integrations/requests>`_).
            For HypotheticalDocumentEmbedder models, it's an
            (`embeddings <https://python.langchain.com/docs/modules/data_connection/text_embedding/>`_).
            For SQLDatabaseChain models, it's a
            (`database <https://python.langchain.com/docs/modules/agents/toolkits/sql_database>`_).
        persist_dir: The directory where the object is stored. The `loader_fn`
            takes this string as the argument to load the object.
            This is optional for models containing objects that aren't natively
            serialized by LangChain. MLflow logs the content in this directory as
            artifacts in the subdirectory named `persist_dir_data`.

            Here is the code snippet for logging a RetrievalQA chain with `loader_fn`
            and `persist_dir`:

            .. Note:: In langchain_community >= 0.0.27, loading pickled data requires providing the
                ``allow_dangerous_deserialization`` argument.

            .. code-block:: python

                qa = RetrievalQA.from_llm(llm=OpenAI(), retriever=db.as_retriever())


                def load_retriever(persist_directory):
                    embeddings = OpenAIEmbeddings()
                    vectorstore = FAISS.load_local(
                        persist_directory,
                        embeddings,
                        # you may need to add the line below
                        # for langchain_community >= 0.0.27
                        allow_dangerous_deserialization=True,
                    )
                    return vectorstore.as_retriever()


                with mlflow.start_run() as run:
                    logged_model = mlflow.langchain.log_model(
                        qa,
                        artifact_path="retrieval_qa",
                        loader_fn=load_retriever,
                        persist_dir=persist_dir,
                    )

            See a complete example in examples/langchain/retrieval_qa_chain.py.
        example_no_conversion: {{ example_no_conversion }}
        model_config: The model configuration to apply to the model if saving model as code. This
            configuration is available during model loading.

            .. Note:: Experimental: This parameter may change or be removed in a future
                                    release without warning.
    """
    import langchain
    from langchain.schema import BaseRetriever

    lc_model = _validate_and_wrap_lc_model(lc_model, loader_fn)

    _validate_env_arguments(conda_env, pip_requirements, extra_pip_requirements)

    path = os.path.abspath(path)
    _validate_and_prepare_target_save_path(path)

    model_config_path = None
    model_code_path = None
    if isinstance(lc_model, str):
        # The LangChain model is defined as Python code located in the file at the path
        # specified by `lc_model`. Verify that the path exists and, if so, copy it to the
        # model directory along with any other specified code modules

        if os.path.exists(lc_model):
            model_code_path = lc_model
        else:
            raise mlflow.MlflowException.invalid_parameter_value(
                f"If the provided model '{lc_model}' is a string, it must be a valid python "
                "file path or a databricks notebook file path containing the code for defining "
                "the chain instance."
            )

<<<<<<< HEAD
        if isinstance(model_config, dict):
            model_config_path = os.path.join(path, "mlflow_config.yaml")
            with open(model_config_path, 'w') as file:
                yaml.dump(model_config, file)
        if not isinstance(model_config, dict) and isinstance(model_config, str):
=======
        if isinstance(model_config, str):
>>>>>>> f60d23fe
            if os.path.exists(model_config):
                model_config_path = model_config
            else:
                raise mlflow.MlflowException.invalid_parameter_value(
                    f"If the provided model_config '{model_config}' is a string, it must be a "
                    "valid yaml file path containing the configuration for the model."
                )
<<<<<<< HEAD
=======
        # TODO: deal with dicts properly as well
>>>>>>> f60d23fe

        if not model_config:
            # If the model_config is not provided we fallback to getting the config path
            # from code_paths so that is backwards compatible.
            if code_paths and len(code_paths) == 1 and os.path.exists(code_paths[0]):
                model_config_path = code_paths[0]

        _validate_and_copy_model_code_and_config_paths(lc_model, model_config_path, path)

    code_dir_subpath = _validate_and_copy_code_paths(code_paths, path)

    if signature is None:
        if input_example is not None:
            wrapped_model = _LangChainModelWrapper(lc_model)
            signature = _infer_signature_from_input_example(input_example, wrapped_model)
        else:
            if hasattr(lc_model, "input_keys"):
                input_columns = [
                    ColSpec(type=DataType.string, name=input_key)
                    for input_key in lc_model.input_keys
                ]
                input_schema = Schema(input_columns)
            else:
                input_schema = None
            if (
                hasattr(lc_model, "output_keys")
                and len(lc_model.output_keys) == 1
                and not isinstance(lc_model, BaseRetriever)
            ):
                output_columns = [
                    ColSpec(type=DataType.string, name=output_key)
                    for output_key in lc_model.output_keys
                ]
                output_schema = Schema(output_columns)
            else:
                # TODO: empty output schema if multiple output_keys or is a retriever. fix later!
                # https://databricks.atlassian.net/browse/ML-34706
                output_schema = None

            signature = (
                ModelSignature(input_schema, output_schema)
                if input_schema or output_schema
                else None
            )

    if mlflow_model is None:
        mlflow_model = Model()
    if signature is not None:
        mlflow_model.signature = signature

    if input_example is not None:
        _save_example(mlflow_model, input_example, path, example_no_conversion)
    if metadata is not None:
        mlflow_model.metadata = metadata

    streamable = isinstance(lc_model, lc_runnables_types())

    if not isinstance(lc_model, str):
        model_data_kwargs = _save_model(lc_model, path, loader_fn, persist_dir)
        flavor_conf = {
            _MODEL_TYPE_KEY: lc_model.__class__.__name__,
            **model_data_kwargs,
        }
    else:
        # If the model is a string, we expect the code_path which is ideally config.yml
        # would be used in the model. We set the code_path here so it can be set
        # globally when the model is loaded with the local path. So the consumer
        # can use that path instead of the config.yml path when the model is loaded
        # TODO: what if model_config is not a string / file path?
        flavor_conf = (
            {_MODEL_CODE_CONFIG: model_config_path, _MODEL_CODE_PATH: lc_model}
            if model_config_path
            else {_MODEL_CODE_CONFIG: None, _MODEL_CODE_PATH: lc_model}
        )
        model_data_kwargs = {}

    # TODO: Pass file paths for model_config when it is supported in pyfunc
    pyfunc.add_to_model(
        mlflow_model,
        loader_module="mlflow.langchain",
        conda_env=_CONDA_ENV_FILE_NAME,
        python_env=_PYTHON_ENV_FILE_NAME,
        code=code_dir_subpath,
        predict_stream_fn="predict_stream",
        streamable=streamable,
<<<<<<< HEAD
        model_code=model_code_path,
=======
        model_code_path=model_code_path,
>>>>>>> f60d23fe
        model_config=None if isinstance(model_config, str) else model_config,
        **model_data_kwargs,
    )

    if Version(langchain.__version__) >= Version("0.0.311"):
        checker_model = lc_model
        if isinstance(lc_model, str):
            checker_model = (
                _load_model_code_path(lc_model, model_config_path)
                if model_config_path
                else _load_model_code_path(lc_model)
            )

        if databricks_dependency := _detect_databricks_dependencies(checker_model):
            flavor_conf[_DATABRICKS_DEPENDENCY_KEY] = databricks_dependency

    mlflow_model.add_flavor(
        FLAVOR_NAME,
        langchain_version=langchain.__version__,
        code=code_dir_subpath,
        streamable=streamable,
        **flavor_conf,
    )
    if size := get_total_file_size(path):
        mlflow_model.model_size_bytes = size
    mlflow_model.save(os.path.join(path, MLMODEL_FILE_NAME))

    if conda_env is None:
        if pip_requirements is None:
            default_reqs = get_default_pip_requirements()
            inferred_reqs = mlflow.models.infer_pip_requirements(
                str(path), FLAVOR_NAME, fallback=default_reqs
            )
            default_reqs = sorted(set(inferred_reqs).union(default_reqs))
        else:
            default_reqs = None
        conda_env, pip_requirements, pip_constraints = _process_pip_requirements(
            default_reqs, pip_requirements, extra_pip_requirements
        )
    else:
        conda_env, pip_requirements, pip_constraints = _process_conda_env(conda_env)

    with open(os.path.join(path, _CONDA_ENV_FILE_NAME), "w") as f:
        yaml.safe_dump(conda_env, stream=f, default_flow_style=False)

    if pip_constraints:
        write_to(os.path.join(path, _CONSTRAINTS_FILE_NAME), "\n".join(pip_constraints))

    write_to(os.path.join(path, _REQUIREMENTS_FILE_NAME), "\n".join(pip_requirements))

    _PythonEnv.current().to_yaml(os.path.join(path, _PYTHON_ENV_FILE_NAME))


@experimental
@format_docstring(LOG_MODEL_PARAM_DOCS.format(package_name=FLAVOR_NAME))
def log_model(
    lc_model,
    artifact_path,
    conda_env=None,
    code_paths=None,
    registered_model_name=None,
    signature: ModelSignature = None,
    input_example: ModelInputExample = None,
    await_registration_for=DEFAULT_AWAIT_MAX_SLEEP_SECONDS,
    pip_requirements=None,
    extra_pip_requirements=None,
    metadata=None,
    loader_fn=None,
    persist_dir=None,
    example_no_conversion=False,
    run_id=None,
    model_config=None,
):
    """
    Log a LangChain model as an MLflow artifact for the current run.

    Args:
        lc_model: A LangChain model, which could be a
            `Chain <https://python.langchain.com/docs/modules/chains/>`_,
            `Agent <https://python.langchain.com/docs/modules/agents/>`_, or
            `retriever <https://python.langchain.com/docs/modules/data_connection/retrievers/>`_.
        artifact_path: Run-relative artifact path.
        conda_env: {{ conda_env }}
        code_paths: {{ code_paths }}
        registered_model_name: This argument may change or be removed in a
            future release without warning. If given, create a model
            version under ``registered_model_name``, also creating a
            registered model if one with the given name does not exist.
        signature: :py:class:`ModelSignature <mlflow.models.ModelSignature>`
            describes model input and output
            :py:class:`Schema <mlflow.types.Schema>`.
            If not specified, the model signature would be set according to
            `lc_model.input_keys` and `lc_model.output_keys` as columns names, and
            `DataType.string` as the column type.
            Alternatively, you can explicitly specify the model signature.
            The model signature can be :py:func:`inferred
            <mlflow.models.infer_signature>` from datasets with valid model input
            (e.g. the training dataset with target column omitted) and valid model
            output (e.g. model predictions generated on the training dataset),
            for example:

            .. code-block:: python

                from mlflow.models import infer_signature

                chain = LLMChain(llm=llm, prompt=prompt)
                prediction = chain.run(input_str)
                input_columns = [
                    {"type": "string", "name": input_key} for input_key in chain.input_keys
                ]
                signature = infer_signature(input_columns, predictions)

        input_example: {{ input_example }}
        await_registration_for: Number of seconds to wait for the model version
            to finish being created and is in ``READY`` status.
            By default, the function waits for five minutes.
            Specify 0 or None to skip waiting.
        pip_requirements: {{ pip_requirements }}
        extra_pip_requirements: {{ extra_pip_requirements }}
        metadata: {{ metadata }}
        loader_fn: A function that's required for models containing objects that aren't natively
            serialized by LangChain.
            This function takes a string `persist_dir` as an argument and returns the
            specific object that the model needs. Depending on the model,
            this could be a retriever, vectorstore, requests_wrapper, embeddings, or
            database. For RetrievalQA Chain and retriever models, the object is a
            (`retriever <https://python.langchain.com/docs/modules/data_connection/retrievers/>`_).
            For APIChain models, it's a
            (`requests_wrapper <https://python.langchain.com/docs/modules/agents/tools/integrations/requests>`_).
            For HypotheticalDocumentEmbedder models, it's an
            (`embeddings <https://python.langchain.com/docs/modules/data_connection/text_embedding/>`_).
            For SQLDatabaseChain models, it's a
            (`database <https://python.langchain.com/docs/modules/agents/toolkits/sql_database>`_).
        persist_dir: The directory where the object is stored. The `loader_fn`
            takes this string as the argument to load the object.
            This is optional for models containing objects that aren't natively
            serialized by LangChain. MLflow logs the content in this directory as
            artifacts in the subdirectory named `persist_dir_data`.

            Here is the code snippet for logging a RetrievalQA chain with `loader_fn`
            and `persist_dir`:

            .. Note:: In langchain_community >= 0.0.27, loading pickled data requires providing the
                ``allow_dangerous_deserialization`` argument.

            .. code-block:: python

                qa = RetrievalQA.from_llm(llm=OpenAI(), retriever=db.as_retriever())


                def load_retriever(persist_directory):
                    embeddings = OpenAIEmbeddings()
                    vectorstore = FAISS.load_local(
                        persist_directory,
                        embeddings,
                        # you may need to add the line below
                        # for langchain_community >= 0.0.27
                        allow_dangerous_deserialization=True,
                    )
                    return vectorstore.as_retriever()


                with mlflow.start_run() as run:
                    logged_model = mlflow.langchain.log_model(
                        qa,
                        artifact_path="retrieval_qa",
                        loader_fn=load_retriever,
                        persist_dir=persist_dir,
                    )

            See a complete example in examples/langchain/retrieval_qa_chain.py.
        example_no_conversion: {{ example_no_conversion }}
        run_id: run_id to associate with this model version. If specified, we resume the
                run and log the model to that run. Otherwise, a new run is created.
                Default to None.
<<<<<<< HEAD
        model_config: The model configuration to apply to the model. This configuration
            is available during model loading.
=======
        model_config: The model configuration to apply to the model if saving model as code. This
            configuration is available during model loading.
>>>>>>> f60d23fe

            .. Note:: Experimental: This parameter may change or be removed in a future
                                    release without warning.

    Returns:
        A :py:class:`ModelInfo <mlflow.models.model.ModelInfo>` instance that contains the
        metadata of the logged model.
    """
    lc_model = _validate_and_wrap_lc_model(lc_model, loader_fn)

    return Model.log(
        artifact_path=artifact_path,
        flavor=mlflow.langchain,
        registered_model_name=registered_model_name,
        lc_model=lc_model,
        conda_env=conda_env,
        code_paths=code_paths,
        signature=signature,
        input_example=input_example,
        await_registration_for=await_registration_for,
        pip_requirements=pip_requirements,
        extra_pip_requirements=extra_pip_requirements,
        metadata=metadata,
        loader_fn=loader_fn,
        persist_dir=persist_dir,
        example_no_conversion=example_no_conversion,
        run_id=run_id,
        model_config=model_config,
    )


def _save_model(model, path, loader_fn, persist_dir):
    if Version(cloudpickle.__version__) < Version("2.1.0"):
        warnings.warn(
            "If you are constructing a custom LangChain model, "
            "please upgrade cloudpickle to version 2.1.0 or later "
            "using `pip install cloudpickle>=2.1.0` "
            "to ensure the model can be loaded correctly."
        )
    # patch_langchain_type_to_cls_dict here as we attempt to load model
    # if it's saved by `dict` method
    with register_pydantic_v1_serializer_cm(), patch_langchain_type_to_cls_dict():
        if isinstance(model, lc_runnables_types()):
            return _save_runnables(model, path, loader_fn=loader_fn, persist_dir=persist_dir)
        else:
            return _save_base_lcs(model, path, loader_fn, persist_dir)


def _load_model(local_model_path, flavor_conf):
    # model_type is not accurate as the class can be subclass
    # of supported types, we define _MODEL_LOAD_KEY to ensure
    # which load function to use
    model_load_fn = flavor_conf.get(_MODEL_LOAD_KEY)
    with register_pydantic_v1_serializer_cm():
        if model_load_fn == _RUNNABLE_LOAD_KEY:
            model = _load_runnables(local_model_path, flavor_conf)
        elif model_load_fn == _BASE_LOAD_KEY:
            model = _load_base_lcs(local_model_path, flavor_conf)
        else:
            raise mlflow.MlflowException(
                "Failed to load LangChain model. Unknown model type: "
                f"{flavor_conf.get(_MODEL_TYPE_KEY)}"
            )
    # To avoid double logging, we set model_logged to True
    # when the model is loaded
    if not autologging_is_disabled(FLAVOR_NAME):
        if _update_langchain_model_config(model):
            model.model_logged = True
            model.run_id = get_model_info(local_model_path).run_id
    return model


# numpy array is not json serializable, so we convert it to list
# then send it to the model
def _convert_ndarray_to_list(data):
    import numpy as np

    if isinstance(data, np.ndarray):
        return data.tolist()
    if isinstance(data, list):
        return [_convert_ndarray_to_list(d) for d in data]
    if isinstance(data, dict):
        return {k: _convert_ndarray_to_list(v) for k, v in data.items()}
    return data


class _LangChainModelWrapper:
    def __init__(self, lc_model):
        self.lc_model = lc_model

    def predict(
        self,
        data: Union[pd.DataFrame, List[Union[str, Dict[str, Any]]], Any],
        params: Optional[Dict[str, Any]] = None,
    ) -> List[Union[str, Dict[str, Any]]]:
        """
        Args:
            data: Model input data.
            params: Additional parameters to pass to the model for inference.

        Returns:
            Model predictions.
        """
        from mlflow.langchain.api_request_parallel_processor import process_api_requests

        messages, return_first_element = self._prepare_predict_messages(data)
        results = process_api_requests(lc_model=self.lc_model, requests=messages)
        return results[0] if return_first_element else results

    @experimental
    def _predict_with_callbacks(
        self,
        data: Union[pd.DataFrame, List[Union[str, Dict[str, Any]]], Any],
        params: Optional[Dict[str, Any]] = None,
        callback_handlers=None,
        convert_chat_responses=False,
    ) -> List[Union[str, Dict[str, Any]]]:
        """
        Args:
            data: Model input data.
            params: Additional parameters to pass to the model for inference.
            callback_handlers: Callback handlers to pass to LangChain.
            convert_chat_responses: If true, forcibly convert response to chat model
                response format.

        Returns:
            Model predictions.
        """
        from mlflow.langchain.api_request_parallel_processor import process_api_requests

        messages, return_first_element = self._prepare_predict_messages(data)
        results = process_api_requests(
            lc_model=self.lc_model,
            requests=messages,
            callback_handlers=callback_handlers,
            convert_chat_responses=convert_chat_responses,
        )
        return results[0] if return_first_element else results

    def _convert_input_data(self, data):
        # This handles spark_udf inputs and input_example inputs
        if isinstance(data, pd.DataFrame):
            # if the data only contains a single key as 0, we assume the input
            # is either a string or list of strings
            if list(data.columns) == [0]:
                data = data.to_dict("list")[0]
            else:
                data = data.to_dict(orient="records")

        return _convert_ndarray_to_list(data)

    def _prepare_predict_messages(self, data):
        """
        Return a tuple of (preprocessed_data, return_first_element)
        `preprocessed_data` is always a list,
        and `return_first_element` means if True, we should return the first element
        of inference result, otherwise we should return the whole inference result.
        """
        data = self._convert_input_data(data)

        if not isinstance(data, list):
            # if the input data is not a list (i.e. single input),
            # we still need to convert it to a one-element list `[data]`
            # because `process_api_requests` only accepts list as valid input.
            # and in this case,
            # we should return the first element of the inference result
            # because we change input `data` to `[data]`
            return [data], True
        if isinstance(data, list):
            return data, False
        raise mlflow.MlflowException.invalid_parameter_value(
            "Input must be a pandas DataFrame or a list "
            f"for model {self.lc_model.__class__.__name__}"
        )

    def _prepare_predict_stream_messages(self, data):
        data = self._convert_input_data(data)

        if isinstance(data, list):
            # `predict_stream` only accepts single input.
            # but `enforce_schema` might convert single input into a list like `[single_input]`
            # so extract the first element in the list.
            if len(data) != 1:
                raise MlflowException(
                    f"'predict_stream' requires single input, but it got input data {data}"
                )
            return data[0]
        return data

    def predict_stream(
        self,
        data: Any,
        params: Optional[Dict[str, Any]] = None,
    ) -> Iterator[Union[str, Dict[str, Any]]]:
        """
        Args:
            data: Model input data, only single input is allowed.
            params: Additional parameters to pass to the model for inference.

        Returns:
            An iterator of model prediction chunks.
        """
        from mlflow.langchain.api_request_parallel_processor import (
            process_stream_request,
        )
<<<<<<< HEAD

        if isinstance(data, list):
            raise MlflowException("LangChain model predict_stream only supports single input.")
=======
>>>>>>> f60d23fe

        data = self._prepare_predict_stream_messages(data)
        return process_stream_request(
            lc_model=self.lc_model,
            request_json=data,
        )

    def _predict_stream_with_callbacks(
        self,
        data: Any,
        params: Optional[Dict[str, Any]] = None,
        callback_handlers=None,
        convert_chat_responses=False,
    ) -> Iterator[Union[str, Dict[str, Any]]]:
        """
        Args:
            data: Model input data, only single input is allowed.
            params: Additional parameters to pass to the model for inference.
            callback_handlers: Callback handlers to pass to LangChain.
            convert_chat_responses: If true, forcibly convert response to chat model
                response format.

        Returns:
            An iterator of model prediction chunks.
        """
        from mlflow.langchain.api_request_parallel_processor import (
            process_stream_request,
        )
<<<<<<< HEAD

        if isinstance(data, list):
            raise MlflowException("LangChain model predict_stream only supports single input.")
=======
>>>>>>> f60d23fe

        data = self._prepare_predict_stream_messages(data)
        return process_stream_request(
            lc_model=self.lc_model,
            request_json=data,
            callback_handlers=callback_handlers,
            convert_chat_responses=convert_chat_responses,
        )


class _TestLangChainWrapper(_LangChainModelWrapper):
    """
    A wrapper class that should be used for testing purposes only.
    """

    def predict(
        self,
        data,
        params: Optional[Dict[str, Any]] = None,
    ):
        """
        Model input data and additional parameters.

        Args:
            data: Model input data.
            params: Additional parameters to pass to the model for inference.

        Returns:
            Model predictions.
        """
        import langchain
        from langchain.schema.retriever import BaseRetriever

        from mlflow.utils.openai_utils import (
            TEST_CONTENT,
            TEST_INTERMEDIATE_STEPS,
            TEST_SOURCE_DOCUMENTS,
        )

        from tests.langchain.test_langchain_model_export import _mock_async_request

        if isinstance(
            self.lc_model,
            (
                langchain.chains.llm.LLMChain,
                langchain.chains.RetrievalQA,
                BaseRetriever,
            ),
        ):
            mockContent = TEST_CONTENT
        elif isinstance(self.lc_model, langchain.agents.agent.AgentExecutor):
            mockContent = f"Final Answer: {TEST_CONTENT}"
        else:
            mockContent = TEST_CONTENT

        with _mock_async_request(mockContent):
            result = super().predict(data)
        if (
            hasattr(self.lc_model, "return_source_documents")
            and self.lc_model.return_source_documents
        ):
            for res in result:
                res["source_documents"] = TEST_SOURCE_DOCUMENTS
        if (
            hasattr(self.lc_model, "return_intermediate_steps")
            and self.lc_model.return_intermediate_steps
        ):
            for res in result:
                res["intermediate_steps"] = TEST_INTERMEDIATE_STEPS

        return result


def _load_pyfunc(path):
    """Load PyFunc implementation for LangChain. Called by ``pyfunc.load_model``.

    Args:
        path: Local filesystem path to the MLflow Model with the ``langchain`` flavor.
    """
    wrapper_cls = _TestLangChainWrapper if _MLFLOW_TESTING.get() else _LangChainModelWrapper
    return wrapper_cls(_load_model_from_local_fs(path))


def _load_model_from_local_fs(local_model_path):
    flavor_conf = _get_flavor_configuration(model_path=local_model_path, flavor_name=FLAVOR_NAME)
    if _MODEL_CODE_PATH in flavor_conf:
        code_path = flavor_conf.get(_MODEL_CODE_PATH)
        config_path = flavor_conf.get(_MODEL_CODE_CONFIG, None)
        return _load_model_code_path(code_path, config_path)
    # Code for backwards compatibility, relies on RAG utils - remove in the future
    elif _CODE_CONFIG in flavor_conf:
        path = flavor_conf.get(_CODE_CONFIG)
        flavor_code_config = flavor_conf.get(FLAVOR_CONFIG_CODE)
        if path is not None:
            config_path = os.path.join(
                local_model_path,
                flavor_code_config,
                os.path.basename(path),
            )
        else:
            config_path = None

        flavor_code_path = flavor_conf.get(_CODE_PATH, "chain.py")
        flavor_model_code_config = flavor_conf.get(FLAVOR_CONFIG_MODEL_CODE)
        code_path = os.path.join(
            local_model_path,
            flavor_model_code_config,
            os.path.basename(flavor_code_path),
        )

        return _load_model_code_path(code_path, config_path)
    else:
        _add_code_from_conf_to_system_path(local_model_path, flavor_conf)
        with patch_langchain_type_to_cls_dict():
            return _load_model(local_model_path, flavor_conf)


@experimental
def load_model(model_uri, dst_path=None):
    """
    Load a LangChain model from a local file or a run.

    Args:
        model_uri: The location, in URI format, of the MLflow model. For example:

            - ``/Users/me/path/to/local/model``
            - ``relative/path/to/local/model``
            - ``s3://my_bucket/path/to/model``
            - ``runs:/<mlflow_run_id>/run-relative/path/to/model``

            For more information about supported URI schemes, see
            `Referencing Artifacts <https://www.mlflow.org/docs/latest/tracking.html#
            artifact-locations>`_.
        dst_path: The local filesystem path to which to download the model artifact.
            This directory must already exist. If unspecified, a local output
            path will be created.

    Returns:
        A LangChain model instance.
    """
    local_model_path = _download_artifact_from_uri(artifact_uri=model_uri, output_path=dst_path)
    return _load_model_from_local_fs(local_model_path)


@contextmanager
def _config_path_context(code_path: Optional[str] = None):
    _set_model_config(code_path)
    # set rag utils global for backwards compatibility
    _set_config_path(code_path)
    try:
        yield
    finally:
        _set_model_config(None)
        # unset rag utils global for backwards compatibility
        _set_config_path(None)


# In the Python's module caching mechanism, which by default, prevents the
# re-importation of previously loaded modules. This is particularly
# problematic in contexts where it's necessary to reload a module (in this case,
# the `model code path` module) multiple times within the same Python
# runtime environment.
# The issue at hand arises from the desire to import the `model code path` module
# multiple times during a single runtime session. Normally, once a module is
# imported, it's added to `sys.modules`, and subsequent import attempts retrieve
# the cached module rather than re-importing it.
# To address this, the function dynamically imports the `model code path` module
# under unique, dynamically generated module names. This is achieved by creating
# a unique name for each import using a combination of the original module name
# and a randomly generated UUID. This approach effectively bypasses the caching
# mechanism, as each import is considered as a separate module by the Python interpreter.
def _load_model_code_path(code_path: str, config_path: Optional[str] = None):
    with _config_path_context(config_path):
        try:
            new_module_name = f"code_model_{uuid.uuid4().hex}"
            spec = importlib.util.spec_from_file_location(new_module_name, code_path)
            module = importlib.util.module_from_spec(spec)
            sys.modules[new_module_name] = module
            spec.loader.exec_module(module)
        except ImportError as e:
            raise mlflow.MlflowException("Failed to import LangChain model.") from e

    return mlflow.langchain._rag_utils.__databricks_rag_chain__


# TODO: We are keeping this method even though it is private because
# rag studio is explicitly monkey patching it. Will remove soon.
@deprecated(alternative="mlflow.langchain._load_model_code_path")
def _load_code_model(config_path: Optional[str] = None):
    pass


@experimental
@autologging_integration(FLAVOR_NAME)
def autolog(
    log_input_examples=False,
    log_model_signatures=False,
    log_models=False,
    log_datasets=False,
    log_inputs_outputs=True,
    disable=False,
    exclusive=False,
    disable_for_unsupported_versions=True,
    silent=False,
    registered_model_name=None,
    extra_tags=None,
):
    """
    Enables (or disables) and configures autologging from Langchain to MLflow.

    Args:
        log_input_examples: If ``True``, input examples from inference data are collected and
            logged along with Langchain model artifacts during inference. If
            ``False``, input examples are not logged.
            Note: Input examples are MLflow model attributes
            and are only collected if ``log_models`` is also ``True``.
        log_model_signatures: If ``True``,
            :py:class:`ModelSignatures <mlflow.models.ModelSignature>`
            describing model inputs and outputs are collected and logged along
            with Langchain model artifacts during inference. If ``False``,
            signatures are not logged.
            Note: Model signatures are MLflow model attributes
            and are only collected if ``log_models`` is also ``True``.
        log_models: If ``True``, langchain models are logged as MLflow model artifacts.
            If ``False``, langchain models are not logged.
            Input examples and model signatures, which are attributes of MLflow models,
            are also omitted when ``log_models`` is ``False``.
        log_datasets: If ``True``, dataset information is logged to MLflow Tracking
            if applicable. If ``False``, dataset information is not logged.
        log_inputs_outputs: If ``True``, inference data and results are combined into a single
            pandas DataFrame and logged to MLflow Tracking as an artifact.
            If ``False``, inference data and results are not logged.
            Default to ``True``.
        disable: If ``True``, disables the Langchain autologging integration. If ``False``,
            enables the Langchain autologging integration.
        exclusive: If ``True``, autologged content is not logged to user-created fluent runs.
            If ``False``, autologged content is logged to the active fluent run,
            which may be user-created.
        disable_for_unsupported_versions: If ``True``, disable autologging for versions of
            langchain that have not been tested against this version of the MLflow
            client or are incompatible.
        silent: If ``True``, suppress all event logs and warnings from MLflow during Langchain
            autologging. If ``False``, show all events and warnings during Langchain
            autologging.
        registered_model_name: If given, each time a model is trained, it is registered as a
            new model version of the registered model with this name.
            The registered model is created if it does not already exist.
        extra_tags: A dictionary of extra tags to set on each managed run created by autologging.
    """

    with contextlib.suppress(ImportError):
        from langchain.agents.agent import AgentExecutor
        from langchain.chains.base import Chain
        from langchain.schema import BaseRetriever

        classes = lc_runnables_types() + (AgentExecutor, Chain)
        for cls in classes:
            # If runnable also contains loader_fn and persist_dir, warn
            # BaseRetrievalQA, BaseRetriever, ...
            safe_patch(
                FLAVOR_NAME,
                cls,
                "invoke",
                functools.partial(patched_inference, "invoke"),
            )

            safe_patch(
                FLAVOR_NAME,
                cls,
                "batch",
                functools.partial(patched_inference, "batch"),
            )

            safe_patch(
                FLAVOR_NAME,
                cls,
                "stream",
                functools.partial(patched_inference, "stream"),
            )

        for cls in [AgentExecutor, Chain]:
            safe_patch(
                FLAVOR_NAME,
                cls,
                "__call__",
                functools.partial(patched_inference, "__call__"),
            )

        safe_patch(
            FLAVOR_NAME,
            BaseRetriever,
            "get_relevant_documents",
            functools.partial(patched_inference, "get_relevant_documents"),
        )<|MERGE_RESOLUTION|>--- conflicted
+++ resolved
@@ -261,15 +261,11 @@
                 "the chain instance."
             )
 
-<<<<<<< HEAD
         if isinstance(model_config, dict):
             model_config_path = os.path.join(path, "mlflow_config.yaml")
             with open(model_config_path, 'w') as file:
                 yaml.dump(model_config, file)
-        if not isinstance(model_config, dict) and isinstance(model_config, str):
-=======
-        if isinstance(model_config, str):
->>>>>>> f60d23fe
+        elif isinstance(model_config, str):
             if os.path.exists(model_config):
                 model_config_path = model_config
             else:
@@ -277,12 +273,7 @@
                     f"If the provided model_config '{model_config}' is a string, it must be a "
                     "valid yaml file path containing the configuration for the model."
                 )
-<<<<<<< HEAD
-=======
-        # TODO: deal with dicts properly as well
->>>>>>> f60d23fe
-
-        if not model_config:
+        elif not model_config:
             # If the model_config is not provided we fallback to getting the config path
             # from code_paths so that is backwards compatible.
             if code_paths and len(code_paths) == 1 and os.path.exists(code_paths[0]):
@@ -366,11 +357,7 @@
         code=code_dir_subpath,
         predict_stream_fn="predict_stream",
         streamable=streamable,
-<<<<<<< HEAD
-        model_code=model_code_path,
-=======
         model_code_path=model_code_path,
->>>>>>> f60d23fe
         model_config=None if isinstance(model_config, str) else model_config,
         **model_data_kwargs,
     )
@@ -546,13 +533,8 @@
         run_id: run_id to associate with this model version. If specified, we resume the
                 run and log the model to that run. Otherwise, a new run is created.
                 Default to None.
-<<<<<<< HEAD
-        model_config: The model configuration to apply to the model. This configuration
-            is available during model loading.
-=======
         model_config: The model configuration to apply to the model if saving model as code. This
             configuration is available during model loading.
->>>>>>> f60d23fe
 
             .. Note:: Experimental: This parameter may change or be removed in a future
                                     release without warning.
@@ -758,12 +740,6 @@
         from mlflow.langchain.api_request_parallel_processor import (
             process_stream_request,
         )
-<<<<<<< HEAD
-
-        if isinstance(data, list):
-            raise MlflowException("LangChain model predict_stream only supports single input.")
-=======
->>>>>>> f60d23fe
 
         data = self._prepare_predict_stream_messages(data)
         return process_stream_request(
@@ -792,12 +768,6 @@
         from mlflow.langchain.api_request_parallel_processor import (
             process_stream_request,
         )
-<<<<<<< HEAD
-
-        if isinstance(data, list):
-            raise MlflowException("LangChain model predict_stream only supports single input.")
-=======
->>>>>>> f60d23fe
 
         data = self._prepare_predict_stream_messages(data)
         return process_stream_request(
