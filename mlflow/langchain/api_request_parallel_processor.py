# Based ons: https://github.com/openai/openai-cookbook/blob/6df6ceff470eeba26a56de131254e775292eac22/examples/api_request_parallel_processor.py
# Several changes were made to make it work with MLflow.
# Currently, only chat completion is supported.

"""
API REQUEST PARALLEL PROCESSOR

Using the LangChain API to process lots of text quickly takes some care.
If you trickle in a million API requests one by one, they'll take days to complete.
This script parallelizes requests using LangChain API.

Features:
- Streams requests from file, to avoid running out of memory for giant jobs
- Makes requests concurrently, to maximize throughput
- Logs errors, to diagnose problems with requests
"""
from __future__ import annotations

import json
import logging
import queue
import threading
import time
import traceback
from concurrent.futures import ThreadPoolExecutor
from dataclasses import dataclass
from typing import Any, Dict, List, Literal, Optional, Set, Union

import langchain.chains
import pydantic
from langchain.callbacks.base import BaseCallbackHandler
from langchain.schema import AgentAction, AIMessage, HumanMessage, SystemMessage
from langchain.schema import ChatMessage as LangChainChatMessage
from packaging.version import Version

import mlflow
from mlflow.exceptions import MlflowException

_logger = logging.getLogger(__name__)


@dataclass
class StatusTracker:
    """
    Stores metadata about the script's progress. Only one instance is created.
    """

    num_tasks_started: int = 0
    num_tasks_in_progress: int = 0  # script ends when this reaches 0
    num_tasks_succeeded: int = 0
    num_tasks_failed: int = 0
    num_api_errors: int = 0  # excluding rate limit errors, counted above
    lock: threading.Lock = threading.Lock()

    def start_task(self):
        with self.lock:
            self.num_tasks_started += 1
            self.num_tasks_in_progress += 1

    def complete_task(self, *, success: bool):
        with self.lock:
            self.num_tasks_in_progress -= 1
            if success:
                self.num_tasks_succeeded += 1
            else:
                self.num_tasks_failed += 1

    def increment_num_api_errors(self):
        with self.lock:
            self.num_api_errors += 1


# NB: Even though _ChatMessage is only referenced in one method within this module
# (as of 12/27/2023), it must be defined at the module level for compatibility with
# pydantic < 2
class _ChatMessage(pydantic.BaseModel, extra="forbid"):
    role: str
    content: str

    def to_langchain_message(self) -> LangChainChatMessage:
        if self.role == "system":
            return SystemMessage(content=self.content)
        elif self.role == "assistant":
            return AIMessage(content=self.content)
        elif self.role == "user":
            return HumanMessage(content=self.content)
        else:
            raise MlflowException.invalid_parameter_value(
                f"Unrecognized chat message role: {self.role}"
            )


# NB: Even though _ChatRequest is only referenced in one method within this module
# (as of 12/27/2023), it must be defined at the module level for compatibility with
# pydantic < 2
class _ChatRequest(pydantic.BaseModel, extra="forbid"):
    messages: List[_ChatMessage]


class _ChatChoice(pydantic.BaseModel, extra="forbid"):
    index: int
    message: _ChatMessage
    finish_reason: Optional[str] = None


class _ChatUsage(pydantic.BaseModel, extra="forbid"):
    prompt_tokens: Optional[int] = None
    completion_tokens: Optional[int] = None
    total_tokens: Optional[int] = None


class _ChatResponse(pydantic.BaseModel, extra="forbid"):
    id: Optional[str] = None
    object: Literal["chat.completion"] = "chat.completion"
    created: int
    # Make the model field optional since we may not be able to get a stable model identifier
    # for an arbitrary LangChain model
    model: Optional[str] = None
    choices: List[_ChatChoice]
    usage: _ChatUsage


@dataclass
class APIRequest:
    """
    Stores an API request's inputs, outputs, and other metadata. Contains a method to make an API
    call.
    """

    index: int
    lc_model: langchain.chains.base.Chain
    request_json: dict
    results: list[tuple[int, str]]
    errors: dict

    def _prepare_to_serialize(self, response: dict):
        """
        Converts LangChain objects to JSON-serializable formats.
        """
        from langchain.load.dump import dumps

        if "intermediate_steps" in response:
            steps = response["intermediate_steps"]
            if (
                isinstance(steps, tuple)
                and len(steps) == 2
                and isinstance(steps[0], AgentAction)
                and isinstance(steps[1], str)
            ):
                response["intermediate_steps"] = [
                    {
                        "tool": agent.tool,
                        "tool_input": agent.tool_input,
                        "log": agent.log,
                        "result": result,
                    }
                    for agent, result in response["intermediate_steps"]
                ]
            else:
                try:
                    # `AgentAction` objects are not yet implemented for serialization in `dumps`
                    # https://github.com/langchain-ai/langchain/issues/8815#issuecomment-1666763710
                    response["intermediate_steps"] = dumps(steps)
                except Exception as e:
                    _logger.warning(f"Failed to serialize intermediate steps: {e!r}")
        # The `dumps` format for `Document` objects is noisy, so we will still have custom logic
        if "source_documents" in response:
            response["source_documents"] = [
                {"page_content": doc.page_content, "metadata": doc.metadata}
                for doc in response["source_documents"]
            ]

    def call_api(
        self, status_tracker: StatusTracker, callback_handlers: Optional[List[BaseCallbackHandler]]
    ):
        """
        Calls the LangChain API and stores results.
        """
        from langchain.schema import BaseRetriever

        from mlflow.langchain.utils import lc_runnables_types, runnables_supports_batch_types

        _logger.debug(f"Request #{self.index} started with payload: {self.request_json}")

        try:
            if isinstance(self.lc_model, BaseRetriever):
                # Retrievers are invoked differently than Chains
                docs = self.lc_model.get_relevant_documents(**self.request_json)
                response = [
                    {"page_content": doc.page_content, "metadata": doc.metadata} for doc in docs
                ]
            elif isinstance(self.lc_model, lc_runnables_types()):
                (
                    prepared_request_json,
                    did_perform_chat_conversion,
                ) = self._prepare_request_for_runnable_or_chain_inference(self.request_json)
                if isinstance(self.request_json, dict):
                    # This is a temporary fix for the case when spark_udf converts
                    # input into pandas dataframe with column name, while the model
                    # does not accept dictionaries as input, it leads to errors like
                    # Expected Scalar value for String field 'query_text'
                    try:
<<<<<<< HEAD
                        response = self.lc_model.invoke(prepared_request_json)
=======
                        self.request_json = self._prepare_request_for_runnable_or_chain_inference(
                            self.request_json
                        )
                        response = self.lc_model.invoke(
                            self.request_json, config={"callbacks": callback_handlers}
                        )
>>>>>>> f2678a98
                    except TypeError as e:
                        _logger.warning(
                            f"Failed to invoke {self.lc_model.__class__.__name__} "
                            f"with {self.request_json}. Error: {e!r}. Trying to "
                            "invoke with the first value of the dictionary."
                        )
<<<<<<< HEAD
                        (
                            prepared_request_json,
                            did_perform_chat_conversion,
                        ) = self._prepare_request_for_runnable_or_chain_inference(
                            prepared_request_json
=======
                        self.request_json = next(iter(self.request_json.values()))
                        response = self.lc_model.invoke(
                            self._prepare_request_for_runnable_or_chain_inference(
                                self.request_json
                            ),
                            config={"callbacks": callback_handlers},
>>>>>>> f2678a98
                        )
                        response = self.lc_model.invoke(prepared_request_json)
                elif isinstance(self.request_json, list) and isinstance(
                    self.lc_model, runnables_supports_batch_types()
                ):
<<<<<<< HEAD
                    response = self.lc_model.batch(prepared_request_json)
                else:
                    response = self.lc_model.invoke(prepared_request_json)

                if did_perform_chat_conversion:
                    response = APIRequest._try_transform_response_to_chat_format(response)
=======
                    response = self.lc_model.batch(
                        self._prepare_request_for_runnable_or_chain_inference(self.request_json),
                        config={"callbacks": callback_handlers},
                    )
                else:
                    response = self.lc_model.invoke(
                        self._prepare_request_for_runnable_or_chain_inference(self.request_json),
                        config={"callbacks": callback_handlers},
                    )
>>>>>>> f2678a98
            else:
                (
                    prepared_request_json,
                    did_perform_chat_conversion,
                ) = self._prepare_request_for_runnable_or_chain_inference(self.request_json)
                response = self.lc_model(
                    prepared_request_json,
                    return_only_outputs=True,
                    callbacks=callback_handlers,
                )

                if did_perform_chat_conversion:
                    response = APIRequest._try_transform_response_to_chat_format(response)
                elif len(response) == 1:
                    # to maintain existing code, single output chains will still return
                    # only the result
                    response = response.popitem()[1]
                else:
                    self._prepare_to_serialize(response)

            _logger.debug(f"Request #{self.index} succeeded with response: {response}")
            self.results.append((self.index, response))
            status_tracker.complete_task(success=True)
        except Exception as e:
            self.errors[
                self.index
            ] = f"error: {e!r} {traceback.format_exc()}\n request payload: {self.request_json}"
            status_tracker.increment_num_api_errors()
            status_tracker.complete_task(success=False)

    def _prepare_request_for_runnable_or_chain_inference(self, request_json):
        """
        :return: A 2-element tuple containing: 1. the new request and 2. a boolean indicating
                 whether or not the request was transformed from the OpenAI chat format
        """
        return APIRequest._transform_request_json_for_chat_if_necessary(request_json, self.lc_model)

    @staticmethod
    def _transform_request_json_for_chat_if_necessary(request_json, lc_model):
        """
        :return: A 2-element tuple containing: 1. the new request and 2. a boolean indicating
                 whether or not the request was transformed from the OpenAI chat format
        """
        input_fields = APIRequest._get_lc_model_input_fields(lc_model)
        if "messages" in input_fields:
            # If the chain accepts a "messages" field directly, don't attempt to convert
            # the request to LangChain's Message format automatically. Assume that the chain
            # is handling the "messages" field by itself
            return request_json, False

        def json_dict_might_be_chat_request(json: Dict):
            return (
                "messages" in request_json
                and
                # Additional keys can't be specified when calling LangChain invoke() / batch()
                # with chat messages
                len(request_json) == 1
            )

        if isinstance(request_json, dict) and json_dict_might_be_chat_request(request_json):
            try:
                return APIRequest._convert_chat_request_or_throw(request_json), True
            except pydantic.ValidationError:
                return request_json, False
        elif isinstance(request_json, list) and all(
            json_dict_might_be_chat_request(json) for json in request_json
        ):
            try:
                return (
                    [
                        APIRequest._convert_chat_request_or_throw(json_dict)
                        for json_dict in request_json
                    ],
                    True,
                )
            except pydantic.ValidationError:
                return request_json, False
        else:
            return request_json, False

    @staticmethod
    def _try_transform_response_to_chat_format(response):
        if isinstance(response, str):
            message_content = response
        elif isinstance(response, AIMessage):
            message_content = response.content
        else:
            return response

        transformed_response = _ChatResponse(
            id=None,
            created=int(time.time()),
            model=None,
            choices=[
                _ChatChoice(
                    index=0,
                    message=_ChatMessage(
                        role="assistant",
                        content=message_content,
                    ),
                    finish_reason=None,
                )
            ],
            usage=_ChatUsage(
                prompt_tokens=None,
                completion_tokens=None,
                total_tokens=None,
            ),
        )

        if Version(pydantic.__version__) < Version("2.0"):
            return json.loads(transformed_response.json())
        else:
            return transformed_response.model_dump(mode="json")

    @staticmethod
    def _get_lc_model_input_fields(lc_model) -> Set:
        try:
            if hasattr(lc_model, "input_schema") and callable(lc_model.input_schema):
                return set(lc_model.input_schema().__fields__)
        except Exception as e:
            raise e
            _logger.debug(
                f"Unexpected exception while checking LangChain input schema for"
                f" request transformation: {e}"
            )

        return {}

    @staticmethod
    def _convert_chat_request_or_throw(chat_request: Dict):
        if Version(pydantic.__version__) < Version("2.0"):
            model = _ChatRequest.parse_obj(chat_request)
        else:
            model = _ChatRequest.model_validate(chat_request)

        return [message.to_langchain_message() for message in model.messages]


def process_api_requests(
    lc_model,
    requests: Optional[List[Union[Any, Dict[str, Any]]]] = None,
    max_workers: int = 10,
    callback_handlers: Optional[List[BaseCallbackHandler]] = None,
):
    """
    Processes API requests in parallel.
    """

    # initialize trackers
    retry_queue = queue.Queue()
    status_tracker = StatusTracker()  # single instance to track a collection of variables
    next_request = None  # variable to hold the next request to call

    results: list[tuple[int, str]] = []
    errors: dict = {}
    requests_iter = enumerate(requests)
    with ThreadPoolExecutor(max_workers=max_workers) as executor:
        while True:
            # get next request (if one is not already waiting for capacity)
            if not retry_queue.empty():
                next_request = retry_queue.get_nowait()
                _logger.warning(f"Retrying request {next_request.index}: {next_request}")
            elif req := next(requests_iter, None):
                # get new request
                index, request_json = req
                next_request = APIRequest(
                    index=index,
                    lc_model=lc_model,
                    request_json=request_json,
                    results=results,
                    errors=errors,
                )
                status_tracker.start_task()
            else:
                next_request = None

            # if enough capacity available, call API
            if next_request:
                # call API
                executor.submit(
                    next_request.call_api,
                    status_tracker=status_tracker,
                    callback_handlers=callback_handlers,
                )

            # if all tasks are finished, break
            # check next_request to avoid terminating the process
            # before extra requests need to be processed
            if status_tracker.num_tasks_in_progress == 0 and next_request is None:
                break

            time.sleep(0.001)  # avoid busy waiting

        # after finishing, log final status
        if status_tracker.num_tasks_failed > 0:
            raise mlflow.MlflowException(
                f"{status_tracker.num_tasks_failed} tasks failed. Errors: {errors}"
            )

        return [res for _, res in sorted(results)]<|MERGE_RESOLUTION|>--- conflicted
+++ resolved
@@ -200,59 +200,38 @@
                     # does not accept dictionaries as input, it leads to errors like
                     # Expected Scalar value for String field 'query_text'
                     try:
-<<<<<<< HEAD
-                        response = self.lc_model.invoke(prepared_request_json)
-=======
-                        self.request_json = self._prepare_request_for_runnable_or_chain_inference(
-                            self.request_json
+                        response = self.lc_model.invoke(
+                            prepared_request_json, config={"callbacks": callback_handlers}
                         )
-                        response = self.lc_model.invoke(
-                            self.request_json, config={"callbacks": callback_handlers}
-                        )
->>>>>>> f2678a98
                     except TypeError as e:
                         _logger.warning(
                             f"Failed to invoke {self.lc_model.__class__.__name__} "
                             f"with {self.request_json}. Error: {e!r}. Trying to "
                             "invoke with the first value of the dictionary."
                         )
-<<<<<<< HEAD
+
+                        self.request_json = next(iter(self.request_json.values()))
                         (
                             prepared_request_json,
                             did_perform_chat_conversion,
-                        ) = self._prepare_request_for_runnable_or_chain_inference(
-                            prepared_request_json
-=======
-                        self.request_json = next(iter(self.request_json.values()))
+                        ) = self._prepare_request_for_runnable_or_chain_inference(self.request_json)
+
                         response = self.lc_model.invoke(
-                            self._prepare_request_for_runnable_or_chain_inference(
-                                self.request_json
-                            ),
-                            config={"callbacks": callback_handlers},
->>>>>>> f2678a98
+                            prepared_request_json, config={"callbacks": callback_handlers}
                         )
-                        response = self.lc_model.invoke(prepared_request_json)
                 elif isinstance(self.request_json, list) and isinstance(
                     self.lc_model, runnables_supports_batch_types()
                 ):
-<<<<<<< HEAD
-                    response = self.lc_model.batch(prepared_request_json)
-                else:
-                    response = self.lc_model.invoke(prepared_request_json)
-
-                if did_perform_chat_conversion:
-                    response = APIRequest._try_transform_response_to_chat_format(response)
-=======
                     response = self.lc_model.batch(
-                        self._prepare_request_for_runnable_or_chain_inference(self.request_json),
-                        config={"callbacks": callback_handlers},
+                        prepared_request_json, config={"callbacks": callback_handlers}
                     )
                 else:
                     response = self.lc_model.invoke(
-                        self._prepare_request_for_runnable_or_chain_inference(self.request_json),
-                        config={"callbacks": callback_handlers},
+                        prepared_request_json, config={"callbacks": callback_handlers}
                     )
->>>>>>> f2678a98
+
+                if did_perform_chat_conversion:
+                    response = APIRequest._try_transform_response_to_chat_format(response)
             else:
                 (
                     prepared_request_json,
