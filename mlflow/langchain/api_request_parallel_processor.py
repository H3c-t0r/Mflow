--- conflicted
+++ resolved
@@ -26,15 +26,11 @@
 from typing import Any, Dict, List, Optional, Set, Union
 
 import langchain.chains
-<<<<<<< HEAD
+import pydantic
 from langchain.callbacks.base import BaseCallbackHandler
-from langchain.schema import AgentAction
-=======
-import pydantic
 from langchain.schema import AgentAction, AIMessage, HumanMessage, SystemMessage
 from langchain.schema import ChatMessage as LangChainChatMessage
 from packaging.version import Version
->>>>>>> 219017b5
 
 import mlflow
 from mlflow.exceptions import MlflowException
@@ -176,16 +172,12 @@
                     # does not accept dictionaries as input, it leads to errors like
                     # Expected Scalar value for String field 'query_text'
                     try:
-<<<<<<< HEAD
+                        self.request_json = self._prepare_request_for_runnable_or_chain_inference(
+                            self.request_json
+                        )
                         response = self.lc_model.invoke(
                             self.request_json, config={"callbacks": callback_handlers}
                         )
-=======
-                        self.request_json = self._prepare_request_for_runnable_or_chain_inference(
-                            self.request_json
-                        )
-                        response = self.lc_model.invoke(self.request_json)
->>>>>>> 219017b5
                     except TypeError as e:
                         _logger.warning(
                             f"Failed to invoke {self.lc_model.__class__.__name__} "
@@ -194,38 +186,28 @@
                         )
                         self.request_json = next(iter(self.request_json.values()))
                         response = self.lc_model.invoke(
-<<<<<<< HEAD
-                            self.request_json, config={"callbacks": callback_handlers}
-=======
-                            self._prepare_request_for_runnable_or_chain_inference(self.request_json)
->>>>>>> 219017b5
+                            self._prepare_request_for_runnable_or_chain_inference(
+                                self.request_json
+                            ),
+                            config={"callbacks": callback_handlers},
                         )
                 elif isinstance(self.request_json, list) and isinstance(
                     self.lc_model, runnables_supports_batch_types()
                 ):
                     response = self.lc_model.batch(
-<<<<<<< HEAD
-                        self.request_json, config={"callbacks": callback_handlers}
+                        self._prepare_request_for_runnable_or_chain_inference(self.request_json),
+                        config={"callbacks": callback_handlers},
                     )
                 else:
                     response = self.lc_model.invoke(
-                        self.request_json, config={"callbacks": callback_handlers}
-                    )
-            else:
-                response = self.lc_model(
-                    self.request_json, return_only_outputs=True, callbacks=callback_handlers
-=======
-                        self._prepare_request_for_runnable_or_chain_inference(self.request_json)
-                    )
-                else:
-                    response = self.lc_model.invoke(
-                        self._prepare_request_for_runnable_or_chain_inference(self.request_json)
+                        self._prepare_request_for_runnable_or_chain_inference(self.request_json),
+                        config={"callbacks": callback_handlers},
                     )
             else:
                 response = self.lc_model(
                     self._prepare_request_for_runnable_or_chain_inference(self.request_json),
                     return_only_outputs=True,
->>>>>>> 219017b5
+                    callbacks=callback_handlers,
                 )
 
                 # to maintain existing code, single output chains will still return only the result
