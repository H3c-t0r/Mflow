--- conflicted
+++ resolved
@@ -69,10 +69,5 @@
 
 
 __all__ = ["ActiveRun", "log_param", "log_metric", "set_tag", "log_artifacts", "log_artifact",
-<<<<<<< HEAD
-           "active_run", "start_run", "end_run", "get_artifact_uri", "set_tracking_uri",
-           "create_experiment", "set_experiment", "delete_experiment", "delete_run", "run"]
-=======
            "active_run", "start_run", "end_run", "search_runs", "get_artifact_uri",
-           "set_tracking_uri", "create_experiment", "set_experiment", "run"]
->>>>>>> 37cb6774
+           "set_tracking_uri", "create_experiment", "set_experiment", "delete_experiment", "delete_run", "run"]
