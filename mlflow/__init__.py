--- conflicted
+++ resolved
@@ -75,11 +75,8 @@
     from mlflow import langchain
     from mlflow import llm
     from mlflow import openai
-<<<<<<< HEAD
+    from mlflow import sentence_transformers
     from mlflow import johnsnowlabs
-=======
-    from mlflow import sentence_transformers
->>>>>>> 23057bc0
 
     _model_flavors_supported = [
         "catboost",
@@ -107,11 +104,8 @@
         "langchain",
         "llm",
         "openai",
-<<<<<<< HEAD
+        "sentence_transformers",
         "johnsnowlabs",
-=======
-        "sentence_transformers",
->>>>>>> 23057bc0
     ]
 except ImportError as e:
     # We are conditional loading these commands since the skinny client does
