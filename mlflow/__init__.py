--- conflicted
+++ resolved
@@ -35,7 +35,6 @@
 # importing other modules.
 # See: https://github.com/numpy/numpy/pull/432/commits/170ed4e33d6196d7
 import warnings
-
 warnings.filterwarnings("ignore", message="numpy.dtype size changed")  # noqa: E402
 warnings.filterwarnings("ignore", message="numpy.ufunc size changed")  # noqa: E402
 # log a deprecated warning only once per function per module
@@ -48,15 +47,12 @@
 _configure_mlflow_loggers(root_module_name=__name__)
 
 if sys.version_info.major == 2:
-    warnings.warn(
-        "MLflow support for Python 2 is deprecated and will be dropped in a future "
-        "release. At that point, existing Python 2 workflows that use MLflow will "
-        "continue to work without modification, but Python 2 users will no longer "
-        "get access to the latest MLflow features and bugfixes. We recommend that "
-        "you upgrade to Python 3 - see https://docs.python.org/3/howto/pyporting.html "
-        "for a migration guide.",
-        DeprecationWarning,
-    )
+    warnings.warn("MLflow support for Python 2 is deprecated and will be dropped in a future "
+                  "release. At that point, existing Python 2 workflows that use MLflow will "
+                  "continue to work without modification, but Python 2 users will no longer "
+                  "get access to the latest MLflow features and bugfixes. We recommend that "
+                  "you upgrade to Python 3 - see https://docs.python.org/3/howto/pyporting.html "
+                  "for a migration guide.", DeprecationWarning)
 
 ActiveRun = mlflow.tracking.fluent.ActiveRun
 log_param = mlflow.tracking.fluent.log_param
@@ -90,42 +86,9 @@
 
 run = projects.run
 
-<<<<<<< HEAD
-__all__ = [
-    "ActiveRun",
-    "log_param",
-    "log_params",
-    "log_metric",
-    "log_metrics",
-    "set_tag",
-    "set_tags",
-    "delete_tag",
-    "log_artifacts",
-    "log_artifact",
-    "active_run",
-    "start_run",
-    "end_run",
-    "search_runs",
-    "get_artifact_uri",
-    "get_tracking_uri",
-    "set_tracking_uri",
-    "get_experiment",
-    "get_experiment_by_name",
-    "create_experiment",
-    "set_experiment",
-    "delete_experiment",
-    "get_run",
-    "delete_run",
-    "run",
-    "register_model",
-    "get_registry_uri",
-    "set_registry_uri",
-]
-=======
 __all__ = ["ActiveRun", "log_param", "log_params", "log_metric", "log_metrics", "set_tag",
            "set_tags", "delete_tag", "log_artifacts", "log_artifact", "active_run", "start_run",
            "end_run", "search_runs", "get_artifact_uri", "get_tracking_uri", "set_tracking_uri",
            "get_experiment", "get_experiment_by_name", "create_experiment", "set_experiment",
            "delete_experiment", "get_run", "delete_run", "run", "register_model",
-           "get_registry_uri", "set_registry_uri", "list_run_infos"]
->>>>>>> c02b7888
+           "get_registry_uri", "set_registry_uri", "list_run_infos"]