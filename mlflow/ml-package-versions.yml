--- conflicted
+++ resolved
@@ -227,31 +227,16 @@
     pip_release: "fastai"
 
   models:
-<<<<<<< HEAD
     minimum: "2.3.0"
-    maximum: "2.3.0"
+    maximum: "2.3.1"
     requirements: [torch, torchvision]
-=======
-    # Avoid updating the maximum version to 2.x which isn't supported yet
-    pin_maximum: True
-    minimum: "1.0.60"
-    maximum: "1.0.61"
-    requirements: ["scikit-learn"]
->>>>>>> eba3f062
     run: |
       pytest tests/fastai/test_fastai_model_export.py --large
 
   autologging:
-<<<<<<< HEAD
     minimum: "2.3.0"
-    maximum: "2.3.0"
+    maximum: "2.3.1"
     requirements: [torch, torchvision]
-=======
-    pin_maximum: True
-    minimum: "1.0.60"
-    maximum: "1.0.61"
-    requirements: ["scikit-learn"]
->>>>>>> eba3f062
     run: |
       pytest tests/fastai/test_fastai_autolog.py --large
 
