from mlflow.entities._mlflow_object import _MLflowObject
from mlflow.entities.run_data import RunData
from mlflow.entities.run_info import RunInfo
from mlflow.protos.service_pb2 import Run as ProtoRun


class Run(_MLflowObject):
    """
    Run object for python client.
    """

    def __init__(self, run_info, run_data):
        if run_info is None:
            raise Exception("run_info cannot be None")
        self._info = run_info
        self._data = run_data

    @property
    def info(self):
<<<<<<< HEAD
        """
        :py:class:`mlflow.entities.run_info.RunInfo` containing run metadata.
        """
=======
        """:return: :py:class:`mlflow.entities.RunInfo`"""
>>>>>>> 465b8820
        return self._info

    @property
    def data(self):
<<<<<<< HEAD
        """
        :py:class:`mlflow.entities.run_data.RunData` containing run data.
        """
=======
        """:return: :py:class:`mlflow.entities.RunData`"""
>>>>>>> 465b8820
        return self._data

    def to_proto(self):
        run = ProtoRun()
        run.info.MergeFrom(self.info.to_proto())
        if self.data:
            run.data.MergeFrom(self.data.to_proto())
        return run

    @classmethod
    def from_proto(cls, proto):
        return cls(proto.info, proto.data)

    @classmethod
    def from_dictionary(cls, the_dict):
        if "info" not in the_dict or "data" not in the_dict:
            raise Exception("Malformed input '%s'. Run cannot be constructed." % str(the_dict))
        the_info = RunInfo.from_dictionary(the_dict.get("info"))
        the_data = RunData.from_dictionary(the_dict.get("data"))
        return cls(the_info, the_data)

    def to_dictionary(self):
        return {"info": dict(self.info), "data": dict(self.data)}

    def __iter__(self):
        the_dict = self.to_dictionary()
        for k in the_dict:
            yield k, the_dict[k]

    @classmethod
    def _properties(cls):
        # This method should never get called since __iter__ from base class has been overridden.
        raise NotImplementedError<|MERGE_RESOLUTION|>--- conflicted
+++ resolved
@@ -17,24 +17,12 @@
 
     @property
     def info(self):
-<<<<<<< HEAD
-        """
-        :py:class:`mlflow.entities.run_info.RunInfo` containing run metadata.
-        """
-=======
         """:return: :py:class:`mlflow.entities.RunInfo`"""
->>>>>>> 465b8820
         return self._info
 
     @property
     def data(self):
-<<<<<<< HEAD
-        """
-        :py:class:`mlflow.entities.run_data.RunData` containing run data.
-        """
-=======
         """:return: :py:class:`mlflow.entities.RunData`"""
->>>>>>> 465b8820
         return self._data
 
     def to_proto(self):
