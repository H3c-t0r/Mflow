--- conflicted
+++ resolved
@@ -21,15 +21,11 @@
     data: TraceData
 
     def to_json(self) -> str:
-<<<<<<< HEAD
         from mlflow.tracing.utils import TraceJSONEncoder
 
-        return json.dumps(asdict(self), cls=TraceJSONEncoder)
-=======
         return json.dumps(
             {"info": asdict(self.info), "data": self.data.to_dict()}, cls=TraceJSONEncoder
         )
->>>>>>> 673d2110
 
     def _repr_mimebundle_(self, include=None, exclude=None):
         """
