<<<<<<< HEAD
"""
This module contains Python classes corresponding to entities (protobuf messages) handled by the
REST API.
"""
=======
"""All entities returned by the MLflow REST API."""

from mlflow.entities.experiment import Experiment
from mlflow.entities.file_info import FileInfo
from mlflow.entities.metric import Metric
from mlflow.entities.param import Param
from mlflow.entities.run import Run
from mlflow.entities.run_data import RunData
from mlflow.entities.run_info import RunInfo
from mlflow.entities.run_status import RunStatus
from mlflow.entities.run_tag import RunTag
from mlflow.entities.source_type import SourceType

__all__ = [
    "Experiment",
    "FileInfo",
    "Metric",
    "Param",
    "Run",
    "RunData",
    "RunInfo",
    "RunStatus",
    "RunTag",
    "SourceType",
]
>>>>>>> 7bd4c51b
<|MERGE_RESOLUTION|>--- conflicted
+++ resolved
@@ -1,9 +1,3 @@
-<<<<<<< HEAD
-"""
-This module contains Python classes corresponding to entities (protobuf messages) handled by the
-REST API.
-"""
-=======
 """All entities returned by the MLflow REST API."""
 
 from mlflow.entities.experiment import Experiment
@@ -28,5 +22,4 @@
     "RunStatus",
     "RunTag",
     "SourceType",
-]
->>>>>>> 7bd4c51b
+]