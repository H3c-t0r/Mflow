"""
The ``mlflow.pytorch`` module provides an API for logging and loading PyTorch models. This module
exports PyTorch models with the following flavors:

PyTorch (native) format
    This is the main flavor that can be loaded back into PyTorch.
:py:mod:`mlflow.pyfunc`
    Produced for use by generic pyfunc-based deployment tools and batch inference.
"""

from __future__ import absolute_import

import importlib
import logging
import os
import yaml

import cloudpickle
import numpy as np
import pandas as pd

import mlflow
import mlflow.pyfunc.utils as pyfunc_utils
from mlflow import pyfunc
from mlflow.exceptions import MlflowException
from mlflow.models import Model
from mlflow.protos.databricks_pb2 import RESOURCE_DOES_NOT_EXIST
from mlflow.pytorch import pickle_module as mlflow_pytorch_pickle_module
from mlflow.tracking.artifact_utils import _download_artifact_from_uri
from mlflow.utils.environment import _mlflow_conda_env
from mlflow.utils.file_utils import _copy_file_or_tree
from mlflow.utils.model_utils import _get_flavor_configuration

FLAVOR_NAME = "pytorch"

_SERIALIZED_TORCH_MODEL_FILE_NAME = "model.pth"
_PICKLE_MODULE_INFO_FILE_NAME = "pickle_module_info.txt"

_logger = logging.getLogger(__name__)


def get_default_conda_env():
    """
    :return: The default Conda environment for MLflow Models produced by calls to
    :func:`save_model()` and :func:`log_model()`.
    """
    import torch
    import torchvision

    return _mlflow_conda_env(
        additional_conda_deps=[
            "pytorch={}".format(torch.__version__),
            "torchvision={}".format(torchvision.__version__),
        ],
        additional_pip_deps=[
            # We include CloudPickle in the default environment because
            # it's required by the default pickle module used by `save_model()`
            # and `log_model()`: `mlflow.pytorch.pickle_module`.
            "cloudpickle=={}".format(cloudpickle.__version__)
        ],
        additional_conda_channels=[
            "pytorch",
        ])


def log_model(pytorch_model, artifact_path, conda_env=None, code_paths=None,
              pickle_module=None, **kwargs):
    """
    Log a PyTorch model as an MLflow artifact for the current run.

    :param pytorch_model: PyTorch model to be saved. Must accept a single ``torch.FloatTensor`` as
                          input and produce a single output tensor. Any code dependencies of the
                          model's class, including the class definition itself, should be
                          included in one of the following locations:

                          - The package(s) listed in the model's Conda environment, specified
                            by the ``conda_env`` parameter.
                          - One or more of the files specified by the ``code_paths`` parameter.

    :param artifact_path: Run-relative artifact path.
    :param conda_env: Path to a Conda environment file. If provided, this decribes the environment
                      this model should be run in. At minimum, it should specify the dependencies
<<<<<<< HEAD
                      contained in ``mlflow.pytorch.DEFAULT_CONDA_ENV``. If ``None``, the default
                      ``mlflow.pytorch.DEFAULT_CONDA_ENV`` environment is added to the model.
                      The following is an *example* dictionary representation of a Conda
                      environment::
=======
                      contained in :func:`get_default_conda_env()`. If `None`, the default
                      :func:`get_default_conda_env()` environment is added to the model. The
                      following is an *example* dictionary representation of a Conda environment::
>>>>>>> aba3ab27

                        {
                            'name': 'mlflow-env',
                            'channels': ['defaults'],
                            'dependencies': [
                                'python=3.7.0',
                                'pytorch=0.4.1',
                                'torchvision=0.2.1'
                            ]
                        }

    :param code_paths: A list of local filesystem paths to Python file dependencies (or directories
                       containing file dependencies). These files are *prepended* to the system
                       path when the model is loaded.
    :param pickle_module: The module that PyTorch should use to serialize ("pickle") the specified
                          ``pytorch_model``. This is passed as the ``pickle_module`` parameter
                          to ``torch.save()``. By default, this module is also used to
                          deserialize ("unpickle") the PyTorch model at load time.
    :param kwargs: kwargs to pass to ``torch.save`` method.

    >>> import torch
    >>> import mlflow
    >>> import mlflow.pytorch
    >>> # X data
    >>> x_data = torch.Tensor([[1.0], [2.0], [3.0]])
    >>> # Y data with its expected value: labels
    >>> y_data = torch.Tensor([[2.0], [4.0], [6.0]])
    >>> # Partial Model example modified from Sung Kim
    >>> # https://github.com/hunkim/PyTorchZeroToAll
    >>> class Model(torch.nn.Module):
    >>>    def __init__(self):
    >>>       super(Model, self).__init__()
    >>>       self.linear = torch.nn.Linear(1, 1)  # One in and one out
    >>>    def forward(self, x):
    >>>        y_pred = self.linear(x)
    >>>        return y_pred
    >>> # our model
    >>> model = Model()
    >>> criterion = torch.nn.MSELoss(size_average=False)
    >>> optimizer = torch.optim.SGD(model.parameters(), lr=0.01)
    >>> # Training loop
    >>> for epoch in range(500):
    >>>    # Forward pass: Compute predicted y by passing x to the model
    >>>    y_pred = model(x_data)
    >>>    # Compute and print loss
    >>>    loss = criterion(y_pred, y_data)
    >>>    print(epoch, loss.data.item())
    >>>    #Zero gradients, perform a backward pass, and update the weights.
    >>>    optimizer.zero_grad()
    >>>    loss.backward()
    >>>    optimizer.step()
    >>>
    >>> # After training
    >>> for hv in [4.0, 5.0, 6.0]:
    >>>     hour_var = torch.Tensor([[hv]])
    >>>     y_pred = model(hour_var)
    >>>     print("predict (after training)",  hv, model(hour_var).data[0][0])
    >>> # log the model
    >>> with mlflow.start_run() as run:
    >>>   mlflow.log_param("epochs", 500)
    >>>   mlflow.pytorch.log_model(model, "models")
    """
    pickle_module = pickle_module or mlflow_pytorch_pickle_module
    Model.log(artifact_path=artifact_path, flavor=mlflow.pytorch, pytorch_model=pytorch_model,
              conda_env=conda_env, code_paths=code_paths, pickle_module=pickle_module, **kwargs)


def save_model(pytorch_model, path, conda_env=None, mlflow_model=Model(), code_paths=None,
               pickle_module=None, **kwargs):
    """
    Save a PyTorch model to a path on the local file system.

    :param pytorch_model: PyTorch model to be saved. Must accept a single ``torch.FloatTensor`` as
                          input and produce a single output tensor. Any code dependencies of the
                          model's class, including the class definition itself, should be
                          included in one of the following locations:

                          - The package(s) listed in the model's Conda environment, specified
                            by the ``conda_env`` parameter.
                          - One or more of the files specified by the ``code_paths`` parameter.

    :param path: Local path where the model is to be saved.
    :param conda_env: Either a dictionary representation of a Conda environment or the path to a
                      Conda environment yaml file. If provided, this decribes the environment
                      this model should be run in. At minimum, it should specify the dependencies
<<<<<<< HEAD
                      contained in ``mlflow.pytorch.DEFAULT_CONDA_ENV``. If ``None``, the default
                      ``mlflow.pytorch.DEFAULT_CONDA_ENV`` environment is added to the model.
                      The following is an *example* dictionary representation of a Conda
                      environment::
=======
                      contained in :func:`get_default_conda_env()`. If `None`, the default
                      :func:`get_default_conda_env()` environment is added to the model. The
                      following is an *example* dictionary representation of a Conda environment::
>>>>>>> aba3ab27

                        {
                            'name': 'mlflow-env',
                            'channels': ['defaults'],
                            'dependencies': [
                                'python=3.7.0',
                                'pytorch=0.4.1',
                                'torchvision=0.2.1'
                            ]
                        }

    :param mlflow_model: :py:mod:`mlflow.models.Model` this flavor is being added to.
    :param code_paths: A list of local filesystem paths to Python file dependencies (or directories
                       containing file dependencies). These files are *prepended* to the system
                       path when the model is loaded.
    :param pickle_module: The module that PyTorch should use to serialize ("pickle") the specified
                          ``pytorch_model``. This is passed as the ``pickle_module`` parameter
                          to ``torch.save()``. By default, this module is also used to
                          deserialize ("unpickle") the PyTorch model at load time.
    :param kwargs: kwargs to pass to ``torch.save`` method.

    >>> import torch
    >>> import mlflow
    >>> import mlflow.pytorch
    >>> # create model and set values
    >>> pytorch_model = Model()
    >>> pytorch_model_path = ...
    >>> #train our model
    >>> for epoch in range(500):
    >>>     y_pred = model(x_data)
    >>>     ...
    >>> #save the model
    >>> with mlflow.start_run() as run:
    >>>   mlflow.log_param("epochs", 500)
    >>>   mlflow.pytorch.save_model(pytorch_model, pytorch_model_path)
    """
    import torch
    pickle_module = pickle_module or mlflow_pytorch_pickle_module

    if not isinstance(pytorch_model, torch.nn.Module):
        raise TypeError("Argument 'pytorch_model' should be a torch.nn.Module")

    path = os.path.abspath(path)
    if os.path.exists(path):
        raise RuntimeError("Path '{}' already exists".format(path))
    os.makedirs(path)

    model_data_subpath = "data"
    model_data_path = os.path.join(path, model_data_subpath)
    os.makedirs(model_data_path)
    # Persist the pickle module name as a file in the model's `data` directory. This is necessary
    # because the `data` directory is the only available parameter to `_load_pyfunc`, and it
    # does not contain the MLmodel configuration; therefore, it is not sufficient to place
    # the module name in the MLmodel
    #
    # TODO: Stop persisting this information to the filesystem once we have a mechanism for
    # supplying the MLmodel configuration to `mlflow.pytorch._load_pyfunc`
    pickle_module_path = os.path.join(model_data_path, _PICKLE_MODULE_INFO_FILE_NAME)
    with open(pickle_module_path, "w") as f:
        f.write(pickle_module.__name__)
    # Save pytorch model
    model_path = os.path.join(model_data_path, _SERIALIZED_TORCH_MODEL_FILE_NAME)
    torch.save(pytorch_model, model_path, pickle_module=pickle_module, **kwargs)

    conda_env_subpath = "conda.yaml"
    if conda_env is None:
        conda_env = get_default_conda_env()
    elif not isinstance(conda_env, dict):
        with open(conda_env, "r") as f:
            conda_env = yaml.safe_load(f)
    with open(os.path.join(path, conda_env_subpath), "w") as f:
        yaml.safe_dump(conda_env, stream=f, default_flow_style=False)

    if code_paths is not None:
        code_dir_subpath = "code"
        for code_path in code_paths:
            _copy_file_or_tree(src=code_path, dst=path, dst_dir=code_dir_subpath)
    else:
        code_dir_subpath = None

    mlflow_model.add_flavor(
        FLAVOR_NAME, model_data=model_data_subpath, pytorch_version=torch.__version__)
    pyfunc.add_to_model(mlflow_model, loader_module="mlflow.pytorch", data=model_data_subpath,
                        pickle_module_name=pickle_module.__name__, code=code_dir_subpath,
                        env=conda_env_subpath)
    mlflow_model.save(os.path.join(path, "MLmodel"))


def _load_model(path, **kwargs):
    """
    :param path: The path to a serialized PyTorch model.
    :param kwargs: Additional kwargs to pass to the PyTorch ``torch.load`` function.
    """
    import torch

    if os.path.isdir(path):
        # `path` is a directory containing a serialized PyTorch model and a text file containing
        # information about the pickle module that should be used by PyTorch to load it
        model_path = os.path.join(path, "model.pth")
        pickle_module_path = os.path.join(path, _PICKLE_MODULE_INFO_FILE_NAME)
        with open(pickle_module_path, "r") as f:
            pickle_module_name = f.read()
        if "pickle_module" in kwargs and kwargs["pickle_module"].__name__ != pickle_module_name:
            _logger.warning(
                "Attempting to load the PyTorch model with a pickle module, '%s', that does not"
                " match the pickle module that was used to save the model: '%s'.",
                kwargs["pickle_module"].__name__,
                pickle_module_name)
        else:
            try:
                kwargs["pickle_module"] = importlib.import_module(pickle_module_name)
            except ImportError:
                raise MlflowException(
                    message=(
                        "Failed to import the pickle module that was used to save the PyTorch"
                        " model. Pickle module name: `{pickle_module_name}`".format(
                            pickle_module_name=pickle_module_name)),
                    error_code=RESOURCE_DOES_NOT_EXIST)

    else:
        model_path = path

    return torch.load(model_path, **kwargs)


def load_model(model_uri, **kwargs):
    """
    Load a PyTorch model from a local file or a run.

    :param model_uri: The location, in URI format, of the MLflow model, for example:

                      - ``/Users/me/path/to/local/model``
                      - ``relative/path/to/local/model``
                      - ``s3://my_bucket/path/to/model``
                      - ``runs:/<mlflow_run_id>/run-relative/path/to/model``

                      For more information about supported URI schemes, see
                      `Artifact Stores <https://www.mlflow.org/docs/latest/tracking.html#
                      artifact-store-locations>`_.

    :param kwargs: kwargs to pass to ``torch.load`` method.
    :return: A PyTorch model.

    >>> import torch
    >>> import mlflow
    >>> import mlflow.pytorch
    >>> # set values
    >>> model_path_dir = ...
    >>> run_id="96771d893a5e46159d9f3b49bf9013e2"
    >>> pytorch_model = mlflow.pytorch.load_model("runs:/" + run_id + "/" + model_path_dir)
    >>> y_pred = pytorch_model(x_new_data)
    """
    import torch

    local_model_path = _download_artifact_from_uri(artifact_uri=model_uri)
    try:
        pyfunc_conf = _get_flavor_configuration(
            model_path=local_model_path, flavor_name=pyfunc.FLAVOR_NAME)
    except MlflowException:
        pyfunc_conf = {}
    code_subpath = pyfunc_conf.get(pyfunc.CODE)
    if code_subpath is not None:
        pyfunc_utils._add_code_to_system_path(
            code_path=os.path.join(local_model_path, code_subpath))

    pytorch_conf = _get_flavor_configuration(model_path=local_model_path, flavor_name=FLAVOR_NAME)
    if torch.__version__ != pytorch_conf["pytorch_version"]:
        _logger.warning(
            "Stored model version '%s' does not match installed PyTorch version '%s'",
            pytorch_conf["pytorch_version"], torch.__version__)
    torch_model_artifacts_path = os.path.join(local_model_path, pytorch_conf['model_data'])
    return _load_model(path=torch_model_artifacts_path, **kwargs)


def _load_pyfunc(path, **kwargs):
    """
    Load PyFunc implementation. Called by ``pyfunc.load_pyfunc``.

    :param path: Local filesystem path to the MLflow Model with the ``pytorch`` flavor.
    """
    return _PyTorchWrapper(_load_model(path, **kwargs))


class _PyTorchWrapper(object):
    """
    Wrapper class that creates a predict function such that
    predict(data: pd.DataFrame) -> model's output as pd.DataFrame (pandas DataFrame)
    """
    def __init__(self, pytorch_model):
        self.pytorch_model = pytorch_model

    def predict(self, data, device='cpu'):
        import torch

        if not isinstance(data, pd.DataFrame):
            raise TypeError("Input data should be pandas.DataFrame")
        self.pytorch_model.to(device)
        self.pytorch_model.eval()
        with torch.no_grad():
            input_tensor = torch.from_numpy(data.values.astype(np.float32)).to(device)
            preds = self.pytorch_model(input_tensor)
            if not isinstance(preds, torch.Tensor):
                raise TypeError("Expected PyTorch model to output a single output tensor, "
                                "but got output of type '{}'".format(type(preds)))
            predicted = pd.DataFrame(preds.numpy())
            predicted.index = data.index
            return predicted<|MERGE_RESOLUTION|>--- conflicted
+++ resolved
@@ -80,16 +80,9 @@
     :param artifact_path: Run-relative artifact path.
     :param conda_env: Path to a Conda environment file. If provided, this decribes the environment
                       this model should be run in. At minimum, it should specify the dependencies
-<<<<<<< HEAD
-                      contained in ``mlflow.pytorch.DEFAULT_CONDA_ENV``. If ``None``, the default
-                      ``mlflow.pytorch.DEFAULT_CONDA_ENV`` environment is added to the model.
-                      The following is an *example* dictionary representation of a Conda
-                      environment::
-=======
-                      contained in :func:`get_default_conda_env()`. If `None`, the default
+                      contained in :func:`get_default_conda_env()`. If ``None``, the default
                       :func:`get_default_conda_env()` environment is added to the model. The
                       following is an *example* dictionary representation of a Conda environment::
->>>>>>> aba3ab27
 
                         {
                             'name': 'mlflow-env',
@@ -175,16 +168,9 @@
     :param conda_env: Either a dictionary representation of a Conda environment or the path to a
                       Conda environment yaml file. If provided, this decribes the environment
                       this model should be run in. At minimum, it should specify the dependencies
-<<<<<<< HEAD
-                      contained in ``mlflow.pytorch.DEFAULT_CONDA_ENV``. If ``None``, the default
-                      ``mlflow.pytorch.DEFAULT_CONDA_ENV`` environment is added to the model.
-                      The following is an *example* dictionary representation of a Conda
-                      environment::
-=======
-                      contained in :func:`get_default_conda_env()`. If `None`, the default
+                      contained in :func:`get_default_conda_env()`. If ``None``, the default
                       :func:`get_default_conda_env()` environment is added to the model. The
                       following is an *example* dictionary representation of a Conda environment::
->>>>>>> aba3ab27
 
                         {
                             'name': 'mlflow-env',
@@ -322,8 +308,8 @@
                       - ``runs:/<mlflow_run_id>/run-relative/path/to/model``
 
                       For more information about supported URI schemes, see
-                      `Artifact Stores <https://www.mlflow.org/docs/latest/tracking.html#
-                      artifact-store-locations>`_.
+                      `Referencing Artifacts <https://www.mlflow.org/docs/latest/tracking.html#
+                      artifact-locations>`_.
 
     :param kwargs: kwargs to pass to ``torch.load`` method.
     :return: A PyTorch model.
