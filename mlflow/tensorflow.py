--- conflicted
+++ resolved
@@ -28,10 +28,6 @@
 from mlflow.utils.logging_utils import eprint
 
 FLAVOR_NAME = "tensorflow"
-<<<<<<< HEAD
-
-=======
->>>>>>> 4edde91d
 
 
 def log_model(tf_saved_model_dir, tf_meta_graph_tags, tf_signature_def_key, artifact_path,
@@ -170,16 +166,6 @@
 
 def _load_model(tf_saved_model_dir, tf_sess, tf_meta_graph_tags, tf_signature_def_key):
     """
-<<<<<<< HEAD
-    run_id = _get_or_start_run().info.run_uuid
-    mlflow_model = Model(artifact_path=artifact_path, run_id=run_id)
-    pyfunc.add_to_model(mlflow_model, loader_module="mlflow.tensorflow")
-    mlflow_model.add_flavor(FLAVOR_NAME,
-                            saved_model_dir=saved_model_dir,
-                            signature_def_key=signature_def_key)
-    mlflow_model.save(os.path.join(saved_model_dir, "MLmodel"))
-    log_artifacts(saved_model_dir, artifact_path)
-=======
     Load a specified Tensorflow model consisting of a Tensorflow meta graph and signature definition
     from a serialized Tensorflow `SavedModel` collection.
 
@@ -222,7 +208,6 @@
         signature_def = load_model(path=path, tf_sess=tf_sess, run_id=None)
 
     return _TFWrapper(tf_sess=tf_sess, tf_graph=tf_graph, signature_def=signature_def)
->>>>>>> 4edde91d
 
 
 class _TFWrapper(object):
