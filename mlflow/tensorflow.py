--- conflicted
+++ resolved
@@ -16,12 +16,9 @@
 import atexit
 import time
 import tempfile
-<<<<<<< HEAD
 from glob import glob
 import numpy as np
-=======
 from collections import namedtuple
->>>>>>> d1a2647a
 import pandas
 from distutils.version import LooseVersion
 from threading import RLock
@@ -920,6 +917,31 @@
 
         return result
 
+    def evaluate(original, self, *args, **kwargs):
+        active_run = mlflow.active_run()
+        if MLFLOW_AUTOLOGGING in active_run.data.tags:
+            global _AUTOLOG_RUN_ID
+            _AUTOLOG_RUN_ID = active_run.info.run_id
+
+        # Add eval checkpoint files as artifacts
+        if 'checkpoint_path' in kwargs:
+            checkpoint_artifacts = glob('{}*'.format(kwargs['checkpoint_path']))
+            print('checkpoint_artifacts:{}'.format(checkpoint_artifacts))
+            for checkpoint_artifact in checkpoint_artifacts:
+                try_mlflow_log(mlflow.log_artifact, checkpoint_artifact)
+
+        result = original(self, *args, **kwargs)
+
+        # log eval metrics
+        step = result['global_step'] if 'global_step' in result.keys() else None
+        for key, value in result.items():
+            # Only log numbers
+            if isinstance(value, np.number):
+                # Filter out characters that can't be used in metric name
+                metric_name = 'Eval/{}'.format(''.join(filter(lambda c: c not in '()[]@', key)))
+                try_mlflow_log(mlflow.log_metric, metric_name, value, step=step)
+        return result
+
     def export_saved_model(original, self, *args, **kwargs):
         def create_autologging_run():
             autologging_run = mlflow.start_run(tags={MLFLOW_AUTOLOGGING: FLAVOR_NAME})
@@ -929,35 +951,6 @@
                 autologging_run.info.run_id,
             )
 
-<<<<<<< HEAD
-    @gorilla.patch(tensorflow.estimator.Estimator)
-    def evaluate(self, *args, **kwargs):
-        with _manage_active_run():
-            original = gorilla.get_original_attribute(tensorflow.estimator.Estimator, 'evaluate')
-
-            # Add eval checkpoint files as artifacts
-            if 'checkpoint_path' in kwargs:
-                checkpoint_artifacts = glob('{}*'.format(kwargs['checkpoint_path']))
-                print('checkpoint_artifacts:{}'.format(checkpoint_artifacts))
-                for checkpoint_artifact in checkpoint_artifacts:
-                    try_mlflow_log(mlflow.log_artifact, checkpoint_artifact)
-
-            result = original(self, *args, **kwargs)
-
-            # log eval metrics
-            step = result['global_step'] if 'global_step' in result.keys() else None
-            for key, value in result.items():
-                # Only log numbers
-                if isinstance(value, np.number):
-                    # Filter out characters that can't be used in metric name
-                    metric_name = 'Eval/{}'.format(''.join(filter(lambda c: c not in '()[]@', key)))
-                    try_mlflow_log(mlflow.log_metric, metric_name, value, step=step)
-            return result
-
-    @gorilla.patch(tensorflow.estimator.Estimator)
-    def export_saved_model(self, *args, **kwargs):
-=======
->>>>>>> d1a2647a
         auto_end = False
         if not mlflow.active_run():
             global _AUTOLOG_RUN_ID
@@ -972,37 +965,42 @@
                 auto_end = True
 
         serialized = original(self, *args, **kwargs)
-<<<<<<< HEAD
-        try_mlflow_log(log_model, tf_saved_model_dir=serialized.decode('utf-8'),
-                       tf_meta_graph_tags=[tag_constants.SERVING],
-                       tf_signature_def_key='serving_default',
-                       artifact_path='model')
-        if (mlflow.active_run() is not None and mlflow.active_run().info.run_id == _AUTOLOG_RUN_ID)\
-                or auto_end:
+        try_mlflow_log(
+            log_model,
+            tf_saved_model_dir=serialized.decode("utf-8"),
+            tf_meta_graph_tags=[tag_constants.SERVING],
+            tf_signature_def_key="serving_default",
+            artifact_path="model",
+        )
+        if (
+            mlflow.active_run() is not None and mlflow.active_run().info.run_id == _AUTOLOG_RUN_ID
+        ) or auto_end:
             try_mlflow_log(mlflow.end_run)
         return serialized
 
-    @gorilla.patch(tensorflow.estimator.Estimator)
-    def export_savedmodel(self, *args, **kwargs):
+    def export_savedmodel(original, self, *args, **kwargs):
+        def create_autologging_run():
+            autologging_run = mlflow.start_run(tags={MLFLOW_AUTOLOGGING: FLAVOR_NAME})
+            _logger.info(
+                "Created MLflow autologging run with ID '%s', which will store the TensorFlow"
+                " model in MLflow Model format",
+                autologging_run.info.run_id,
+            )
+
         auto_end = False
-        global _AUTOLOG_RUN_ID
         if not mlflow.active_run():
+            global _AUTOLOG_RUN_ID
             if _AUTOLOG_RUN_ID:
+                _logger.info(
+                    "Logging TensorFlow Estimator as MLflow Model to run with ID '%s'",
+                    _AUTOLOG_RUN_ID,
+                )
                 try_mlflow_log(mlflow.start_run, _AUTOLOG_RUN_ID)
             else:
-                try_mlflow_log(mlflow.start_run)
+                try_mlflow_log(create_autologging_run)
                 auto_end = True
 
-        original = gorilla.get_original_attribute(tensorflow.estimator.Estimator,
-                                                  'export_savedmodel')
         serialized = original(self, *args, **kwargs)
-        try_mlflow_log(log_model, tf_saved_model_dir=serialized.decode('utf-8'),
-                       tf_meta_graph_tags=[tag_constants.SERVING],
-                       tf_signature_def_key='predict',
-                       artifact_path='model')
-        if (mlflow.active_run() is not None and mlflow.active_run().info.run_id == _AUTOLOG_RUN_ID)\
-                or auto_end:
-=======
         try_mlflow_log(
             log_model,
             tf_saved_model_dir=serialized.decode("utf-8"),
@@ -1013,7 +1011,6 @@
         if (
             mlflow.active_run() is not None and mlflow.active_run().info.run_id == _AUTOLOG_RUN_ID
         ) or auto_end:
->>>>>>> d1a2647a
             try_mlflow_log(mlflow.end_run)
         return serialized
 
@@ -1192,27 +1189,9 @@
         _flush_queue()
         return result
 
-<<<<<<< HEAD
-    settings = gorilla.Settings(allow_hit=True, store_hit=True)
-    patches = [
-        gorilla.Patch(EventFileWriter, 'add_event', add_event, settings=settings),
-        gorilla.Patch(EventFileWriterV2, 'add_event', add_event, settings=settings),
-        gorilla.Patch(tensorflow.estimator.Estimator, 'train', train, settings=settings),
-        gorilla.Patch(tensorflow.estimator.Estimator, 'evaluate', evaluate, settings=settings),
-        gorilla.Patch(tensorflow.keras.Model, 'fit', fit, settings=settings),
-        gorilla.Patch(tensorflow.keras.Model, 'fit_generator', fit_generator, settings=settings),
-        gorilla.Patch(tensorflow.estimator.Estimator, 'export_saved_model',
-                      export_saved_model, settings=settings),
-        gorilla.Patch(tensorflow.estimator.Estimator, 'export_savedmodel',
-                      export_savedmodel, settings=settings),
-        gorilla.Patch(FileWriter, 'add_summary', add_summary, settings=settings),
-        ]
-
-    for x in patches:
-        gorilla.apply(x)
-=======
     managed = [
         (tensorflow.estimator.Estimator, "train", train),
+        (tensorflow.estimator.Estimator, "evaluate", evaluate),
         (tensorflow.keras.Model, "fit", FitPatch),
     ]
 
@@ -1228,12 +1207,11 @@
         (EventFileWriterV2, "add_event", add_event),
         (FileWriter, "add_summary", add_summary),
         (tensorflow.estimator.Estimator, "export_saved_model", export_saved_model),
-        (tensorflow.estimator.Estimator, "export_savedmodel", export_saved_model),
+        (tensorflow.estimator.Estimator, "export_savedmodel", export_savedmodel),
     ]
 
     for p in managed:
         safe_patch(FLAVOR_NAME, *p, manage_run=True)
 
     for p in non_managed:
-        safe_patch(FLAVOR_NAME, *p)
->>>>>>> d1a2647a
+        safe_patch(FLAVOR_NAME, *p)