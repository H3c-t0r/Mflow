"""
The ``mlflow.tensorflow`` module provides an API for logging and loading TensorFlow models.
This module exports TensorFlow models with the following flavors:

TensorFlow (native) format
    This is the main flavor that can be loaded back into TensorFlow.
:py:mod:`mlflow.pyfunc`
    Produced for use by generic pyfunc-based deployment tools and batch inference.
"""

from __future__ import absolute_import

import os
import shutil
import yaml
import logging
import gorilla
import concurrent.futures
import warnings
import atexit
import time
import tempfile

import pandas

import mlflow
import tensorflow
import mlflow.keras
from distutils.version import LooseVersion
from tensorflow.keras.callbacks import Callback, TensorBoard  # pylint: disable=import-error
from mlflow import pyfunc
from mlflow.exceptions import MlflowException
from mlflow.models import Model
from mlflow.protos.databricks_pb2 import DIRECTORY_NOT_EMPTY
from mlflow.tracking.artifact_utils import _download_artifact_from_uri
from mlflow.utils import keyword_only, experimental
from mlflow.utils.environment import _mlflow_conda_env
from mlflow.utils.file_utils import _copy_file_or_tree
from mlflow.utils.model_utils import _get_flavor_configuration
from mlflow.utils.autologging_utils import try_mlflow_log
from mlflow.entities import Metric


FLAVOR_NAME = "tensorflow"

_logger = logging.getLogger(__name__)

_MAX_METRIC_QUEUE_SIZE = 500

_LOG_EVERY_N_STEPS = 100

_metric_queue = []

_thread_pool = concurrent.futures.ThreadPoolExecutor(max_workers=1)


def get_default_conda_env():
    """
    :return: The default Conda environment for MLflow Models produced by calls to
             :func:`save_model()` and :func:`log_model()`.
    """
    return _mlflow_conda_env(
        additional_conda_deps=[
            "tensorflow={}".format(tensorflow.__version__),
        ],
        additional_pip_deps=None,
        additional_conda_channels=None)


@keyword_only
def log_model(tf_saved_model_dir, tf_meta_graph_tags, tf_signature_def_key, artifact_path,
              conda_env=None):
    """
    Log a *serialized* collection of TensorFlow graphs and variables as an MLflow model
    for the current run. This method operates on TensorFlow variables and graphs that have been
    serialized in TensorFlow's ``SavedModel`` format. For more information about ``SavedModel``
    format, see the TensorFlow documentation:
    https://www.tensorflow.org/guide/saved_model#save_and_restore_models.

    This method saves a model with both ``python_function`` and ``tensorflow`` flavors.
    If loaded back using the ``python_function`` flavor, the model can be used to predict on
    pandas DataFrames, producing a pandas DataFrame whose output columns correspond to the
    TensorFlow model's outputs. The python_function model will flatten outputs that are length-one,
    one-dimensional tensors of a single scalar value (e.g.
    ``{"predictions": [[1.0], [2.0], [3.0]]}``) into the scalar values (e.g.
    ``{"predictions": [1, 2, 3]}``), so that the resulting output column is a column of scalars
    rather than lists of length one. All other model output types are included as-is in the output
    DataFrame.

    :param tf_saved_model_dir: Path to the directory containing serialized TensorFlow variables and
                               graphs in ``SavedModel`` format.
    :param tf_meta_graph_tags: A list of tags identifying the model's metagraph within the
                               serialized ``SavedModel`` object. For more information, see the
                               ``tags`` parameter of the
                               ``tf.saved_model.builder.SavedModelBuilder`` method.
    :param tf_signature_def_key: A string identifying the input/output signature associated with the
                                 model. This is a key within the serialized ``SavedModel`` signature
                                 definition mapping. For more information, see the
                                 ``signature_def_map`` parameter of the
                                 ``tf.saved_model.builder.SavedModelBuilder`` method.
    :param artifact_path: The run-relative path to which to log model artifacts.
    :param conda_env: Either a dictionary representation of a Conda environment or the path to a
                      Conda environment yaml file. If provided, this decribes the environment
                      this model should be run in. At minimum, it should specify the dependencies
                      contained in :func:`get_default_conda_env()`. If ``None``, the default
                      :func:`get_default_conda_env()` environment is added to the model. The
                      following is an *example* dictionary representation of a Conda environment::

                        {
                            'name': 'mlflow-env',
                            'channels': ['defaults'],
                            'dependencies': [
                                'python=3.7.0',
                                'tensorflow=1.8.0'
                            ]
                        }

    """
    return Model.log(artifact_path=artifact_path, flavor=mlflow.tensorflow,
                     tf_saved_model_dir=tf_saved_model_dir, tf_meta_graph_tags=tf_meta_graph_tags,
                     tf_signature_def_key=tf_signature_def_key, conda_env=conda_env)


@keyword_only
def save_model(tf_saved_model_dir, tf_meta_graph_tags, tf_signature_def_key, path,
               mlflow_model=Model(), conda_env=None):
    """
    Save a *serialized* collection of TensorFlow graphs and variables as an MLflow model
    to a local path. This method operates on TensorFlow variables and graphs that have been
    serialized in TensorFlow's ``SavedModel`` format. For more information about ``SavedModel``
    format, see the TensorFlow documentation:
    https://www.tensorflow.org/guide/saved_model#save_and_restore_models.

    :param tf_saved_model_dir: Path to the directory containing serialized TensorFlow variables and
                               graphs in ``SavedModel`` format.
    :param tf_meta_graph_tags: A list of tags identifying the model's metagraph within the
                               serialized ``SavedModel`` object. For more information, see the
                               ``tags`` parameter of the
                               ``tf.saved_model.builder.savedmodelbuilder`` method.
    :param tf_signature_def_key: A string identifying the input/output signature associated with the
                                 model. This is a key within the serialized ``savedmodel``
                                 signature definition mapping. For more information, see the
                                 ``signature_def_map`` parameter of the
                                 ``tf.saved_model.builder.savedmodelbuilder`` method.
    :param path: Local path where the MLflow model is to be saved.
    :param mlflow_model: MLflow model configuration to which to add the ``tensorflow`` flavor.
    :param conda_env: Either a dictionary representation of a Conda environment or the path to a
                      Conda environment yaml file. If provided, this decribes the environment
                      this model should be run in. At minimum, it should specify the dependencies
                      contained in :func:`get_default_conda_env()`. If ``None``, the default
                      :func:`get_default_conda_env()` environment is added to the model. The
                      following is an *example* dictionary representation of a Conda environment::

                        {
                            'name': 'mlflow-env',
                            'channels': ['defaults'],
                            'dependencies': [
                                'python=3.7.0',
                                'tensorflow=1.8.0'
                            ]
                        }

    """
    _logger.info(
        "Validating the specified TensorFlow model by attempting to load it in a new TensorFlow"
        " graph...")
    _validate_saved_model(tf_saved_model_dir=tf_saved_model_dir,
                          tf_meta_graph_tags=tf_meta_graph_tags,
                          tf_signature_def_key=tf_signature_def_key)
    _logger.info("Validation succeeded!")

    if os.path.exists(path):
        raise MlflowException("Path '{}' already exists".format(path), DIRECTORY_NOT_EMPTY)
    os.makedirs(path)
    root_relative_path = _copy_file_or_tree(src=tf_saved_model_dir, dst=path, dst_dir=None)
    model_dir_subpath = "tfmodel"
    shutil.move(os.path.join(path, root_relative_path), os.path.join(path, model_dir_subpath))

    conda_env_subpath = "conda.yaml"
    if conda_env is None:
        conda_env = get_default_conda_env()
    elif not isinstance(conda_env, dict):
        with open(conda_env, "r") as f:
            conda_env = yaml.safe_load(f)
    with open(os.path.join(path, conda_env_subpath), "w") as f:
        yaml.safe_dump(conda_env, stream=f, default_flow_style=False)

    mlflow_model.add_flavor(FLAVOR_NAME, saved_model_dir=model_dir_subpath,
                            meta_graph_tags=tf_meta_graph_tags,
                            signature_def_key=tf_signature_def_key)
    pyfunc.add_to_model(mlflow_model, loader_module="mlflow.tensorflow", env=conda_env_subpath)
    mlflow_model.save(os.path.join(path, "MLmodel"))


def _validate_saved_model(tf_saved_model_dir, tf_meta_graph_tags, tf_signature_def_key):
    """
    Validate the TensorFlow SavedModel by attempting to load it in a new TensorFlow graph.
    If the loading process fails, any exceptions thrown by TensorFlow are propagated.
    """
    if LooseVersion(tensorflow.__version__) < LooseVersion('2.0.0'):
        validation_tf_graph = tensorflow.Graph()
        validation_tf_sess = tensorflow.Session(graph=validation_tf_graph)
        with validation_tf_graph.as_default():
            _load_tensorflow_saved_model(tf_saved_model_dir=tf_saved_model_dir,
                                         tf_sess=validation_tf_sess,
                                         tf_meta_graph_tags=tf_meta_graph_tags,
                                         tf_signature_def_key=tf_signature_def_key)
    else:
        _load_tensorflow_saved_model(tf_saved_model_dir=tf_saved_model_dir,
                                     tf_meta_graph_tags=tf_meta_graph_tags,
                                     tf_signature_def_key=tf_signature_def_key)


def load_model(model_uri, tf_sess=None):
    """
    Load an MLflow model that contains the TensorFlow flavor from the specified path.

    *With TensorFlow version <2.0.0, this method must be called within a TensorFlow graph context.*

    :param model_uri: The location, in URI format, of the MLflow model. For example:

                      - ``/Users/me/path/to/local/model``
                      - ``relative/path/to/local/model``
                      - ``s3://my_bucket/path/to/model``
                      - ``runs:/<mlflow_run_id>/run-relative/path/to/model``

                      For more information about supported URI schemes, see
                      `Referencing Artifacts <https://www.mlflow.org/docs/latest/tracking.html#
                      artifact-locations>`_.


    :param tf_sess: The TensorFlow session in which to load the model. If using TensorFlow
                    version >= 2.0.0, this argument is ignored. If using TensorFlow <2.0.0, if no
                    session is passed to this function, MLflow will attempt to load the model using
                    the default TensorFlow session.  If no default session is available, then the
                    function raises an exception.
    :return: For TensorFlow < 2.0.0, a TensorFlow signature definition of type:
             ``tensorflow.core.protobuf.meta_graph_pb2.SignatureDef``. This defines the input and
             output tensors for model inference.
             For TensorFlow >= 2.0.0, A callable graph (tf.function) that takes inputs and
             returns inferences.

    >>> import mlflow.tensorflow
    >>> import tensorflow as tf
    >>> tf_graph = tf.Graph()
    >>> tf_sess = tf.Session(graph=tf_graph)
    >>> with tf_graph.as_default():
    >>>     signature_definition = mlflow.tensorflow.load_model(model_uri="model_uri",
    >>>                            tf_sess=tf_sess)
    >>>     input_tensors = [tf_graph.get_tensor_by_name(input_signature.name)
    >>>                      for _, input_signature in signature_def.inputs.items()]
    >>>     output_tensors = [tf_graph.get_tensor_by_name(output_signature.name)
    >>>                       for _, output_signature in signature_def.outputs.items()]
    """

    if LooseVersion(tensorflow.__version__) < LooseVersion('2.0.0'):
        if not tf_sess:
            tf_sess = tensorflow.get_default_session()
            if not tf_sess:
                raise MlflowException("No TensorFlow session found while calling load_model()." +
                                      "You can set the default Tensorflow session before calling" +
                                      " load_model via `session.as_default()`, or directly pass " +
                                      "a session in which to load the model via the tf_sess " +
                                      "argument.")

    else:
        if tf_sess:
            warnings.warn("A TensorFlow session was passed into load_model, but the " +
                          "currently used version is TF 2.0 where sessions are deprecated. " +
                          "The tf_sess argument will be ignored.", FutureWarning)
    local_model_path = _download_artifact_from_uri(artifact_uri=model_uri)
    tf_saved_model_dir, tf_meta_graph_tags, tf_signature_def_key =\
        _get_and_parse_flavor_configuration(model_path=local_model_path)
    return _load_tensorflow_saved_model(tf_saved_model_dir=tf_saved_model_dir,
                                        tf_meta_graph_tags=tf_meta_graph_tags,
                                        tf_signature_def_key=tf_signature_def_key,
                                        tf_sess=tf_sess)


def _load_tensorflow_saved_model(tf_saved_model_dir, tf_meta_graph_tags, tf_signature_def_key,
                                 tf_sess=None):
    """
    Load a specified TensorFlow model consisting of a TensorFlow metagraph and signature definition
    from a serialized TensorFlow ``SavedModel`` collection.

    :param tf_saved_model_dir: The local filesystem path or run-relative artifact path to the model.
    :param tf_meta_graph_tags: A list of tags identifying the model's metagraph within the
                               serialized ``SavedModel`` object. For more information, see the
                               ``tags`` parameter of the `tf.saved_model.builder.SavedModelBuilder
                               method <https://www.tensorflow.org/api_docs/python/tf/saved_model/
                               builder/SavedModelBuilder#add_meta_graph>`_.
    :param tf_signature_def_key: A string identifying the input/output signature associated with the
                                 model. This is a key within the serialized ``SavedModel``'s
                                 signature definition mapping. For more information, see the
                                 ``signature_def_map`` parameter of the
                                 ``tf.saved_model.builder.SavedModelBuilder`` method.
    :param tf_sess: The TensorFlow session in which to load the metagraph.
                    Required in TensorFlow versions < 2.0.0. Unused in TensorFlow versions >= 2.0.0
    :return: For TensorFlow versions < 2.0.0:
             A TensorFlow signature definition of type:
             ``tensorflow.core.protobuf.meta_graph_pb2.SignatureDef``. This defines input and
             output tensors within the specified metagraph for inference.
             For TensorFlow versions >= 2.0.0:
             A callable graph (tensorflow.function) that takes inputs and returns inferences.
    """
    if LooseVersion(tensorflow.__version__) < LooseVersion('2.0.0'):
        loaded = tensorflow.saved_model.loader.load(
            sess=tf_sess,
            tags=tf_meta_graph_tags,
            export_dir=tf_saved_model_dir)
        loaded_sig = loaded.signature_def
    else:
        loaded = tensorflow.saved_model.load(  # pylint: disable=no-value-for-parameter
                tags=tf_meta_graph_tags,
                export_dir=tf_saved_model_dir)
        loaded_sig = loaded.signatures
    if tf_signature_def_key not in loaded_sig:
        raise MlflowException("Could not find signature def key %s. Available keys are: %s"
                              % (tf_signature_def_key, list(loaded_sig.keys())))
    return loaded_sig[tf_signature_def_key]


def _get_and_parse_flavor_configuration(model_path):
    """
    :param path: Local filesystem path to the MLflow Model with the ``tensorflow`` flavor.
    :return: A triple containing the following elements:

             - ``tf_saved_model_dir``: The local filesystem path to the underlying TensorFlow
                                       SavedModel directory.
             - ``tf_meta_graph_tags``: A list of tags identifying the TensorFlow model's metagraph
                                       within the serialized ``SavedModel`` object.
             - ``tf_signature_def_key``: A string identifying the input/output signature associated
                                         with the model. This is a key within the serialized
                                         ``SavedModel``'s signature definition mapping.
    """
    flavor_conf = _get_flavor_configuration(model_path=model_path, flavor_name=FLAVOR_NAME)
    tf_saved_model_dir = os.path.join(model_path, flavor_conf['saved_model_dir'])
    tf_meta_graph_tags = flavor_conf['meta_graph_tags']
    tf_signature_def_key = flavor_conf['signature_def_key']
    return tf_saved_model_dir, tf_meta_graph_tags, tf_signature_def_key


def _load_pyfunc(path):
    """
    Load PyFunc implementation. Called by ``pyfunc.load_pyfunc``. This function loads an MLflow
    model with the TensorFlow flavor into a new TensorFlow graph and exposes it behind the
    ``pyfunc.predict`` interface.

    :param path: Local filesystem path to the MLflow Model with the ``tensorflow`` flavor.
    """
    tf_saved_model_dir, tf_meta_graph_tags, tf_signature_def_key =\
        _get_and_parse_flavor_configuration(model_path=path)
    if LooseVersion(tensorflow.__version__) < LooseVersion('2.0.0'):
        tf_graph = tensorflow.Graph()
        tf_sess = tensorflow.Session(graph=tf_graph)
        with tf_graph.as_default():
            signature_def = _load_tensorflow_saved_model(
                tf_saved_model_dir=tf_saved_model_dir, tf_sess=tf_sess,
                tf_meta_graph_tags=tf_meta_graph_tags, tf_signature_def_key=tf_signature_def_key)

        return _TFWrapper(tf_sess=tf_sess, tf_graph=tf_graph, signature_def=signature_def)
    else:
        loaded_model = tensorflow.saved_model.load(  # pylint: disable=no-value-for-parameter
                                                   export_dir=tf_saved_model_dir,
                                                   tags=tf_meta_graph_tags)
        return _TF2Wrapper(infer=loaded_model.signatures[tf_signature_def_key])


class _TFWrapper(object):
    """
    Wrapper class that exposes a TensorFlow model for inference via a ``predict`` function such that
    ``predict(data: pandas.DataFrame) -> pandas.DataFrame``. For TensorFlow versions < 2.0.0.
    """
    def __init__(self, tf_sess, tf_graph, signature_def):
        """
        :param tf_sess: The TensorFlow session used to evaluate the model.
        :param tf_graph: The TensorFlow graph containing the model.
        :param signature_def: The TensorFlow signature definition used to transform input dataframes
                              into tensors and output vectors into dataframes.
        """
        self.tf_sess = tf_sess
        self.tf_graph = tf_graph
        # We assume that input keys in the signature definition correspond to
        # input DataFrame column names
        self.input_tensor_mapping = {
            tensor_column_name: tf_graph.get_tensor_by_name(tensor_info.name)
            for tensor_column_name, tensor_info in signature_def.inputs.items()
        }
        # We assume that output keys in the signature definition correspond to
        # output DataFrame column names
        self.output_tensors = {
            sigdef_output: tf_graph.get_tensor_by_name(tnsr_info.name)
            for sigdef_output, tnsr_info in signature_def.outputs.items()
        }

    def predict(self, df):
        with self.tf_graph.as_default():
            # Build the feed dict, mapping input tensors to DataFrame column values.
            feed_dict = {
                self.input_tensor_mapping[tensor_column_name]: df[tensor_column_name].values
                for tensor_column_name in self.input_tensor_mapping.keys()
            }
            raw_preds = self.tf_sess.run(self.output_tensors, feed_dict=feed_dict)
            pred_dict = {column_name: values.ravel() for
                         column_name, values in raw_preds.items()}
            return pandas.DataFrame(data=pred_dict)


class _TF2Wrapper(object):
    """
    Wrapper class that exposes a TensorFlow model for inference via a ``predict`` function such that
    ``predict(data: pandas.DataFrame) -> pandas.DataFrame``. For TensorFlow versions >= 2.0.0.
    """
    def __init__(self, infer):
        """
        :param infer: Tensorflow function returned by a saved model that is used for inference.
        """
        self.infer = infer

    def predict(self, df):
        feed_dict = {}
        for df_col_name in list(df):
            # If there are multiple columns with the same name, selecting the shared name
            # from the DataFrame will result in another DataFrame containing the columns
            # with the shared name. TensorFlow cannot make eager tensors out of pandas
            # DataFrames, so we convert the DataFrame to a numpy array here.
            val = df[df_col_name]
            if isinstance(val, pandas.DataFrame):
                val = val.values
            feed_dict[df_col_name] = tensorflow.constant(val)
        raw_preds = self.infer(**feed_dict)
        pred_dict = {
            col_name: raw_preds[col_name].numpy() for col_name in raw_preds.keys()
        }
        for col in pred_dict.keys():
            if all(len(element) == 1 for element in pred_dict[col]):
                pred_dict[col] = pred_dict[col].ravel()
            else:
                pred_dict[col] = pred_dict[col].tolist()

        return pandas.DataFrame.from_dict(data=pred_dict)


class __MLflowTfKerasCallback(Callback):
    """
        Callback for auto-logging parameters (we rely on TensorBoard for metrics) in TensorFlow < 2.
        Records model structural information as params after training finishes.
    """
    def __init__(self):
        if mlflow.active_run() is None:
            mlflow.start_run()

    def __enter__(self):
        pass

    def __exit__(self, exc_type, exc_val, exc_tb):
        pass

    def on_epoch_end(self, epoch, logs=None):
        pass

    def on_train_end(self, logs=None):  # pylint: disable=unused-argument
        opt = self.model.optimizer
        if hasattr(opt, 'optimizer'):
            opt = opt.optimizer
            try_mlflow_log(mlflow.log_param, 'optimizer_name', type(opt).__name__)
        if hasattr(opt, '_lr'):
            lr = opt._lr if type(opt._lr) is float else tensorflow.keras.backend.eval(opt._lr)
            try_mlflow_log(mlflow.log_param, 'learning_rate', lr)
        if hasattr(opt, '_epsilon'):
            epsilon = opt._epsilon if type(opt._epsilon) is float \
                else tensorflow.keras.backend.eval(opt._epsilon)
            try_mlflow_log(mlflow.log_param, 'epsilon', epsilon)
        l = []
        self.model.summary(print_fn=l.append)
        summary = '\n'.join(l)
        try_mlflow_log(mlflow.set_tag, 'summary', summary)
        try_mlflow_log(mlflow.keras.log_model, self.model, artifact_path='model')


class __MLflowTfKeras2Callback(Callback):
    """
        Callback for auto-logging parameters and metrics in TensorFlow >= 2.0.0.
        Records model structural information as params after training finishes.
    """
    def __init__(self):
        if mlflow.active_run() is None:
            mlflow.start_run()

    def __enter__(self):
        pass

    def __exit__(self, exc_type, exc_val, exc_tb):
        pass

    def on_epoch_end(self, epoch, logs=None):
        if (epoch-1) % _LOG_EVERY_N_STEPS == 0:
            try_mlflow_log(mlflow.log_metrics, logs, step=epoch)

    def on_train_end(self, logs=None):  # pylint: disable=unused-argument
        opt = self.model.optimizer
        config = opt.get_config()
        for attribute in config:
<<<<<<< HEAD
            try_mlflow_log(mlflow.log_param, attribute, config[attribute])
=======
            try_mlflow_log(mlflow.log_param, "opt_" + attribute, config[attribute])
>>>>>>> 2a6b2bdf
        l = []
        self.model.summary(print_fn=l.append)
        summary = '\n'.join(l)
        try_mlflow_log(mlflow.set_tag, 'summary', summary)
        try_mlflow_log(mlflow.keras.log_model, self.model, artifact_path='model')


def _log_artifacts_with_warning(**kwargs):
    try_mlflow_log(mlflow.log_artifacts, **kwargs)


def _assoc_list_to_map(lst):
    """
    Convert an association list to a dictionary.
    """
    d = {}
    for run_id, metric in lst:
        d[run_id] = d[run_id] + [metric] if run_id in d else [metric]
    return d


def _flush_queue():
    """
    Flush the metric queue and log contents in batches to MLflow.
    Queue is divided into batches according to run id.
    """
    global _metric_queue
    client = mlflow.tracking.MlflowClient()
    dic = _assoc_list_to_map(_metric_queue)
    for key in dic:
        try_mlflow_log(client.log_batch, key, metrics=dic[key], params=[], tags=[])
    _metric_queue = []


atexit.register(_flush_queue)


def _add_to_queue(key, value, step, time, run_id):
    """
    Add a metric to the metric queue. Flush the queue if it exceeds
    max size.
    """
    met = Metric(key=key, value=value, timestamp=time, step=step)
    _metric_queue.append((run_id, met))
    if len(_metric_queue) > _MAX_METRIC_QUEUE_SIZE:
        _flush_queue()


def _log_event(event):
    """
    Extracts metric information from the event protobuf
    """
    if mlflow.active_run() is None:
        mlflow.start_run()
    if event.WhichOneof('what') == 'summary':
        summary = event.summary
        for v in summary.value:
            if v.HasField('simple_value'):
                if (event.step-1) % _LOG_EVERY_N_STEPS == 0:
                    _thread_pool.submit(_add_to_queue, key=v.tag,
                                        value=v.simple_value, step=event.step,
                                        time=int(time.time() * 1000),
                                        run_id=mlflow.active_run().info.run_id)


def _get_tensorboard_callback(lst):
    for x in lst:
        if isinstance(x, tensorflow.keras.callbacks.TensorBoard):
            return x
    return None


def _setup_callbacks(lst):
    """
    Adds TensorBoard and MlfLowTfKeras callbacks to the
    input list, and returns the new list and appropriate log directory.
    """
    tb = _get_tensorboard_callback(lst)
    if tb is None:
        log_dir = tempfile.mkdtemp()
        l = lst + [TensorBoard(log_dir)]
    else:
        log_dir = tb.log_dir
        l = lst
    if LooseVersion(tensorflow.__version__) < LooseVersion('2.0.0'):
        l += [__MLflowTfKerasCallback()]
    else:
        l += [__MLflowTfKeras2Callback()]
    return l, log_dir


@experimental
def autolog(every_n_iter=100):
    # pylint: disable=E0611
    """
    Enable automatic logging from TensorFlow to MLflow. If applicable,
    model checkpoints are logged as artifacts to a 'models' directory, along
    with any TensorBoard log data.

    Refer to the tracking documentation for
    information on what is logged with different TensorFlow workflows.

    :param every_n_iter: The frequency with which metrics should be logged.
                                  Defaults to 100. Ex: a value of 100 will log metrics
                                  at step 0, 100, 200, etc.

    """
    global _LOG_EVERY_N_STEPS
    _LOG_EVERY_N_STEPS = every_n_iter

    if LooseVersion(tensorflow.__version__) < LooseVersion('1.12'):
        warnings.warn("Could not log to MLflow. Only TensorFlow versions" +
                      "1.12 <= v <= 2.0.0 are supported.")
        return

    try:
        from tensorflow.python.summary.writer.event_file_writer import EventFileWriter
        from tensorflow.python.summary.writer.event_file_writer_v2 import EventFileWriterV2
        from tensorflow.python.saved_model import tag_constants
        from tensorflow.python.summary.writer.writer import FileWriter
    except ImportError:
        warnings.warn("Could not log to MLflow. Only TensorFlow versions" +
                      "1.12 <= v <= 2.0.0 are supported.")
        return

    @gorilla.patch(tensorflow.estimator.Estimator)
    def export_saved_model(self, *args, **kwargs):
        original = gorilla.get_original_attribute(tensorflow.estimator.Estimator,
                                                  'export_saved_model')
        serialized = original(self, *args, **kwargs)
        try_mlflow_log(log_model, tf_saved_model_dir=serialized.decode('utf-8'),
                       tf_meta_graph_tags=[tag_constants.SERVING],
                       tf_signature_def_key='predict',
                       artifact_path='model')
        return serialized

    @gorilla.patch(tensorflow.estimator.Estimator)
    def export_savedmodel(self, *args, **kwargs):
        original = gorilla.get_original_attribute(tensorflow.estimator.Estimator,
                                                  'export_savedmodel')
        serialized = original(self, *args, **kwargs)
        try_mlflow_log(log_model, tf_saved_model_dir=serialized.decode('utf-8'),
                       tf_meta_graph_tags=[tag_constants.SERVING],
                       tf_signature_def_key='predict',
                       artifact_path='model')
        return serialized

    @gorilla.patch(tensorflow.keras.Model)
    def fit(self, *args, **kwargs):
        original = gorilla.get_original_attribute(tensorflow.keras.Model, 'fit')
        # Checking if the 'callback' argument of fit() is set
        if len(args) >= 6:
            l = list(args)
            l[5], log_dir = _setup_callbacks(l[5])
            args = tuple(l)
        elif 'callbacks' in kwargs:
            kwargs['callbacks'], log_dir = _setup_callbacks(kwargs['callbacks'])
        else:
            kwargs['callbacks'], log_dir = _setup_callbacks([])
        result = original(self, *args, **kwargs)
        _flush_queue()
        _log_artifacts_with_warning(local_dir=log_dir, artifact_path='tensorboard_logs')
        shutil.rmtree(log_dir)
        return result

    @gorilla.patch(EventFileWriter)
    def add_event(self, event):
        _log_event(event)
        original = gorilla.get_original_attribute(EventFileWriter, 'add_event')
        return original(self, event)

    @gorilla.patch(FileWriter)
    def add_summary(self, *args, **kwargs):
        original = gorilla.get_original_attribute(FileWriter, 'add_summary')
        result = original(self, *args, **kwargs)
        _flush_queue()
        return result

    settings = gorilla.Settings(allow_hit=True, store_hit=True)
    patches = [
        gorilla.Patch(EventFileWriter, 'add_event', add_event, settings=settings),
        gorilla.Patch(EventFileWriterV2, 'add_event', add_event, settings=settings),
        gorilla.Patch(tensorflow.keras.Model, 'fit', fit, settings=settings),
        gorilla.Patch(tensorflow.estimator.Estimator, 'export_saved_model',
                      export_saved_model, settings=settings),
        gorilla.Patch(tensorflow.estimator.Estimator, 'export_savedmodel',
                      export_savedmodel, settings=settings),
        gorilla.Patch(FileWriter, 'add_summary', add_summary, settings=settings),
        ]

    for x in patches:
        gorilla.apply(x)<|MERGE_RESOLUTION|>--- conflicted
+++ resolved
@@ -501,11 +501,7 @@
         opt = self.model.optimizer
         config = opt.get_config()
         for attribute in config:
-<<<<<<< HEAD
-            try_mlflow_log(mlflow.log_param, attribute, config[attribute])
-=======
             try_mlflow_log(mlflow.log_param, "opt_" + attribute, config[attribute])
->>>>>>> 2a6b2bdf
         l = []
         self.model.summary(print_fn=l.append)
         summary = '\n'.join(l)
