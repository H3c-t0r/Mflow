--- conflicted
+++ resolved
@@ -122,7 +122,6 @@
     };
   }
 
-<<<<<<< HEAD
   // This operation will mark the run for deletion.
   rpc deleteRun(DeleteRun) returns (DeleteRun.Response) {
     option (rpc) = {
@@ -147,16 +146,11 @@
     };
   }
 
-// Log a metric for a run (e.g. ML model accuracy). A metric is a key-value pair (string key,
-// float value) with an associated timestamp. Within a run, a metric may be logged multiple times.
-rpc logMetric(LogMetric) returns (LogMetric.Response) {
-=======
   // Log a metric for a run. A metric is a key-value pair (string key, float value) with an 
   // associated timestamp. Examples include the various metrics that represent ML model accuracy. 
   // A metric can be logged multiple times.
   //
   rpc logMetric(LogMetric) returns (LogMetric.Response) {
->>>>>>> 0b013723
     option (rpc) = {
       endpoints: [{
         method: "POST",
