syntax = "proto2";

import "google/protobuf/descriptor.proto";
import "scalapb/scalapb.proto";

package mlflow;

option java_package = "com.databricks.api.proto.databricks";
option (scalapb.options).flat_package = true;


// Note: 51310 is the beginning of the range of proto extension values for use by applications.
extend google.protobuf.FieldOptions {
  // Indicates an overriding visibility for this field. This can only reduce the visibility;
  // a public field in an internal API will not have an effect.
  optional Visibility visibility = 51310;

  // This annotation indicates that certain fields must be supplied for the request to be carried
  // out successfully.
  // A request field may go from being required to optional over time, but a field may not
  // go from being optional to required, for backwards compatiblity reasons.
  // Request RPCs are validated automatically prior to processing for required fields, but
  // returned values are not validated in any way.
  optional bool validate_required = 51311;

  // Causes the fields within the tagged Message to be inlined into this Message, for the purposes
  // of our JSON API.
  // For example, rather than serializing
  //   {
  //     "attrs" : {
  //       "cluster_name" : "Foo"
  //     }
  //   }
  // If "attrs" were marked json_inline, we would upgrade cluster_name to a top-level field:
  //   {
  //     "cluster_name" : "Foo"
  //   }
  // Note that this is only applicable to singular Message fields.
  optional bool json_inline = 51312;

  // Causes a field which conceptually represents a Map to be serialized as a JSON Map.
  // The given field must be a Message with exactly 2 fields called "key" and "value", where key
  // must be a string.
  // For example, rather than serializing
  //   [ { "key" : "spark.speculation", "value" : "false" } ]
  // If this field were marked json_map, we would serialize it as
  //   { "spark.speculation" : "false" }
  optional bool json_map = 51313;

  // The documentation meta data for this field. This gets added automatically when the proto is
  // parsed.
  // There are as many doc blocks as visibility levels.
  // This is not meant to be crafted by hand; this will be automatically generated when parsing
  // the proto file.
  repeated DocumentationMetadata field_doc = 51314;
}

// Defines the set of options declared for every service RPC which are used to
// direct RPCs to endpoints, as well as other metadata about the RPC.
message DatabricksRpcOptions {
  repeated HttpEndpoint endpoints = 1;

  // Indicates which users are allowed to initiate this RPC.
  optional Visibility visibility = 2;

  // Complete definition of all error codes (from a statically defined set) which this method
  // may return.
  repeated ErrorCode error_codes = 3;

  // If defined, a rate limit will be applied to this RPC for all requests from the API proxy.
  optional RateLimit rate_limit = 4;

  // If defined, overrides the default title used for in the API docs. See ProtobufDocGenerator
  // for more info.
  optional string rpc_doc_title = 5;
}

// Note: 51310 is the beginning of the range of proto extension values for use by applications.
extend google.protobuf.MethodOptions {
  optional DatabricksRpcOptions rpc = 51310;

  // The documentation metadata.
  // This is not meant to be crafted by hand; this will be automatically generated when parsing
  // the proto file.
  repeated DocumentationMetadata method_doc = 51314; // Same id everywhere
}

// Note: 51310 is the beginning of the range of proto extension values for use by applications.
extend google.protobuf.MessageOptions {
  // The documentation metadata.
  // This is not meant to be crafted by hand; this will be automatically generated when parsing
  // the proto file.
  repeated DocumentationMetadata message_doc = 51314; // Same id everywhere
}

// Note: 51310 is the beginning of the range of proto extension values for use by applications.
extend google.protobuf.ServiceOptions {
  // The documentation metadata.
  // This is not meant to be crafted by hand; this will be automatically generated when parsing
  // the proto file.
  repeated DocumentationMetadata service_doc = 51314; // Same id everywhere
}

// Note: 51310 is the beginning of the range of proto extension values for use by applications.
extend google.protobuf.EnumOptions {
  // The documentation metadata.
  // This is not meant to be crafted by hand; this will be automatically generated when parsing
  // the proto file.
  repeated DocumentationMetadata enum_doc = 51314; // Same id everywhere
}

// Note: 51310 is the beginning of the range of proto extension values for use by applications.
extend google.protobuf.EnumValueOptions {
  // Indicates an overriding visibility for this field. This can only reduce the visibility;
  // a public field in an internal API will not have an effect.
  optional Visibility enum_value_visibility = 51310;
  // The documentation metadata.
  // This is not meant to be crafted by hand; this will be automatically generated when parsing
  // the proto file.
  repeated DocumentationMetadata enum_value_doc = 51314; // Same id everywhere
}

message HttpEndpoint {
  // HTTP method like POST or GET.
  optional string method = 1 [default = "POST"];

  // Conceptual path of the API, like "/clusters" or "/clusters/create". Should start with a slash.
  optional string path = 2;

  // A version like 1.1 which is prepended to the URL (e.g., GET /1.1/clusters).
  // Breaking changes to an RPC must use a different version number.
  optional ApiVersion since = 3;
}

message ApiVersion {
  optional int32 major = 1;
  optional int32 minor = 2;
}

// API rate limits applied to RPCs coming from the API Proxy. The rate limits are applied on a
// per organization basis.
message RateLimit {
  // The maximum burst of API requests allowed for a single endpoint. In the context of the
  // token bucket algorithm, this constant represents the total capacity of the token bucket.
  optional int64 max_burst = 1;

  // The maximum sustained request per second limit for a single endpoint. In the context of the,
  // token bucket algorithm, this constant represents the rate at which the token bucket fills.
  optional int64 max_sustained_per_second = 2;
}

// Visibility defines who is allowed to use the RPC.
enum Visibility {
  // Public indicates visible to both external and internal customers.
  PUBLIC = 1;

  // Internal is only available to Databricks-internal clients.
  INTERNAL = 2;

  // Public-undocumented are accessible via public endpoints, but not documented. This is useful
  // for internal clients that depend on public endpoints (e.g. workflows running in the driver).
  PUBLIC_UNDOCUMENTED = 3;
}

// A block of documentation that is added to the AST after parsing the original protocol buffer.
message DocumentationMetadata {
  // The string of documentation attached to this particular item.
  optional string docstring = 1;
  // The string of documentation that is *before* this item. This only makes sense for top-level
  // items such as (top-level) messages, (top-level) enumerations, or services. In all other
  // cases, this string is empty.
  optional string lead_doc = 2;
  // The visibility level when the docstring was generated.
  // The documentation extractor builds multiple versions of the documentation, one for each
  // visibility level. The documentation is then generated for each visibility level.
  optional Visibility visibility = 3;
  // The original proto path in the internal representation. This is useful when performing field
  // flattening to figure out what the original field was.
  // One example is ["jobs","Run","original_attempt_run_id"] for jobs.
  // This path is unique.
  repeated string original_proto_path = 4;
  // The location (line number) of the start of the documentation. This is required to keep the
  // pieces of documentation sorted.
  optional int32 position = 5;
}

enum ErrorCode {
  // Internal error. This means that some invariants expected by the underlying system have been
  // broken. This error code is reserved for serious errors, which generally cannot be resolved
  // by the user.
  //
  // Prefer this over all kinds of detailed error messages (e.g IO_ERROR), unless there's some
  // automation that relies on the custom error code.
  //
  // Maps to:
  // - google.rpc.Code: INTERNAL = 13;
  // - HTTP code: 500 Internal Server Error
  INTERNAL_ERROR = 1;

  // The service is currently unavailable. This is most likely a transient condition, which can be
  // corrected by retrying with a backoff. Note that it is not always safe to retrynon-idempotent
  // operations.
  //
  // Prefer this over SERVICE_UNDER_MAINTENANCE, WORKSPACE_TEMPORARILY_UNAVAILABLE.
  //
  // Maps to:
  // - google.rpc.Code: UNAVAILABLE = 14;
  // - HTTP code: 503 Service Unavailable
  TEMPORARILY_UNAVAILABLE = 2;

  // Indicates that an IOException has been internally thrown.
  IO_ERROR = 3;

  // The request is invalid. Prefer more specific error code whenever possible.
  // Also see similar recommendation for the google.rpc.Code.FAILED_PRECONDITION.
  //
  // Prefer this error code over MALFORMED_REQUEST, INVALID_STATE, UNPARSEABLE_HTTP_ERROR.
  //
  // Maps to:
  // - google.rpc.Code: FAILED_PRECONDITION = 9;
  // - HTTP code: 400 Bad Request
  BAD_REQUEST = 4;

  // An external service is unavailable temporarily as it is being updated/re-deployed. Indicates
  // gateway proxy to safely retry the request.
  SERVICE_UNDER_MAINTENANCE = 5;

  // A workspace is temporarily unavailable as the workspace is being re-assigned.
  WORKSPACE_TEMPORARILY_UNAVAILABLE = 6;

  // The deadline expired before the operation could complete. For operations that change the state
  // of the system, this error may be returned even if the operation has completed successfully.
  // For example, a successful response from a server could have been delayed long enough for
  // the deadline to expire. When possible - implementations should make sure further processing of
  // the request is aborted, e.g. by throwing an exception instead of making the RPC request,
  // making the database query, etc.
  //
  // Maps to:
  // - google.rpc.Code: DEADLINE_EXCEEDED = 4;
  // - HTTP code: 504 Gateway Timeout
  DEADLINE_EXCEEDED = 7;

  // The operation was canceled by the caller. An example - client closed the connection without
  // waiting for a response.
  //
  // Maps to:
  // - google.rpc.Code: CANCELLED = 1;
  // - HTTP code: 499 Client Closed Request
  CANCELLED = 8;

  // Operation is rejected due to throttling, e.g. some resource has been exhausted, per-user quota
  // triggered, or the entire file system is out of space.
  //
  // Maps to:
  // - google.rpc.Code: RESOURCE_EXHAUSTED = 8;
  // - HTTP code: 429 Too Many Requests
  RESOURCE_EXHAUSTED = 9;

  // The operation was aborted, typically due to a concurrency issue such as a sequencer
  // check failure, transaction abort, or transaction conflict.
  //
  // Maps to:
  // - google.rpc.Code: ABORTED = 10;
  // - HTTP code: 409 Conflict
  ABORTED = 10;

  // Operation was performed on a resource that does not exist,
  // e.g. file or directory was not found.
  //
  // Maps to:
  // - google.rpc.Code: NOT_FOUND = 5;
  // - HTTP code: 404 Not Found
  NOT_FOUND = 11;

  // Operation was rejected due a conflict with an existing resource, e.g. attempted to create
  // file or directory that already exists.
  //
  // Prefer this over RESOURCE_CONFLICT.
  //
  // Maps to:
  // - google.rpc.Code: ALREADY_EXISTS = 6;
  // - HTTP code: 409 Conflict
  ALREADY_EXISTS = 12;

  // The request does not have valid authentication (AuthN) credentials for the operation.
  //
  // Prefer this over CUSTOMER_UNAUTHORIZED, unless you need to keep consistent behavior with legacy
  // code.
  // For authorization (AuthZ) errors use PERMISSION_DENIED.
  // 
  // Maps to:
  // - google.rpc.Code: UNAUTHENTICATED = 16;
  // - HTTP code: 401 Unauthorized
  UNAUTHENTICATED = 13;

  //
  // Common application-level error codes, which were caused by the user input but may be returned
  // by multiple services.
  //

  // Supplied value for a parameter was invalid (e.g., giving a number for a string parameter).
  //
  // Maps to:
  // - google.rpc.Code: INVALID_ARGUMENT = 3;
  // - HTTP code: 400 Bad Request
  INVALID_PARAMETER_VALUE = 1000;

  // Indicates that the given API endpoint does not exist. Legacy, when possible - NOT_IMPLEMENTED
  // should be used instead to indicate that API doesn't exist.
  //
  // Maps to:
  // - google.rpc.Code: NOT_FOUND = 5;
  // - HTTP code: 404 Not Found
  ENDPOINT_NOT_FOUND = 1001;

  // Indicates that the given API request was malformed.
  MALFORMED_REQUEST = 1002;

  // If one or more of the inputs to a given RPC are not in a valid state for the action.
  INVALID_STATE = 1003;

  // The caller does not have permission to execute the specified operation.
  // PERMISSION_DENIED must not be used for rejections caused by exhausting some resource,
  // use RESOURCE_EXHAUSTED instead for those errors.
  // PERMISSION_DENIED must not be used if the caller can not be identified,
  // use CUSTOMER_UNAUTHORIZED instead for those errors.
  // This error code does not imply the request is valid or the requested entity exists or
  // satisfies other pre-conditions.
  //
  // Maps to:
  // - google.rpc.Code: PERMISSION_DENIED = 7;
  // - HTTP code: 403 Forbidden
  PERMISSION_DENIED = 1004;

  // If a given user/entity is trying to use a feature which has been disabled.
  //
  // Maps to:
  // - google.rpc.Code: NOT_FOUND = 5;
  // - HTTP code: 404 Not Found
  FEATURE_DISABLED = 1005;

  // The request does not have valid authentication (AuthN) credentials for the operation.
  //
  // For authentication (AuthN) errors prefer using UNAUTHENTICATED, unless you need to keep
  // consistent behavior with legacy code.
  // For authorization (AuthZ) errors use PERMISSION_DENIED.
  //
  // Important: name is confusing, this error code is for authentication (AuthN) errors, not
  // authorization (AuthZ) errors. It maps to 401 Unauthorized and suffers from the same confusing
  // naming. See https://datatracker.ietf.org/doc/html/rfc7235#section-3.1 - "[...] status code
  // indicates that the request has not been applied because it lacks valid authentication
  // credentials for the target resource. [...] If the request included authentication credentials,
  // then the 401 response indicates that authorization has been refused for those credentials."
  //
  // Also, see https://stackoverflow.com/a/6937030/16352922, it covers it pretty well.
  //
  // Maps to:
  // - google.rpc.Code: UNAUTHENTICATED = 16;
  // - HTTP code: 401 Unauthorized
  CUSTOMER_UNAUTHORIZED = 1006;

  // If the API request is rejected due to throttling.
  // Prefer a more generic RESOURCE_EXHAUSTED for the new use cases.
  //
  // Maps to:
  // - google.rpc.Code: RESOURCE_EXHAUSTED = 8;
  // - HTTP code: 429 Too Many Requests
  REQUEST_LIMIT_EXCEEDED = 1007;

  // Indicates API request was rejected due a conflict with an existing resource.
  RESOURCE_CONFLICT = 1008;

  // Indicates that the HTTP response cannot be correctly deserialized.
  // This currently is only used in DUST test clients, and not by any real service code.
  UNPARSEABLE_HTTP_ERROR = 1009;

  // The operation is not implemented or is not supported/enabled in this service.
  //
  // Maps to:
  // - google.rpc.Code: UNIMPLEMENTED = 12;
  // - HTTP code: 501 Not Implemented
  NOT_IMPLEMENTED = 1010;

  // Unrecoverable data loss or corruption.
  //
  // One of the major use cases is to indicate that server failed to validate the integrity of
  // the request. This error can occur when the checksum specified in the `X-Databricks-Checksum`
  // request header (or trailer) doesn't match the actual request content checksum.
  //
  // Note, in case of the severe corruption that results in a malformed request, the server may
  // send a generic `400 Bad Request` response rather than sending this error code.
  //
  // Maps to:
  // - google.rpc.Code: DATA_LOSS = 15;
  // - HTTP code: 500 Internal Server Error
  DATA_LOSS = 1011;

  ///////////
  // VAULT //
  ///////////

  // If the user attempts to perform an invalid state transition on a shard.
  INVALID_STATE_TRANSITION = 2001;

  // Unable to perform the operation because the shard was locked by some other operation.
  COULD_NOT_ACQUIRE_LOCK = 2002;

  ///////////////
  // EXECUTION //
  ///////////////

  // Operation was performed on a resource that already exists.
  //
  // Prefer using ALREADY_EXISTS. Unlike ALREADY_EXISTS - this maps to HTTP code
  // 500 Internal Server Error due to legacy reasons, remapping will be a backwards incompatible
  // change.
  RESOURCE_ALREADY_EXISTS = 3001;

  // Operation was performed on a resource that does not exist.
  //
  // Prefer using NOT_FOUND - see the note for the RESOURCE_ALREADY_EXISTS, because this pair of
  // codes is related and RESOURCE_ALREADY_EXISTS has bad mapping to the HTTP codes we added
  // new error codes NOT_FOUND and ALREADY_EXISTS, and recommend to use them instead.
  RESOURCE_DOES_NOT_EXIST = 3002;

  ///////////
  // DBFS ///
  ///////////

  QUOTA_EXCEEDED = 4001;

  MAX_BLOCK_SIZE_EXCEEDED = 4002;

  MAX_READ_SIZE_EXCEEDED = 4003;

  PARTIAL_DELETE = 4004;

  MAX_LIST_SIZE_EXCEEDED = 4005;

  //////////////
  // CLUSTERS //
  //////////////

  DRY_RUN_FAILED = 5001;

  // Cluster request was rejected because it would exceed a resource limit.
  RESOURCE_LIMIT_EXCEEDED = 5002;

  //////////////
  // WORKSPACE //
  //////////////

  DIRECTORY_NOT_EMPTY = 6001;

  DIRECTORY_PROTECTED = 6002;

  MAX_NOTEBOOK_SIZE_EXCEEDED = 6003;

<<<<<<< HEAD
// Serialization format for DatabricksServiceException.
message DatabricksServiceExceptionProto {
  optional ErrorCode error_code = 1;
  optional string message = 2;
  optional string stack_trace = 3;
}

// .. note::
//     Experimental: This API may change or be removed in a future release without warning.
// Types of vertices represented in MLflow Run Inputs. Valid vertices are MLflow objects that can
// have an input relationship.
enum InputVertexType {
  RUN = 1;

  DATASET = 2;
=======
  MAX_CHILD_NODE_SIZE_EXCEEDED = 6004;

  //////////////////////
  // WORKSPACE SEARCH //
  //////////////////////

  SEARCH_QUERY_TOO_LONG = 6100;

  SEARCH_QUERY_TOO_SHORT = 6101;

  /////////
  // AAD //
  /////////

  MANAGED_RESOURCE_GROUP_DOES_NOT_EXIST = 7001;

  PERMISSION_NOT_PROPAGATED = 7002;

  DEPLOYMENT_TIMEOUT = 7003;

  //////////////
  // PROJECTS //
  //////////////

  GIT_CONFLICT = 8001;

  GIT_UNKNOWN_REF = 8002;

  GIT_SENSITIVE_TOKEN_DETECTED = 8003;

  GIT_URL_NOT_ON_ALLOW_LIST = 8004;

  GIT_REMOTE_ERROR = 8005;

  PROJECTS_OPERATION_TIMEOUT = 8006;

  IPYNB_FILE_IN_REPO = 8007;

  /////////////////
  // Partner Hub //
  /////////////////

  INSECURE_PARTNER_RESPONSE = 8100;

  MALFORMED_PARTNER_RESPONSE = 8101;

  ///////////////////
  // UNITY CATALOG //
  ///////////////////

  METASTORE_DOES_NOT_EXIST = 9000;

  DAC_DOES_NOT_EXIST = 9001;

  CATALOG_DOES_NOT_EXIST = 9002;

  SCHEMA_DOES_NOT_EXIST = 9003;

  TABLE_DOES_NOT_EXIST = 9004;

  SHARE_DOES_NOT_EXIST = 9005;

  RECIPIENT_DOES_NOT_EXIST = 9006;

  STORAGE_CREDENTIAL_DOES_NOT_EXIST = 9007;

  EXTERNAL_LOCATION_DOES_NOT_EXIST = 9008;

  PRINCIPAL_DOES_NOT_EXIST = 9009;

  PROVIDER_DOES_NOT_EXIST = 9010;

  METASTORE_ALREADY_EXISTS = 9020;

  DAC_ALREADY_EXISTS = 9021;

  CATALOG_ALREADY_EXISTS = 9022;

  SCHEMA_ALREADY_EXISTS = 9023;

  TABLE_ALREADY_EXISTS = 9024;

  SHARE_ALREADY_EXISTS = 9025;

  RECIPIENT_ALREADY_EXISTS = 9026;

  STORAGE_CREDENTIAL_ALREADY_EXISTS = 9027;

  EXTERNAL_LOCATION_ALREADY_EXISTS = 9028;

  PROVIDER_ALREADY_EXISTS = 9029;

  CATALOG_NOT_EMPTY = 9040;

  SCHEMA_NOT_EMPTY = 9041;

  METASTORE_NOT_EMPTY = 9042;

  PROVIDER_SHARE_NOT_ACCESSIBLE = 9060;
>>>>>>> d31f9cc6
}<|MERGE_RESOLUTION|>--- conflicted
+++ resolved
@@ -456,12 +456,105 @@
 
   MAX_NOTEBOOK_SIZE_EXCEEDED = 6003;
 
-<<<<<<< HEAD
-// Serialization format for DatabricksServiceException.
-message DatabricksServiceExceptionProto {
-  optional ErrorCode error_code = 1;
-  optional string message = 2;
-  optional string stack_trace = 3;
+  MAX_CHILD_NODE_SIZE_EXCEEDED = 6004;
+
+  //////////////////////
+  // WORKSPACE SEARCH //
+  //////////////////////
+
+  SEARCH_QUERY_TOO_LONG = 6100;
+
+  SEARCH_QUERY_TOO_SHORT = 6101;
+
+  /////////
+  // AAD //
+  /////////
+
+  MANAGED_RESOURCE_GROUP_DOES_NOT_EXIST = 7001;
+
+  PERMISSION_NOT_PROPAGATED = 7002;
+
+  DEPLOYMENT_TIMEOUT = 7003;
+
+  //////////////
+  // PROJECTS //
+  //////////////
+
+  GIT_CONFLICT = 8001;
+
+  GIT_UNKNOWN_REF = 8002;
+
+  GIT_SENSITIVE_TOKEN_DETECTED = 8003;
+
+  GIT_URL_NOT_ON_ALLOW_LIST = 8004;
+
+  GIT_REMOTE_ERROR = 8005;
+
+  PROJECTS_OPERATION_TIMEOUT = 8006;
+
+  IPYNB_FILE_IN_REPO = 8007;
+
+  /////////////////
+  // Partner Hub //
+  /////////////////
+
+  INSECURE_PARTNER_RESPONSE = 8100;
+
+  MALFORMED_PARTNER_RESPONSE = 8101;
+
+  ///////////////////
+  // UNITY CATALOG //
+  ///////////////////
+
+  METASTORE_DOES_NOT_EXIST = 9000;
+
+  DAC_DOES_NOT_EXIST = 9001;
+
+  CATALOG_DOES_NOT_EXIST = 9002;
+
+  SCHEMA_DOES_NOT_EXIST = 9003;
+
+  TABLE_DOES_NOT_EXIST = 9004;
+
+  SHARE_DOES_NOT_EXIST = 9005;
+
+  RECIPIENT_DOES_NOT_EXIST = 9006;
+
+  STORAGE_CREDENTIAL_DOES_NOT_EXIST = 9007;
+
+  EXTERNAL_LOCATION_DOES_NOT_EXIST = 9008;
+
+  PRINCIPAL_DOES_NOT_EXIST = 9009;
+
+  PROVIDER_DOES_NOT_EXIST = 9010;
+
+  METASTORE_ALREADY_EXISTS = 9020;
+
+  DAC_ALREADY_EXISTS = 9021;
+
+  CATALOG_ALREADY_EXISTS = 9022;
+
+  SCHEMA_ALREADY_EXISTS = 9023;
+
+  TABLE_ALREADY_EXISTS = 9024;
+
+  SHARE_ALREADY_EXISTS = 9025;
+
+  RECIPIENT_ALREADY_EXISTS = 9026;
+
+  STORAGE_CREDENTIAL_ALREADY_EXISTS = 9027;
+
+  EXTERNAL_LOCATION_ALREADY_EXISTS = 9028;
+
+  PROVIDER_ALREADY_EXISTS = 9029;
+
+  CATALOG_NOT_EMPTY = 9040;
+
+  SCHEMA_NOT_EMPTY = 9041;
+
+  METASTORE_NOT_EMPTY = 9042;
+
+  PROVIDER_SHARE_NOT_ACCESSIBLE = 9060;
 }
 
 // .. note::
@@ -472,105 +565,4 @@
   RUN = 1;
 
   DATASET = 2;
-=======
-  MAX_CHILD_NODE_SIZE_EXCEEDED = 6004;
-
-  //////////////////////
-  // WORKSPACE SEARCH //
-  //////////////////////
-
-  SEARCH_QUERY_TOO_LONG = 6100;
-
-  SEARCH_QUERY_TOO_SHORT = 6101;
-
-  /////////
-  // AAD //
-  /////////
-
-  MANAGED_RESOURCE_GROUP_DOES_NOT_EXIST = 7001;
-
-  PERMISSION_NOT_PROPAGATED = 7002;
-
-  DEPLOYMENT_TIMEOUT = 7003;
-
-  //////////////
-  // PROJECTS //
-  //////////////
-
-  GIT_CONFLICT = 8001;
-
-  GIT_UNKNOWN_REF = 8002;
-
-  GIT_SENSITIVE_TOKEN_DETECTED = 8003;
-
-  GIT_URL_NOT_ON_ALLOW_LIST = 8004;
-
-  GIT_REMOTE_ERROR = 8005;
-
-  PROJECTS_OPERATION_TIMEOUT = 8006;
-
-  IPYNB_FILE_IN_REPO = 8007;
-
-  /////////////////
-  // Partner Hub //
-  /////////////////
-
-  INSECURE_PARTNER_RESPONSE = 8100;
-
-  MALFORMED_PARTNER_RESPONSE = 8101;
-
-  ///////////////////
-  // UNITY CATALOG //
-  ///////////////////
-
-  METASTORE_DOES_NOT_EXIST = 9000;
-
-  DAC_DOES_NOT_EXIST = 9001;
-
-  CATALOG_DOES_NOT_EXIST = 9002;
-
-  SCHEMA_DOES_NOT_EXIST = 9003;
-
-  TABLE_DOES_NOT_EXIST = 9004;
-
-  SHARE_DOES_NOT_EXIST = 9005;
-
-  RECIPIENT_DOES_NOT_EXIST = 9006;
-
-  STORAGE_CREDENTIAL_DOES_NOT_EXIST = 9007;
-
-  EXTERNAL_LOCATION_DOES_NOT_EXIST = 9008;
-
-  PRINCIPAL_DOES_NOT_EXIST = 9009;
-
-  PROVIDER_DOES_NOT_EXIST = 9010;
-
-  METASTORE_ALREADY_EXISTS = 9020;
-
-  DAC_ALREADY_EXISTS = 9021;
-
-  CATALOG_ALREADY_EXISTS = 9022;
-
-  SCHEMA_ALREADY_EXISTS = 9023;
-
-  TABLE_ALREADY_EXISTS = 9024;
-
-  SHARE_ALREADY_EXISTS = 9025;
-
-  RECIPIENT_ALREADY_EXISTS = 9026;
-
-  STORAGE_CREDENTIAL_ALREADY_EXISTS = 9027;
-
-  EXTERNAL_LOCATION_ALREADY_EXISTS = 9028;
-
-  PROVIDER_ALREADY_EXISTS = 9029;
-
-  CATALOG_NOT_EMPTY = 9040;
-
-  SCHEMA_NOT_EMPTY = 9041;
-
-  METASTORE_NOT_EMPTY = 9042;
-
-  PROVIDER_SHARE_NOT_ACCESSIBLE = 9060;
->>>>>>> d31f9cc6
 }