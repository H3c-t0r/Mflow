--- conflicted
+++ resolved
@@ -195,24 +195,13 @@
 
     conda_env, pip_requirements, pip_constraints = (
         _process_pip_requirements(
-            _get_default_pip_requirements(), pip_requirements, extra_pip_requirements,
+            get_default_pip_requirements(), pip_requirements, extra_pip_requirements,
         )
         if conda_env is None
         else _process_conda_env(conda_env)
     )
 
     conda_env_subpath = "conda.yaml"
-<<<<<<< HEAD
-    if conda_env is None:
-        pip_requirements = _parse_pip_requirements(pip_requirements)
-        extra_pip_requirements = _parse_pip_requirements(extra_pip_requirements)
-        pip_reqs = pip_requirements or (get_default_pip_requirements() + extra_pip_requirements)
-        conda_env = _mlflow_conda_env(additional_pip_deps=pip_reqs)
-    elif not isinstance(conda_env, dict):
-        with open(conda_env, "r") as f:
-            conda_env = yaml.safe_load(f)
-=======
->>>>>>> cfed4574
     with open(os.path.join(path, conda_env_subpath), "w") as f:
         yaml.safe_dump(conda_env, stream=f, default_flow_style=False)
 
