from mlflow.metrics.base import (
    EvaluationExample,
    MetricValue,
)
from mlflow.metrics.genai.genai_metric import (
    make_genai_metric,
)
from mlflow.metrics.genai.metric_definitions import (
    correctness,
    relevance,
    strict_correctness,
)
from mlflow.metrics.metric_definitions import (
    _accuracy_eval_fn,
    _ari_eval_fn,
    _example_count_eval_fn,
    _f1_score_eval_fn,
    _flesch_kincaid_eval_fn,
    _mae_eval_fn,
    _mape_eval_fn,
    _max_error_eval_fn,
    _mean_on_target_eval_fn,
    _mse_eval_fn,
    _perplexity_eval_fn,
    _precision_eval_fn,
    _r2_score_eval_fn,
    _recall_eval_fn,
    _rmse_eval_fn,
    _rouge1_eval_fn,
    _rouge2_eval_fn,
    _rougeL_eval_fn,
    _rougeLsum_eval_fn,
<<<<<<< HEAD
    _sum_on_target_eval_fn,
=======
    _token_count_eval_fn,
>>>>>>> 99bafbdf
    _toxicity_eval_fn,
)
from mlflow.models import (
    EvaluationMetric,
    make_metric,
)

latency = make_metric(
    eval_fn=lambda x: MetricValue(),
    greater_is_better=False,
    name="latency",
)
"""
.. Note:: Experimental: This metric may change or be removed in a future release without warning.

A metric for calculating latency. Latency is determined by the time it takes to generate a
prediction for a given input. Note that computing latency requires each row to be predicted 
sequentially, which will likely slow down the evaluation process. 
"""

# general text metrics
token_count = make_metric(
    eval_fn=_token_count_eval_fn,
    greater_is_better=True,
    name="token_count",
)
"""
.. Note:: Experimental: This metric may change or be removed in a future release without warning.

A metric for calculating token_count. Token count is calculated using tiktoken by using the 
`cl100k_base` tokenizer.
"""

toxicity = make_metric(
    eval_fn=_toxicity_eval_fn,
    greater_is_better=False,
    name="toxicity",
    long_name="toxicity/roberta-hate-speech-dynabench-r4",
    version="v1",
)
"""
.. Note:: Experimental: This metric may change or be removed in a future release without warning.

A metric for evaluating `toxicity`_ using the model `roberta-hate-speech-dynabench-r4`_, 
which defines hate as "abusive speech targeting specific group characteristics, such as 
ethnic origin, religion, gender, or sexual orientation."

The score ranges from 0 to 1, where scores closer to 1 are more toxic. The default threshold 
for a text to be considered "toxic" is 0.5.

Aggregations calculated for this metric:
    - ratio (of toxic input texts)

.. _toxicity: https://huggingface.co/spaces/evaluate-measurement/toxicity
.. _roberta-hate-speech-dynabench-r4: https://huggingface.co/facebook/roberta-hate-speech-dynabench-r4-target
"""

perplexity = make_metric(
    eval_fn=_perplexity_eval_fn,
    greater_is_better=False,
    name="perplexity",
    long_name="perplexity/gpt2",
    version="v1",
)
"""
.. Note:: Experimental: This metric may change or be removed in a future release without warning.

A metric for evaluating `perplexity`_ using the model gpt2.

The score ranges from 0 to infinity, where a lower score means that the model is better at 
predicting the given text and a higher score means that the model is not likely to predict the text.

Aggregations calculated for this metric:
    - mean

.. _perplexity: https://huggingface.co/spaces/evaluate-metric/perplexity
"""

flesch_kincaid_grade_level = make_metric(
    eval_fn=_flesch_kincaid_eval_fn,
    greater_is_better=False,
    name="flesch_kincaid_grade_level",
    version="v1",
)
"""
.. Note:: Experimental: This metric may change or be removed in a future release without warning.

A metric for calculating `flesch kincaid grade level`_ using `textstat`_.
    
This metric outputs a number that approximates the grade level needed to comprehend the text, which
will likely range from around 0 to 15 (although it is not limited to this range).

Aggregations calculated for this metric:
    - mean

.. _flesch kincaid grade level:
    https://en.wikipedia.org/wiki/Flesch%E2%80%93Kincaid_readability_tests#Flesch%E2%80%93Kincaid_grade_level
.. _textstat: https://pypi.org/project/textstat/
"""

ari_grade_level = make_metric(
    eval_fn=_ari_eval_fn,
    greater_is_better=False,
    name="ari_grade_level",
    long_name="automated_readability_index_grade_level",
    version="v1",
)
"""
.. Note:: Experimental: This metric may change or be removed in a future release without warning.

A metric for calculating `automated readability index`_ using `textstat`_.
    
This metric outputs a number that approximates the grade level needed to comprehend the text, which
will likely range from around 0 to 15 (although it is not limited to this range).

Aggregations calculated for this metric:
    - mean

.. _automated readability index: https://en.wikipedia.org/wiki/Automated_readability_index
.. _textstat: https://pypi.org/project/textstat/
"""

# question answering metrics

exact_match = make_metric(
    eval_fn=_accuracy_eval_fn, greater_is_better=True, name="exact_match", version="v1"
)
"""
.. Note:: Experimental: This metric may change or be removed in a future release without warning.

A metric for calculating `accuracy`_ using sklearn.

This metric only computes an aggregate score which ranges from 0 to 1.

.. _accuracy: https://scikit-learn.org/stable/modules/generated/sklearn.metrics.accuracy_score.html
"""

# text summarization metrics

rouge1 = make_metric(
    eval_fn=_rouge1_eval_fn,
    greater_is_better=True,
    name="rouge1",
    version="v1",
)
"""
.. Note:: Experimental: This metric may change or be removed in a future release without warning.

A metric for evaluating `rouge1`_.
    
The score ranges from 0 to 1, where a higher score indicates higher similarity.
`rouge1`_ uses unigram based scoring to calculate similarity.

Aggregations calculated for this metric:
    - mean

.. _rouge1: https://huggingface.co/spaces/evaluate-metric/rouge
"""

rouge2 = make_metric(
    eval_fn=_rouge2_eval_fn,
    greater_is_better=True,
    name="rouge2",
    version="v1",
)
"""
.. Note:: Experimental: This metric may change or be removed in a future release without warning.

A metric for evaluating `rouge2`_.
    
The score ranges from 0 to 1, where a higher score indicates higher similarity.
`rouge2`_ uses bigram based scoring to calculate similarity.

Aggregations calculated for this metric:
    - mean

.. _rouge2: https://huggingface.co/spaces/evaluate-metric/rouge
"""

rougeL = make_metric(
    eval_fn=_rougeL_eval_fn,
    greater_is_better=True,
    name="rougeL",
    version="v1",
)
"""
.. Note:: Experimental: This metric may change or be removed in a future release without warning.

A metric for evaluating `rougeL`_.
    
The score ranges from 0 to 1, where a higher score indicates higher similarity.
`rougeL`_ uses unigram based scoring to calculate similarity.

Aggregations calculated for this metric:
    - mean

.. _rougeL: https://huggingface.co/spaces/evaluate-metric/rouge
"""

rougeLsum = make_metric(
    eval_fn=_rougeLsum_eval_fn,
    greater_is_better=True,
    name="rougeLsum",
    version="v1",
)
"""
.. Note:: Experimental: This metric may change or be removed in a future release without warning.

A metric for evaluating `rougeLsum`_.
    
The score ranges from 0 to 1, where a higher score indicates higher similarity.
`rougeLsum`_ uses longest common subsequence based scoring to calculate similarity.

Aggregations calculated for this metric:
    - mean

.. _rougeLsum: https://huggingface.co/spaces/evaluate-metric/rouge
"""

# General Regression Metrics

example_count = make_metric(
    eval_fn=_example_count_eval_fn,
    greater_is_better=True,
    name="example_count",
)
"""
A metric for counting the number of examples.
"""

sum_on_target = make_metric(
    eval_fn=_sum_on_target_eval_fn,
    greater_is_better=True,
    name="sum_on_target",
)
"""
A metric for summing the values on the target column.
"""

mean_on_target = make_metric(
    eval_fn=_mean_on_target_eval_fn,
    greater_is_better=True,
    name="mean_on_target",
)
"""
A metric for averaging the values on the target column.
"""

mae = make_metric(
    eval_fn=_mae_eval_fn,
    greater_is_better=False,
    name="mean_absolute_error",
)
"""
A metric for evaluating `mae`_.

This metric computes an aggregate score for the mean absolute error for regression.

.. _mae: https://scikit-learn.org/stable/modules/generated/sklearn.metrics.mean_absolute_error.html
"""

mse = make_metric(
    eval_fn=_mse_eval_fn,
    greater_is_better=False,
    name="mean_squared_error",
)
"""
A metric for evaluating `mse`_.

This metric computes an aggregate score for the mean squared error for regression.

.. _mse: https://scikit-learn.org/stable/modules/generated/sklearn.metrics.mean_squared_error.html
"""

rmse = make_metric(
    eval_fn=_rmse_eval_fn,
    greater_is_better=False,
    name="root_mean_squared_error",
)
"""
A metric for evaluating the square root of `mse`_.

This metric computes an aggregate score for the root mean absolute error for regression.

.. _mse: https://scikit-learn.org/stable/modules/generated/sklearn.metrics.mean_squared_error.html
"""

r2_score = make_metric(
    eval_fn=_r2_score_eval_fn,
    greater_is_better=True,
    name="r2_score",
)
"""
A metric for evaluating `r2_score`_.

This metric computes an aggregate score for the coefficient of determination. R2 ranges from
negative infinity to 1, and measures the percentage of variance explained by the predictor 
variables in a regression.

.. _r2_score: https://scikit-learn.org/stable/modules/generated/sklearn.metrics.r2_score.html
"""

max_error = make_metric(
    eval_fn=_max_error_eval_fn,
    greater_is_better=False,
    name="max_error",
)
"""
A metric for evaluating `max_error`_.

This metric computes an aggregate score for the maximum residual error for regression.

.. _max_error: https://scikit-learn.org/stable/modules/generated/sklearn.metrics.max_error.html
"""

mape = make_metric(
    eval_fn=_mape_eval_fn,
    greater_is_better=False,
    name="mean_absolute_percentage_error",
)
"""
A metric for evaluating `mape`_.

This metric computes an aggregate score for the mean absolute percentage error for regression.

.. _mape: https://scikit-learn.org/stable/modules/generated/sklearn.metrics.mean_absolute_percentage_error.html
"""

# Binary Classification Metrics

recall_score = make_metric(eval_fn=_recall_eval_fn, greater_is_better=True, name="recall_score")
"""
A metric for evaluating `recall`_ for classification.

This metric computes an aggregate score between 0 and 1 for the recall of a classification task.

.. _recall: https://scikit-learn.org/stable/modules/generated/sklearn.metrics.recall_score.html
"""

precision_score = make_metric(
    eval_fn=_precision_eval_fn, greater_is_better=True, name="precision_score"
)
"""
A metric for evaluating `precision`_ for classification.

This metric computes an aggregate score between 0 and 1 for the precision of
classification task. 

.. _precision: https://scikit-learn.org/stable/modules/generated/sklearn.metrics.precision_score.html
"""

f1_score = make_metric(eval_fn=_f1_score_eval_fn, greater_is_better=True, name="f1_score")
"""
A metric for evaluating `f1_score`_ for binary classification.

This metric computes an aggregate score between 0 and 1 for the F1 score (F-measure) of a
classification task. F1 score is defined as 2 * (precision * recall) / (precision + recall).

.. _f1_score: https://scikit-learn.org/stable/modules/generated/sklearn.metrics.f1_score.html
"""

__all__ = [
    "EvaluationExample",
    "EvaluationMetric",
    "MetricValue",
    "make_metric",
    "perplexity",
    "flesch_kincaid_grade_level",
    "ari_grade_level",
    "accuracy",
    "rouge1",
    "rouge2",
    "rougeL",
    "rougeLsum",
    "toxicity",
    "make_genai_metric",
    "mae",
    "mse",
    "rmse",
    "r2_score",
    "max_error",
    "mape",
    "recall_score",
    "precision_score",
    "f1_score",
    "correctness",
    "relevance",
    "strict_correctness",
<<<<<<< HEAD
    "example_count",
    "sum_on_target",
    "mean_on_target",
=======
    "token_count",
    "latency",
>>>>>>> 99bafbdf
]<|MERGE_RESOLUTION|>--- conflicted
+++ resolved
@@ -30,11 +30,8 @@
     _rouge2_eval_fn,
     _rougeL_eval_fn,
     _rougeLsum_eval_fn,
-<<<<<<< HEAD
     _sum_on_target_eval_fn,
-=======
     _token_count_eval_fn,
->>>>>>> 99bafbdf
     _toxicity_eval_fn,
 )
 from mlflow.models import (
@@ -423,12 +420,9 @@
     "correctness",
     "relevance",
     "strict_correctness",
-<<<<<<< HEAD
     "example_count",
     "sum_on_target",
     "mean_on_target",
-=======
     "token_count",
     "latency",
->>>>>>> 99bafbdf
 ]