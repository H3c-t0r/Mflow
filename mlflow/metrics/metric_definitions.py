import functools
import logging
import os

import numpy as np

from mlflow.metrics.base import MetricValue

_logger = logging.getLogger(__name__)


# used to silently fail with invalid metric params
def noop(*args, **kwargs):
    return None


targets_col_specifier = "the column specified by the `targets` parameter"
predictions_col_specifier = (
    "the column specified by the `predictions` parameter or the model output column"
)


def standard_aggregations(scores):
    return {
        "mean": np.mean(scores),
        "variance": np.var(scores),
        "p90": np.percentile(scores, 90),
    }


def _validate_text_data(data, metric_name, col_specifier):
    """Validates that the data is a list of strs and is non-empty"""
    if data is None or len(data) == 0:
        return False

    for row, line in enumerate(data):
        if not isinstance(line, str):
            _logger.warning(
                f"Cannot calculate {metric_name} for non-string inputs. "
                f"Non-string found for {col_specifier} on row {row}. Skipping metric logging."
            )
            return False

    return True


def _validate_list_str_data(data, metric_name, col_specifier):
    """Validates that the data is a list of lists of strings and is non-empty"""
    if data is None or len(data) == 0:
        return False

    for index, value in data.items():
        if not isinstance(value, list) or not all(isinstance(val, str) for val in value):
            _logger.warning(
                f"Cannot calculate metric '{metric_name}' for non-list of string inputs. "
                f"Non-list of strings found for {col_specifier} on row {index}. Skipping metric "
                f"logging."
            )
            return False

    return True


def _token_count_eval_fn(predictions, targets=None, metrics=None):
    import tiktoken

    # ref: https://github.com/openai/tiktoken/issues/75
    os.environ["TIKTOKEN_CACHE_DIR"] = ""
    encoding = tiktoken.get_encoding("cl100k_base")

    num_tokens = []
    for prediction in predictions:
        if isinstance(prediction, str):
            num_tokens.append(len(encoding.encode(prediction)))
        else:
            num_tokens.append(None)

    return MetricValue(
        scores=num_tokens,
    )


@functools.lru_cache(maxsize=8)
def _cached_evaluate_load(path, module_type=None):
    import evaluate

    return evaluate.load(path, module_type=module_type)


def _toxicity_eval_fn(predictions, targets=None, metrics=None):
    if not _validate_text_data(predictions, "toxicity", predictions_col_specifier):
        return
    try:
        toxicity = _cached_evaluate_load("toxicity", module_type="measurement")
    except Exception as e:
        _logger.warning(
            f"Failed to load 'toxicity' metric (error: {e!r}), skipping metric logging."
        )
        return

    scores = toxicity.compute(predictions=predictions)["toxicity"]
    toxicity_ratio = toxicity.compute(predictions=predictions, aggregation="ratio")[
        "toxicity_ratio"
    ]
    return MetricValue(
        scores=scores,
        aggregate_results={
            **standard_aggregations(scores),
            "ratio": toxicity_ratio,
        },
    )


def _flesch_kincaid_eval_fn(predictions, targets=None, metrics=None):
    if not _validate_text_data(predictions, "flesch_kincaid", predictions_col_specifier):
        return

    try:
        import textstat
    except ImportError:
        _logger.warning("Failed to load flesch kincaid metric, skipping metric logging.")
        return

    scores = [textstat.flesch_kincaid_grade(prediction) for prediction in predictions]
    return MetricValue(
        scores=scores,
        aggregate_results=standard_aggregations(scores),
    )


def _ari_eval_fn(predictions, targets=None, metrics=None):
    if not _validate_text_data(predictions, "ari", predictions_col_specifier):
        return

    try:
        import textstat
    except ImportError:
        _logger.warning(
            "Failed to load automated readability index metric, skipping metric logging."
        )
        return

    scores = [textstat.automated_readability_index(prediction) for prediction in predictions]
    return MetricValue(
        scores=scores,
        aggregate_results=standard_aggregations(scores),
    )


def _accuracy_eval_fn(predictions, targets=None, metrics=None, sample_weight=None):
    if targets is not None and len(targets) != 0:
        from sklearn.metrics import accuracy_score

        acc = accuracy_score(y_true=targets, y_pred=predictions, sample_weight=sample_weight)
        return MetricValue(aggregate_results={"exact_match": acc})


def _rouge1_eval_fn(predictions, targets=None, metrics=None):
    if not _validate_text_data(targets, "rouge1", targets_col_specifier) or not _validate_text_data(
        predictions, "rouge1", predictions_col_specifier
    ):
        return

    try:
        rouge = _cached_evaluate_load("rouge")
    except Exception as e:
        _logger.warning(f"Failed to load 'rouge' metric (error: {e!r}), skipping metric logging.")
        return

    scores = rouge.compute(
        predictions=predictions,
        references=targets,
        rouge_types=["rouge1"],
        use_aggregator=False,
    )["rouge1"]
    return MetricValue(
        scores=scores,
        aggregate_results=standard_aggregations(scores),
    )


def _rouge2_eval_fn(predictions, targets=None, metrics=None):
    if not _validate_text_data(targets, "rouge2", targets_col_specifier) or not _validate_text_data(
        predictions, "rouge2", predictions_col_specifier
    ):
        return

    try:
        rouge = _cached_evaluate_load("rouge")
    except Exception as e:
        _logger.warning(f"Failed to load 'rouge' metric (error: {e!r}), skipping metric logging.")
        return

    scores = rouge.compute(
        predictions=predictions,
        references=targets,
        rouge_types=["rouge2"],
        use_aggregator=False,
    )["rouge2"]
    return MetricValue(
        scores=scores,
        aggregate_results=standard_aggregations(scores),
    )


def _rougeL_eval_fn(predictions, targets=None, metrics=None):
    if not _validate_text_data(targets, "rougeL", targets_col_specifier) or not _validate_text_data(
        predictions, "rougeL", predictions_col_specifier
    ):
        return

    try:
        rouge = _cached_evaluate_load("rouge")
    except Exception as e:
        _logger.warning(f"Failed to load 'rouge' metric (error: {e!r}), skipping metric logging.")
        return

    scores = rouge.compute(
        predictions=predictions,
        references=targets,
        rouge_types=["rougeL"],
        use_aggregator=False,
    )["rougeL"]
    return MetricValue(
        scores=scores,
        aggregate_results=standard_aggregations(scores),
    )


def _rougeLsum_eval_fn(predictions, targets=None, metrics=None):
    if not _validate_text_data(
        targets, "rougeLsum", targets_col_specifier
    ) or not _validate_text_data(predictions, "rougeLsum", predictions_col_specifier):
        return

    try:
        rouge = _cached_evaluate_load("rouge")
    except Exception as e:
        _logger.warning(f"Failed to load 'rouge' metric (error: {e!r}), skipping metric logging.")
        return

    scores = rouge.compute(
        predictions=predictions,
        references=targets,
        rouge_types=["rougeLsum"],
        use_aggregator=False,
    )["rougeLsum"]
    return MetricValue(
        scores=scores,
        aggregate_results=standard_aggregations(scores),
    )


def _mae_eval_fn(predictions, targets=None, metrics=None, sample_weight=None):
    if targets is not None and len(targets) != 0:
        from sklearn.metrics import mean_absolute_error

        mae = mean_absolute_error(targets, predictions, sample_weight=sample_weight)
        return MetricValue(aggregate_results={"mean_absolute_error": mae})


def _mse_eval_fn(predictions, targets=None, metrics=None, sample_weight=None):
    if targets is not None and len(targets) != 0:
        from sklearn.metrics import mean_squared_error

        mse = mean_squared_error(targets, predictions, sample_weight=sample_weight)
        return MetricValue(aggregate_results={"mean_squared_error": mse})


def _rmse_eval_fn(predictions, targets=None, metrics=None, sample_weight=None):
    if targets is not None and len(targets) != 0:
        from sklearn.metrics import mean_squared_error

        rmse = mean_squared_error(targets, predictions, squared=False, sample_weight=sample_weight)
        return MetricValue(aggregate_results={"root_mean_squared_error": rmse})


def _r2_score_eval_fn(predictions, targets=None, metrics=None, sample_weight=None):
    if targets is not None and len(targets) != 0:
        from sklearn.metrics import r2_score

        r2 = r2_score(targets, predictions, sample_weight=sample_weight)
        return MetricValue(aggregate_results={"r2_score": r2})


def _max_error_eval_fn(predictions, targets=None, metrics=None):
    if targets is not None and len(targets) != 0:
        from sklearn.metrics import max_error

        error = max_error(targets, predictions)
        return MetricValue(aggregate_results={"max_error": error})


def _mape_eval_fn(predictions, targets=None, metrics=None, sample_weight=None):
    if targets is not None and len(targets) != 0:
        from sklearn.metrics import mean_absolute_percentage_error

        mape = mean_absolute_percentage_error(targets, predictions, sample_weight=sample_weight)
        return MetricValue(aggregate_results={"mean_absolute_percentage_error": mape})


def _recall_eval_fn(
    predictions, targets=None, metrics=None, pos_label=1, average="binary", sample_weight=None
):
    if targets is not None and len(targets) != 0:
        from sklearn.metrics import recall_score

        recall = recall_score(
            targets, predictions, pos_label=pos_label, average=average, sample_weight=sample_weight
        )
        return MetricValue(aggregate_results={"recall_score": recall})


def _precision_eval_fn(
    predictions, targets=None, metrics=None, pos_label=1, average="binary", sample_weight=None
):
    if targets is not None and len(targets) != 0:
        from sklearn.metrics import precision_score

        precision = precision_score(
            targets,
            predictions,
            pos_label=pos_label,
            average=average,
            sample_weight=sample_weight,
        )
        return MetricValue(aggregate_results={"precision_score": precision})


def _f1_score_eval_fn(
    predictions, targets=None, metrics=None, pos_label=1, average="binary", sample_weight=None
):
    if targets is not None and len(targets) != 0:
        from sklearn.metrics import f1_score

        f1 = f1_score(
            targets,
            predictions,
            pos_label=pos_label,
            average=average,
            sample_weight=sample_weight,
        )
        return MetricValue(aggregate_results={"f1_score": f1})


def _precision_at_k_eval_fn(k):
    if not (isinstance(k, int) and k > 0):
        _logger.warning(
            f"Cannot calculate 'precision_at_k' for invalid parameter 'k'. "
            f"'k' should be a positive integer; found: {k}. Skipping metric logging."
        )
        return noop

    def _fn(predictions, targets):
<<<<<<< HEAD
        if not _validate_and_fix_text_tuple_data(
            predictions, "precision_at_k", predictions_col_specifier
        ) or not _validate_and_fix_text_tuple_data(targets, "precision_at_k", targets_col_specifier):
=======
        if not _validate_list_str_data(
            predictions, "precision_at_k", predictions_col_specifier
        ) or not _validate_list_str_data(targets, "precision_at_k", targets_col_specifier):
>>>>>>> 2ba4717d
            return

        scores = []
        for target, prediction in zip(targets, predictions):
            # only include the top k retrieved chunks
            ground_truth, retrieved = set(target), prediction[:k]
            relevant_doc_count = sum(1 for doc in retrieved if doc in ground_truth)
            if len(retrieved) > 0:
                scores.append(relevant_doc_count / len(retrieved))
            else:
                # when no documents are retrieved, precision is 0
                scores.append(0)

        return MetricValue(scores=scores, aggregate_results=standard_aggregations(scores))

    return _fn


<<<<<<< HEAD
def _prepare_for_ndcg(predictions, targets, k):
    """Prepare data from predictions and targets to y_score, y_true for ndcg calculation.

    Args:
        predictions: A list of tuples of strings of doc IDs.
        targets: A list of tuples of strings of doc IDs.
        k: The number of retrieved docs & ground truth docs to consider.

    Returns:
        y_true : ndarray of shape (n_samples, n_labels)
        Representing the ground truth relevant docs. Each row has at most k 1s and the rest
        of the values are 0s. If there are k matched docs, then there are k 1s in the row.
        If there are less than k matched docs, then the matched docs are 1s and the rest
        ground truth docs will be assigned to 1s until k 1s are assigned. The rest
        of the values are 0s.
        y_score : ndarray of shape (n_samples, n_labels)
        Representing the retrieved docs, each row has k 1s and the rest of the values are 0s.
    """
    doc_id_to_index = _get_doc_id_to_index(targets)
    n_samples = len(predictions)
    n_labels = len(doc_id_to_index)
    y_true = np.zeros((n_samples, n_labels), dtype=np.int8)
    y_score = np.zeros((n_samples, n_labels), dtype=np.int8)
    for i in range(n_samples):


def _ndcg_at_k_eval_fn(k):
    def _fn(predictions, targets):
        if not _validate_and_fix_text_tuple_data(
            predictions, "precision_at_k", predictions_col_specifier
        ) or not _validate_and_fix_text_tuple_data(targets, "precision_at_k", targets_col_specifier):
            return

        y_score, y_true = _prepare_for_ndcg(predictions, targets)

        scores = _ndcg_sample_scores(y_true, y_score, k=k, ignore_ties=True)
        for i in range(len(predictions)):
            # only include the top k retrieved chunks
            ground_truth, retrieved = set(targets[i]), predictions[i][:k]
            relevant_doc_count = sum(1 for doc in retrieved if doc in ground_truth)
            if len(retrieved) > 0:
                scores.append(relevant_doc_count / len(retrieved))
            else:
                scores.append(1)
=======
def _recall_at_k_eval_fn(k):
    if not (isinstance(k, int) and k > 0):
        _logger.warning(
            f"Cannot calculate 'precision_at_k' for invalid parameter 'k'. "
            f"'k' should be a positive integer; found: {k}. Skipping metric logging."
        )
        return noop

    def _fn(predictions, targets):
        if not _validate_list_str_data(
            predictions, "precision_at_k", predictions_col_specifier
        ) or not _validate_list_str_data(targets, "precision_at_k", targets_col_specifier):
            return

        scores = []
        for target, prediction in zip(targets, predictions):
            # only include the top k retrieved chunks
            ground_truth, retrieved = set(target), set(prediction[:k])
            relevant_doc_count = len(ground_truth.intersection(retrieved))
            if len(ground_truth) > 0:
                scores.append(relevant_doc_count / len(ground_truth))
            elif len(retrieved) == 0:
                # there are 0 retrieved and ground truth docs, so reward for the match
                scores.append(1)
            else:
                # there are > 0 retrieved, but 0 ground truth, so penalize
                scores.append(0)
>>>>>>> 2ba4717d

        return MetricValue(scores=scores, aggregate_results=standard_aggregations(scores))

    return _fn<|MERGE_RESOLUTION|>--- conflicted
+++ resolved
@@ -352,15 +352,9 @@
         return noop
 
     def _fn(predictions, targets):
-<<<<<<< HEAD
-        if not _validate_and_fix_text_tuple_data(
-            predictions, "precision_at_k", predictions_col_specifier
-        ) or not _validate_and_fix_text_tuple_data(targets, "precision_at_k", targets_col_specifier):
-=======
         if not _validate_list_str_data(
             predictions, "precision_at_k", predictions_col_specifier
         ) or not _validate_list_str_data(targets, "precision_at_k", targets_col_specifier):
->>>>>>> 2ba4717d
             return
 
         scores = []
@@ -379,7 +373,6 @@
     return _fn
 
 
-<<<<<<< HEAD
 def _prepare_for_ndcg(predictions, targets, k):
     """Prepare data from predictions and targets to y_score, y_true for ndcg calculation.
 
@@ -424,7 +417,8 @@
                 scores.append(relevant_doc_count / len(retrieved))
             else:
                 scores.append(1)
-=======
+
+
 def _recall_at_k_eval_fn(k):
     if not (isinstance(k, int) and k > 0):
         _logger.warning(
@@ -452,7 +446,6 @@
             else:
                 # there are > 0 retrieved, but 0 ground truth, so penalize
                 scores.append(0)
->>>>>>> 2ba4717d
 
         return MetricValue(scores=scores, aggregate_results=standard_aggregations(scores))
 
