import hashlib
import json
import os
import shutil
import tempfile
import textwrap
import time

from six.moves import shlex_quote, urllib

from mlflow.entities import RunStatus
from mlflow.projects.submitted_run import SubmittedRun
from mlflow.utils import rest_utils, file_utils
from mlflow.exceptions import ExecutionException
from mlflow.utils.logging_utils import eprint
from mlflow import tracking
from mlflow.utils.mlflow_tags import MLFLOW_DATABRICKS_RUN_URL, MLFLOW_DATABRICKS_SHELL_JOB_ID, \
    MLFLOW_DATABRICKS_SHELL_JOB_RUN_ID, MLFLOW_DATABRICKS_WEBAPP_URL
from mlflow.utils.rest_utils import get_databricks_http_request_kwargs_or_fail
from mlflow.version import VERSION

# Base directory within driver container for storing files related to MLflow
DB_CONTAINER_BASE = "/databricks/mlflow"
# Base directory within driver container for storing project archives
DB_TARFILE_BASE = os.path.join(DB_CONTAINER_BASE, "project-tars")
# Base directory directory within driver container for storing extracted project directories
DB_PROJECTS_BASE = os.path.join(DB_CONTAINER_BASE, "projects")
# Name to use for project directory when archiving it for upload to DBFS; the TAR will contain
# a single directory with this name
DB_TARFILE_ARCHIVE_NAME = "mlflow-project"
# Base directory within DBFS for storing code for project runs for experiments
DBFS_EXPERIMENT_DIR_BASE = "mlflow-experiments"


class DatabricksJobRunner(object):
    """
    Helper class for running an MLflow project as a Databricks Job.
    :param databricks_profile: Optional Databricks CLI profile to use to fetch hostname &
           authentication information when making Databricks API requests.
    """
    def __init__(self, databricks_profile):
        self.databricks_profile = databricks_profile

    def databricks_api_request(self, endpoint, method, **kwargs):
        request_params = rest_utils.get_databricks_http_request_kwargs_or_fail(
            self.databricks_profile)
        request_params.update(kwargs)
        response = rest_utils.http_request(
            endpoint=endpoint, method=method, **request_params)
        return json.loads(response.text)

    def _jobs_runs_submit(self, json):
        return self.databricks_api_request(
            endpoint="/api/2.0/jobs/runs/submit", method="POST", json=json)

    def _check_auth_available(self):
        """
        Verifies that information for making API requests to Databricks is available to MLflow,
        raising an exception if not.
        """
        rest_utils.get_databricks_http_request_kwargs_or_fail(self.databricks_profile)

    def _upload_to_dbfs(self, src_path, dbfs_fuse_uri):
        """
        Uploads the file at `src_path` to the specified DBFS URI within the Databricks workspace
        corresponding to the default Databricks CLI profile.
        """
        eprint("=== Uploading project to DBFS path %s ===" % dbfs_fuse_uri)
        http_endpoint = dbfs_fuse_uri
        http_request_kwargs = \
            rest_utils.get_databricks_http_request_kwargs_or_fail(self.databricks_profile)
        with open(src_path, 'rb') as f:
            rest_utils.http_request(
                endpoint=http_endpoint, method='POST', data=f, **http_request_kwargs)

    def _dbfs_path_exists(self, dbfs_uri):
        """
        Returns True if the passed-in path exists in DBFS for the workspace corresponding to the
        default Databricks CLI profile.
        """
        dbfs_path = _parse_dbfs_uri_path(dbfs_uri)
        json_response_obj = self.databricks_api_request(
            endpoint="/api/2.0/dbfs/get-status", method="GET", json={"path": dbfs_path})
        # If request fails with a RESOURCE_DOES_NOT_EXIST error, the file does not exist on DBFS
        error_code_field = "error_code"
        if error_code_field in json_response_obj:
            if json_response_obj[error_code_field] == "RESOURCE_DOES_NOT_EXIST":
                return False
            raise ExecutionException("Got unexpected error response when checking whether file %s "
                                     "exists in DBFS: %s" % json_response_obj)
        return True

    def _upload_project_to_dbfs(self, project_dir, experiment_id):
        """
        Tars a project directory into an archive in a temp dir and uploads it to DBFS, returning
        the HDFS-style URI of the tarball in DBFS (e.g. dbfs:/path/to/tar).

        :param project_dir: Path to a directory containing an MLflow project to upload to DBFS (e.g.
                            a directory containing an MLproject file).
        """
        temp_tarfile_dir = tempfile.mkdtemp()
        temp_tar_filename = file_utils.build_path(temp_tarfile_dir, "project.tar.gz")

        def custom_filter(x):
            return None if os.path.basename(x.name) == "mlruns" else x

        try:
            file_utils.make_tarfile(temp_tar_filename, project_dir, DB_TARFILE_ARCHIVE_NAME,
                                    custom_filter=custom_filter)
            with open(temp_tar_filename, "rb") as tarred_project:
                tarfile_hash = hashlib.sha256(tarred_project.read()).hexdigest()
            # TODO: Get subdirectory for experiment from the tracking server
            dbfs_fuse_uri = os.path.join("/dbfs", DBFS_EXPERIMENT_DIR_BASE, str(experiment_id),
                                         "projects-code", "%s.tar.gz" % tarfile_hash)
            if not self._dbfs_path_exists(dbfs_fuse_uri):
                self._upload_to_dbfs(temp_tar_filename, dbfs_fuse_uri)
                eprint("=== Finished uploading project to %s ===" % dbfs_fuse_uri)
            else:
                eprint("=== Project already exists in DBFS ===")
        finally:
            shutil.rmtree(temp_tarfile_dir)
        return dbfs_fuse_uri

    def _run_shell_command_job(self, project_uri, command, env_vars, cluster_spec):
        """
        Runs the specified shell command on a Databricks cluster.
        :param project_uri: URI of the project from which our shell command originates
        :param command: Shell command to run
        :param env_vars: Environment variables to set in the process running `command`
        :param cluster_spec: Dictionary describing the cluster, expected to contain the fields for a
                             NewCluster (see https://docs.databricks.com/api/latest/
                             jobs.html#jobsclusterspecnewcluster)
        :return: The ID of the Databricks Job Run. Can be used to query the run's status via the
                 Databricks Runs Get API
                 (https://docs.databricks.com/api/latest/jobs.html#runs-get).
        """
        # Make jobs API request to launch run.
        req_body_json = {
            'run_name': 'MLflow Run for %s' % project_uri,
            'new_cluster': cluster_spec,
            'shell_command_task': {
                'command': command,
                "env_vars": env_vars
            },
            # NB: We use <= on the version specifier to allow running projects on pre-release
            # versions, where we will select the most up-to-date mlflow version available.
            # Also note, that we escape this so '<' is not treated as a shell pipe.
            "libraries": [{"pypi": {"package": "'mlflow<=%s'" % VERSION}}],
        }
        run_submit_res = self._jobs_runs_submit(req_body_json)
        databricks_run_id = run_submit_res["run_id"]
        return databricks_run_id

    def _before_run_validations(self, tracking_uri, cluster_spec):
        """Validations to perform before running a project on Databricks."""
        self._check_auth_available()
        if cluster_spec is None:
            raise ExecutionException("Cluster spec must be provided when launching MLflow project "
                                     "runs on Databricks.")
        if tracking.utils._is_local_uri(tracking_uri):
            raise ExecutionException(
                "When running on Databricks, the MLflow tracking URI must be set to a remote URI "
                "accessible to both the current client and code running on Databricks. Got local "
                "tracking URI %s." % tracking_uri)

    def run_databricks(self, uri, entry_point, work_dir, parameters, experiment_id, cluster_spec,
                       run_id):
        tracking_uri = _get_tracking_uri_for_run()
        self._before_run_validations(tracking_uri, cluster_spec)
        dbfs_fuse_uri = self._upload_project_to_dbfs(work_dir, experiment_id)
        env_vars = {
            tracking._TRACKING_URI_ENV_VAR: tracking_uri,
            tracking._EXPERIMENT_ID_ENV_VAR: experiment_id,
        }
        eprint("=== Running entry point %s of project %s on Databricks ===" % (entry_point, uri))
        # Launch run on Databricks
        with open(cluster_spec, 'r') as handle:
            try:
                cluster_spec = json.load(handle)
            except ValueError:
                eprint("Error when attempting to load and parse JSON cluster spec from file "
                       "%s. " % cluster_spec)
                raise
        command = _get_databricks_run_cmd(dbfs_fuse_uri, run_id, entry_point, parameters)
        return self._run_shell_command_job(uri, command, env_vars, cluster_spec)

    def _get_status(self, databricks_run_id):
        run_state = self.get_run_result_state(databricks_run_id)
        if run_state is None:
            return RunStatus.RUNNING
        if run_state == "SUCCESS":
            return RunStatus.FINISHED
        return RunStatus.FAILED

    def get_status(self, databricks_run_id):
        return RunStatus.to_string(self._get_status(databricks_run_id))

    def get_run_result_state(self, databricks_run_id):
        """
        Returns the run result state (string) of the Databricks run with the passed-in ID, or None
        if the run is still active. See possible values at
        https://docs.databricks.com/api/latest/jobs.html#runresultstate.
        """
        res = self.jobs_runs_get(databricks_run_id)
        return res["state"].get("result_state", None)

    def jobs_runs_cancel(self, databricks_run_id):
        return self.databricks_api_request(
            endpoint="/api/2.0/jobs/runs/cancel", method="POST", json={"run_id": databricks_run_id})

    def jobs_runs_get(self, databricks_run_id):
        return self.databricks_api_request(
            endpoint="/api/2.0/jobs/runs/get", method="GET", json={"run_id": databricks_run_id})


def _get_tracking_uri_for_run():
    if not tracking.utils.is_tracking_uri_set():
        return "databricks"
    uri = tracking.get_tracking_uri()
    if uri.startswith("databricks"):
        return "databricks"
    return uri


def _get_databricks_run_cmd(dbfs_fuse_tar_uri, run_id, entry_point, parameters):
    """
    Generates MLflow CLI command to run on Databricks cluster in order to launch a run on Databricks
    """
    # Strip ".gz" and ".tar" file extensions from base filename of the tarfile
    tar_hash = os.path.splitext(os.path.splitext(os.path.basename(dbfs_fuse_tar_uri))[0])[0]
    container_tar_path = os.path.abspath(os.path.join(DB_TARFILE_BASE,
                                                      os.path.basename(dbfs_fuse_tar_uri)))
    project_dir = os.path.join(DB_PROJECTS_BASE, tar_hash)
    mlflow_run_arr = list(map(shlex_quote, ["mlflow", "run", project_dir,
                                            "--entry-point", entry_point]))
    if run_id:
        mlflow_run_arr.extend(["--run-id", run_id])
    if parameters:
        for key, value in parameters.items():
            mlflow_run_arr.extend(["-P", "%s=%s" % (key, value)])
    mlflow_run_cmd = " ".join(mlflow_run_arr)
    shell_command = textwrap.dedent("""
    export PATH=$DB_HOME/conda/bin:$DB_HOME/python/bin:$PATH &&
    mlflow --version &&
    # Make local directories in the container into which to copy/extract the tarred project
    mkdir -p {tarfile_base} {projects_base} &&
    # Rsync from DBFS FUSE to avoid copying archive into local filesystem if it already exists
    rsync -a -v --ignore-existing {dbfs_fuse_tar_path} {tarfile_base} &&
    # Extract project into a temporary directory. We don't extract directly into the desired
    # directory as tar extraction isn't guaranteed to be atomic
    cd $(mktemp -d) &&
    tar --no-same-owner -xzvf {container_tar_path} &&
    # Atomically move the extracted project into the desired directory
    mv -T {tarfile_archive_name} {work_dir} &&
    {mlflow_run}
    """.format(tarfile_base=DB_TARFILE_BASE, projects_base=DB_PROJECTS_BASE,
               dbfs_fuse_tar_path=dbfs_fuse_tar_uri, container_tar_path=container_tar_path,
               tarfile_archive_name=DB_TARFILE_ARCHIVE_NAME, work_dir=project_dir,
               mlflow_run=mlflow_run_cmd))
    return ["bash", "-c", shell_command]


def _parse_dbfs_uri_path(dbfs_uri):
    """
    Parses and returns the absolute path within DBFS of the file with the specified URI. For
    example, given an input of "dbfs:/my/dbfs/path", this method will return "/my/dbfs/path"
    """
    return urllib.parse.urlparse(dbfs_uri).path


<<<<<<< HEAD
def _fetch_and_clean_project(uri, version=None, git_username=None, git_password=None):
    """
    Fetches the project at the passed-in URI & prepares it for upload to DBFS. Returns the path of
    the temporary directory into which the project was fetched.
    """
    work_dir = _fetch_project(
        uri=uri, force_tempdir=True, version=version, git_username=git_username,
        git_password=git_password)[0]
    # Remove the mlruns directory from the fetched project to avoid cache-busting
    mlruns_dir = os.path.join(work_dir, "mlruns")
    if os.path.exists(mlruns_dir):
        shutil.rmtree(mlruns_dir)
    return work_dir


def _before_run_validations(tracking_uri, cluster_spec):
    """Validations to perform before running a project on Databricks."""
    _check_databricks_auth_available()
    if cluster_spec is None:
        raise ExecutionException("Cluster spec must be provided when launching MLflow project runs "
                                 "on Databricks.")
    if tracking.utils._is_local_uri(tracking_uri):
        raise ExecutionException(
            "When running on Databricks, the MLflow tracking URI must be set to a remote URI "
            "accessible to both the current client and code running on Databricks. Got local "
            "tracking URI %s." % tracking_uri)


=======
>>>>>>> b79c8707
def run_databricks(remote_run, uri, entry_point, work_dir, parameters, experiment_id, cluster_spec):
    """
    Runs the project at the specified URI on Databricks, returning a `SubmittedRun` that can be
    used to query the run's status or wait for the resulting Databricks Job run to terminate.
    """
    profile = tracking.utils.get_db_profile_from_uri(tracking.get_tracking_uri())
    run_id = remote_run.info.run_uuid
    db_job_runner = DatabricksJobRunner(databricks_profile=profile)
    db_run_id = db_job_runner.run_databricks(
        uri, entry_point, work_dir, parameters, experiment_id, cluster_spec, run_id)
    submitted_run = DatabricksSubmittedRun(db_run_id, run_id, db_job_runner)
    submitted_run._print_description_and_log_tags()
    return submitted_run


class DatabricksSubmittedRun(SubmittedRun):
    """
    Instance of SubmittedRun corresponding to a Databricks Job run launched to run an MLflow
    project. Note that run_id may be None, e.g. if we did not launch the run against a tracking
    server accessible to the local client.
    :param databricks_run_id: Run ID of the launched Databricks Job.
    :param mlflow_run_id: ID of the MLflow project run.
    :param databricks_job_runner: Instance of ``DatabricksJobRunner`` used to make Databricks API
                                  requests.
    """
    # How often to poll run status when waiting on a run
    POLL_STATUS_INTERVAL = 30

    def __init__(self, databricks_run_id, mlflow_run_id, databricks_job_runner):
        super(DatabricksSubmittedRun, self).__init__()
        self._databricks_run_id = databricks_run_id
        self._mlflow_run_id = mlflow_run_id
        self._job_runner = databricks_job_runner

    def _print_description_and_log_tags(self):
        eprint("=== Launched MLflow run as Databricks job run with ID %s. Getting run status "
               "page URL... ===" % self._databricks_run_id)
        run_info = self._job_runner.jobs_runs_get(self._databricks_run_id)
        jobs_page_url = run_info["run_page_url"]
        eprint("=== Check the run's status at %s ===" % jobs_page_url)
        tracking.get_service().set_tag(self._mlflow_run_id,
                                       MLFLOW_DATABRICKS_RUN_URL, jobs_page_url)
        tracking.get_service().set_tag(self._mlflow_run_id,
                                       MLFLOW_DATABRICKS_SHELL_JOB_RUN_ID, self._databricks_run_id)
        tracking.get_service().set_tag(self._mlflow_run_id,
                                       MLFLOW_DATABRICKS_WEBAPP_URL,
                                       get_databricks_http_request_kwargs_or_fail(
                                           profile=self._job_runner.databricks_profile)['hostname'])
        job_id = run_info.get('job_id')
        # In some releases of Databricks we do not return the job ID. We start including it in DB
        # releases 2.80 and above.
        if job_id is not None:
            tracking.get_service().set_tag(self._mlflow_run_id,
                                           MLFLOW_DATABRICKS_SHELL_JOB_ID, job_id)

    @property
    def run_id(self):
        return self._mlflow_run_id

    def wait(self):
        result_state = self._job_runner.get_run_result_state(self._databricks_run_id)
        while result_state is None:
            time.sleep(self.POLL_STATUS_INTERVAL)
            result_state = self._job_runner.get_run_result_state(self._databricks_run_id)
        return result_state == "SUCCESS"

    def cancel(self):
        self._job_runner.jobs_runs_cancel(self._databricks_run_id)
        self.wait()

    def get_status(self):
        return self._job_runner.get_status(self._databricks_run_id)<|MERGE_RESOLUTION|>--- conflicted
+++ resolved
@@ -268,37 +268,6 @@
     return urllib.parse.urlparse(dbfs_uri).path
 
 
-<<<<<<< HEAD
-def _fetch_and_clean_project(uri, version=None, git_username=None, git_password=None):
-    """
-    Fetches the project at the passed-in URI & prepares it for upload to DBFS. Returns the path of
-    the temporary directory into which the project was fetched.
-    """
-    work_dir = _fetch_project(
-        uri=uri, force_tempdir=True, version=version, git_username=git_username,
-        git_password=git_password)[0]
-    # Remove the mlruns directory from the fetched project to avoid cache-busting
-    mlruns_dir = os.path.join(work_dir, "mlruns")
-    if os.path.exists(mlruns_dir):
-        shutil.rmtree(mlruns_dir)
-    return work_dir
-
-
-def _before_run_validations(tracking_uri, cluster_spec):
-    """Validations to perform before running a project on Databricks."""
-    _check_databricks_auth_available()
-    if cluster_spec is None:
-        raise ExecutionException("Cluster spec must be provided when launching MLflow project runs "
-                                 "on Databricks.")
-    if tracking.utils._is_local_uri(tracking_uri):
-        raise ExecutionException(
-            "When running on Databricks, the MLflow tracking URI must be set to a remote URI "
-            "accessible to both the current client and code running on Databricks. Got local "
-            "tracking URI %s." % tracking_uri)
-
-
-=======
->>>>>>> b79c8707
 def run_databricks(remote_run, uri, entry_point, work_dir, parameters, experiment_id, cluster_spec):
     """
     Runs the project at the specified URI on Databricks, returning a `SubmittedRun` that can be
