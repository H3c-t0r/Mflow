--- conflicted
+++ resolved
@@ -193,26 +193,6 @@
     return databricks_run_id
 
 
-<<<<<<< HEAD
-def _create_databricks_run(tracking_uri, experiment_id, source_name, source_version,
-                           entry_point_name):
-    """
-    Makes an API request to the specified tracking server to create a new run with the specified
-    attributes. Returns an `ActiveRun` that can be used to query the tracking server for the run's
-    status or log metrics/params for the run.
-    """
-    if tracking.is_local_uri(tracking_uri):
-        eprint("WARNING: MLflow tracking URI is set to a local URI (%s), so results from "
-               "Databricks will not be logged permanently." % tracking_uri)
-    return tracking._create_run(experiment_id=experiment_id,
-                                source_name=source_name,
-                                source_version=source_version,
-                                entry_point_name=entry_point_name,
-                                source_type=SourceType.PROJECT)
-
-
-=======
->>>>>>> 888a6d6c
 def _parse_dbfs_uri_path(dbfs_uri):
     """
     Parses and returns the absolute path within DBFS of the file with the specified URI. For
@@ -242,12 +222,6 @@
     if cluster_spec is None:
         raise ExecutionException("Cluster spec must be provided when launching MLflow project runs "
                                  "on Databricks.")
-<<<<<<< HEAD
-    work_dir = _fetch_project(
-        uri=uri, version=version, use_temp_cwd=False, git_username=git_username,
-        git_password=git_password)
-    project = _project_spec.load_project(work_dir)
-=======
     if tracking.is_local_uri(tracking_uri):
         raise ExecutionException(
             "When running on Databricks, the MLflow tracking URI must be set to a remote URI "
@@ -265,8 +239,7 @@
     _before_run_validations(tracking_uri, cluster_spec)
     work_dir = _fetch_and_clean_project(
         uri=uri, version=version, git_username=git_username, git_password=git_password)
-    project = _load_project(work_dir)
->>>>>>> 888a6d6c
+    project = _project_spec.load_project(work_dir)
     project.get_entry_point(entry_point)._validate_parameters(parameters)
     dbfs_project_uri = _upload_project_to_dbfs(work_dir, experiment_id)
     remote_run = tracking._create_run(
