"""APIs for running MLflow projects locally or remotely."""

from __future__ import print_function

import hashlib
import json
import os
import re
import shutil
import subprocess
import tempfile

from distutils import dir_util

from mlflow.projects.submitted_run import LocalSubmittedRun
from mlflow.projects._project_spec import Project
from mlflow.entities.run_status import RunStatus
from mlflow.entities.source_type import SourceType
from mlflow.entities.param import Param
import mlflow.tracking as tracking


from mlflow.utils import file_utils, process
from mlflow.utils.logging_utils import eprint

# TODO: this should be restricted to just Git repos and not S3 and stuff like that
_GIT_URI_REGEX = re.compile(r"^[^/]*:")
# Environment variable indicating a path to a conda installation. MLflow will default to running
# "conda" if unset
MLFLOW_CONDA = "MLFLOW_CONDA"


class ExecutionException(Exception):
    """Exception thrown when executing a project fails."""
    pass


def _run(uri, entry_point="main", version=None, parameters=None, experiment_id=None,
         mode=None, cluster_spec=None, git_username=None, git_password=None, use_conda=True,
         storage_dir=None, block=True, run_id=None):
    """
    Helper that delegates to the project-running method corresponding to the passed-in mode.
    Returns a ``SubmittedRun`` corresponding to the project run.
    """
    exp_id = experiment_id or tracking._get_experiment_id()
    parameters = parameters or {}
    if mode == "databricks":
        from mlflow.projects.databricks import run_databricks
        return run_databricks(
            uri=uri, entry_point=entry_point, version=version, parameters=parameters,
            experiment_id=exp_id, cluster_spec=cluster_spec, git_username=git_username,
            git_password=git_password)
    elif mode == "local" or mode is None:
        work_dir = _fetch_project(uri, version, git_username, git_password)
        project = _load_project(project_dir=work_dir)
        project.get_entry_point(entry_point)._validate_parameters(parameters)
        # Synchronously create a conda environment (even though this may take some time) to avoid
        # failures due to multiple concurrent attempts to create the same conda env.
        if use_conda:
            _maybe_create_conda_env(conda_env_path=os.path.join(work_dir, project.conda_env))
        if run_id:
            active_run = tracking._get_existing_run(run_id)
        else:
            active_run = _create_run(uri, exp_id, work_dir, entry_point, parameters)
        # In blocking mode, run the entry point command in blocking fashion, sending status updates
        # to the tracking server when finished. Note that the run state may not be persisted to the
        # tracking server if interrupted
        if block:
            command = _get_entry_point_command(
                work_dir, entry_point, use_conda, parameters, storage_dir)
            return _run_entry_point(command, work_dir, run_id=active_run.run_info.run_uuid)
        # Otherwise, invoke `mlflow run` in a subprocess
        return _invoke_mlflow_run_subprocess(
            work_dir=work_dir, entry_point=entry_point, parameters=parameters, experiment_id=exp_id,
            use_conda=use_conda, storage_dir=storage_dir, run_id=active_run.run_info.run_uuid)
    supported_modes = ["local", "databricks"]
    raise ExecutionException("Got unsupported execution mode %s. Supported "
                             "values: %s" % (mode, supported_modes))


def run(uri, entry_point="main", version=None, parameters=None, experiment_id=None,
        mode=None, cluster_spec=None, git_username=None, git_password=None, use_conda=True,
        storage_dir=None, block=True, run_id=None):
    """
    Run an MLflow project from the given URI.

    Supports downloading projects from Git URIs with a specified version, or copying them from
    the file system. For Git-based projects, a commit can be specified as the ``version``.

    :raises mlflow.projects.ExecutionException: if a run launched in blocking mode is unsuccessful.

    :param uri: URI of project to run. Expected to be either a relative/absolute local filesystem
                path or a git repository URI (e.g. https://github.com/mlflow/mlflow-example)
                pointing to a project directory containing an MLproject file.
    :param entry_point: Entry point to run within the project. If no entry point with the specified
                        name is found, attempts to run the project file ``entry_point`` as a script,
                        using "python" to run .py files and the default shell (specified by
                        environment variable $SHELL) to run .sh files.
    :param experiment_id: ID of experiment under which to launch the run.
    :param mode: Execution mode for the run. Can be set to "local" or "databricks".
    :param cluster_spec: Path to JSON file describing the cluster to use when launching a run on
                         Databricks.
    :param git_username: Username for HTTP(S) authentication with Git.
    :param git_password: Password for HTTP(S) authentication with Git.
    :param use_conda: If True (the default), creates a new Conda environment for the run and
                      installs project dependencies within that environment. Otherwise, runs the
                      project in the current environment without installing any project
                      dependencies.
<<<<<<< HEAD
    :param storage_dir: Only used if `mode` is local. MLflow will download artifacts from
=======
    :param use_temp_cwd: Used only if ``mode`` is "local" and ``uri`` is a local directory.
                         If True, copies project to a temporary working directory before running it.
                         Otherwise (the default), runs project using ``uri`` (the project's path) as
                         the working directory.
    :param storage_dir: Only used if ``mode`` is local. MLflow will download artifacts from
>>>>>>> 36b00deb
                        distributed URIs passed to parameters of type 'path' to subdirectories of
                        ``storage_dir``.
    :param block: Whether or not to block while waiting for a run to complete. Defaults to True.
                  Note that if ``block`` is False and mode is "local", this method will return, but
                  the current process will block when exiting until the local run completes.
                  If the current process is interrupted, any asynchronous runs launched via this
                  method will be terminated.
    :param run_id: Note: this argument is used internally by the MLflow project APIs and should
                   not be specified. If specified, the given run ID will be used instead of
                   creating a new run.
    :return: A ``SubmittedRun`` exposing information (e.g. run ID) about the launched run.
              The returned ``SubmittedRun`` is not thread-safe.
    """
    submitted_run_obj = _run(
        uri=uri, entry_point=entry_point, version=version, parameters=parameters,
        experiment_id=experiment_id, mode=mode, cluster_spec=cluster_spec,
        git_username=git_username, git_password=git_password, use_conda=use_conda,
        storage_dir=storage_dir, block=block, run_id=run_id)
    if block:
        _wait_for(submitted_run_obj)
    return submitted_run_obj


def _wait_for(submitted_run_obj):
    """Wait on the passed-in submitted run, reporting its status to the tracking server."""
    run_id = submitted_run_obj.run_id
    active_run = None
    # Note: there's a small chance we fail to report the run's status to the tracking server if
    # we're interrupted before we reach the try block below
    try:
        active_run = tracking._get_existing_run(run_id) if run_id is not None else None
        if submitted_run_obj.wait():
            eprint("=== Run (ID '%s') succeeded ===" % run_id)
            _maybe_set_run_terminated(active_run, "FINISHED")
        else:
            _maybe_set_run_terminated(active_run, "FAILED")
            raise ExecutionException("=== Run (ID '%s') failed ===" % run_id)
    except KeyboardInterrupt:
        eprint("=== Run (ID '%s') === interrupted, cancelling run ===" % run_id)
        submitted_run_obj.cancel()
        _maybe_set_run_terminated(active_run, "FAILED")
        raise


def _load_project(project_dir):
    return Project(file_utils.read_yaml(project_dir, "MLproject"))


def _parse_subdirectory(uri):
    # Parses a uri and returns the uri and subdirectory as separate values.
    # Uses '#' as a delimiter.
    subdirectory = ''
    parsed_uri = uri
    if '#' in uri:
        subdirectory = uri[uri.find('#')+1:]
        parsed_uri = uri[:uri.find('#')]
    if subdirectory and _GIT_URI_REGEX.match(parsed_uri) and '.' in subdirectory:
        raise ExecutionException("'.' and '..' are not allowed in Git URI subdirectory paths.")
    return parsed_uri, subdirectory


<<<<<<< HEAD
=======
def _get_dest_dir(uri, use_temp_cwd):
    """
    Return a directory to use for fetching the project with the URI.
    :param use_temp_cwd: Only used if ``uri`` is a local directory. If True, returns a temporary
    working directory.
    """
    if _GIT_URI_REGEX.match(uri) or use_temp_cwd:
        # Create a temp directory to download and run the project in
        return tempfile.mkdtemp(prefix="mlflow-")
    return os.path.abspath(uri)


>>>>>>> 36b00deb
def _get_storage_dir(storage_dir):
    if storage_dir is not None and not os.path.exists(storage_dir):
        os.makedirs(storage_dir)
    return tempfile.mkdtemp(dir=storage_dir)


def _expand_uri(uri):
    if _GIT_URI_REGEX.match(uri):
        return uri
    return os.path.abspath(uri)


def _fetch_project(uri, version=None, git_username=None, git_password=None):
    """
    Fetch a project into a local directory, returning the path to the local project directory.
    """
    # Separating the uri from the subdirectory requested.
    parsed_uri, subdirectory = _parse_subdirectory(uri)
    dst_dir = tempfile.mkdtemp()
    eprint("=== Fetching project from %s into %s ===" % (uri, dst_dir))
    # Download a project to the target `dst_dir` from a Git URI or local path.

    if _GIT_URI_REGEX.match(uri):
        # Use Git to clone the project
        _fetch_git_repo(parsed_uri, version, dst_dir, git_username, git_password)
    else:
        if version is not None:
            raise ExecutionException("Setting a version is only supported for Git project URIs")
        dir_util.copy_tree(src=parsed_uri, dst=dst_dir)
        dest_dir_mlruns = os.path.join(dst_dir, "mlruns")
        if os.path.exists(dest_dir_mlruns):
            shutil.rmtree(dest_dir_mlruns)

    # Make sure there is a MLproject file in the specified working directory.
    if not os.path.isfile(os.path.join(dst_dir, subdirectory, "MLproject")):
        if subdirectory == '':
            raise ExecutionException("No MLproject file found in %s" % uri)
        else:
            raise ExecutionException("No MLproject file found in subdirectory %s of %s" %
                                     (subdirectory, parsed_uri))

    return os.path.join(dst_dir, subdirectory)


def _fetch_git_repo(uri, version, dst_dir, git_username, git_password):
    """
    Clone the git repo at ``uri`` into ``dst_dir``, checking out commit ``version`` (or defaulting
    to the head commit of the repository's master branch if version is unspecified).
    If ``git_username`` and ``git_password`` are specified, uses them to authenticate while fetching
    the repo. Otherwise, assumes authentication parameters are specified by the environment,
    e.g. by a Git credential helper.
    """
    # We defer importing git until the last moment, because the import requires that the git
    # executable is availble on the PATH, so we only want to fail if we actually need it.
    import git
    repo = git.Repo.init(dst_dir)
    origin = repo.create_remote("origin", uri)
    git_args = [git_username, git_password]
    if not (all(arg is not None for arg in git_args) or all(arg is None for arg in git_args)):
        raise ExecutionException("Either both or neither of git_username and git_password must be "
                                 "specified.")
    if git_username:
        git_credentials = "url=%s\nusername=%s\npassword=%s" % (uri, git_username, git_password)
        repo.git.config("--local", "credential.helper", "cache")
        process.exec_cmd(cmd=["git", "credential-cache", "store"], cwd=dst_dir,
                         cmd_stdin=git_credentials)
    origin.fetch()
    if version is not None:
        repo.git.checkout(version)
    else:
        repo.create_head("master", origin.refs.master)
        repo.heads.master.checkout()


def _get_conda_env_name(conda_env_path):
    with open(conda_env_path) as conda_env_file:
        conda_env_hash = hashlib.sha1(conda_env_file.read().encode("utf-8")).hexdigest()
    return "mlflow-%s" % conda_env_hash


def _conda_executable():
    """
    Return path to a Conda executable. Configurable via the ``mlflow.projects.MLFLOW_CONDA``
    environment variable.
    """
    return os.environ.get(MLFLOW_CONDA, "conda")


def _maybe_create_conda_env(conda_env_path):
    conda_env = _get_conda_env_name(conda_env_path)
    conda_path = _conda_executable()
    try:
        process.exec_cmd([conda_path, "--help"], throw_on_error=False)
    except EnvironmentError:
        raise ExecutionException("Could not find Conda executable at {0}. "
                                 "Ensure Conda is installed as per the instructions "
                                 "at https://conda.io/docs/user-guide/install/index.html. You can "
                                 "also configure MLflow to look for a specific Conda executable "
                                 "by setting the {1} environment variable to the path of the Conda "
                                 "executable".format(conda_path, MLFLOW_CONDA))
    (_, stdout, _) = process.exec_cmd([conda_path, "env", "list", "--json"])
    env_names = [os.path.basename(env) for env in json.loads(stdout)['envs']]

    conda_action = 'create'
    if conda_env not in env_names:
        eprint('=== Creating conda environment %s ===' % conda_env)
        process.exec_cmd([conda_path, "env", conda_action, "-n", conda_env, "--file",
                          conda_env_path], stream_output=True)


def _maybe_set_run_terminated(active_run, status):
    """
    If the passed-in active run is defined and still running (i.e. hasn't already been terminated
    within user code), mark it as terminated with the passed-in status.
    """
    if active_run and not RunStatus.is_terminated(active_run.get_run().info.status):
        active_run.set_terminated(status)


def _get_entry_point_command(project_dir, entry_point, use_conda, parameters, storage_dir):
    project = _load_project(project_dir=project_dir)
    storage_dir_for_run = _get_storage_dir(storage_dir)
    eprint("=== Created directory %s for downloading remote URIs passed to arguments of "
           "type 'path' ===" % storage_dir_for_run)
    commands = []
    if use_conda:
        conda_env_path = os.path.abspath(os.path.join(project_dir, project.conda_env))
        commands.append("source activate %s" % _get_conda_env_name(conda_env_path))
    commands.append(
        project.get_entry_point(entry_point).compute_command(parameters, storage_dir_for_run))
    return " && ".join(commands)


def _run_entry_point(command, work_dir, run_id):
    """
    Run an entry point command in a subprocess, returning a SubmittedRun that can be used to
    query the run's status.
    :param command: Entry point command to run
    :param work_dir: Working directory in which to run the command
    :param run_id: MLflow run ID associated with the entry point execution.
    """
    eprint("=== Running command '%s' in run with ID '%s' === " % (command, run_id))
    process = subprocess.Popen(["bash", "-c", command], close_fds=True, cwd=work_dir)
    return LocalSubmittedRun(run_id, process)


def _build_mlflow_run_cmd(
        uri, entry_point, storage_dir, use_conda, run_id, parameters):
    """
    Build and return an array containing an ``mlflow run`` command that can be invoked to locally
    run the project at the specified URI.
    """
    mlflow_run_arr = ["mlflow", "run", uri, "-e", entry_point, "--run-id", run_id]
    if storage_dir is not None:
        mlflow_run_arr.extend(["--storage-dir", storage_dir])
    if not use_conda:
        mlflow_run_arr.append("--no-conda")
    for key, value in parameters.items():
        mlflow_run_arr.extend(["-P", "%s=%s" % (key, value)])
    return mlflow_run_arr


def _run_mlflow_run_cmd(mlflow_run_arr, env_map):
    """
    Invoke ``mlflow run`` in a subprocess, which in turn runs the entry point in a child process.
    Returns a handle to the subprocess. Popen launched to invoke ``mlflow run``.
    """
    final_env = os.environ.copy()
    final_env.update(env_map)
    # Launch `mlflow run` command as the leader of its own process group so that we can do a
    # best-effort cleanup of all its descendant processes if needed
    return subprocess.Popen(
        mlflow_run_arr, env=final_env, universal_newlines=True, preexec_fn=os.setsid)


def _create_run(uri, experiment_id, work_dir, entry_point, parameters):
    """
    Create a ``Run`` against the current MLflow tracking server, logging metadata (e.g. the URI,
    entry point, and parameters of the project) about the run. Return an ``ActiveRun`` that can be
    used to report additional data about the run (metrics/params) to the tracking server.
    """
    active_run = tracking._create_run(
        experiment_id=experiment_id, source_name=_expand_uri(uri),
        source_version=tracking._get_git_commit(work_dir), entry_point_name=entry_point,
        source_type=SourceType.PROJECT)
    if parameters is not None:
        for key, value in parameters.items():
            active_run.log_param(Param(key, value))
    return active_run


def _invoke_mlflow_run_subprocess(
        work_dir, entry_point, parameters, experiment_id, use_conda, storage_dir, run_id):
    """
    Run an MLflow project asynchronously by invoking ``mlflow run`` in a subprocess, returning
    a SubmittedRun that can be used to query run status.
    """
    eprint("=== Asynchronously launching MLflow run with ID %s ===" % run_id)
    # Add the run id into a magic environment variable that the subprocess will read,
    # causing it to reuse the run.
    env_map = {
        tracking._RUN_ID_ENV_VAR: run_id,
        tracking._TRACKING_URI_ENV_VAR: tracking.get_tracking_uri(),
        tracking._EXPERIMENT_ID_ENV_VAR: str(experiment_id),
    }
    mlflow_run_arr = _build_mlflow_run_cmd(
        uri=work_dir, entry_point=entry_point, storage_dir=storage_dir, use_conda=use_conda,
        run_id=run_id, parameters=parameters)
    mlflow_run_subprocess = _run_mlflow_run_cmd(mlflow_run_arr, env_map)
    return LocalSubmittedRun(run_id, mlflow_run_subprocess)<|MERGE_RESOLUTION|>--- conflicted
+++ resolved
@@ -106,15 +106,7 @@
                       installs project dependencies within that environment. Otherwise, runs the
                       project in the current environment without installing any project
                       dependencies.
-<<<<<<< HEAD
     :param storage_dir: Only used if `mode` is local. MLflow will download artifacts from
-=======
-    :param use_temp_cwd: Used only if ``mode`` is "local" and ``uri`` is a local directory.
-                         If True, copies project to a temporary working directory before running it.
-                         Otherwise (the default), runs project using ``uri`` (the project's path) as
-                         the working directory.
-    :param storage_dir: Only used if ``mode`` is local. MLflow will download artifacts from
->>>>>>> 36b00deb
                         distributed URIs passed to parameters of type 'path' to subdirectories of
                         ``storage_dir``.
     :param block: Whether or not to block while waiting for a run to complete. Defaults to True.
@@ -176,21 +168,6 @@
     return parsed_uri, subdirectory
 
 
-<<<<<<< HEAD
-=======
-def _get_dest_dir(uri, use_temp_cwd):
-    """
-    Return a directory to use for fetching the project with the URI.
-    :param use_temp_cwd: Only used if ``uri`` is a local directory. If True, returns a temporary
-    working directory.
-    """
-    if _GIT_URI_REGEX.match(uri) or use_temp_cwd:
-        # Create a temp directory to download and run the project in
-        return tempfile.mkdtemp(prefix="mlflow-")
-    return os.path.abspath(uri)
-
-
->>>>>>> 36b00deb
 def _get_storage_dir(storage_dir):
     if storage_dir is not None and not os.path.exists(storage_dir):
         os.makedirs(storage_dir)
