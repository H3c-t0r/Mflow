--- conflicted
+++ resolved
@@ -22,11 +22,7 @@
     PROJECT_ENV_MANAGER,
     PROJECT_STORAGE_DIR,
     PROJECT_DOCKER_ARGS,
-<<<<<<< HEAD
     PROJECT_BUILD_IMAGE,
-=======
-    SKIP_IMAGE_BUILD,
->>>>>>> ca98d871
 )
 from mlflow.projects.backend import loader
 from mlflow.tracking.fluent import _get_experiment_id
@@ -87,11 +83,7 @@
     env_manager,
     synchronous,
     run_name,
-<<<<<<< HEAD
     build_image,
-=======
-    skip_image_build,
->>>>>>> ca98d871
 ):
     """
     Helper that delegates to the project-running method corresponding to the passed-in backend.
@@ -102,11 +94,7 @@
     backend_config[PROJECT_SYNCHRONOUS] = synchronous
     backend_config[PROJECT_DOCKER_ARGS] = docker_args
     backend_config[PROJECT_STORAGE_DIR] = storage_dir
-<<<<<<< HEAD
     backend_config[PROJECT_BUILD_IMAGE] = build_image
-=======
-    backend_config[SKIP_IMAGE_BUILD] = skip_image_build
->>>>>>> ca98d871
     # TODO: remove this check once kubernetes execution has been refactored
     if backend_name not in {"databricks", "kubernetes"}:
         backend = loader.load_backend(backend_name)
@@ -175,11 +163,7 @@
             repository_uri=kube_config["repository-uri"],
             base_image=project.docker_env.get("image"),
             run_id=active_run.info.run_id,
-<<<<<<< HEAD
             build_image=build_image,
-=======
-            skip_image_build=skip_image_build,
->>>>>>> ca98d871
         )
         image_digest = kb.push_image_to_registry(image.tags[0])
         tracking.MlflowClient().set_tag(
@@ -221,11 +205,7 @@
     run_id=None,
     run_name=None,
     env_manager=None,
-<<<<<<< HEAD
     build_image=False,
-=======
-    skip_image_build=False,
->>>>>>> ca98d871
 ):
     """
     Run an MLflow project. The project can be local or stored at a Git URI.
@@ -290,6 +270,8 @@
                         If unspecified, MLflow automatically determines the environment manager to
                         use by inspecting files in the project directory. For example, if
                         ``python_env.yaml`` is present, virtualenv will be used.
+    :param build_image: Whether to build a new docker image of the project or to reuse an existing
+                        image. Default: False (reuse an existing image)
     :return: :py:class:`mlflow.projects.SubmittedRun` exposing information (e.g. run ID)
              about the launched run.
 
@@ -357,11 +339,7 @@
         storage_dir=storage_dir,
         synchronous=synchronous,
         run_name=run_name,
-<<<<<<< HEAD
         build_image=build_image,
-=======
-        skip_image_build=skip_image_build,
->>>>>>> ca98d871
     )
     if synchronous:
         _wait_for(submitted_run_obj)
