--- conflicted
+++ resolved
@@ -38,8 +38,9 @@
     """
     exp_id = experiment_id or _get_experiment_id()
     parameters = parameters or {}
-    work_dir = _fetch_project(uri=uri, force_tempdir=False, version=version,
-                              git_username=git_username, git_password=git_password)
+    work_dir, tmpdir_to_be_removed = \
+        _fetch_project(uri=uri, force_tempdir=False, version=version,
+                       git_username=git_username, git_password=git_password)
     project = _project_spec.load_project(work_dir)
     project.get_entry_point(entry_point)._validate_parameters(parameters)
     if run_id:
@@ -54,14 +55,6 @@
             uri=uri, entry_point=entry_point, work_dir=work_dir, parameters=parameters,
             experiment_id=exp_id, cluster_spec=cluster_spec)
     elif mode == "local" or mode is None:
-<<<<<<< HEAD
-        work_dir, tmpdir_to_be_removed = \
-            _fetch_project(uri=uri, force_tempdir=False, version=version,
-                           git_username=git_username, git_password=git_password)
-        project = _project_spec.load_project(work_dir)
-        project.get_entry_point(entry_point)._validate_parameters(parameters)
-=======
->>>>>>> 465b8820
         # Synchronously create a conda environment (even though this may take some time) to avoid
         # failures due to multiple concurrent attempts to create the same conda env.
         conda_env_name = _get_or_create_conda_env(project.conda_env_path) if use_conda else None
@@ -71,12 +64,8 @@
         if block:
             command = _get_entry_point_command(
                 project, entry_point, parameters, conda_env_name, storage_dir)
-<<<<<<< HEAD
             return _run_entry_point(command, work_dir, tmpdir_to_be_removed, exp_id,
                                     run_id=active_run.run_info.run_uuid)
-=======
-            return _run_entry_point(command, work_dir, exp_id, run_id=active_run.info.run_uuid)
->>>>>>> 465b8820
         # Otherwise, invoke `mlflow run` in a subprocess
         return _invoke_mlflow_run_subprocess(
             work_dir=work_dir, entry_point=entry_point, parameters=parameters, experiment_id=exp_id,
