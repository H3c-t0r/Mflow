--- conflicted
+++ resolved
@@ -40,7 +40,7 @@
          use_temp_cwd=False, storage_dir=None, block=True, run_id=None):
     """
     Helper that delegates to the project-running method corresponding to the passed-in mode.
-    Returns a `SubmittedRun` corresponding to the project run.
+    Returns a ``SubmittedRun`` corresponding to the project run.
     """
     exp_id = experiment_id or tracking._get_experiment_id()
     parameters = parameters or {}
@@ -87,8 +87,7 @@
     Supports downloading projects from Git URIs with a specified version, or copying them from
     the file system. For Git-based projects, a commit can be specified as the ``version``.
 
-    Raises:
-      ``mlflow.projects.ExecutionException`` if a run launched in blocking mode is unsuccessful.
+    :raises mlflow.projects.ExecutionException: if a run launched in blocking mode is unsuccessful.
 
     :param uri: URI of project to run. Expected to be either a relative/absolute local filesystem
                 path or a git repository URI (e.g. https://github.com/mlflow/mlflow-example)
@@ -119,15 +118,11 @@
                   the current process will block when exiting until the local run completes.
                   If the current process is interrupted, any asynchronous runs launched via this
                   method will be terminated.
-<<<<<<< HEAD
-    :return: A ``SubmittedRun`` exposing information (e.g. run ID) about the launched run.
-=======
     :param run_id: Note: this argument is used internally by the MLflow project APIs and should
                    not be specified. If specified, the given run ID will be used instead of
                    creating a new run.
-    :return: A `SubmittedRun` exposing information (e.g. run ID) about the launched run. Note that
-             the returned `SubmittedRun` is not thread-safe.
->>>>>>> 4d5e70f6
+    :return: A ``SubmittedRun`` exposing information (e.g. run ID) about the launched run. 
+              The returned ``SubmittedRun`` is not thread-safe.
     """
     submitted_run_obj = _run(
         uri=uri, entry_point=entry_point, version=version, parameters=parameters,
@@ -140,7 +135,7 @@
 
 
 def _wait_for(submitted_run_obj):
-    """Waits on the passed-in submitted run, reporting its status to the tracking server."""
+    """Wait on the passed-in submitted run, reporting its status to the tracking server."""
     run_id = submitted_run_obj.run_id
     active_run = None
     # Note: there's a small chance we fail to report the run's status to the tracking server if
@@ -160,34 +155,8 @@
         raise
 
 
-<<<<<<< HEAD
-def _run_local(uri, entry_point, version, parameters, experiment_id, use_conda, use_temp_cwd,
-               storage_dir, git_username, git_password, block):
-    """
-    Run an MLflow project from the given URI in a new directory.
-
-    Supports downloading projects from Git URIs with a specified version, or copying them from
-    the file system. For Git-based projects, a commit can be specified as the ``version``.
-    """
-    eprint("=== Fetching project from %s ===" % uri)
-    # Separating the uri from the subdirectory requested.
-    parsed_uri, subdirectory = _parse_subdirectory(uri)
-    expanded_uri = _expand_uri(parsed_uri)
-    # Get the directory to fetch the project into.
-    dst_dir = _get_dest_dir(expanded_uri, use_temp_cwd)
-    # Get the work directory for running the project and the uri to save in the project.
-    work_dir = _fetch_project(expanded_uri, subdirectory, version, dst_dir, git_username,
-                              git_password)
-    final_uri = "%s#%s" % (expanded_uri, subdirectory) if subdirectory != '' else expanded_uri
-    eprint("=== Work directory for this run: %s ===" % work_dir)
-    # Load the MLproject file
-    project = Project(final_uri, file_utils.read_yaml(work_dir, "MLproject"))
-    return _run_project(
-        project, entry_point, work_dir, parameters, use_conda, storage_dir, experiment_id, block)
-=======
 def _load_project(project_dir):
     return Project(file_utils.read_yaml(project_dir, "MLproject"))
->>>>>>> 4d5e70f6
 
 
 def _parse_subdirectory(uri):
@@ -229,12 +198,7 @@
 
 def _fetch_project(uri, use_temp_cwd, version=None, git_username=None, git_password=None):
     """
-<<<<<<< HEAD
-    Fetch the project from the URI. Makes sure ``uri`` contains a valid MLproject file.
-    Returns the working directory for running the project.
-=======
-    Fetches a project into a local directory, returning the path to the local project directory.
->>>>>>> 4d5e70f6
+    Fetch a project into a local directory, returning the path to the local project directory.
     """
     # Separating the uri from the subdirectory requested.
     parsed_uri, subdirectory = _parse_subdirectory(uri)
@@ -302,7 +266,7 @@
 
 def _conda_executable():
     """
-    Returns path to a conda executable. Configurable via the mlflow.projects.MLFLOW_CONDA
+    Return path to a Conda executable. Configurable via the ``mlflow.projects.MLFLOW_CONDA``
     environment variable.
     """
     return os.environ.get(MLFLOW_CONDA, "conda")
@@ -332,32 +296,15 @@
 
 def _maybe_set_run_terminated(active_run, status):
     """
-<<<<<<< HEAD
-    Runs an entry point by launching its command in a subprocess, updating the tracking server with
-    the run's exit status.
-
-    :param active_run: ``ActiveRun`` to which to post status updates for the launched run
-    :param command: Entry point command to execute
-    :param work_dir: Working directory to use when executing ``command``
-    :param env_map: Dict of environment variable key-value pairs to set in the process for `command`
-    :return ``SubmittedRun`` corresponding to the launched run.
-=======
     If the passed-in active run is defined and still running (i.e. hasn't already been terminated
     within user code), mark it as terminated with the passed-in status.
->>>>>>> 4d5e70f6
     """
     if active_run and not RunStatus.is_terminated(active_run.get_run().info.status):
         active_run.set_terminated(status)
 
 
-<<<<<<< HEAD
-def _run_project(project, entry_point, work_dir, parameters, use_conda, storage_dir,
-                 experiment_id, block):
-    """Locally run a project that has been checked out in ``work_dir``."""
-=======
 def _get_entry_point_command(project_dir, entry_point, use_conda, parameters, storage_dir):
     project = _load_project(project_dir=project_dir)
->>>>>>> 4d5e70f6
     storage_dir_for_run = _get_storage_dir(storage_dir)
     eprint("=== Created directory %s for downloading remote URIs passed to arguments of "
            "type 'path' ===" % storage_dir_for_run)
@@ -372,7 +319,7 @@
 
 def _run_entry_point(command, work_dir, run_id):
     """
-    Runs an entry point command in a subprocess, returning a SubmittedRun that can be used to
+    Run an entry point command in a subprocess, returning a SubmittedRun that can be used to
     query the run's status.
     :param command: Entry point command to run
     :param work_dir: Working directory in which to run the command
@@ -386,7 +333,7 @@
 def _build_mlflow_run_cmd(
         uri, entry_point, storage_dir, use_conda, run_id, parameters):
     """
-    Builds and returns an array containing an `mlflow run` command that can be invoked to locally
+    Build and return an array containing an ``mlflow run`` command that can be invoked to locally
     run the project at the specified URI.
     """
     mlflow_run_arr = ["mlflow", "run", uri, "-e", entry_point, "--run-id", run_id]
@@ -401,8 +348,8 @@
 
 def _run_mlflow_run_cmd(mlflow_run_arr, env_map):
     """
-    Invokes `mlflow run` in a subprocess, which will in turn run the entry point in a child process.
-    Returns a handle to the subprocess.Popen launched to invoke `mlflow run`.
+    Invoke ``mlflow run`` in a subprocess, which will in turn run the entry point in a child process.
+    Returns a handle to the subprocess. Popen launched to invoke ``mlflow run``.
     """
     final_env = os.environ.copy()
     final_env.update(env_map)
@@ -414,8 +361,8 @@
 
 def _create_run(uri, experiment_id, work_dir, entry_point, parameters):
     """
-    Creates a Run against the current MLflow tracking server, logging metadata (e.g. the URI,
-    entry point, and parameters of the project) about the run. Returns an ActiveRun that can be
+    Create a ``Run`` against the current MLflow tracking server, logging metadata (e.g. the URI,
+    entry point, and parameters of the project) about the run. Return an ``ActiveRun`` that can be
     used to report additional data about the run (metrics/params) to the tracking server.
     """
     active_run = tracking._create_run(
@@ -431,7 +378,7 @@
 def _invoke_mlflow_run_subprocess(
         work_dir, entry_point, parameters, experiment_id, use_conda, storage_dir, run_id):
     """
-    Runs an MLflow project asynchronously by invoking `mlflow run` in a subprocess, returning
+    Run an MLflow project asynchronously by invoking ``mlflow run`` in a subprocess, returning
     a SubmittedRun that can be used to query run status.
     """
     eprint("=== Asynchronously launching MLflow run with ID %s ===" % run_id)
