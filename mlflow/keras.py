"""
The ``mlflow.keras`` module provides an API for logging and loading Keras models. This module
exports Keras models with the following flavors:

Keras (native) format
    This is the main flavor that can be loaded back into Keras.
:py:mod:`mlflow.pyfunc`
    Produced for use by generic pyfunc-based deployment tools and batch inference.
"""
import importlib
import os
import yaml
import tempfile
import shutil

import pandas as pd

from distutils.version import LooseVersion
from mlflow import pyfunc
from mlflow.models import Model
from mlflow.models.model import MLMODEL_FILE_NAME
import mlflow.tracking
from mlflow.exceptions import MlflowException
from mlflow.models.signature import ModelSignature
from mlflow.models.utils import ModelInputExample, _save_example
from mlflow.tracking.artifact_utils import _download_artifact_from_uri
from mlflow.utils import gorilla
from mlflow.utils.environment import _mlflow_conda_env
from mlflow.utils.model_utils import _get_flavor_configuration
from mlflow.utils.annotations import experimental
from mlflow.utils.autologging_utils import (
    try_mlflow_log,
    log_fn_args_as_params,
    wrap_patch,
    batch_metrics_logger,
)
from mlflow.tracking._model_registry import DEFAULT_AWAIT_MAX_SLEEP_SECONDS


FLAVOR_NAME = "keras"
# File name to which custom objects cloudpickle is saved - used during save and load
_CUSTOM_OBJECTS_SAVE_PATH = "custom_objects.cloudpickle"
_KERAS_MODULE_SPEC_PATH = "keras_module.txt"
_KERAS_SAVE_FORMAT_PATH = "save_format.txt"
# File name to which keras model is saved
_MODEL_SAVE_PATH = "model"
# Conda env subpath when saving/loading model
_CONDA_ENV_SUBPATH = "conda.yaml"


def get_default_conda_env(include_cloudpickle=False, keras_module=None):
    """
    :return: The default Conda environment for MLflow Models produced by calls to
             :func:`save_model()` and :func:`log_model()`.
    """
    import tensorflow as tf

    conda_deps = []  # if we use tf.keras we only need to declare dependency on tensorflow
    pip_deps = []
    if keras_module is None:
        import keras

        keras_module = keras
    if keras_module.__name__ == "keras":
        # Temporary fix: the created conda environment has issues installing keras >= 2.3.1
        if LooseVersion(keras_module.__version__) < LooseVersion("2.3.1"):
            conda_deps.append("keras=={}".format(keras_module.__version__))
        else:
            pip_deps.append("keras=={}".format(keras_module.__version__))
    if include_cloudpickle:
        import cloudpickle

        pip_deps.append("cloudpickle=={}".format(cloudpickle.__version__))
    # Temporary fix: conda-forge currently does not have tensorflow > 1.14
    # The Keras pyfunc representation requires the TensorFlow
    # backend for Keras. Therefore, the conda environment must
    # include TensorFlow
    if LooseVersion(tf.__version__) <= LooseVersion("1.13.2"):
        conda_deps.append("tensorflow=={}".format(tf.__version__))
    else:
        pip_deps.append("tensorflow=={}".format(tf.__version__))

    # Tensorflow<2.4 does not work with h5py>=3.0.0
    # see https://github.com/tensorflow/tensorflow/issues/44467
    if LooseVersion(tf.__version__) < LooseVersion("2.4"):
        pip_deps.append("h5py<3.0.0")

    return _mlflow_conda_env(
        additional_conda_deps=conda_deps,
        additional_pip_deps=pip_deps,
        additional_conda_channels=None,
    )


def save_model(
    keras_model,
    path,
    conda_env=None,
    mlflow_model=None,
    custom_objects=None,
    keras_module=None,
    signature: ModelSignature = None,
    input_example: ModelInputExample = None,
    **kwargs
):
    """
    Save a Keras model to a path on the local file system.

    :param keras_model: Keras model to be saved.
    :param path: Local path where the model is to be saved.
    :param conda_env: Either a dictionary representation of a Conda environment or the path to a
                      Conda environment yaml file. If provided, this decsribes the environment
                      this model should be run in. At minimum, it should specify the
                      dependencies contained in :func:`get_default_conda_env()`. If
                      ``None``, the default :func:`get_default_conda_env()` environment is
                      added to the model. The following is an *example* dictionary
                      representation of a Conda environment::

                        {
                            'name': 'mlflow-env',
                            'channels': ['defaults'],
                            'dependencies': [
                                'python=3.7.0',
                                'keras=2.2.4',
                                'tensorflow=1.8.0'
                            ]
                        }
    :param mlflow_model: MLflow model config this flavor is being added to.
    :param custom_objects: A Keras ``custom_objects`` dictionary mapping names (strings) to
                           custom classes or functions associated with the Keras model. MLflow saves
                           these custom layers using CloudPickle and restores them automatically
                           when the model is loaded with :py:func:`mlflow.keras.load_model` and
                           :py:func:`mlflow.pyfunc.load_model`.
    :param keras_module: Keras module to be used to save / load the model
                         (``keras`` or ``tf.keras``). If not provided, MLflow will
                         attempt to infer the Keras module based on the given model.
    :param kwargs: kwargs to pass to ``keras_model.save`` method.

    :param signature: (Experimental) :py:class:`ModelSignature <mlflow.models.ModelSignature>`
                      describes model input and output :py:class:`Schema <mlflow.types.Schema>`.
                      The model signature can be :py:func:`inferred <mlflow.models.infer_signature>`
                      from datasets with valid model input (e.g. the training dataset with target
                      column omitted) and valid model output (e.g. model predictions generated on
                      the training dataset), for example:

                      .. code-block:: python

                        from mlflow.models.signature import infer_signature
                        train = df.drop_column("target_label")
                        predictions = ... # compute model predictions
                        signature = infer_signature(train, predictions)
    :param input_example: (Experimental) Input example provides one or several instances of valid
                          model input. The example can be used as a hint of what data to feed the
                          model. The given example will be converted to a Pandas DataFrame and then
                          serialized to json using the Pandas split-oriented format. Bytes are
                          base64-encoded.

    .. code-block:: python
        :caption: Example

        import mlflow
        # Build, compile, and train your model
        keras_model = ...
        keras_model_path = ...
        keras_model.compile(optimizer="rmsprop", loss="mse", metrics=["accuracy"])
        results = keras_model.fit(
            x_train, y_train, epochs=20, batch_size = 128, validation_data=(x_val, y_val))
        # Save the model as an MLflow Model
        mlflow.keras.save_model(keras_model, keras_model_path)
    """
    if keras_module is None:

        def _is_plain_keras(model):
            try:
                # NB: Network is the first parent with save method
                import keras.engine.network

                return isinstance(model, keras.engine.network.Network)
            except ImportError:
                return False

        def _is_tf_keras(model):
            try:
                # NB: Network is not exposed in tf.keras, we check for Model instead.
                import tensorflow.keras.models

                return isinstance(model, tensorflow.keras.models.Model)
            except ImportError:
                return False

        if _is_plain_keras(keras_model):
            keras_module = importlib.import_module("keras")
        elif _is_tf_keras(keras_model):
            keras_module = importlib.import_module("tensorflow.keras")
        else:
            raise MlflowException(
                "Unable to infer keras module from the model, please specify "
                "which keras module ('keras' or 'tensorflow.keras') is to be "
                "used to save and load the model."
            )
    elif type(keras_module) == str:
        keras_module = importlib.import_module(keras_module)

    # check if path exists
    path = os.path.abspath(path)
    if os.path.exists(path):
        raise MlflowException("Path '{}' already exists".format(path))

    # construct new data folder in existing path
    data_subpath = "data"
    data_path = os.path.join(path, data_subpath)
    os.makedirs(data_path)

    if mlflow_model is None:
        mlflow_model = Model()
    if signature is not None:
        mlflow_model.signature = signature
    if input_example is not None:
        _save_example(mlflow_model, input_example, path)

    # save custom objects if there are custom objects
    if custom_objects is not None:
        _save_custom_objects(data_path, custom_objects)

    # save keras module spec to path/data/keras_module.txt
    with open(os.path.join(data_path, _KERAS_MODULE_SPEC_PATH), "w") as f:
        f.write(keras_module.__name__)

    # By default, Keras uses the SavedModel format -- specified by "tf"
    # However, we choose to align with prior default of mlflow, HDF5
    save_format = kwargs.get("save_format", "h5")

    # save keras save_format to path/data/save_format.txt
    with open(os.path.join(data_path, _KERAS_SAVE_FORMAT_PATH), "w") as f:
        f.write(save_format)

    # save keras model
    # To maintain prior behavior, when the format is HDF5, we save
    # with the h5 file extension. Otherwise, model_path is a directory
    # where the saved_model.pb will be stored (for SavedModel format)
    file_extension = ".h5" if save_format == "h5" else ""
    model_subpath = os.path.join(data_subpath, _MODEL_SAVE_PATH)
    model_path = os.path.join(path, model_subpath) + file_extension
    if path.startswith("/dbfs/"):
        # The Databricks Filesystem uses a FUSE implementation that does not support
        # random writes. It causes an error.
        with tempfile.NamedTemporaryFile(suffix=".h5") as f:
            keras_model.save(f.name, **kwargs)
            f.flush()  # force flush the data
            shutil.copyfile(src=f.name, dst=model_path)
    else:
        keras_model.save(model_path, **kwargs)

    # update flavor info to mlflow_model
    mlflow_model.add_flavor(
        FLAVOR_NAME,
        keras_module=keras_module.__name__,
        keras_version=keras_module.__version__,
        save_format=save_format,
        data=data_subpath,
    )

    # save conda.yaml info to path/conda.yml
    if conda_env is None:
        conda_env = get_default_conda_env(
            include_cloudpickle=custom_objects is not None, keras_module=keras_module
        )
    elif not isinstance(conda_env, dict):
        with open(conda_env, "r") as f:
            conda_env = yaml.safe_load(f)
    with open(os.path.join(path, _CONDA_ENV_SUBPATH), "w") as f:
        yaml.safe_dump(conda_env, stream=f, default_flow_style=False)

    # append loader_module, data and env data to mlflow_model
    pyfunc.add_to_model(
        mlflow_model, loader_module="mlflow.keras", data=data_subpath, env=_CONDA_ENV_SUBPATH
    )

    # save mlflow_model to path/MLmodel
    mlflow_model.save(os.path.join(path, MLMODEL_FILE_NAME))


def log_model(
    keras_model,
    artifact_path,
    conda_env=None,
    custom_objects=None,
    keras_module=None,
    registered_model_name=None,
    signature: ModelSignature = None,
    input_example: ModelInputExample = None,
    await_registration_for=DEFAULT_AWAIT_MAX_SLEEP_SECONDS,
    **kwargs
):
    """
    Log a Keras model as an MLflow artifact for the current run.

    :param keras_model: Keras model to be saved.
    :param artifact_path: Run-relative artifact path.
    :param conda_env: Either a dictionary representation of a Conda environment or
                      the path to a Conda environment yaml file.
                      If provided, this describes the environment this model should be
                      run in. At minimum, it should specify the dependencies
                      contained in :func:`get_default_conda_env()`. If ``None``, the default
                      :func:`mlflow.keras.get_default_conda_env()` environment is added to
                      the model. The following is an *example* dictionary representation of a
                      Conda environment::

                        {
                            'name': 'mlflow-env',
                            'channels': ['defaults'],
                            'dependencies': [
                                'python=3.7.0',
                                'keras=2.2.4',
                                'tensorflow=1.8.0'
                            ]
                        }

    :param custom_objects: A Keras ``custom_objects`` dictionary mapping names (strings) to
                           custom classes or functions associated with the Keras model. MLflow saves
                           these custom layers using CloudPickle and restores them automatically
                           when the model is loaded with :py:func:`mlflow.keras.load_model` and
                           :py:func:`mlflow.pyfunc.load_model`.
    :param keras_module: Keras module to be used to save / load the model
                         (``keras`` or ``tf.keras``). If not provided, MLflow will
                         attempt to infer the Keras module based on the given model.
    :param registered_model_name: (Experimental) If given, create a model version under
                                  ``registered_model_name``, also creating a registered model if one
                                  with the given name does not exist.

    :param signature: (Experimental) :py:class:`ModelSignature <mlflow.models.ModelSignature>`
                      describes model input and output :py:class:`Schema <mlflow.types.Schema>`.
                      The model signature can be :py:func:`inferred <mlflow.models.infer_signature>`
                      from datasets with valid model input (e.g. the training dataset with target
                      column omitted) and valid model output (e.g. model predictions generated on
                      the training dataset), for example:

                      .. code-block:: python

                        from mlflow.models.signature import infer_signature
                        train = df.drop_column("target_label")
                        predictions = ... # compute model predictions
                        signature = infer_signature(train, predictions)
    :param input_example: (Experimental) Input example provides one or several instances of valid
                          model input. The example can be used as a hint of what data to feed the
                          model. The given example will be converted to a Pandas DataFrame and then
                          serialized to json using the Pandas split-oriented format. Bytes are
                          base64-encoded.
    :param await_registration_for: Number of seconds to wait for the model version to finish
                            being created and is in ``READY`` status. By default, the function
                            waits for five minutes. Specify 0 or None to skip waiting.
    :param kwargs: kwargs to pass to ``keras_model.save`` method.

    .. code-block:: python
        :caption: Example

        from keras import Dense, layers
        import mlflow
        # Build, compile, and train your model
        keras_model = ...
        keras_model.compile(optimizer="rmsprop", loss="mse", metrics=["accuracy"])
        results = keras_model.fit(
            x_train, y_train, epochs=20, batch_size = 128, validation_data=(x_val, y_val))
        # Log metrics and log the model
        with mlflow.start_run() as run:
            mlflow.keras.log_model(keras_model, "models")
    """
    Model.log(
        artifact_path=artifact_path,
        flavor=mlflow.keras,
        keras_model=keras_model,
        conda_env=conda_env,
        custom_objects=custom_objects,
        keras_module=keras_module,
        registered_model_name=registered_model_name,
        signature=signature,
        input_example=input_example,
        await_registration_for=await_registration_for,
        **kwargs
    )


def _save_custom_objects(path, custom_objects):
    """
    Save custom objects dictionary to a cloudpickle file so a model can be easily loaded later.

    :param path: An absolute path that points to the data directory within /path/to/model.
    :param custom_objects: Keras ``custom_objects`` is a dictionary mapping
                           names (strings) to custom classes or functions to be considered
                           during deserialization. MLflow saves these custom layers using
                           CloudPickle and restores them automatically when the model is
                           loaded with :py:func:`mlflow.keras.load_model` and
                           :py:func:`mlflow.pyfunc.load_model`.
    """
    import cloudpickle

    custom_objects_path = os.path.join(path, _CUSTOM_OBJECTS_SAVE_PATH)
    with open(custom_objects_path, "wb") as out_f:
        cloudpickle.dump(custom_objects, out_f)


def _load_model(model_path, keras_module, save_format, **kwargs):
    keras_models = importlib.import_module(keras_module.__name__ + ".models")
    custom_objects = kwargs.pop("custom_objects", {})
    custom_objects_path = None
    if os.path.isdir(model_path):
        if os.path.isfile(os.path.join(model_path, _CUSTOM_OBJECTS_SAVE_PATH)):
            custom_objects_path = os.path.join(model_path, _CUSTOM_OBJECTS_SAVE_PATH)
        model_path = os.path.join(model_path, _MODEL_SAVE_PATH)
    if custom_objects_path is not None:
        import cloudpickle

        with open(custom_objects_path, "rb") as in_f:
            pickled_custom_objects = cloudpickle.load(in_f)
            pickled_custom_objects.update(custom_objects)
            custom_objects = pickled_custom_objects

    # If the save_format is HDF5, then we save with h5 file
    # extension to align with prior behavior of mlflow logging
    if save_format == "h5":
        model_path = model_path + ".h5"

    from distutils.version import StrictVersion

    if save_format == "h5" and StrictVersion(
        keras_module.__version__.split("-")[0]
    ) >= StrictVersion("2.2.3"):
        # NOTE: Keras 2.2.3 does not work with unicode paths in python2. Pass in h5py.File instead
        # of string to avoid issues.
        import h5py

        with h5py.File(os.path.abspath(model_path), "r") as model_path:
            return keras_models.load_model(model_path, custom_objects=custom_objects, **kwargs)
    else:
        # NOTE: Older versions of Keras only handle filepath.
        return keras_models.load_model(model_path, custom_objects=custom_objects, **kwargs)


class _KerasModelWrapper:
    def __init__(self, keras_model, graph, sess):
        self.keras_model = keras_model
        self._graph = graph
        self._sess = sess

    def predict(self, dataframe):
        # In TensorFlow < 2.0, we use a graph and session to predict
        if self._graph is not None:
            with self._graph.as_default():
                with self._sess.as_default():
                    predicted = pd.DataFrame(self.keras_model.predict(dataframe.values))
        # In TensorFlow >= 2.0, we do not use a graph and session to predict
        else:
            predicted = pd.DataFrame(self.keras_model.predict(dataframe.values))
        predicted.index = dataframe.index
        return predicted


def _load_pyfunc(path):
    """
    Load PyFunc implementation. Called by ``pyfunc.load_pyfunc``.

    :param path: Local filesystem path to the MLflow Model with the ``keras`` flavor.
    """
    import tensorflow as tf

    if os.path.isfile(os.path.join(path, _KERAS_MODULE_SPEC_PATH)):
        with open(os.path.join(path, _KERAS_MODULE_SPEC_PATH), "r") as f:
            keras_module = importlib.import_module(f.read())
    else:
        import keras

        keras_module = keras

    # By default, we assume the save_format is h5 for backwards compatibility
    save_format = "h5"
    save_format_path = os.path.join(path, _KERAS_SAVE_FORMAT_PATH)
    if os.path.isfile(save_format_path):
        with open(save_format_path, "r") as f:
            save_format = f.read()

    # In SavedModel format, if we don't compile the model
    should_compile = save_format == "tf"
    K = importlib.import_module(keras_module.__name__ + ".backend")
    if keras_module.__name__ == "tensorflow.keras" or K.backend() == "tensorflow":
        if LooseVersion(tf.__version__) < LooseVersion("2.0.0"):
            graph = tf.Graph()
            sess = tf.Session(graph=graph)
            # By default tf backed models depend on the global graph and session.
            # We create an use new Graph and Session and store them with the model
            # This way the model is independent on the global state.
            with graph.as_default():
                with sess.as_default():  # pylint:disable=not-context-manager
                    K.set_learning_phase(0)
                    m = _load_model(
                        path,
                        keras_module=keras_module,
                        save_format=save_format,
                        compile=should_compile,
                    )
                    return _KerasModelWrapper(m, graph, sess)
        else:
            K.set_learning_phase(0)
            m = _load_model(
                path, keras_module=keras_module, save_format=save_format, compile=should_compile
            )
            return _KerasModelWrapper(m, None, None)

    else:
        raise MlflowException("Unsupported backend '%s'" % K._BACKEND)


def load_model(model_uri, **kwargs):
    """
    Load a Keras model from a local file or a run.

    Extra arguments are passed through to keras.load_model.

    :param model_uri: The location, in URI format, of the MLflow model. For example:

                      - ``/Users/me/path/to/local/model``
                      - ``relative/path/to/local/model``
                      - ``s3://my_bucket/path/to/model``
                      - ``runs:/<mlflow_run_id>/run-relative/path/to/model``
                      - ``models:/<model_name>/<model_version>``
                      - ``models:/<model_name>/<stage>``

                      For more information about supported URI schemes, see
                      `Referencing Artifacts <https://www.mlflow.org/docs/latest/concepts.html#
                      artifact-locations>`_.

    :return: A Keras model instance.

    .. code-block:: python
        :caption: Example

        # Load persisted model as a Keras model or as a PyFunc, call predict() on a pandas DataFrame
        keras_model = mlflow.keras.load_model("runs:/96771d893a5e46159d9f3b49bf9013e2" + "/models")
        predictions = keras_model.predict(x_test)
    """
    local_model_path = _download_artifact_from_uri(artifact_uri=model_uri)
    flavor_conf = _get_flavor_configuration(model_path=local_model_path, flavor_name=FLAVOR_NAME)
    keras_module = importlib.import_module(flavor_conf.get("keras_module", "keras"))
    keras_model_artifacts_path = os.path.join(
        local_model_path, flavor_conf.get("data", _MODEL_SAVE_PATH)
    )
    # For backwards compatibility, we assume h5 when the save_format is absent
    save_format = flavor_conf.get("save_format", "h5")
    return _load_model(
        model_path=keras_model_artifacts_path,
        keras_module=keras_module,
        save_format=save_format,
        **kwargs
    )


@experimental
def autolog(log_models=True):
    # pylint: disable=E0611
    """
    Enables automatic logging from Keras to MLflow. Autologging captures the following information:

    **Metrics** and **Parameters**
     - Training loss; validation loss; user-specified metrics
     - Metrics associated with the ``EarlyStopping`` callbacks: ``stopped_epoch``,
       ``restored_epoch``, ``restore_best_weight``, ``last_epoch``, etc
     - ``fit()`` or ``fit_generator()`` parameters; optimizer name; learning rate; epsilon
     - ``fit()`` or ``fit_generator()`` parameters associated with ``EarlyStopping``: ``min_delta``,
       ``patience``, ``baseline``, ``restore_best_weights``, etc
    **Artifacts**
     - Model summary on training start
     - `MLflow Model <https://mlflow.org/docs/latest/models.html>`_ (Keras model) on training end

    .. code-block:: python
        :caption: Example

        import mlflow
        import mlflow.keras
        # Build, compile, enable autologging, and train your model
        keras_model = ...
        keras_model.compile(optimizer="rmsprop", loss="mse", metrics=["accuracy"])
        # autolog your metrics, parameters, and model
        mlflow.keras.autolog()
        results = keras_model.fit(
            x_train, y_train, epochs=20, batch_size=128, validation_data=(x_val, y_val))

    ``EarlyStopping Integration with Keras AutoLogging``

    MLflow will detect if an ``EarlyStopping`` callback is used in a ``fit()`` or
    ``fit_generator()`` call, and if the ``restore_best_weights`` parameter is set to be ``True``,
    then MLflow will log the metrics associated with the restored model as a final, extra step.
    The epoch of the restored model will also be logged as the metric ``restored_epoch``.
    This allows for easy comparison between the actual metrics of the restored model and
    the metrics of other models.

    If ``restore_best_weights`` is set to be ``False``, then MLflow will not log an additional step.

    Regardless of ``restore_best_weights``, MLflow will also log ``stopped_epoch``,
    which indicates the epoch at which training stopped due to early stopping.

    If training does not end due to early stopping, then ``stopped_epoch`` will be logged as ``0``.

    MLflow will also log the parameters of the ``EarlyStopping`` callback,
    excluding ``mode`` and ``verbose``.

    :param log_models: If ``True``, trained models are logged as MLflow model artifacts.
                       If ``False``, trained models are not logged.
    """
    import keras

    def getKerasCallback(metrics_logger):
        class __MLflowKerasCallback(keras.callbacks.Callback):
            """
            Callback for auto-logging metrics and parameters.
            Records available logs after each epoch.
            Records model structural information as params when training begins
            """

            def on_train_begin(self, logs=None):  # pylint: disable=unused-argument
                try_mlflow_log(mlflow.log_param, "num_layers", len(self.model.layers))
                try_mlflow_log(
                    mlflow.log_param, "optimizer_name", type(self.model.optimizer).__name__
                )
                if hasattr(self.model.optimizer, "lr"):
                    lr = (
                        self.model.optimizer.lr
                        if type(self.model.optimizer.lr) is float
                        else keras.backend.eval(self.model.optimizer.lr)
                    )
                    try_mlflow_log(mlflow.log_param, "learning_rate", lr)
                if hasattr(self.model.optimizer, "epsilon"):
                    epsilon = (
                        self.model.optimizer.epsilon
                        if type(self.model.optimizer.epsilon) is float
                        else keras.backend.eval(self.model.optimizer.epsilon)
                    )
                    try_mlflow_log(mlflow.log_param, "epsilon", epsilon)

                sum_list = []
                self.model.summary(print_fn=sum_list.append)
                summary = "\n".join(sum_list)
                tempdir = tempfile.mkdtemp()
                try:
                    summary_file = os.path.join(tempdir, "model_summary.txt")
                    with open(summary_file, "w") as f:
                        f.write(summary)
                    try_mlflow_log(mlflow.log_artifact, local_path=summary_file)
                finally:
                    shutil.rmtree(tempdir)

            def on_epoch_end(self, epoch, logs=None):
                if not logs:
                    return
                metrics_logger.record_metrics(logs, epoch)

            def on_train_end(self, logs=None):
                if log_models:
                    try_mlflow_log(log_model, self.model, artifact_path="model")

            # As of Keras 2.4.0, Keras Callback implementations must define the following
            # methods indicating whether or not the callback overrides functions for
            # batch training/testing/inference
            def _implements_train_batch_hooks(self):
                return False

            def _implements_test_batch_hooks(self):
                return False

            def _implements_predict_batch_hooks(self):
                return False

        return __MLflowKerasCallback()

    def _early_stop_check(callbacks):
        if LooseVersion(keras.__version__) < LooseVersion("2.3.0") or LooseVersion(
            keras.__version__
        ) >= LooseVersion("2.4.0"):
            es_callback = keras.callbacks.EarlyStopping
        else:
            es_callback = keras.callbacks.callbacks.EarlyStopping
        for callback in callbacks:
            if isinstance(callback, es_callback):
                return callback
        return None

    def _log_early_stop_callback_params(callback):
        if callback:
            try:
                earlystopping_params = {
                    "monitor": callback.monitor,
                    "min_delta": callback.min_delta,
                    "patience": callback.patience,
                    "baseline": callback.baseline,
                    "restore_best_weights": callback.restore_best_weights,
                }
                try_mlflow_log(mlflow.log_params, earlystopping_params)
            except Exception:  # pylint: disable=W0703
                return

    def _get_early_stop_callback_attrs(callback):
        try:
            return callback.stopped_epoch, callback.restore_best_weights, callback.patience
        except Exception:  # pylint: disable=W0703
            return None

    def _log_early_stop_callback_metrics(callback, history, metrics_logger):
        if callback:
            callback_attrs = _get_early_stop_callback_attrs(callback)
            if callback_attrs is None:
                return
            stopped_epoch, restore_best_weights, patience = callback_attrs
            metrics_logger.record_metrics({"stopped_epoch": stopped_epoch})
            # Weights are restored only if early stopping occurs
            if stopped_epoch != 0 and restore_best_weights:
                restored_epoch = stopped_epoch - max(1, patience)
<<<<<<< HEAD
                metrics_logger.record_metrics({"restored_epoch": restored_epoch})
=======
                try_mlflow_log(mlflow.log_metric, "restored_epoch", restored_epoch)
                restored_index = history.epoch.index(restored_epoch)
>>>>>>> 7d185a8f
                restored_metrics = {
                    key: history.history[key][restored_index] for key in history.history.keys()
                }
                # Checking that a metric history exists
                metric_key = next(iter(history.history), None)
                if metric_key is not None:
                    last_epoch = len(history.history[metric_key])
                    metrics_logger.record_metrics(restored_metrics, last_epoch)

    def _run_and_log_function(self, original, args, kwargs, unlogged_params, callback_arg_index):
        if not mlflow.active_run():
            try_mlflow_log(mlflow.start_run)
            auto_end_run = True
        else:
            auto_end_run = False

        log_fn_args_as_params(original, args, kwargs, unlogged_params)
        early_stop_callback = None

        # Checking if the 'callback' argument of the function is set
        run_id = mlflow.active_run().info.run_id
        with batch_metrics_logger(run_id) as metrics_logger:
            mlflowKerasCallback = getKerasCallback(metrics_logger)
            if len(args) > callback_arg_index:
                tmp_list = list(args)
                early_stop_callback = _early_stop_check(tmp_list[callback_arg_index])
                tmp_list[callback_arg_index] += [mlflowKerasCallback]
                args = tuple(tmp_list)
            elif kwargs.get("callbacks"):
                early_stop_callback = _early_stop_check(kwargs["callbacks"])
                kwargs["callbacks"] += [mlflowKerasCallback]
            else:
                kwargs["callbacks"] = [mlflowKerasCallback]

            _log_early_stop_callback_params(early_stop_callback)

            history = original(self, *args, **kwargs)

            _log_early_stop_callback_metrics(early_stop_callback, history, metrics_logger)

        if auto_end_run:
            try_mlflow_log(mlflow.end_run)

        return history

    def fit(self, *args, **kwargs):
        original = gorilla.get_original_attribute(keras.Model, "fit")
        unlogged_params = ["self", "x", "y", "callbacks", "validation_data", "verbose"]
        return _run_and_log_function(self, original, args, kwargs, unlogged_params, 5)

    def fit_generator(self, *args, **kwargs):
        """
        NOTE: `fit_generator()` is deprecated in Keras >= 2.4.0 and simply wraps `fit()`.
        To avoid unintentional creation of nested MLflow runs caused by a patched
        `fit_generator()` method calling a patched `fit()` method, we only patch
        `fit_generator()` in Keras < 2.4.0.
        """
        original = gorilla.get_original_attribute(keras.Model, "fit_generator")
        unlogged_params = ["self", "generator", "callbacks", "validation_data", "verbose"]
        return _run_and_log_function(self, original, args, kwargs, unlogged_params, 4)

    wrap_patch(keras.Model, "fit", fit)
    # `fit_generator()` is deprecated in Keras >= 2.4.0 and simply wraps `fit()`.
    # To avoid unintentional creation of nested MLflow runs caused by a patched
    # `fit_generator()` method calling a patched `fit()` method, we only patch
    # `fit_generator()` in Keras < 2.4.0.
    if LooseVersion(keras.__version__) < LooseVersion("2.4.0"):
        wrap_patch(keras.Model, "fit_generator", fit_generator)<|MERGE_RESOLUTION|>--- conflicted
+++ resolved
@@ -712,12 +712,8 @@
             # Weights are restored only if early stopping occurs
             if stopped_epoch != 0 and restore_best_weights:
                 restored_epoch = stopped_epoch - max(1, patience)
-<<<<<<< HEAD
                 metrics_logger.record_metrics({"restored_epoch": restored_epoch})
-=======
-                try_mlflow_log(mlflow.log_metric, "restored_epoch", restored_epoch)
                 restored_index = history.epoch.index(restored_epoch)
->>>>>>> 7d185a8f
                 restored_metrics = {
                     key: history.history[key][restored_index] for key in history.history.keys()
                 }
