--- conflicted
+++ resolved
@@ -620,7 +620,6 @@
                 try_mlflow_log(
                     mlflow.log_param, "optimizer_name", type(self.model.optimizer).__name__
                 )
-<<<<<<< HEAD
                 if hasattr(self.model.optimizer, "lr"):
                     lr = (
                         self.model.optimizer.lr
@@ -654,44 +653,14 @@
                 metrics_logger.record_metrics(logs, epoch)
 
             def on_train_end(self, logs=None):
-                try_mlflow_log(log_model, self.model, artifact_path="model")
+                if log_models:
+                    try_mlflow_log(log_model, self.model, artifact_path="model")
 
             # As of Keras 2.4.0, Keras Callback implementations must define the following
             # methods indicating whether or not the callback overrides functions for
             # batch training/testing/inference
             def _implements_train_batch_hooks(self):
                 return False
-=======
-                try_mlflow_log(mlflow.log_param, "learning_rate", lr)
-            if hasattr(self.model.optimizer, "epsilon"):
-                epsilon = (
-                    self.model.optimizer.epsilon
-                    if type(self.model.optimizer.epsilon) is float
-                    else keras.backend.eval(self.model.optimizer.epsilon)
-                )
-                try_mlflow_log(mlflow.log_param, "epsilon", epsilon)
-
-            sum_list = []
-            self.model.summary(print_fn=sum_list.append)
-            summary = "\n".join(sum_list)
-            tempdir = tempfile.mkdtemp()
-            try:
-                summary_file = os.path.join(tempdir, "model_summary.txt")
-                with open(summary_file, "w") as f:
-                    f.write(summary)
-                try_mlflow_log(mlflow.log_artifact, local_path=summary_file)
-            finally:
-                shutil.rmtree(tempdir)
-
-        def on_epoch_end(self, epoch, logs=None):
-            if not logs:
-                return
-            try_mlflow_log(mlflow.log_metrics, logs, step=epoch)
-
-        def on_train_end(self, logs=None):
-            if log_models:
-                try_mlflow_log(log_model, self.model, artifact_path="model")
->>>>>>> eda5f435
 
             def _implements_test_batch_hooks(self):
                 return False
