package org.mlflow.spark.autologging

import java.util.Date
import java.util.concurrent._
import java.text.SimpleDateFormat


import org.apache.spark.sql.SparkSession
import org.slf4j.LoggerFactory
import py4j.Py4JException

import scala.collection.mutable
import scala.util.control.NonFatal

/**
  * Object exposing the actual implementation of MlflowAutologEventPublisher.
  * We opt for this pattern (an object extending a trait) so that we can mock methods of the
  * trait in testing
  */
object MlflowAutologEventPublisher extends MlflowAutologEventPublisherImpl {

}

/**
 * Trait implementing a publisher interface for publishing events on Spark datasource reads to
 * a set of listeners. See the design doc:
 * https://docs.google.com/document/d/11nhwZtj-rps0stxuIioFBM9lkvIh_ua45cAFy_PqdHU/edit for more
 * details.
 */
private[autologging] trait MlflowAutologEventPublisherImpl {
  private val logger = LoggerFactory.getLogger(getClass)

  private[autologging] var sparkQueryListener: SparkDataSourceListener = _
  private val executor = new ScheduledThreadPoolExecutor(1)
  private[autologging] var subscribers: mutable.LinkedHashMap[String, MlflowAutologEventSubscriber] =
    mutable.LinkedHashMap[String, MlflowAutologEventSubscriber]()
  private var scheduledTask: ScheduledFuture[_] = _

  def spark: SparkSession = {
    SparkSession.getActiveSession.getOrElse(throw new RuntimeException("Unable to get active " +
      "SparkSession. Please ensure you've started a SparkSession via " +
      "SparkSession.builder.getOrCreate() before attempting to initialize Spark datasource " +
      "autologging."))
  }

  // Exposed for testing
  private[autologging] def getSparkDataSourceListener: SparkDataSourceListener = {
    new SparkDataSourceListener()
  }

  // Initialize Spark listener that pulls Delta query plan information & bubbles it up to registered
  // Python subscribers, along with a GC loop for removing unrespoins
  def init(gcDeadSubscribersIntervalSec: Int = 1): Unit = synchronized {
    if (sparkQueryListener == null) {
      val listener = getSparkDataSourceListener
      // NB: We take care to set the variable only after adding the Spark listener succeeds,
      // in case listener registration throws. This is defensive - adding a listener should
      // always succeed.
      spark.sparkContext.addSparkListener(listener)
      sparkQueryListener = listener
      // Schedule regular cleanup of detached subscribers, e.g. those associated with detached
      // notebooks
      val task = new Runnable {
        def run(): Unit = {
          unregisterBrokenSubscribers()
        }
      }
      scheduledTask = executor.scheduleAtFixedRate(
        task, 1, gcDeadSubscribersIntervalSec, TimeUnit.SECONDS)
    }
  }

  def stop(): Unit = synchronized {
    if (sparkQueryListener != null) {
      spark.sparkContext.removeSparkListener(sparkQueryListener)
      sparkQueryListener = null
      while(!scheduledTask.cancel(false)) {
        Thread.sleep(1000)
        logger.info("Unable to cancel task for GC of unresponsive subscribers, retrying...")
      }
      subscribers = mutable.LinkedHashMap()
    }
  }

  def register(subscriber: MlflowAutologEventSubscriber): Unit = synchronized {
    if (sparkQueryListener == null) {
      throw new RuntimeException("Please call init() before attempting to register a subscriber")
    }
    subscribers.put(subscriber.replId, subscriber)
  }

  /** Unregister subscribers broken e.g. due to detaching of the associated Python REPL */
  private[autologging] def unregisterBrokenSubscribers(): Unit = {
    // Take a copy of `subscribers` under a lock. We don't need to lock elsewhere in this
    // method as replIds are unique across all subscribers (so there's no chance we accidentally
    // reuse a replId & wrongly remove a working subscriber).
    val subscribersCopy = this.synchronized {
      subscribers.toSeq
    }

    val brokenReplIds = subscribersCopy.flatMap { case (replId, listener) =>
      try {
        listener.ping()
        Seq.empty
      } catch {
        case e: Py4JException =>
          logger.info(s"Subscriber with repl ID $replId not responding to health checks, " +
            s"removing it")
          Seq(replId)
        case NonFatal(e) =>
          logger.error(s"Unexpected exception while checking health of subscriber with repl ID " +
            s"$replId, removing it. Please report this error at " +
            s"https://github.com/mlflow/mlflow/issues, along with the following stacktrace:\n" +
            s"${ExceptionUtils.serializeException(e)}")
          Seq(replId)
      }
    }
    brokenReplIds.foreach { replId =>
      subscribers.remove(replId)
    }
  }

  private[autologging] def publishEvent(
      replIdOpt: Option[String],
      sparkTableInfo: SparkTableInfo): Unit = synchronized {
    sparkTableInfo match {
      case SparkTableInfo(path, version, format) =>
        for ((replId, listener) <- subscribers) {
          try {
<<<<<<< HEAD
            if (replIdOpt.isEmpty || listener.replId == replIdOpt.get) {
              val sdf = new SimpleDateFormat("yyyy-MM-dd HH:mm:ss.SSS").format(new Date())
              println(s"Notifying Python subscriber at ${sdf}")
              listener.notify(path, version.getOrElse("unknown"), format.getOrElse("unknown"))
            }
=======
            listener.notify(path, version.getOrElse("unknown"), format.getOrElse("unknown"))
>>>>>>> fc1ffca3
          } catch {
            case NonFatal(e) =>
              logger.error(s"Unable to forward event to listener with repl ID $replId. " +
                s"Exception:\n${ExceptionUtils.serializeException(e)}")
          }
        }
      case _ =>
    }
  }
}<|MERGE_RESOLUTION|>--- conflicted
+++ resolved
@@ -127,15 +127,7 @@
       case SparkTableInfo(path, version, format) =>
         for ((replId, listener) <- subscribers) {
           try {
-<<<<<<< HEAD
-            if (replIdOpt.isEmpty || listener.replId == replIdOpt.get) {
-              val sdf = new SimpleDateFormat("yyyy-MM-dd HH:mm:ss.SSS").format(new Date())
-              println(s"Notifying Python subscriber at ${sdf}")
-              listener.notify(path, version.getOrElse("unknown"), format.getOrElse("unknown"))
-            }
-=======
             listener.notify(path, version.getOrElse("unknown"), format.getOrElse("unknown"))
->>>>>>> fc1ffca3
           } catch {
             case NonFatal(e) =>
               logger.error(s"Unable to forward event to listener with repl ID $replId. " +
