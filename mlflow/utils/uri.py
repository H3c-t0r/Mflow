--- conflicted
+++ resolved
@@ -6,21 +6,19 @@
 from mlflow.store.db.db_types import DATABASE_ENGINES
 from mlflow.utils.validation import _validate_db_type_string
 
-_INVALID_DB_URI_MSG = (
-    "Please refer to https://mlflow.org/docs/latest/tracking.html#storage for "
-    "format specifications."
-)
+_INVALID_DB_URI_MSG = "Please refer to https://mlflow.org/docs/latest/tracking.html#storage for " \
+                      "format specifications."
 
 
 def is_local_uri(uri):
     """Returns true if this is a local file path (/foo or file:/foo)."""
     scheme = urllib.parse.urlparse(uri).scheme
-    return uri != "databricks" and (scheme == "" or scheme == "file")
+    return uri != 'databricks' and (scheme == '' or scheme == 'file')
 
 
 def is_http_uri(uri):
     scheme = urllib.parse.urlparse(uri).scheme
-    return scheme == "http" or scheme == "https"
+    return scheme == 'http' or scheme == 'https'
 
 
 def is_databricks_uri(uri):
@@ -29,12 +27,12 @@
     or 'databricks://secret_scope:secret_key_prefix'.
     """
     scheme = urllib.parse.urlparse(uri).scheme
-    return scheme == "databricks" or uri == "databricks"
+    return scheme == 'databricks' or uri == 'databricks'
 
 
 def construct_db_uri_from_profile(profile):
     if profile:
-        return "databricks://" + profile
+        return 'databricks://' + profile
 
 
 # Both scope and key_prefix should not contain special chars for URIs, like '/'
@@ -56,11 +54,6 @@
     """
     parsed_uri = urllib.parse.urlparse(uri)
     if parsed_uri.scheme == "databricks":
-<<<<<<< HEAD
-        parsed_path = parsed_uri.path.lstrip("/") or None
-        parsed_profile = parsed_uri.netloc
-        return parsed_profile, parsed_path
-=======
         profile_tokens = parsed_uri.netloc.split(':')
         parsed_scope = profile_tokens[0]
         if len(profile_tokens) == 1:
@@ -72,7 +65,6 @@
             parsed_key_prefix = ':'.join(profile_tokens[1:])
         validate_db_scope_prefix_info(parsed_scope, parsed_key_prefix)
         return parsed_scope, parsed_key_prefix
->>>>>>> 2b748e42
     return None, None
 
 
@@ -83,20 +75,13 @@
     ``profile@databricks`` or ``secret_scope:key_prefix@databricks``.
     """
     parsed = urllib.parse.urlparse(uri)
-    if not parsed.netloc or parsed.hostname != "databricks":
+    if not parsed.netloc or parsed.hostname != 'databricks':
         return None
     if not parsed.username:  # no profile or scope:key
-<<<<<<< HEAD
-        return "databricks"  # the default tracking/registry URI
-    # TODO: we may change the delimiter to ":" from "/" for key_prefix
-    key_prefix = "/" + parsed.password if parsed.password else ""
-    return "databricks://" + parsed.username + key_prefix
-=======
         return 'databricks'  # the default tracking/registry URI
     validate_db_scope_prefix_info(parsed.username, parsed.password)
     key_prefix = ':' + parsed.password if parsed.password else ''
     return 'databricks://' + parsed.username + key_prefix
->>>>>>> 2b748e42
 
 
 def remove_databricks_profile_info_from_artifact_uri(artifact_uri):
@@ -106,9 +91,9 @@
     ``profile@databricks`` or ``secret_scope:key_prefix@databricks``.
     """
     parsed = urllib.parse.urlparse(artifact_uri)
-    if not parsed.netloc or parsed.hostname != "databricks":
-        return artifact_uri
-    return urllib.parse.urlunparse(parsed._replace(netloc=""))
+    if not parsed.netloc or parsed.hostname != 'databricks':
+        return artifact_uri
+    return urllib.parse.urlunparse(parsed._replace(netloc=''))
 
 
 def add_databricks_profile_info_to_artifact_uri(artifact_uri, databricks_profile_uri):
@@ -123,24 +108,11 @@
         return artifact_uri
 
     scheme = artifact_uri_parsed.scheme
-    if scheme == "dbfs" or scheme == "runs" or scheme == "models":
-        if databricks_profile_uri == "databricks":
-            netloc = "databricks"
+    if scheme == 'dbfs' or scheme == 'runs' or scheme == 'models':
+        if databricks_profile_uri == 'databricks':
+            netloc = 'databricks'
         else:
             (profile, key_prefix) = get_db_info_from_uri(databricks_profile_uri)
-<<<<<<< HEAD
-            if ":" in profile:
-                raise MlflowException(
-                    "Unsupported Databricks profile name: %s." % profile
-                    + " Profile names cannot contain ':'."
-                )
-            if key_prefix and "/" in key_prefix:
-                raise MlflowException(
-                    "Unsupported Databricks profile key prefix: %s." % key_prefix
-                    + " Key prefixes cannot contain '/'."
-                )
-=======
->>>>>>> 2b748e42
             prefix = ":" + key_prefix if key_prefix else ""
             netloc = profile + prefix + "@databricks"
         new_parsed = artifact_uri_parsed._replace(netloc=netloc)
@@ -155,12 +127,12 @@
     supported. If a driver is specified, confirm it passes a plausible regex.
     """
     scheme = urllib.parse.urlparse(db_uri).scheme
-    scheme_plus_count = scheme.count("+")
+    scheme_plus_count = scheme.count('+')
 
     if scheme_plus_count == 0:
         db_type = scheme
     elif scheme_plus_count == 1:
-        db_type, _ = scheme.split("+")
+        db_type, _ = scheme.split('+')
     else:
         error_msg = "Invalid database URI: '%s'. %s" % (db_uri, _INVALID_DB_URI_MSG)
         raise MlflowException(error_msg, INVALID_PARAMETER_VALUE)
@@ -256,20 +228,19 @@
 
 def construct_run_url(hostname, experiment_id, run_id, workspace_id=None):
     if not hostname or not experiment_id or not run_id:
-        raise MlflowException(
-            "Hostname, experiment ID, and run ID are all required to construct" "a run URL"
-        )
+        raise MlflowException('Hostname, experiment ID, and run ID are all required to construct'
+                              'a run URL')
     prefix = hostname
-    if workspace_id and workspace_id != "0":
+    if workspace_id and workspace_id != '0':
         prefix += "?o=" + workspace_id
-    return prefix + "#mlflow/experiments/{experiment_id}/runs/{run_id}".format(
-        experiment_id=experiment_id, run_id=run_id
-    )
+    return prefix + '#mlflow/experiments/{experiment_id}/runs/{run_id}'.format(
+        experiment_id=experiment_id,
+        run_id=run_id)
 
 
 def is_valid_dbfs_uri(uri):
     parsed = urllib.parse.urlparse(uri)
-    if parsed.scheme != "dbfs":
+    if parsed.scheme != 'dbfs':
         return False
     try:
         db_profile_uri = get_databricks_profile_uri_from_artifact_uri(uri)
