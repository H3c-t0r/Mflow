--- conflicted
+++ resolved
@@ -1,10 +1,8 @@
-<<<<<<< HEAD
 from sys import version_info
 
 PYTHON_VERSION = "{major}.{minor}.{micro}".format(major=version_info.major,
                                                   minor=version_info.minor,
                                                   micro=version_info.micro)
-=======
 import numpy as np
 import pandas as pd
 
@@ -35,5 +33,4 @@
     if isinstance(data, pd.Series):
         return pd.DataFrame(data).to_dict(orient='records')
     else:  # by default just return whatever this is and hope for the best
-        return data
->>>>>>> f46d8f1c
+        return data