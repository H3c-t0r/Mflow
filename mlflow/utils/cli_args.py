--- conflicted
+++ resolved
@@ -4,10 +4,6 @@
 import click
 import warnings
 
-<<<<<<< HEAD
-=======
-
->>>>>>> 14d2000c
 from mlflow.utils.environment import EnvManager
 
 MODEL_PATH = click.option(
@@ -52,60 +48,14 @@
 NO_CONDA = click.option(
     "--no-conda",
     is_flag=True,
-<<<<<<< HEAD
-    help="[Deprecated] If specified, will assume that MLmodel/MLproject is running within "
-=======
     help="This flag is deprecated. Use `--env-manager=local` instead. "
     "If specified, will assume that MLmodel/MLproject is running within "
->>>>>>> 14d2000c
     "a Conda environment with the necessary dependencies for "
     "the current project instead of attempting to create a new "
     "conda environment.",
 )
 
 
-<<<<<<< HEAD
-def _env_manager_callback(_, __, value):
-    """
-    Validates the value of `--env-manager` and converts it to the corresponding member of
-    `EnvManager`.
-    """
-    if value is None:
-        return value
-
-    allowed_values = [e.value for e in EnvManager]
-    if value not in allowed_values:
-        raise click.BadParameter(f"Expected one of {allowed_values} but got '{value}'")
-
-    return EnvManager[value.upper()]
-
-
-ENV_MANAGER = click.option(
-    "--env-manager",
-    default=None,
-    required=False,
-    type=click.UNPROCESSED,
-    callback=_env_manager_callback,
-    help="If specified, create an environment for MLmodel/MLproject using the specified "
-    "environment management tool. Valid values are ['local', 'conda', 'virtualenv']. "
-    "If unspecified, default to 'conda'.",
-)
-
-
-def _get_env_manager(no_conda, env_manager):
-    result = env_manager
-    # Both `--no-conda` and `--env-manager` are specified
-    if no_conda and env_manager is not None:
-        raise Exception(
-            "`--no-conda` (deprecated) and `--env-manager` cannot be specified at the same time."
-        )
-    # Only `--no-conda` is specified
-    elif no_conda:
-        warnings.warn(
-            (
-                "`--no-conda` is deprecated and will be removed in a future MLflow release. "
-                "Please use `--env-manager=local` instead."
-=======
 def _resolve_env_manager(ctx, _, value):
     no_conda = ctx.params.get("no_conda", False)
     # Both `--no-conda` and `--env-manager` are specified
@@ -120,40 +70,10 @@
             (
                 "`--no-conda` is deprecated and will be removed in a future MLflow release. "
                 "Use `--env-manager=local` instead."
->>>>>>> 14d2000c
             ),
             FutureWarning,
             stacklevel=2,
         )
-<<<<<<< HEAD
-        result = EnvManager.LOCAL
-    # Neither `--no-conda` nor `--env-manager` is specified. In this case, conda should be used
-    # to preserve the existing behavior.
-    elif env_manager is None:
-        result = EnvManager.CONDA
-
-    if result is EnvManager.CONDA:
-        warnings.warn(
-            (
-                "Restoring the model environment using conda is discouraged now. Please use "
-                "virtualenv instead by specifying `--env-manager=virtualenv`."
-            ),
-            UserWarning,
-            stacklevel=2,
-        )
-
-    if result is EnvManager.VIRTUALENV:
-        warnings.warn(
-            (
-                "Virtualenv support is still experimental and will be changed or "
-                "removed in a future release without warning."
-            ),
-            UserWarning,
-            stacklevel=2,
-        )
-
-    return result
-=======
         return EnvManager.LOCAL
 
     # Only `--env-manager` is specified
@@ -182,7 +102,6 @@
 If unspecified, default to conda.
 """,
 )
->>>>>>> 14d2000c
 
 
 INSTALL_MLFLOW = click.option(
