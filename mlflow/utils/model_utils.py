--- conflicted
+++ resolved
@@ -2,14 +2,9 @@
 import os
 import shutil
 import sys
+import yaml
 from pathlib import Path
-<<<<<<< HEAD
 from typing import Any, Dict, Optional
-
-import yaml
-=======
-from typing import Any, Dict
->>>>>>> 509da397
 
 from mlflow.exceptions import MlflowException
 from mlflow.models import Model
@@ -164,10 +159,10 @@
     return code_dir_subpath
 
 
-<<<<<<< HEAD
 def _validate_path_exists(path: str, name: str):
     if not os.path.exists(path):
-=======
+
+
 def _infer_and_copy_code_paths(flavor, path, default_subpath="code"):
     # Capture all imported modules with full module name during loading model.
     modules = _capture_imported_modules(path, flavor, record_full_module=True)
@@ -230,7 +225,6 @@
 
 def _validate_path_exists(path, name):
     if path and not os.path.exists(path):
->>>>>>> 509da397
         raise MlflowException(
             message=(
                 f"Failed to copy the specified {name} path '{path}' into the model "
