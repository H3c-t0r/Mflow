--- conflicted
+++ resolved
@@ -16,16 +16,10 @@
 
 class SearchUtils(object):
     VALID_METRIC_COMPARATORS = set(['>', '>=', '!=', '=', '<', '<='])
-<<<<<<< HEAD
     VALID_PARAM_COMPARATORS = set(['!=', '=', 'LIKE', 'ILIKE'])
     VALID_TAG_COMPARATORS = set(['!=', '=', 'LIKE', 'ILIKE'])
     VALID_STRING_ATTRIBUTE_COMPARATORS = set(['!=', '=', 'LIKE', 'ILIKE'])
     CASE_INSENSITIVE_STRING_COMPARISON_OPERATORS = set(['LIKE', 'ILIKE'])
-=======
-    VALID_PARAM_COMPARATORS = set(['!=', '=', 'LIKE', 'like', 'ILIKE', 'ilike'])
-    VALID_TAG_COMPARATORS = set(['!=', '=', 'LIKE', 'like', 'ILIKE', 'ilike'])
-    VALID_STRING_ATTRIBUTE_COMPARATORS = set(['!=', '=', 'LIKE', 'like', 'ILIKE', 'ilike'])
->>>>>>> 9b9a144a
     VALID_SEARCH_ATTRIBUTE_KEYS = set(RunInfo.get_searchable_attributes())
     VALID_ORDER_BY_ATTRIBUTE_KEYS = set(RunInfo.get_orderable_attributes())
     _METRIC_IDENTIFIER = "metric"
@@ -52,25 +46,15 @@
         '!=': operator.ne,
         '<=': operator.le,
         '<': operator.lt,
-<<<<<<< HEAD
         'LIKE': re.match,
         'ILIKE': re.match
-=======
-        'like': re.match,
-        'ilike': re.match
->>>>>>> 9b9a144a
     }
 
     @classmethod
     def get_sql_filter_ops(cls, column, operator):
         sql_filter_ops = {
-<<<<<<< HEAD
             'LIKE': column.like,
             'ILIKE': column.ilike
-=======
-            'like': column.like,
-            'ilike': column.ilike
->>>>>>> 9b9a144a
         }
         return sql_filter_ops[operator]
 
@@ -298,11 +282,7 @@
         key_type = sed.get('type')
         key = sed.get('key')
         value = sed.get('value')
-<<<<<<< HEAD
         comparator = sed.get('comparator').upper()
-=======
-        comparator = sed.get('comparator').lower()
->>>>>>> 9b9a144a
 
         if cls.is_metric(key_type, comparator):
             lhs = run.data.metrics.get(key, None)
@@ -319,15 +299,9 @@
         if lhs is None:
             return False
 
-<<<<<<< HEAD
         if comparator in cls.CASE_INSENSITIVE_STRING_COMPARISON_OPERATORS:
             # Change value from sql syntax to regex syntax
             if comparator == 'ILIKE':
-=======
-        if comparator in ['like', 'ilike']:
-            # Change value from sql syntax to regex syntax
-            if comparator == 'ilike':
->>>>>>> 9b9a144a
                 value = value.lower()
                 lhs = lhs.lower()
             if not value.startswith('%'):
