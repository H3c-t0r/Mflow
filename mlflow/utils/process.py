--- conflicted
+++ resolved
@@ -73,12 +73,12 @@
     return prc
 
 
-<<<<<<< HEAD
 def _join_commands(*commands):
     entry_point = ["bash", "-c"] if _IS_UNIX else ["cmd", "/c"]
     sep = " && " if _IS_UNIX else " & "
     return [*entry_point, sep.join(commands)]
-=======
+
+
 # A global map storing (function, args_tuple) --> (value, pid)
 _per_process_value_cache_map = {}
 
@@ -110,5 +110,4 @@
         _per_process_value_cache_map[(fn, args)] = (new_value, new_pid)
         return new_value
 
-    return wrapped_fn
->>>>>>> 191ce703
+    return wrapped_fn