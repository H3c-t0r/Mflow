--- conflicted
+++ resolved
@@ -28,17 +28,12 @@
 
     # Checking if default values are present for logging. Known bug that getargspec will return an
     # empty argspec for certain functions, despite the functions having an argspec.
-<<<<<<< HEAD
     if all_default_values is not None and len(all_default_values):
-        # Removing the first len(args) elements from all_param_names - these are values already
-        # passed in explicitly by the user and don't need to be logged with default values.
-=======
-    if all_default_values:
+
         # Now, compute the names of all params that were not supplied by the user (e.g. all params
         # for which we use the default value). Start by removing the first len(args) elements from 
         # all_param_names - these are names of params passed as positional arguments
         # by the user and don't need to be logged with default values.
->>>>>>> 5ed19d61
         kwargs_and_default_names = all_param_names[len(args):]
 
         # If there are more parameter names than default values left, we know that the parameters
