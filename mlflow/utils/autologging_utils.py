--- conflicted
+++ resolved
@@ -333,19 +333,11 @@
     return wrapper
 
 
-<<<<<<< HEAD
-def autologging_integration_config(flavor_name, config_key, default_value=None):
-    """
-    Returns a desired config value for a specified autologging integration.
-    Returns `None` if specified `flavor_name` has no recorded configs.
-    If `config_key` is not set on the config object, default vlaue is returned.
-=======
 def get_autologging_config(flavor_name, config_key, default_value=None):
     """
     Returns a desired config value for a specified autologging integration.
     Returns `None` if specified `flavor_name` has no recorded configs.
     If `config_key` is not set on the config object, default value is returned.
->>>>>>> 8f061eb6
 
     :param flavor_name: An autologging integration flavor name.
     :param config_key: The key for the desired config value.
@@ -354,11 +346,8 @@
     config = AUTOLOGGING_INTEGRATIONS.get(flavor_name)
     if config is not None:
         return config.get(config_key, default_value)
-<<<<<<< HEAD
-=======
     else:
         return default_value
->>>>>>> 8f061eb6
 
 
 def autologging_is_disabled(flavor_name):
@@ -367,11 +356,7 @@
 
     :param flavor_name: An autologging integration flavor name.
     """
-<<<<<<< HEAD
-    return autologging_integration_config(flavor_name, "disable", False)
-=======
     return get_autologging_config(flavor_name, "disable", True)
->>>>>>> 8f061eb6
 
 
 def _is_testing():
