import inspect
import itertools
import functools
import warnings
import logging
import time
import contextlib
from abc import abstractmethod

import mlflow
from mlflow.entities.run_status import RunStatus
from mlflow.utils import gorilla
from mlflow.entities import Metric
from mlflow.tracking.client import MlflowClient
from mlflow.utils.validation import MAX_METRICS_PER_BATCH


INPUT_EXAMPLE_SAMPLE_ROWS = 5
ENSURE_AUTOLOGGING_ENABLED_TEXT = (
    "please ensure that autologging is enabled before constructing the dataset."
)
_AUTOLOGGING_TEST_MODE_ENV_VAR = "MLFLOW_AUTOLOGGING_TESTING"

# Dict mapping integration name to its config.
AUTOLOGGING_INTEGRATIONS = {}

_logger = logging.getLogger(__name__)

# Dict mapping integration name to its config.
AUTOLOGGING_INTEGRATIONS = {}

_logger = logging.getLogger(__name__)


def try_mlflow_log(fn, *args, **kwargs):
    """
    Catch exceptions and log a warning to avoid autolog throwing.
    """
    try:
        return fn(*args, **kwargs)
    except Exception as e:  # pylint: disable=broad-except
        if _is_testing():
            raise
        else:
            warnings.warn("Logging to MLflow failed: " + str(e), stacklevel=2)


def log_fn_args_as_params(fn, args, kwargs, unlogged=[]):  # pylint: disable=W0102
    """
    Log parameters explicitly passed to a function.

    :param fn: function whose parameters are to be logged
    :param args: arguments explicitly passed into fn. If `fn` is defined on a class,
                 `self` should not be part of `args`; the caller is responsible for
                 filtering out `self` before calling this function.
    :param kwargs: kwargs explicitly passed into fn
    :param unlogged: parameters not to be logged
    :return: None
    """
    param_spec = inspect.signature(fn).parameters
    # Filter out `self` from the signature under the assumption that it is not contained
    # within the specified `args`, as stipulated by the documentation
    relevant_params = [param for param in param_spec.values() if param.name != "self"]

    # Fetch the parameter names for specified positional arguments from the function
    # signature & create a mapping from positional argument name to specified value
    params_to_log = {
        param_info.name: param_val
        for param_info, param_val in zip(list(relevant_params)[: len(args)], args)
    }
    # Add all user-specified keyword arguments to the set of parameters to log
    params_to_log.update(kwargs)
    # Add parameters that were not explicitly specified by the caller to the mapping,
    # using their default values
    params_to_log.update(
        {
            param.name: param.default
            for param in list(relevant_params)[len(args) :]
            if param.name not in kwargs
        }
    )
    # Filter out any parameters that should not be logged, as specified by the `unlogged` parameter
    params_to_log = {key: value for key, value in params_to_log.items() if key not in unlogged}
    try_mlflow_log(mlflow.log_params, params_to_log)


def _update_wrapper_extended(wrapper, wrapped):
    """
    Update a `wrapper` function to look like the `wrapped` function. This is an extension of
    `functools.update_wrapper` that applies the docstring *and* signature of `wrapped` to
    `wrapper`, producing a new function.

    :return: A new function with the same implementation as `wrapper` and the same docstring
             & signature as `wrapped`.
    """
    updated_wrapper = functools.update_wrapper(wrapper, wrapped)
    # Assign the signature of the `wrapped` function to the updated wrapper function.
    # Certain frameworks may disallow signature inspection, causing `inspect.signature()` to throw.
    # One such example is the `tensorflow.estimator.Estimator.export_savedmodel()` function
    try:
        updated_wrapper.__signature__ = inspect.signature(wrapped)
    except Exception:  # pylint: disable=broad-except
        _logger.debug("Failed to restore original signature for wrapper around %s", wrapped)
    return updated_wrapper


def wrap_patch(destination, name, patch, settings=None):
    """
    Apply a patch while preserving the attributes (e.g. __doc__) of an original function.

    TODO(dbczumar): Convert this to an internal method once existing `wrap_patch` calls
                    outside of `autologging_utils` have been converted to `safe_patch`

    :param destination: Patch destination
    :param name: Name of the attribute at the destination
    :param patch: Patch function
    :param settings: Settings for gorilla.Patch
    """
    if settings is None:
        settings = gorilla.Settings(allow_hit=True, store_hit=True)

    original = getattr(destination, name)
    wrapped = _update_wrapper_extended(patch, original)

    patch = gorilla.Patch(destination, name, wrapped, settings=settings)
    gorilla.apply(patch)


class _InputExampleInfo:
    """
    Stores info about the input example collection before it is needed.

    For example, in xgboost and lightgbm, an InputExampleInfo object is attached to the dataset,
    where its value is read later by the train method.

    Exactly one of input_example or error_msg should be populated.
    """

    def __init__(self, input_example=None, error_msg=None):
        self.input_example = input_example
        self.error_msg = error_msg


def resolve_input_example_and_signature(
    get_input_example, infer_model_signature, log_input_example, log_model_signature, logger
):
    """
    Handles the logic of calling functions to gather the input example and infer the model
    signature.

    :param get_input_example: function which returns an input example, usually sliced from a
                              dataset. This function can raise an exception, its message will be
                              shown to the user in a warning in the logs.
    :param infer_model_signature: function which takes an input example and returns the signature
                                  of the inputs and outputs of the model. This function can raise
                                  an exception, its message will be shown to the user in a warning
                                  in the logs.
    :param log_input_example: whether to log errors while collecting the input example, and if it
                              succeeds, whether to return the input example to the user. We collect
                              it even if this parameter is False because it is needed for inferring
                              the model signature.
    :param log_model_signature: whether to infer and return the model signature.
    :param logger: the logger instance used to log warnings to the user during input example
                   collection and model signature inference.

    :return: A tuple of input_example and signature. Either or both could be None based on the
             values of log_input_example and log_model_signature.
    """

    input_example = None
    input_example_user_msg = None
    input_example_failure_msg = None
    if log_input_example or log_model_signature:
        try:
            input_example = get_input_example()
        except Exception as e:  # pylint: disable=broad-except
            input_example_failure_msg = str(e)
            input_example_user_msg = "Failed to gather input example: " + str(e)

    model_signature = None
    model_signature_user_msg = None
    if log_model_signature:
        try:
            if input_example is None:
                raise Exception(
                    "could not sample data to infer model signature: " + input_example_failure_msg
                )
            model_signature = infer_model_signature(input_example)
        except Exception as e:  # pylint: disable=broad-except
            model_signature_user_msg = "Failed to infer model signature: " + str(e)

    if log_input_example and input_example_user_msg is not None:
        logger.warning(input_example_user_msg)
    if log_model_signature and model_signature_user_msg is not None:
        logger.warning(model_signature_user_msg)

    return input_example if log_input_example else None, model_signature


class BatchMetricsLogger:
    """
    The BatchMetricsLogger will log metrics in batch against an mlflow run.
    If run_id is passed to to constructor then all recording and logging will
    happen against that run_id.
    If no run_id is passed into constructor, then the run ID will be fetched
    from `mlflow.active_run()` each time `record_metrics()` or `flush()` is called; in this
    case, callers must ensure that an active run is present before invoking
    `record_metrics()` or `flush()`.
    """

    def __init__(self, run_id=None):
        self.run_id = run_id

        # data is an array of Metric objects
        self.data = []
        self.total_training_time = 0
        self.total_log_batch_time = 0
        self.previous_training_timestamp = None

    def flush(self):
        """
        The metrics accumulated by BatchMetricsLogger will be batch logged to an MLFlow run.
        """
        self._timed_log_batch()
        self.data = []

    def _timed_log_batch(self):
        if self.run_id is None:
            # Retrieving run_id from active mlflow run.
            current_run_id = mlflow.active_run().info.run_id
        else:
            current_run_id = self.run_id

        start = time.time()
        metrics_slices = [
            self.data[i : i + MAX_METRICS_PER_BATCH]
            for i in range(0, len(self.data), MAX_METRICS_PER_BATCH)
        ]
        for metrics_slice in metrics_slices:
            try_mlflow_log(MlflowClient().log_batch, run_id=current_run_id, metrics=metrics_slice)
        end = time.time()
        self.total_log_batch_time += end - start

    def _should_flush(self):
        target_training_to_logging_time_ratio = 10
        if (
            self.total_training_time
            >= self.total_log_batch_time * target_training_to_logging_time_ratio
        ):
            return True

        return False

    def record_metrics(self, metrics, step=None):
        """
        Submit a set of metrics to be logged. The metrics may not be immediately logged, as this
        class will batch them in order to not increase execution time too much by logging
        frequently.

        :param metrics: dictionary containing key, value pairs of metrics to be logged.
        :param step: the training step that the metrics correspond to.
        """
        current_timestamp = time.time()
        if self.previous_training_timestamp is None:
            self.previous_training_timestamp = current_timestamp

        training_time = current_timestamp - self.previous_training_timestamp

        self.total_training_time += training_time

        # log_batch() requires step to be defined. Therefore will set step to 0 if not defined.
        if step is None:
            step = 0

        for key, value in metrics.items():

            self.data.append(Metric(key, value, int(current_timestamp * 1000), step))

        if self._should_flush():
            self.flush()

        self.previous_training_timestamp = current_timestamp


@contextlib.contextmanager
def batch_metrics_logger(run_id):
    """
    Context manager that yields a BatchMetricsLogger object, which metrics can be logged against.
    The BatchMetricsLogger keeps metrics in a list until it decides they should be logged, at
    which point the accumulated metrics will be batch logged. The BatchMetricsLogger ensures
    that logging imposes no more than a 10% overhead on the training, where the training is
    measured by adding up the time elapsed between consecutive calls to record_metrics.

    If logging a batch fails, a warning will be emitted and subsequent metrics will continue to
    be collected.

    Once the context is closed, any metrics that have yet to be logged will be logged.

    :param run_id: ID of the run that the metrics will be logged to.
    """

    batch_metrics_logger = BatchMetricsLogger(run_id)
    yield batch_metrics_logger
    batch_metrics_logger.flush()


def autologging_integration(name):
    """
    **All autologging integrations should be decorated with this wrapper.**

    Wraps an autologging function in order to store its configuration arguments. This enables
    patch functions to broadly obey certain configurations (e.g., disable=True) without
    requiring specific logic to be present in each autologging integration.
    """

    def validate_param_spec(param_spec):
        if "disable" not in param_spec or param_spec["disable"].default is not False:
            raise Exception(
                "Invalid `autolog()` function for integration '{}'. `autolog()` functions"
                " must specify a 'disable' argument with default value 'False'".format(name)
            )

    def wrapper(_autolog):
        param_spec = inspect.signature(_autolog).parameters
        validate_param_spec(param_spec)

        AUTOLOGGING_INTEGRATIONS[name] = {}
        default_params = {param.name: param.default for param in param_spec.values()}

        def autolog(*args, **kwargs):
            config_to_store = dict(default_params)
            config_to_store.update(
                {param.name: arg for arg, param in zip(args, param_spec.values())}
            )
            config_to_store.update(kwargs)
            AUTOLOGGING_INTEGRATIONS[name] = config_to_store

            return _autolog(*args, **kwargs)

        wrapped_autolog = _update_wrapper_extended(autolog, _autolog)
        return wrapped_autolog

    return wrapper


def get_autologging_config(flavor_name, config_key, default_value=None):
    """
    Returns a desired config value for a specified autologging integration.
    Returns `None` if specified `flavor_name` has no recorded configs.
    If `config_key` is not set on the config object, default value is returned.

    :param flavor_name: An autologging integration flavor name.
    :param config_key: The key for the desired config value.
    :param default_value: The default_value to return
    """
    config = AUTOLOGGING_INTEGRATIONS.get(flavor_name)
    if config is not None:
        return config.get(config_key, default_value)
    else:
        return default_value


def autologging_is_disabled(flavor_name):
    """
    Returns a boolean flag of whether the autologging integration is disabled.

    :param flavor_name: An autologging integration flavor name.
    """
    return get_autologging_config(flavor_name, "disable", True)


def _is_testing():
    """
    Indicates whether or not autologging functionality is running in test mode (as determined
    by the `MLFLOW_AUTOLOGGING_TESTING` environment variable). Test mode performs additional
    validation during autologging, including:

        - Checks for the exception safety of arguments passed to model training functions
          (i.e. all additional arguments should be "exception safe" functions or classes)
        - Disables exception handling for patched function logic, ensuring that patch code
          executes without errors during testing
    """
    import os

<<<<<<< HEAD
    return os.environ.get("MLFLOW_AUTOLOGGING_TESTING", "false") == "true"
=======
    return os.environ.get(_AUTOLOGGING_TEST_MODE_ENV_VAR, "false") == "true"
>>>>>>> 24211dfa


# Function attribute used for testing purposes to verify that a given function
# has been wrapped with the `exception_safe_function` decorator
_ATTRIBUTE_EXCEPTION_SAFE = "exception_safe"


def exception_safe_function(function):
    """
    Wraps the specified function with broad exception handling to guard
    against unexpected errors during autologging.
    """
    if _is_testing():
        setattr(function, _ATTRIBUTE_EXCEPTION_SAFE, True)

    def safe_function(*args, **kwargs):
        try:
            return function(*args, **kwargs)
        except Exception as e:  # pylint: disable=broad-except
            if _is_testing():
                raise
            else:
                _logger.warning("Encountered unexpected error during autologging: %s", e)

    safe_function = _update_wrapper_extended(safe_function, function)
    return safe_function


class ExceptionSafeClass(type):
    """
    Metaclass that wraps all functions defined on the specified class with broad error handling
    logic to guard against unexpected errors during autlogging.

    Rationale: Patched autologging functions commonly pass additional class instances as arguments
    to their underlying original training routines; for example, Keras autologging constructs
    a subclass of `keras.callbacks.Callback` and forwards it to `Model.fit()`. To prevent errors
    encountered during method execution within such classes from disrupting model training,
    this metaclass wraps all class functions in a broad try / catch statement.

    Note: `ExceptionSafeClass` does not handle exceptions in class methods or static methods,
    as these are not always Python callables and are difficult to wrap
    """

    def __new__(cls, name, bases, dct):
        for m in dct:
            if callable(dct[m]):
                dct[m] = exception_safe_function(dct[m])
        return type.__new__(cls, name, bases, dct)


class PatchFunction:
    """
    Base class representing a function patch implementation with a callback for error handling.
    `PatchFunction` should be subclassed and used in conjunction with `safe_patch` to
    safely modify the implementation of a function. Subclasses of `PatchFunction` should
    use `_patch_implementation` to define modified ("patched") function implementations and
    `_on_exception` to define cleanup logic when `_patch_implementation` terminates due
    to an unhandled exception.
    """

    @abstractmethod
    def _patch_implementation(self, original, *args, **kwargs):
        """
        Invokes the patch function code.

        :param original: The original, underlying function over which the `PatchFunction`
                         is being applied.
        :param *args: The positional arguments passed to the original function.
        :param **kwargs: The keyword arguments passed to the original function.
        """
        pass

    @abstractmethod
    def _on_exception(self, exception):
        """
        Called when an unhandled exception prematurely terminates the execution
        of `_patch_implementation`.

        :param exception: The unhandled exception thrown by `_patch_implementation`.
        """
        pass

    @classmethod
    def call(cls, original, *args, **kwargs):
        return cls().__call__(original, *args, **kwargs)

    def __call__(self, original, *args, **kwargs):
        try:
            return self._patch_implementation(original, *args, **kwargs)
        except Exception as e:  # pylint: disable=broad-except
            try:
                self._on_exception(e)
            finally:
                # Regardless of what happens during the `_on_exception` callback, reraise
                # the original implementation exception once the callback completes
                raise e


def with_managed_run(patch_function):
    """
    Given a `patch_function`, returns an `augmented_patch_function` that wraps the execution of
    `patch_function` with an active MLflow run. The following properties apply:

        - An MLflow run is only created if there is no active run present when the
          patch function is executed

        - If an active run is created by the `augmented_patch_function`, it is terminated
          with the `FINISHED` state at the end of function execution

        - If an active run is created by the `augmented_patch_function`, it is terminated
          with the `FAILED` if an unhandled exception is thrown during function execution

    Note that, if nested runs or non-fluent runs are created by `patch_function`, `patch_function`
    is responsible for terminating them by the time it terminates (or in the event of an exception).

    :param patch_function: A `PatchFunction` class definition or a function object
                           compatible with `safe_patch`.
    """

    if inspect.isclass(patch_function):

        class PatchWithManagedRun(patch_function):
            def __init__(self):
                super(PatchWithManagedRun, self).__init__()
                self.managed_run = None

            def _patch_implementation(self, original, *args, **kwargs):
                if not mlflow.active_run():
                    self.managed_run = try_mlflow_log(mlflow.start_run)

                result = super(PatchWithManagedRun, self)._patch_implementation(
                    original, *args, **kwargs
                )

                if self.managed_run:
                    try_mlflow_log(mlflow.end_run, RunStatus.to_string(RunStatus.FINISHED))

                return result

            def _on_exception(self, e):
                if self.managed_run:
                    try_mlflow_log(mlflow.end_run, RunStatus.to_string(RunStatus.FAILED))
                super(PatchWithManagedRun, self)._on_exception(e)

        return PatchWithManagedRun

    else:

        def patch_with_managed_run(original, *args, **kwargs):
            managed_run = None
            if not mlflow.active_run():
                managed_run = try_mlflow_log(mlflow.start_run)

            try:
                result = patch_function(original, *args, **kwargs)
            except:
                if managed_run:
                    try_mlflow_log(mlflow.end_run, RunStatus.to_string(RunStatus.FAILED))
                raise
            else:
                if managed_run:
                    try_mlflow_log(mlflow.end_run, RunStatus.to_string(RunStatus.FINISHED))
                return result

        return patch_with_managed_run


def safe_patch(
    autologging_integration, destination, function_name, patch_function, manage_run=False
):
    """
    Patches the specified `function_name` on the specified `destination` class for autologging
    purposes, replacing its implementation with an error-safe copy of the specified patch
    `function` with the following error handling behavior:

        - Exceptions thrown from the underlying / original function
          (`<destination>.<function_name>`) are propagated to the caller.

        - Exceptions thrown from other parts of the patched implementation (`patch_function`)
          are caught and logged as warnings.


    :param autologging_integration: The name of the autologging integration associated with the
                                    patch.
    :param destination: The Python class on which the patch is being defined.
    :param function_name: The name of the function to patch on the specified `destination` class.
    :param patch_function: The patched function code to apply. This is either a `PatchFunction`
                           class definition or a function object. If it is a function object, the
                           first argument should be reserved for an `original` method argument
                           representing the underlying / original function. Subsequent arguments
                           should be identical to those of the original function being patched.
    :param manage_run: If `True`, applies the `with_managed_run` wrapper to the specified
                       `patch_function`, which automatically creates & terminates an MLflow
                       active run during patch code execution if necessary. If `False`,
                       does not apply the `with_managed_run` wrapper to the specified
                       `patch_function`.
    """
    if manage_run:
        patch_function = with_managed_run(patch_function)

    patch_is_class = inspect.isclass(patch_function)
    if patch_is_class:
        assert issubclass(patch_function, PatchFunction)
    else:
        assert callable(patch_function)

    def safe_patch_function(*args, **kwargs):
        """
        A safe wrapper around the specified `patch_function` implementation designed to
        handle exceptions thrown during the execution of `patch_function`. This wrapper
        distinguishes exceptions thrown from the underlying / original function
        (`<destination>.<function_name>`) from exceptions thrown from other parts of
        `patch_function`. This distinction is made by passing an augmented version of the
        underlying / original function to `patch_function` that uses nonlocal state to track
        whether or not it has been executed and whether or not it threw an exception.

        Exceptions thrown from the underlying / original function are propagated to the caller,
        while exceptions thrown from other parts of `patch_function` are caught and logged as
        warnings.
        """
        original = gorilla.get_original_attribute(destination, function_name)

        # If the autologging integration associated with this patch is disabled,
        # call the original function and return
        if autologging_is_disabled(autologging_integration):
            return original(*args, **kwargs)

        # Whether or not the original / underlying function has been called during the
        # execution of patched code
        original_has_been_called = False
        # The value returned by the call to the original / underlying function during
        # the execution of patched code
        original_result = None
        # Whether or not an exception was raised from within the original / underlying function
        # during the execution of patched code
        failed_during_original = False

        try:

            def call_original(*og_args, **og_kwargs):
                try:
                    if _is_testing():
                        _validate_args(args, kwargs, og_args, og_kwargs)

                    nonlocal original_has_been_called
                    original_has_been_called = True

                    nonlocal original_result
                    original_result = original(*og_args, **og_kwargs)
                    return original_result
                except Exception:  # pylint: disable=broad-except
                    nonlocal failed_during_original
                    failed_during_original = True
                    raise

            # Apply the name, docstring, and signature of `original` to `call_original`.
            # This is important because several autologging patch implementations inspect
            # the signature of the `original` argument during execution
            call_original = _update_wrapper_extended(call_original, original)

            if patch_is_class:
                patch_function.call(call_original, *args, **kwargs)
            else:
                patch_function(call_original, *args, **kwargs)

        except Exception as e:  # pylint: disable=broad-except
            # Exceptions thrown during execution of the original function should be propagated
            # to the caller. Additionally, exceptions encountered during test mode should be
            # reraised to detect bugs in autologging implementations
            if failed_during_original or _is_testing():
                raise

            _logger.warning(
                "Encountered unexpected error during %s autologging: %s", autologging_integration, e
            )

        if original_has_been_called:
            return original_result
        else:
            return original(*args, **kwargs)

    wrap_patch(destination, function_name, safe_patch_function)


def _validate_args(
    user_call_args, user_call_kwargs, autologging_call_args, autologging_call_kwargs
):
    """
    Used for testing purposes to verify that, when a patched ML function calls its underlying
    / original ML function, the following properties are satisfied:

        - All arguments supplied to the patched ML function are forwarded to the
          original ML function
        - Any additional arguments supplied to the original function are exception safe (i.e.
          they are either functions decorated with the `@exception_safe_function` decorator
          or classes / instances of classes with type `ExceptionSafeClass`
    """

    def _validate_new_input(inp):
        """
        Validates a new input (arg or kwarg) introduced to the underlying / original ML function
        call during the execution of a patched ML function. The new input is valid if:

            - The new input is a function that has been decorated with `exception_safe_function`
            - OR the new input is a class with the `ExceptionSafeClass` metaclass
            - OR the new input is a list and each of its elements is valid according to the
              these criteria
        """
        if type(inp) == list:
            for item in inp:
                _validate_new_input(item)
        elif callable(inp):
            assert getattr(inp, _ATTRIBUTE_EXCEPTION_SAFE, False), (
                "New function argument '{}' passed to original function is not exception-safe."
                " Please decorate the function with `exception_safe_function`.".format(inp)
            )
        else:
            assert hasattr(inp, "__class__") and type(inp.__class__) == ExceptionSafeClass, (
                "Invalid new input '{}'. New args / kwargs introduced to `original` function"
                " calls by patched code must either be functions decorated with"
                "`exception_safe_function`, instances of classes with the `ExceptionSafeClass`"
                " metaclass safe or lists of such exception safe functions / classes.".format(inp)
            )

    def _validate(autologging_call_input, user_call_input=None):
<<<<<<< HEAD
=======
        """
        Validates that the specified `autologging_call_input` and `user_call_input`
        are compatible. If `user_call_input` is `None`, then `autologging_call_input`
        is regarded as a new input added by autologging and is validated using
        `_validate_new_input`. Otherwise, the following properties must hold:

            - `autologging_call_input` and `user_call_input` must have the same type
              (referred to as "input type")
            - if the input type is a tuple, list or dictionary, then `autologging_call_input` must
              be equivalent to `user_call_input` or be a superset of `user_call_input`
            - for all other input types, `autologging_call_input` and `user_call_input`
              must be equivalent by reference equality or by object equality
        """
>>>>>>> 24211dfa
        if user_call_input is None and autologging_call_input is not None:
            _validate_new_input(autologging_call_input)
            return

        assert type(autologging_call_input) == type(
            user_call_input
        ), "Type of input to original function '{}' does not match expected type '{}'".format(
            type(autologging_call_input), type(user_call_input)
        )

<<<<<<< HEAD
        if type(autologging_call_input) == list:
=======
        if type(autologging_call_input) in [list, tuple]:
>>>>>>> 24211dfa
            length_difference = len(autologging_call_input) - len(user_call_input)
            assert length_difference >= 0, (
                "{} expected inputs are missing from the call"
                " to the original function.".format(length_difference)
            )
<<<<<<< HEAD
            user_call_input = user_call_input + ([None] * (length_difference))
            for a, u in zip(autologging_call_input, user_call_input):
=======
            # If the autologging call input is longer than the user call input, we `zip_longest`
            # will pad the user call input with `None` values to ensure that the subsequent calls
            # to `_validate` identify new inputs added by the autologging call
            for a, u in itertools.zip_longest(autologging_call_input, user_call_input):
>>>>>>> 24211dfa
                _validate(a, u)
        elif type(autologging_call_input) == dict:
            assert set(user_call_input.keys()).issubset(set(autologging_call_input.keys())), (
                "Keyword or dictionary arguments to original function omit"
                " one or more expected keys: '{}'".format(
                    set(user_call_input.keys()) - set(autologging_call_input.keys())
                )
            )
            for key in autologging_call_input.keys():
                _validate(autologging_call_input[key], user_call_input.get(key, None))
        else:
            assert (
                autologging_call_input is user_call_input
                or autologging_call_input == user_call_input
            ), (
                "Input to original function does not match expected input."
                " Original: '{}'. Expected: '{}'".format(autologging_call_input, user_call_input)
            )

    _validate(autologging_call_args, user_call_args)
    _validate(autologging_call_kwargs, user_call_kwargs)<|MERGE_RESOLUTION|>--- conflicted
+++ resolved
@@ -382,11 +382,7 @@
     """
     import os
 
-<<<<<<< HEAD
-    return os.environ.get("MLFLOW_AUTOLOGGING_TESTING", "false") == "true"
-=======
     return os.environ.get(_AUTOLOGGING_TEST_MODE_ENV_VAR, "false") == "true"
->>>>>>> 24211dfa
 
 
 # Function attribute used for testing purposes to verify that a given function
@@ -712,8 +708,6 @@
             )
 
     def _validate(autologging_call_input, user_call_input=None):
-<<<<<<< HEAD
-=======
         """
         Validates that the specified `autologging_call_input` and `user_call_input`
         are compatible. If `user_call_input` is `None`, then `autologging_call_input`
@@ -727,7 +721,6 @@
             - for all other input types, `autologging_call_input` and `user_call_input`
               must be equivalent by reference equality or by object equality
         """
->>>>>>> 24211dfa
         if user_call_input is None and autologging_call_input is not None:
             _validate_new_input(autologging_call_input)
             return
@@ -738,25 +731,16 @@
             type(autologging_call_input), type(user_call_input)
         )
 
-<<<<<<< HEAD
-        if type(autologging_call_input) == list:
-=======
         if type(autologging_call_input) in [list, tuple]:
->>>>>>> 24211dfa
             length_difference = len(autologging_call_input) - len(user_call_input)
             assert length_difference >= 0, (
                 "{} expected inputs are missing from the call"
                 " to the original function.".format(length_difference)
             )
-<<<<<<< HEAD
-            user_call_input = user_call_input + ([None] * (length_difference))
-            for a, u in zip(autologging_call_input, user_call_input):
-=======
             # If the autologging call input is longer than the user call input, we `zip_longest`
             # will pad the user call input with `None` values to ensure that the subsequent calls
             # to `_validate` identify new inputs added by the autologging call
             for a, u in itertools.zip_longest(autologging_call_input, user_call_input):
->>>>>>> 24211dfa
                 _validate(a, u)
         elif type(autologging_call_input) == dict:
             assert set(user_call_input.keys()).issubset(set(autologging_call_input.keys())), (
