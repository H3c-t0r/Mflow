--- conflicted
+++ resolved
@@ -650,7 +650,6 @@
             futures[future] = index
 
         failed_downloads = {}
-<<<<<<< HEAD
         pbar = tqdm(
             total=file_size,
             unit="iB",
@@ -659,29 +658,14 @@
             leave=False,
         )
         with pbar:
-            for future in as_completed(futures):
-                index = futures[future]
-                try:
-                    result = future.result()
-                    if result is not None:
-                        failed_downloads[index] = result
-                    else:
-                        pbar.update(min(file_size - index * chunk_size, chunk_size))
-                        pbar.refresh()
-
-                except Exception as e:
-                    failed_downloads[index] = {
-                        "error_status_code": 500,
-                        "error_text": repr(e),
-                    }
-=======
-        for future in as_completed(futures):
-            try:
-                future.result()
-            except requests.HTTPError as e:
-                index = futures[future]
-                failed_downloads[index] = e
->>>>>>> 67ed9b70
+          for future in as_completed(futures):
+              try:
+                  future.result()
+                  pbar.update(min(file_size - index * chunk_size, chunk_size))
+                  pbar.refresh()
+              except requests.HTTPError as e:
+                  index = futures[future]
+                  failed_downloads[index] = e
 
     return failed_downloads
 
