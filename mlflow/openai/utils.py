--- conflicted
+++ resolved
@@ -232,15 +232,9 @@
             self._credential = DefaultAzureCredential()
 
     def validate(self, logger=None):
-<<<<<<< HEAD
         """Validates the token or API key configured for accessing the OpenAI resource."""
         import openai
 
-=======
-        """
-        Validates the token or API key configured for accessing the OpenAI resource.
-        """
->>>>>>> 73e03585
         if self._key_configured:
             return
 
