--- conflicted
+++ resolved
@@ -1,15 +1,9 @@
 import distutils.dir_util as dir_util
 import shutil
 
-<<<<<<< HEAD
-from mlflow.store.artifact_repo import ArtifactRepository
+from mlflow.utils.validation import path_not_unique, bad_path_message
+from mlflow.store.artifact_repo import ArtifactRepository, verify_artifact_path
 from mlflow.utils.file_utils import mkdir, list_all, get_file_info, uri_to_path
-from mlflow.utils.validation import path_not_unique, bad_path_message
-=======
-from mlflow.store.artifact_repo import ArtifactRepository, verify_artifact_path
-from mlflow.utils.file_utils import mkdir, list_all, get_file_info
->>>>>>> 606345a0
-
 
 class LocalArtifactRepository(ArtifactRepository):
     """Stores artifacts as files in a local directory."""
@@ -22,50 +16,22 @@
         return os.path
 
     def log_artifact(self, local_file, artifact_path=None):
-<<<<<<< HEAD
-        if artifact_path and path_not_unique(artifact_path):
-            raise Exception("Invalid artifact path: '%s'. %s" % (artifact_path,
-                                                                 bad_path_message(artifact_path)))
-        artifact_dir = self.get_path_module().join(self.artifact_dir, artifact_path) \
-            if artifact_path else self.artifact_dir
-=======
-
         verify_artifact_path(artifact_path)
         artifact_dir = self._resolve_path(artifact_path)
->>>>>>> 606345a0
 
         if not self.get_path_module().exists(artifact_dir):
             mkdir(artifact_dir)
         shutil.copy(local_file, artifact_dir)
 
     def log_artifacts(self, local_dir, artifact_path=None):
-<<<<<<< HEAD
-        if artifact_path and path_not_unique(artifact_path):
-            raise Exception("Invalid artifact path: '%s'. %s" % (artifact_path,
-                                                                 bad_path_message(artifact_path)))
-        artifact_dir = self.get_path_module().join(self.artifact_dir, artifact_path) \
-            if artifact_path else self.artifact_dir
-=======
-
         verify_artifact_path(artifact_path)
         artifact_dir = self._resolve_path(artifact_path)
-
->>>>>>> 606345a0
         if not self.get_path_module().exists(artifact_dir):
             mkdir(artifact_dir)
         dir_util.copy_tree(src=local_dir, dst=artifact_dir)
 
     def list_artifacts(self, path=None):
-<<<<<<< HEAD
-        list_dir = self.get_path_module().join(self.artifact_dir, path) \
-            if path else self.artifact_dir
-=======
-
         list_dir = self._resolve_path(path)
-
-        artifact_dir = self.artifact_uri
-
->>>>>>> 606345a0
         if self.get_path_module().isdir(list_dir):
             artifact_files = list_all(list_dir, full_path=True)
             infos = [get_file_info(f, self.get_path_module().relpath(f, self.artifact_dir))
@@ -76,13 +42,9 @@
 
     def _download_file(self, remote_file_path, local_path):
         shutil.copyfile(
-<<<<<<< HEAD
-            self.get_path_module().join(self.artifact_dir, remote_file_path), local_path)
-=======
             self.get_path_module().join(self.artifact_uri, remote_file_path), local_path)
 
     def _resolve_path(self, artifact_path):
         artifact_dir = self.get_path_module().join(self.artifact_uri, artifact_path) \
             if artifact_path else self.artifact_uri
         return artifact_dir
->>>>>>> 606345a0
