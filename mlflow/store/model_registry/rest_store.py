--- conflicted
+++ resolved
@@ -37,50 +37,8 @@
 _logger = logging.getLogger(__name__)
 
 
-<<<<<<< HEAD
-def _get_response_from_method(method):
-    return method.Response()
-=======
 class RestStore(BaseRestStore):
     """
-    Client for a remote model registry server accessed via REST API calls
->>>>>>> 489dc3a6
-
-
-<<<<<<< HEAD
-class BaseRestStore(AbstractStore):
-    def __init__(
-        self, get_host_creds, method_to_info, method_to_all_info, get_response_from_method
-    ):
-        super().__init__()
-        self.get_host_creds = get_host_creds
-        self._method_to_info = method_to_info
-        self._method_to_all_info = method_to_all_info
-        self._get_response_from_method = get_response_from_method
-
-    def _call_endpoint(self, api, json_body, call_all_endpoints=False):
-        response_proto = self._get_response_from_method(api)
-        if call_all_endpoints:
-            endpoints = self._method_to_all_info[api]
-            return call_endpoints(self.get_host_creds(), endpoints, json_body, response_proto)
-        else:
-            endpoint, method = self._method_to_info[api]
-            return call_endpoint(self.get_host_creds(), endpoint, method, json_body, response_proto)
-=======
-    def _get_response_from_method(self, method):
-        return method.Response()
-
-    def _get_endpoint_from_method(self, method):
-        return _METHOD_TO_INFO[method]
-
-    def _get_all_endpoints_from_method(self, method):
-        return _METHOD_TO_ALL_INFO[method]
->>>>>>> 489dc3a6
-
-
-class RestStore(BaseRestStore):
-    """
-    Note:: Experimental: This entity may change or be removed in a future release without warning.
     Client for a remote model registry server accessed via REST API calls
 
     :param get_host_creds: Method to be invoked prior to every REST request to get the
@@ -88,13 +46,14 @@
       is a function so that we can obtain fresh credentials in the case of expiry.
     """
 
-    def __init__(self, get_host_creds):
-        super().__init__(
-            get_host_creds,
-            method_to_info=_METHOD_TO_INFO,
-            method_to_all_info=_METHOD_TO_ALL_INFO,
-            get_response_from_method=_get_response_from_method,
-        )
+    def _get_response_from_method(self, method):
+        return method.Response()
+
+    def _get_endpoint_from_method(self, method):
+        return _METHOD_TO_INFO[method]
+
+    def _get_all_endpoints_from_method(self, method):
+        return _METHOD_TO_ALL_INFO[method]
 
     # CRUD API for RegisteredModel objects
 
