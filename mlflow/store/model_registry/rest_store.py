--- conflicted
+++ resolved
@@ -36,22 +36,6 @@
 
 _logger = logging.getLogger(__name__)
 
-class BaseRestStore(AbstractStore):
-    def __init__(self, get_host_creds, method_to_info, method_to_all_info):
-        super().__init__()
-        self.get_host_creds = get_host_creds
-        self._method_to_info = method_to_info
-        self._method_to_all_info = method_to_all_info
-
-    def _call_endpoint(self, api, json_body, call_all_endpoints=False):
-        response_proto = api.Response()
-        if call_all_endpoints:
-            endpoints = self._method_to_all_info[api]
-            return call_endpoints(self.get_host_creds(), endpoints, json_body, response_proto)
-        else:
-            endpoint, method = self._method_to_info[api]
-            return call_endpoint(self.get_host_creds(), endpoint, method, json_body, response_proto)
-
 
 class RestStore(BaseRestStore):
     """
@@ -62,10 +46,6 @@
       is a function so that we can obtain fresh credentials in the case of expiry.
     """
 
-<<<<<<< HEAD
-    def __init__(self, get_host_creds):
-        super().__init__(get_host_creds, method_to_info=_METHOD_TO_INFO, method_to_all_info=_METHOD_TO_ALL_INFO)
-=======
     def _get_response_from_method(self, method):
         return method.Response()
 
@@ -74,7 +54,6 @@
 
     def _get_all_endpoints_from_method(self, method):
         return _METHOD_TO_ALL_INFO[method]
->>>>>>> 1d1ee920
 
     # CRUD API for RegisteredModel objects
 
