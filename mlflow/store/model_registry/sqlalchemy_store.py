--- conflicted
+++ resolved
@@ -208,29 +208,23 @@
             return [sql_registered_model.to_mlflow_entity()
                     for sql_registered_model in session.query(SqlRegisteredModel).all()]
 
-    def search_registered_models(self,
-<<<<<<< HEAD
-                                 filter_string=None,
-                                 max_results=None,
-                                 order_by=None,
-                                 page_token=None):
-=======
-                                 filter_string,
-                                 page_token=None,
-                                 max_results=SEARCH_REGISTERED_MODEL_MAX_RESULTS_DEFAULT):
->>>>>>> 34b7c21e
+    def search_registered_models(self, filter_string=None, max_results=SEARCH_REGISTERED_MODEL_MAX_RESULTS_DEFAULT,
+                                 order_by=None, page_token=None):
         """
         Search for registered models in backend that satisfy the filter criteria.
 
         :param filter_string: A filter string expression. Currently supports a single filter
                               condition either name of model like ``name = 'model_name'``
+        :param max_results: Maximum number of registered models desired.
+        :param order_by: This field is currently not used.
         :param page_token: Token specifying the next page of results. It should be obtained from
                             a ``search_registered_models`` call.
-        :param max_results: Maximum number of registered models desired.
         :return: A PagedList of :py:class:`mlflow.entities.model_registry.RegisteredModel` objects
                 that satisfy the search expressions. The pagination token for the next page can be
                 obtained via the ``token`` attribute of the object.
         """
+        if order_by:
+            raise NotImplementedError("Order by is not implemented for search registered models.")
         if max_results > SEARCH_REGISTERED_MODEL_MAX_RESULTS_THRESHOLD:
             raise MlflowException("Invalid value for request parameter max_results."
                                   "It must be at most {}, but got value {}"
