--- conflicted
+++ resolved
@@ -92,36 +92,6 @@
         access_key_id=access_key_id,
         secret_access_key=secret_access_key,
         session_token=session_token,
-<<<<<<< HEAD
-    )
-
-
-def _get_s3_client(access_key_id=None, secret_access_key=None, session_token=None):
-    s3_endpoint_url = MLFLOW_S3_ENDPOINT_URL.get()
-    do_verify = not MLFLOW_S3_IGNORE_TLS.get()
-
-    # The valid verify argument value is None/False/path to cert bundle file, See
-    # https://github.com/boto/boto3/blob/73865126cad3938ca80a2f567a1c79cb248169a7/
-    # boto3/session.py#L212
-    verify = None if do_verify else False
-
-    # NOTE: If you need to specify this env variable, please file an issue at
-    # https://github.com/mlflow/mlflow/issues so we know your use-case!
-    signature_version = os.environ.get("MLFLOW_EXPERIMENTAL_S3_SIGNATURE_VERSION", "s3v4")
-
-    # Invalidate cache every `_MAX_CACHE_SECONDS`
-    timestamp = int(_get_utcnow_timestamp() / _MAX_CACHE_SECONDS)
-
-    return _cached_get_s3_client(
-        signature_version,
-        s3_endpoint_url,
-        verify,
-        timestamp,
-        access_key_id=access_key_id,
-        secret_access_key=secret_access_key,
-        session_token=session_token,
-=======
->>>>>>> 75e39dcf
     )
 
 
