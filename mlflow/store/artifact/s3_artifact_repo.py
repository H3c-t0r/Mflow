from datetime import datetime
from functools import lru_cache
import os
from mimetypes import guess_type

import posixpath
import urllib.parse

from mlflow import data
from mlflow.entities import FileInfo
from mlflow.environment_variables import (
    MLFLOW_S3_UPLOAD_EXTRA_ARGS,
    MLFLOW_S3_ENDPOINT_URL,
    MLFLOW_S3_IGNORE_TLS,
)
from mlflow.exceptions import MlflowException
from mlflow.store.artifact.artifact_repo import ArtifactRepository
from mlflow.utils.file_utils import relative_path_to_artifact_path

_MAX_CACHE_SECONDS = 300


def _get_utcnow_timestamp():
    return datetime.utcnow().timestamp()


@lru_cache(maxsize=64)
def _cached_get_s3_client(
<<<<<<< HEAD
        signature_version,
        s3_endpoint_url,
        verify,
        timestamp,
        access_key_id=None,
        secret_access_key=None,
        session_token=None
=======
    signature_version,
    s3_endpoint_url,
    verify,
    timestamp,
    access_key_id=None,
    secret_access_key=None,
    session_token=None,
>>>>>>> cf2bbff3
):  # pylint: disable=unused-argument
    """Returns a boto3 client, caching to avoid extra boto3 verify calls.

    This method is outside of the S3ArtifactRepository as it is
    agnostic and could be used by other instances.

    `maxsize` set to avoid excessive memory consumption in the case
    a user has dynamic endpoints (intentionally or as a bug).

    Some of the boto3 endpoint urls, in very edge cases, might expire
    after twelve hours as that is the current expiration time. To ensure
    we throw an error on verification instead of using an expired endpoint
    we utilise the `timestamp` parameter to invalidate cache.
    """
    import boto3
    from botocore.client import Config

    # Making it possible to access public S3 buckets
    # Workaround for https://github.com/boto/botocore/issues/2442
    if signature_version.lower() == "unsigned":
        from botocore import UNSIGNED

        signature_version = UNSIGNED

    return boto3.client(
        "s3",
        config=Config(signature_version=signature_version),
        endpoint_url=s3_endpoint_url,
        verify=verify,
        aws_access_key_id=access_key_id,
        aws_secret_access_key=secret_access_key,
<<<<<<< HEAD
        aws_session_token=session_token
=======
        aws_session_token=session_token,
    )


def _get_s3_client(access_key_id=None, secret_access_key=None, session_token=None):
    s3_endpoint_url = MLFLOW_S3_ENDPOINT_URL.get()
    do_verify = not MLFLOW_S3_IGNORE_TLS.get()

    # The valid verify argument value is None/False/path to cert bundle file, See
    # https://github.com/boto/boto3/blob/73865126cad3938ca80a2f567a1c79cb248169a7/
    # boto3/session.py#L212
    verify = None if do_verify else False

    # NOTE: If you need to specify this env variable, please file an issue at
    # https://github.com/mlflow/mlflow/issues so we know your use-case!
    signature_version = os.environ.get("MLFLOW_EXPERIMENTAL_S3_SIGNATURE_VERSION", "s3v4")

    # Invalidate cache every `_MAX_CACHE_SECONDS`
    timestamp = int(_get_utcnow_timestamp() / _MAX_CACHE_SECONDS)

    return _cached_get_s3_client(
        signature_version,
        s3_endpoint_url,
        verify,
        timestamp,
        access_key_id=access_key_id,
        secret_access_key=secret_access_key,
        session_token=session_token,
>>>>>>> cf2bbff3
    )


def _get_s3_client(access_key_id=None,
                   secret_access_key=None,
                   session_token=None):
    s3_endpoint_url = MLFLOW_S3_ENDPOINT_URL.get()
    do_verify = not MLFLOW_S3_IGNORE_TLS.get()

    # The valid verify argument value is None/False/path to cert bundle file, See
    # https://github.com/boto/boto3/blob/73865126cad3938ca80a2f567a1c79cb248169a7/
    # boto3/session.py#L212
    verify = None if do_verify else False

    # NOTE: If you need to specify this env variable, please file an issue at
    # https://github.com/mlflow/mlflow/issues so we know your use-case!
    signature_version = os.environ.get("MLFLOW_EXPERIMENTAL_S3_SIGNATURE_VERSION", "s3v4")

    # Invalidate cache every `_MAX_CACHE_SECONDS`
    timestamp = int(_get_utcnow_timestamp() / _MAX_CACHE_SECONDS)

    return _cached_get_s3_client(signature_version, s3_endpoint_url, verify, timestamp,
                                 access_key_id=access_key_id, secret_access_key=secret_access_key,
                                 session_token=session_token)


class S3ArtifactRepository(ArtifactRepository):
    """Stores artifacts on Amazon S3."""

<<<<<<< HEAD
    def __init__(self, artifact_uri, access_key_id=None, secret_access_key=None, session_token=None):
=======
    def __init__(
        self, artifact_uri, access_key_id=None, secret_access_key=None, session_token=None
    ):
>>>>>>> cf2bbff3
        super().__init__(artifact_uri)
        self._access_key_id = access_key_id
        self._secret_access_key = secret_access_key
        self._session_token = session_token

    def _get_s3_client(self):
<<<<<<< HEAD
        return _get_s3_client(access_key_id=self._access_key_id,
                              secret_access_key=self._secret_access_key, session_token=self._session_token)
=======
        return _get_s3_client(
            access_key_id=self._access_key_id,
            secret_access_key=self._secret_access_key,
            session_token=self._session_token,
        )
>>>>>>> cf2bbff3

    @staticmethod
    def parse_s3_uri(uri):
        """Parse an S3 URI, returning (bucket, path)"""
        parsed = urllib.parse.urlparse(uri)
        if parsed.scheme != "s3":
            raise Exception("Not an S3 URI: %s" % uri)
        path = parsed.path
        if path.startswith("/"):
            path = path[1:]
        return parsed.netloc, path

    @staticmethod
    def get_s3_file_upload_extra_args():
        import json

        s3_file_upload_extra_args = MLFLOW_S3_UPLOAD_EXTRA_ARGS.get()
        if s3_file_upload_extra_args:
            return json.loads(s3_file_upload_extra_args)
        else:
            return None

    def _upload_file(self, s3_client, local_file, bucket, key):
        extra_args = {}
        guessed_type, guessed_encoding = guess_type(local_file)
        if guessed_type is not None:
            extra_args["ContentType"] = guessed_type
        if guessed_encoding is not None:
            extra_args["ContentEncoding"] = guessed_encoding
        environ_extra_args = self.get_s3_file_upload_extra_args()
        if environ_extra_args is not None:
            extra_args.update(environ_extra_args)
        s3_client.upload_file(Filename=local_file, Bucket=bucket, Key=key, ExtraArgs=extra_args)

    def log_artifact(self, local_file, artifact_path=None):
        (bucket, dest_path) = data.parse_s3_uri(self.artifact_uri)
        if artifact_path:
            dest_path = posixpath.join(dest_path, artifact_path)
        dest_path = posixpath.join(dest_path, os.path.basename(local_file))
        self._upload_file(
            s3_client=self._get_s3_client(), local_file=local_file, bucket=bucket, key=dest_path
        )

    def log_artifacts(self, local_dir, artifact_path=None):
        (bucket, dest_path) = data.parse_s3_uri(self.artifact_uri)
        if artifact_path:
            dest_path = posixpath.join(dest_path, artifact_path)
        s3_client = self._get_s3_client()
        local_dir = os.path.abspath(local_dir)
        for root, _, filenames in os.walk(local_dir):
            upload_path = dest_path
            if root != local_dir:
                rel_path = os.path.relpath(root, local_dir)
                rel_path = relative_path_to_artifact_path(rel_path)
                upload_path = posixpath.join(dest_path, rel_path)
            for f in filenames:
                self._upload_file(
                    s3_client=s3_client,
                    local_file=os.path.join(root, f),
                    bucket=bucket,
                    key=posixpath.join(upload_path, f),
                )

    def list_artifacts(self, path=None):
        (bucket, artifact_path) = data.parse_s3_uri(self.artifact_uri)
        dest_path = artifact_path
        if path:
            dest_path = posixpath.join(dest_path, path)
        infos = []
        prefix = dest_path + "/" if dest_path else ""
        s3_client = self._get_s3_client()
        paginator = s3_client.get_paginator("list_objects_v2")
        results = paginator.paginate(Bucket=bucket, Prefix=prefix, Delimiter="/")
        for result in results:
            # Subdirectories will be listed as "common prefixes" due to the way we made the request
            for obj in result.get("CommonPrefixes", []):
                subdir_path = obj.get("Prefix")
                self._verify_listed_object_contains_artifact_path_prefix(
                    listed_object_path=subdir_path, artifact_path=artifact_path
                )
                subdir_rel_path = posixpath.relpath(path=subdir_path, start=artifact_path)
                if subdir_rel_path.endswith("/"):
                    subdir_rel_path = subdir_rel_path[:-1]
                infos.append(FileInfo(subdir_rel_path, True, None))
            # Objects listed directly will be files
            for obj in result.get("Contents", []):
                file_path = obj.get("Key")
                self._verify_listed_object_contains_artifact_path_prefix(
                    listed_object_path=file_path, artifact_path=artifact_path
                )
                file_rel_path = posixpath.relpath(path=file_path, start=artifact_path)
                file_size = int(obj.get("Size"))
                infos.append(FileInfo(file_rel_path, False, file_size))
        return sorted(infos, key=lambda f: f.path)

    @staticmethod
    def _verify_listed_object_contains_artifact_path_prefix(listed_object_path, artifact_path):
        if not listed_object_path.startswith(artifact_path):
            raise MlflowException(
                "The path of the listed S3 object does not begin with the specified"
                f" artifact path. Artifact path: {artifact_path}. Object path:"
                f" {listed_object_path}."
            )

    def _download_file(self, remote_file_path, local_path):
        (bucket, s3_root_path) = data.parse_s3_uri(self.artifact_uri)
        s3_full_path = posixpath.join(s3_root_path, remote_file_path)
        s3_client = self._get_s3_client()
        s3_client.download_file(bucket, s3_full_path, local_path)

    def delete_artifacts(self, artifact_path=None):
        (bucket, dest_path) = data.parse_s3_uri(self.artifact_uri)
        if artifact_path:
            dest_path = posixpath.join(dest_path, artifact_path)

        s3_client = self._get_s3_client()
        list_objects = s3_client.list_objects(Bucket=bucket, Prefix=dest_path).get("Contents", [])
        for to_delete_obj in list_objects:
            file_path = to_delete_obj.get("Key")
            self._verify_listed_object_contains_artifact_path_prefix(
                listed_object_path=file_path, artifact_path=dest_path
            )
            s3_client.delete_object(Bucket=bucket, Key=file_path)<|MERGE_RESOLUTION|>--- conflicted
+++ resolved
@@ -26,15 +26,6 @@
 
 @lru_cache(maxsize=64)
 def _cached_get_s3_client(
-<<<<<<< HEAD
-        signature_version,
-        s3_endpoint_url,
-        verify,
-        timestamp,
-        access_key_id=None,
-        secret_access_key=None,
-        session_token=None
-=======
     signature_version,
     s3_endpoint_url,
     verify,
@@ -42,7 +33,6 @@
     access_key_id=None,
     secret_access_key=None,
     session_token=None,
->>>>>>> cf2bbff3
 ):  # pylint: disable=unused-argument
     """Returns a boto3 client, caching to avoid extra boto3 verify calls.
 
@@ -74,9 +64,6 @@
         verify=verify,
         aws_access_key_id=access_key_id,
         aws_secret_access_key=secret_access_key,
-<<<<<<< HEAD
-        aws_session_token=session_token
-=======
         aws_session_token=session_token,
     )
 
@@ -105,7 +92,6 @@
         access_key_id=access_key_id,
         secret_access_key=secret_access_key,
         session_token=session_token,
->>>>>>> cf2bbff3
     )
 
 
@@ -135,29 +121,20 @@
 class S3ArtifactRepository(ArtifactRepository):
     """Stores artifacts on Amazon S3."""
 
-<<<<<<< HEAD
-    def __init__(self, artifact_uri, access_key_id=None, secret_access_key=None, session_token=None):
-=======
     def __init__(
         self, artifact_uri, access_key_id=None, secret_access_key=None, session_token=None
     ):
->>>>>>> cf2bbff3
         super().__init__(artifact_uri)
         self._access_key_id = access_key_id
         self._secret_access_key = secret_access_key
         self._session_token = session_token
 
     def _get_s3_client(self):
-<<<<<<< HEAD
-        return _get_s3_client(access_key_id=self._access_key_id,
-                              secret_access_key=self._secret_access_key, session_token=self._session_token)
-=======
         return _get_s3_client(
             access_key_id=self._access_key_id,
             secret_access_key=self._secret_access_key,
             session_token=self._session_token,
         )
->>>>>>> cf2bbff3
 
     @staticmethod
     def parse_s3_uri(uri):
