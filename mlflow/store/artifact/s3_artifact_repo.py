--- conflicted
+++ resolved
@@ -77,11 +77,8 @@
     access_key_id=None,
     secret_access_key=None,
     session_token=None,
-<<<<<<< HEAD
     region_name=None,
-=======
     s3_endpoint_url=None,
->>>>>>> cead9380
 ):
     if not s3_endpoint_url:
         s3_endpoint_url = MLFLOW_S3_ENDPOINT_URL.get()
@@ -123,9 +120,8 @@
         self._secret_access_key = secret_access_key
         self._session_token = session_token
 
-    def _get_s3_client(self, addressing_style="path", s3_endpoint_url=None):
+    def _get_s3_client(self):
         return _get_s3_client(
-            addressing_style=addressing_style,
             access_key_id=self._access_key_id,
             secret_access_key=self._secret_access_key,
             session_token=self._session_token,
