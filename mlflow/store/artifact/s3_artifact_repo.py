--- conflicted
+++ resolved
@@ -2,10 +2,7 @@
 from mimetypes import guess_type
 
 import posixpath
-<<<<<<< HEAD
 import urllib.parse
-=======
->>>>>>> 58997271
 
 from mlflow import data
 from mlflow.entities import FileInfo
