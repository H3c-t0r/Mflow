import os
import ftplib
from ftplib import FTP
from contextlib import contextmanager

import posixpath
from six.moves import urllib

from mlflow.entities.file_info import FileInfo
from mlflow.store.artifact.artifact_repo import ArtifactRepository
from mlflow.utils.file_utils import relative_path_to_artifact_path
from mlflow.exceptions import MlflowException


class FTPArtifactRepository(ArtifactRepository):
    """Stores artifacts as files in a remote directory, via ftp."""

    def __init__(self, artifact_uri):
        self.uri = artifact_uri
        parsed = urllib.parse.urlparse(artifact_uri)
        self.config = {
            "host": parsed.hostname,
            "port": 21 if parsed.port is None else parsed.port,
            "username": parsed.username,
            "password": parsed.password,
        }
        self.path = parsed.path

        if self.config["host"] is None:
            self.config["host"] = "localhost"

        super(FTPArtifactRepository, self).__init__(artifact_uri)

    @contextmanager
    def get_ftp_client(self):
        ftp = FTP()
        ftp.connect(self.config["host"], self.config["port"])
        ftp.login(self.config["username"], self.config["password"])
        yield ftp
        ftp.close()

    @staticmethod
    def _is_dir(ftp, full_file_path):
        try:
            ftp.cwd(full_file_path)
            return True
        except ftplib.error_perm:
            return False

    @staticmethod
    def _mkdir(ftp, artifact_dir):
        try:
            if not FTPArtifactRepository._is_dir(ftp, artifact_dir):
                ftp.mkd(artifact_dir)
        except ftplib.error_perm:
            head, _ = posixpath.split(artifact_dir)
            FTPArtifactRepository._mkdir(ftp, head)
            FTPArtifactRepository._mkdir(ftp, artifact_dir)

    @staticmethod
    def _size(ftp, full_file_path):
        ftp.voidcmd("TYPE I")
        size = ftp.size(full_file_path)
        ftp.voidcmd("TYPE A")
        return size

    def log_artifact(self, local_file, artifact_path=None):
        with self.get_ftp_client() as ftp:
            artifact_dir = posixpath.join(self.path, artifact_path) if artifact_path else self.path
            self._mkdir(ftp, artifact_dir)
            with open(local_file, "rb") as f:
                ftp.cwd(artifact_dir)
                ftp.storbinary("STOR " + os.path.basename(local_file), f)

    def log_artifacts(self, local_dir, artifact_path=None):
        dest_path = posixpath.join(self.path, artifact_path) if artifact_path else self.path

<<<<<<< HEAD
        dest_path = posixpath.join(dest_path, os.path.split(local_dir)[1])
        dest_path_re = os.path.split(local_dir)[1]
        if artifact_path:
            dest_path_re = posixpath.join(artifact_path, os.path.split(local_dir)[1])

=======
>>>>>>> c02b7888
        local_dir = os.path.abspath(local_dir)
        for (root, _, filenames) in os.walk(local_dir):
            upload_path = dest_path
            if root != local_dir:
                rel_path = os.path.relpath(root, local_dir)
                upload_path = relative_path_to_artifact_path(rel_path)
            if not filenames:
                with self.get_ftp_client() as ftp:
                    self._mkdir(ftp, posixpath.join(self.path, upload_path))
            for f in filenames:
                if os.path.isfile(os.path.join(root, f)):
                    self.log_artifact(os.path.join(root, f), upload_path)

    def _is_directory(self, artifact_path):
        artifact_dir = self.path
        list_dir = posixpath.join(artifact_dir, artifact_path) if artifact_path else artifact_dir
        with self.get_ftp_client() as ftp:
            return self._is_dir(ftp, list_dir)

    def list_artifacts(self, path=None):
        with self.get_ftp_client() as ftp:
            artifact_dir = self.path
            list_dir = posixpath.join(artifact_dir, path) if path else artifact_dir
            if not self._is_dir(ftp, list_dir):
                return []
            artifact_files = ftp.nlst(list_dir)
            artifact_files = list(filter(lambda x: x != "." and x != "..", artifact_files))
            # Make sure artifact_files is a list of file names because ftp.nlst
            # may return absolute paths.
            artifact_files = [os.path.basename(f) for f in artifact_files]
            infos = []
            for file_name in artifact_files:
                file_path = file_name if path is None else posixpath.join(path, file_name)
                full_file_path = posixpath.join(list_dir, file_name)
                if self._is_dir(ftp, full_file_path):
                    infos.append(FileInfo(file_path, True, None))
                else:
                    size = self._size(ftp, full_file_path)
                    infos.append(FileInfo(file_path, False, size))
        return infos

    def _download_file(self, remote_file_path, local_path):
        remote_full_path = (
            posixpath.join(self.path, remote_file_path) if remote_file_path else self.path
        )
        with self.get_ftp_client() as ftp:
            with open(local_path, "wb") as f:
                ftp.retrbinary("RETR " + remote_full_path, f.write)

    def delete_artifacts(self, artifact_path=None):
        raise MlflowException("Not implemented yet")<|MERGE_RESOLUTION|>--- conflicted
+++ resolved
@@ -19,23 +19,23 @@
         self.uri = artifact_uri
         parsed = urllib.parse.urlparse(artifact_uri)
         self.config = {
-            "host": parsed.hostname,
-            "port": 21 if parsed.port is None else parsed.port,
-            "username": parsed.username,
-            "password": parsed.password,
+            'host': parsed.hostname,
+            'port': 21 if parsed.port is None else parsed.port,
+            'username': parsed.username,
+            'password': parsed.password
         }
         self.path = parsed.path
 
-        if self.config["host"] is None:
-            self.config["host"] = "localhost"
+        if self.config['host'] is None:
+            self.config['host'] = 'localhost'
 
         super(FTPArtifactRepository, self).__init__(artifact_uri)
 
     @contextmanager
     def get_ftp_client(self):
         ftp = FTP()
-        ftp.connect(self.config["host"], self.config["port"])
-        ftp.login(self.config["username"], self.config["password"])
+        ftp.connect(self.config['host'], self.config['port'])
+        ftp.login(self.config['username'], self.config['password'])
         yield ftp
         ftp.close()
 
@@ -59,30 +59,24 @@
 
     @staticmethod
     def _size(ftp, full_file_path):
-        ftp.voidcmd("TYPE I")
+        ftp.voidcmd('TYPE I')
         size = ftp.size(full_file_path)
-        ftp.voidcmd("TYPE A")
+        ftp.voidcmd('TYPE A')
         return size
 
     def log_artifact(self, local_file, artifact_path=None):
         with self.get_ftp_client() as ftp:
-            artifact_dir = posixpath.join(self.path, artifact_path) if artifact_path else self.path
+            artifact_dir = posixpath.join(self.path, artifact_path) \
+                if artifact_path else self.path
             self._mkdir(ftp, artifact_dir)
-            with open(local_file, "rb") as f:
+            with open(local_file, 'rb') as f:
                 ftp.cwd(artifact_dir)
-                ftp.storbinary("STOR " + os.path.basename(local_file), f)
+                ftp.storbinary('STOR ' + os.path.basename(local_file), f)
 
     def log_artifacts(self, local_dir, artifact_path=None):
-        dest_path = posixpath.join(self.path, artifact_path) if artifact_path else self.path
+        dest_path = posixpath.join(self.path, artifact_path) \
+            if artifact_path else self.path
 
-<<<<<<< HEAD
-        dest_path = posixpath.join(dest_path, os.path.split(local_dir)[1])
-        dest_path_re = os.path.split(local_dir)[1]
-        if artifact_path:
-            dest_path_re = posixpath.join(artifact_path, os.path.split(local_dir)[1])
-
-=======
->>>>>>> c02b7888
         local_dir = os.path.abspath(local_dir)
         for (root, _, filenames) in os.walk(local_dir):
             upload_path = dest_path
@@ -115,7 +109,8 @@
             artifact_files = [os.path.basename(f) for f in artifact_files]
             infos = []
             for file_name in artifact_files:
-                file_path = file_name if path is None else posixpath.join(path, file_name)
+                file_path = (file_name if path is None
+                             else posixpath.join(path, file_name))
                 full_file_path = posixpath.join(list_dir, file_name)
                 if self._is_dir(ftp, full_file_path):
                     infos.append(FileInfo(file_path, True, None))
@@ -125,12 +120,11 @@
         return infos
 
     def _download_file(self, remote_file_path, local_path):
-        remote_full_path = (
-            posixpath.join(self.path, remote_file_path) if remote_file_path else self.path
-        )
+        remote_full_path = posixpath.join(self.path, remote_file_path) \
+            if remote_file_path else self.path
         with self.get_ftp_client() as ftp:
-            with open(local_path, "wb") as f:
-                ftp.retrbinary("RETR " + remote_full_path, f.write)
+            with open(local_path, 'wb') as f:
+                ftp.retrbinary('RETR ' + remote_full_path, f.write)
 
     def delete_artifacts(self, artifact_path=None):
-        raise MlflowException("Not implemented yet")+        raise MlflowException('Not implemented yet')