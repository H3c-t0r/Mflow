import base64
import logging
import math
import os
import posixpath
import uuid
from collections import namedtuple
from concurrent.futures import as_completed

import requests

import mlflow.tracking
from mlflow.azure.client import (
    patch_adls_file_upload,
    patch_adls_flush,
    put_adls_file_creation,
    put_block,
    put_block_list,
)
from mlflow.entities import FileInfo
from mlflow.environment_variables import (
    MLFLOW_ENABLE_ARTIFACTS_PROGRESS_BAR,
    MLFLOW_ENABLE_MULTIPART_DOWNLOAD,
)
from mlflow.exceptions import MlflowException
from mlflow.protos.databricks_artifacts_pb2 import (
    ArtifactCredentialType,
    CompleteMultipartUpload,
    CreateMultipartUpload,
    DatabricksMlflowArtifactsService,
    GetCredentialsForRead,
    GetCredentialsForWrite,
    GetPresignedUploadPartUrl,
    PartEtag,
)
from mlflow.protos.databricks_pb2 import (
    INTERNAL_ERROR,
    INVALID_PARAMETER_VALUE,
)
<<<<<<< HEAD
from mlflow.protos.service_pb2 import MlflowService, GetRun, ListArtifacts
from mlflow.store.artifact.cloud_artifact_repo import (
    CloudArtifactRepository,
    _DOWNLOAD_CHUNK_SIZE,
    _MULTIPART_UPLOAD_CHUNK_SIZE,
)
from mlflow.utils import chunk_list
from mlflow.utils.databricks_utils import get_databricks_host_creds
from mlflow.utils.file_utils import download_file_using_http_uri
=======
from mlflow.protos.service_pb2 import GetRun, ListArtifacts, MlflowService
from mlflow.store.artifact.artifact_repo import ArtifactRepository
from mlflow.utils import chunk_list
from mlflow.utils.databricks_utils import get_databricks_host_creds
from mlflow.utils.file_utils import (
    ArtifactProgressBar,
    download_file_using_http_uri,
    parallelized_download_file_using_http_uri,
    read_chunk,
    relative_path_to_artifact_path,
)
>>>>>>> 50a4b658
from mlflow.utils.proto_json_utils import message_to_json
from mlflow.utils.request_utils import cloud_storage_http_request, download_chunk
from mlflow.utils.rest_utils import (
    _REST_API_PATH_PREFIX,
    augmented_raise_for_status,
    call_endpoint,
    extract_api_info_for_service,
)
<<<<<<< HEAD
from mlflow.utils.request_utils import cloud_storage_http_request
=======
>>>>>>> 50a4b658
from mlflow.utils.uri import (
    extract_and_normalize_path,
    get_databricks_profile_uri_from_artifact_uri,
    is_databricks_acled_artifacts_uri,
    is_valid_dbfs_uri,
    remove_databricks_profile_info_from_artifact_uri,
)

_logger = logging.getLogger(__name__)
_MAX_CREDENTIALS_REQUEST_SIZE = 2000  # Max number of artifact paths in a single credentials request
_SERVICE_AND_METHOD_TO_INFO = {
    service: extract_api_info_for_service(service, _REST_API_PATH_PREFIX)
    for service in [MlflowService, DatabricksMlflowArtifactsService]
}


def _compute_num_chunks(local_file: os.PathLike, chunk_size: int) -> int:
    """
    Computes the number of chunks to use for a multipart upload of the specified file.
    """
    return math.ceil(os.path.getsize(local_file) / chunk_size)


def _complete_futures(futures_dict, file):
    """
    Waits for the completion of all the futures in the given dictionary and returns
    a tuple of two dictionaries. The first dictionary contains the results of the
    futures (unordered) and the second contains the errors (unordered) that occurred
    during the execution of the futures.
    """
    results = {}
    errors = {}

    with ArtifactProgressBar.chunks(
        os.path.getsize(file),
        f"Uploading {file}",
        _MULTIPART_UPLOAD_CHUNK_SIZE,
    ) as pbar:
        for future in as_completed(futures_dict):
            key = futures_dict[future]
            try:
                results[key] = future.result()
                pbar.update()
            except Exception as e:
                errors[key] = repr(e)

    return results, errors


class DatabricksArtifactRepository(CloudArtifactRepository):
    """
    Performs storage operations on artifacts in the access-controlled
    `dbfs:/databricks/mlflow-tracking` location.

    Signed access URIs for S3 / Azure Blob Storage are fetched from the MLflow service and used to
    read and write files from/to this location.

    The artifact_uri is expected to be of the form
    dbfs:/databricks/mlflow-tracking/<EXP_ID>/<RUN_ID>/
    """

    def __init__(self, artifact_uri):
        if not is_valid_dbfs_uri(artifact_uri):
            raise MlflowException(
                message="DBFS URI must be of the form dbfs:/<path> or "
                + "dbfs://profile@databricks/<path>",
                error_code=INVALID_PARAMETER_VALUE,
            )
        if not is_databricks_acled_artifacts_uri(artifact_uri):
            raise MlflowException(
                message=(
                    "Artifact URI incorrect. Expected path prefix to be"
                    " databricks/mlflow-tracking/path/to/artifact/.."
                ),
                error_code=INVALID_PARAMETER_VALUE,
            )
        # The dbfs:/ path ultimately used for artifact operations should not contain the
        # Databricks profile info, so strip it before setting ``artifact_uri``.
        super().__init__(remove_databricks_profile_info_from_artifact_uri(artifact_uri))

        self.databricks_profile_uri = (
            get_databricks_profile_uri_from_artifact_uri(artifact_uri)
            or mlflow.tracking.get_tracking_uri()
        )
        self.run_id = self._extract_run_id(self.artifact_uri)
        # Fetch the artifact root for the MLflow Run associated with `artifact_uri` and compute
        # the path of `artifact_uri` relative to the MLflow Run's artifact root
        # (the `run_relative_artifact_repo_root_path`). All operations performed on this artifact
        # repository will be performed relative to this computed location
        artifact_repo_root_path = extract_and_normalize_path(artifact_uri)
        run_artifact_root_uri = self._get_run_artifact_root(self.run_id)
        run_artifact_root_path = extract_and_normalize_path(run_artifact_root_uri)
        run_relative_root_path = posixpath.relpath(
            path=artifact_repo_root_path, start=run_artifact_root_path
        )
        # If the paths are equal, then use empty string over "./" for ListArtifact compatibility.
        self.run_relative_artifact_repo_root_path = (
            "" if run_artifact_root_path == artifact_repo_root_path else run_relative_root_path
        )

    @staticmethod
    def _extract_run_id(artifact_uri):
        """
        The artifact_uri is expected to be
        dbfs:/databricks/mlflow-tracking/<EXP_ID>/<RUN_ID>/artifacts/<path>
        Once the path from the input uri is extracted and normalized, it is
        expected to be of the form
        databricks/mlflow-tracking/<EXP_ID>/<RUN_ID>/artifacts/<path>

        Hence the run_id is the 4th element of the normalized path.

        :return: run_id extracted from the artifact_uri
        """
        artifact_path = extract_and_normalize_path(artifact_uri)
        return artifact_path.split("/")[3]

    def _call_endpoint(self, service, api, json_body):
        db_creds = get_databricks_host_creds(self.databricks_profile_uri)
        endpoint, method = _SERVICE_AND_METHOD_TO_INFO[service][api]
        response_proto = api.Response()
        return call_endpoint(db_creds, endpoint, method, json_body, response_proto)

    def _get_run_artifact_root(self, run_id):
        json_body = message_to_json(GetRun(run_id=run_id))
        run_response = self._call_endpoint(MlflowService, GetRun, json_body)
        return run_response.run.info.artifact_uri

    def _get_credential_infos(self, request_message_class, run_id, paths):
        """
        Issue one or more requests for artifact credentials, providing read or write
        access to the specified run-relative artifact `paths` within the MLflow Run specified
        by `run_id`. The type of access credentials, read or write, is specified by
        `request_message_class`.

        :return: A list of `ArtifactCredentialInfo` objects providing read access to the specified
                 run-relative artifact `paths` within the MLflow Run specified by `run_id`.
        """
        credential_infos = []

        for paths_chunk in chunk_list(paths, _MAX_CREDENTIALS_REQUEST_SIZE):
            page_token = None
            while True:
                json_body = message_to_json(
                    request_message_class(run_id=run_id, path=paths_chunk, page_token=page_token)
                )
                response = self._call_endpoint(
                    DatabricksMlflowArtifactsService, request_message_class, json_body
                )
                credential_infos += response.credential_infos
                page_token = response.next_page_token
                if not page_token or len(response.credential_infos) == 0:
                    break

        return credential_infos

    def _get_write_credential_infos(self, paths):
        """
        :return: A list of `ArtifactCredentialInfo` objects providing write access to the specified
                 run-relative artifact `paths` within the MLflow Run specified by `run_id`.
        """
        return self._get_credential_infos(GetCredentialsForWrite, self.run_id, paths)

    def _get_read_credential_infos(self, paths):
        """
        :return: A list of `ArtifactCredentialInfo` objects providing read access to the specified
                 run-relative artifact `paths` within the MLflow Run specified by `run_id`.
        """
        if type(paths) == str:
            paths = [paths]
        if type(paths) != list:
            raise MlflowException(f"Expected `paths` to be a list of strings. Got {type(paths)}")
        run_relative_remote_paths = [
            posixpath.join(self.run_relative_artifact_repo_root_path, remote_file_path)
            for remote_file_path in paths
        ]
        return self._get_credential_infos(
            GetCredentialsForRead, self.run_id, run_relative_remote_paths
        )

    def _extract_headers_from_credentials(self, headers):
        """
        :return: A python dictionary of http headers converted from the protobuf credentials
        """
        return {header.name: header.value for header in headers}

    def _azure_upload_chunk(
        self, credentials, headers, local_file, artifact_path, start_byte, size
    ):
        # Base64-encode a UUID, producing a UTF8-encoded bytestring. Then, decode
        # the bytestring for compliance with Azure Blob Storage API requests
        block_id = base64.b64encode(uuid.uuid4().hex.encode()).decode("utf-8")
        chunk = read_chunk(local_file, size, start_byte)
        try:
            put_block(credentials.signed_uri, block_id, chunk, headers=headers)
        except requests.HTTPError as e:
            if e.response.status_code in [401, 403]:
                _logger.info(
                    "Failed to authorize request, possibly due to credential expiration."
                    " Refreshing credentials and trying again..."
                )
                credential_info = self._get_write_credential_infos(
                    paths=[artifact_path]
                )[0]
                put_block(credential_info.signed_uri, block_id, chunk, headers=headers)
            else:
                raise e
        return block_id

    def _azure_upload_file(self, credentials, local_file, artifact_path):
        """
        Uploads a file to a given Azure storage location.
        The function uses a file chunking generator with 100 MB being the size limit for each chunk.
        This limit is imposed by the stage_block API in azure-storage-blob.
        In the case the file size is large and the upload takes longer than the validity of the
        given credentials, a new set of credentials are generated and the operation continues. This
        is the reason for the first nested try-except block
        Finally, since the prevailing credentials could expire in the time between the last
        stage_block and the commit, a second try-except block refreshes credentials if needed.
        """
        try:
            headers = self._extract_headers_from_credentials(credentials.headers)
            futures = {}
            num_chunks = _compute_num_chunks(local_file, _MULTIPART_UPLOAD_CHUNK_SIZE)
            for index in range(num_chunks):
                start_byte = index * _MULTIPART_UPLOAD_CHUNK_SIZE
                future = self.chunk_thread_pool.submit(
                    self._azure_upload_chunk,
                    credentials=credentials,
                    headers=headers,
                    local_file=local_file,
                    artifact_path=artifact_path,
                    start_byte=start_byte,
                    size=_MULTIPART_UPLOAD_CHUNK_SIZE,
                )
                futures[future] = index

            results, errors = _complete_futures(futures, local_file)
            if errors:
                raise MlflowException(
                    f"Failed to upload at least one part of {local_file}. Errors: {errors}"
                )
            # Sort results by the chunk index
            uploading_block_list = [results[index] for index in sorted(results)]

            try:
                put_block_list(credentials.signed_uri, uploading_block_list, headers=headers)
            except requests.HTTPError as e:
                if e.response.status_code in [401, 403]:
                    _logger.info(
                        "Failed to authorize request, possibly due to credential expiration."
                        " Refreshing credentials and trying again..."
                    )
                    credential_info = self._get_write_credential_infos(
                        paths=[artifact_path]
                    )[0]
                    put_block_list(
                        credential_info.signed_uri, uploading_block_list, headers=headers
                    )
                else:
                    raise e
        except Exception as err:
            raise MlflowException(err)

    def _retryable_adls_function(self, func, artifact_path, **kwargs):
        # Attempt to call the passed function.  Retry if the credentials have expired
        try:
            func(**kwargs)
        except requests.HTTPError as e:
            if e.response.status_code in [403]:
                _logger.info(
                    "Failed to authorize ADLS operation, possibly due "
                    "to credential expiration. Refreshing credentials and trying again..."
                )
                new_credentials = self._get_write_credential_infos(
                    paths=[artifact_path]
                )[0]
                kwargs["sas_url"] = new_credentials.signed_uri
                func(**kwargs)
            else:
                raise e

    def _azure_adls_gen2_upload_file(self, credentials, local_file, artifact_path):
        """
        Uploads a file to a given Azure storage location using the ADLS gen2 API.
        """
        try:
            headers = self._extract_headers_from_credentials(credentials.headers)

            # try to create the file
            self._retryable_adls_function(
                func=put_adls_file_creation,
                artifact_path=artifact_path,
                sas_url=credentials.signed_uri,
                headers=headers,
            )

            # next try to append the file
            futures = {}
            file_size = os.path.getsize(local_file)
            num_chunks = _compute_num_chunks(local_file, _MULTIPART_UPLOAD_CHUNK_SIZE)
            use_single_part_upload = num_chunks == 1
            for index in range(num_chunks):
                start_byte = index * _MULTIPART_UPLOAD_CHUNK_SIZE
                future = self.chunk_thread_pool.submit(
                    self._retryable_adls_function,
                    func=patch_adls_file_upload,
                    artifact_path=artifact_path,
                    sas_url=credentials.signed_uri,
                    local_file=local_file,
                    start_byte=start_byte,
                    size=_MULTIPART_UPLOAD_CHUNK_SIZE,
                    position=start_byte,
                    headers=headers,
                    is_single=use_single_part_upload,
                )
                futures[future] = index

            _, errors = _complete_futures(futures, local_file)
            if errors:
                raise MlflowException(
                    f"Failed to upload at least one part of {artifact_path}. Errors: {errors}"
                )

            # finally try to flush the file
            if not use_single_part_upload:
                self._retryable_adls_function(
                    func=patch_adls_flush,
                    artifact_path=artifact_path,
                    sas_url=credentials.signed_uri,
                    position=file_size,
                    headers=headers,
                )
        except Exception as err:
            raise MlflowException(err)

    def _signed_url_upload_file(self, credentials, local_file):
        try:
            headers = self._extract_headers_from_credentials(credentials.headers)
            signed_write_uri = credentials.signed_uri
            # Putting an empty file in a request by reading file bytes gives 501 error.
            if os.stat(local_file).st_size == 0:
                with cloud_storage_http_request(
                    "put", signed_write_uri, data="", headers=headers
                ) as response:
                    augmented_raise_for_status(response)
            else:
                with open(local_file, "rb") as file:
                    with cloud_storage_http_request(
                        "put", signed_write_uri, data=file, headers=headers
                    ) as response:
                        augmented_raise_for_status(response)
        except Exception as err:
            raise MlflowException(err)

    def _upload_to_cloud(
        self, cloud_credential_info, src_file_path, artifact_path
    ):
        """
        Upload a local file to the specified run-relative `artifact_path` using
        the supplied `cloud_credential_info`.
        """
        if cloud_credential_info.type == ArtifactCredentialType.AZURE_SAS_URI:
            self._azure_upload_file(
                cloud_credential_info, src_file_path, artifact_path
            )
        elif cloud_credential_info.type == ArtifactCredentialType.AZURE_ADLS_GEN2_SAS_URI:
            self._azure_adls_gen2_upload_file(
                cloud_credential_info, src_file_path, artifact_path
            )
        elif cloud_credential_info.type == ArtifactCredentialType.AWS_PRESIGNED_URL:
            if os.path.getsize(src_file_path) > _MULTIPART_UPLOAD_CHUNK_SIZE:
                self._multipart_upload(src_file_path, artifact_path)
            else:
                self._signed_url_upload_file(cloud_credential_info, src_file_path)
        elif cloud_credential_info.type == ArtifactCredentialType.GCP_SIGNED_URL:
            self._signed_url_upload_file(cloud_credential_info, src_file_path)
        else:
            raise MlflowException(
                message="Cloud provider not supported.", error_code=INTERNAL_ERROR
            )

    def _download_from_cloud(self, remote_file_path, local_path):
        """
        Download a file from the input `cloud_credential_info` and save it to `dst_local_file_path`.
        """
        read_credentials = self._get_read_credential_infos(remote_file_path)
        # Read credentials for only one file were requested. So we expected only one value in
        # the response.
        assert len(read_credentials) == 1
        cloud_credential_info = read_credentials[0]

        if cloud_credential_info.type not in [
            ArtifactCredentialType.AZURE_SAS_URI,
            ArtifactCredentialType.AZURE_ADLS_GEN2_SAS_URI,
            ArtifactCredentialType.AWS_PRESIGNED_URL,
            ArtifactCredentialType.GCP_SIGNED_URL,
        ]:
            raise MlflowException(
                message="Cloud provider not supported.", error_code=INTERNAL_ERROR
            )
        try:
            download_file_using_http_uri(
                cloud_credential_info.signed_uri,
                local_path,
                _DOWNLOAD_CHUNK_SIZE,
                self._extract_headers_from_credentials(cloud_credential_info.headers),
            )
        except Exception as err:
            raise MlflowException(err)

    def _get_run_relative_artifact_path_for_upload(self, src_file_path, dst_artifact_dir):
        """
        Obtain the run-relative destination artifact path for uploading the file specified by
        `src_file_path` to the artifact directory specified by `dst_artifact_dir` within the
        MLflow Run associated with the artifact repository.

        :param src_file_path: The path to the source file on the local filesystem.
        :param dst_artifact_dir: The destination artifact directory, specified as a POSIX-style
                                 path relative to the artifact repository's root URI (note that
                                 this is not equivalent to the associated MLflow Run's artifact
                                 root location).
        :return: A POSIX-style artifact path to be used as the destination for the file upload.
                 This path is specified relative to the root of the MLflow Run associated with
                 the artifact repository.
        """
        src_file_name = os.path.basename(src_file_path)
        dst_file_path = posixpath.join(dst_artifact_dir or "", src_file_name)
        return posixpath.join(self.run_relative_artifact_repo_root_path, dst_file_path)

    def _create_multipart_upload(self, run_id, path, num_parts):
        return self._call_endpoint(
            DatabricksMlflowArtifactsService,
            CreateMultipartUpload,
            message_to_json(CreateMultipartUpload(run_id=run_id, path=path, num_parts=num_parts)),
        )

    def _get_presigned_upload_part_url(self, run_id, path, upload_id, part_number):
        return self._call_endpoint(
            DatabricksMlflowArtifactsService,
            GetPresignedUploadPartUrl,
            message_to_json(
                GetPresignedUploadPartUrl(
                    run_id=run_id, path=path, upload_id=upload_id, part_number=part_number
                )
            ),
        )

    def _upload_part(self, cred_info, data):
        headers = self._extract_headers_from_credentials(cred_info.headers)
        with cloud_storage_http_request(
            "put",
            cred_info.signed_uri,
            data=data,
            headers=headers,
        ) as response:
            augmented_raise_for_status(response)
            return response.headers["ETag"]

    def _upload_part_retry(self, cred_info, upload_id, part_number, local_file, start_byte, size):
        data = read_chunk(local_file, size, start_byte)
        try:
            return self._upload_part(cred_info, data)
        except requests.HTTPError as e:
            if e.response.status_code not in (401, 403):
                raise e
            _logger.info(
                "Failed to authorize request, possibly due to credential expiration."
                " Refreshing credentials and trying again..."
            )
            resp = self._get_presigned_upload_part_url(
                cred_info.run_id, cred_info.path, upload_id, part_number
            )
            return self._upload_part(resp.upload_credential_info, data)

    def _upload_parts(self, local_file, create_mpu_resp):
        futures = {}
        for index, cred_info in enumerate(create_mpu_resp.upload_credential_infos):
            part_number = index + 1
            start_byte = index * _MULTIPART_UPLOAD_CHUNK_SIZE
            future = self.chunk_thread_pool.submit(
                self._upload_part_retry,
                cred_info=cred_info,
                upload_id=create_mpu_resp.upload_id,
                part_number=part_number,
                local_file=local_file,
                start_byte=start_byte,
                size=_MULTIPART_UPLOAD_CHUNK_SIZE,
            )
            futures[future] = part_number

        results, errors = _complete_futures(futures, local_file)
        if errors:
            raise MlflowException(
                f"Failed to upload at least one part of {local_file}. Errors: {errors}"
            )

        return [
            PartEtag(part_number=part_number, etag=results[part_number])
            for part_number in sorted(results)
        ]

    def _complete_multipart_upload(self, run_id, path, upload_id, part_etags):
        return self._call_endpoint(
            DatabricksMlflowArtifactsService,
            CompleteMultipartUpload,
            message_to_json(
                CompleteMultipartUpload(
                    run_id=run_id,
                    path=path,
                    upload_id=upload_id,
                    part_etags=part_etags,
                )
            ),
        )

    def _abort_multipart_upload(self, cred_info):
        headers = self._extract_headers_from_credentials(cred_info.headers)
        with cloud_storage_http_request(
            "delete", cred_info.signed_uri, headers=headers
        ) as response:
            augmented_raise_for_status(response)
            return response

    def _multipart_upload(self, local_file, artifact_path):
        num_parts = _compute_num_chunks(local_file, _MULTIPART_UPLOAD_CHUNK_SIZE)
        create_mpu_resp = self._create_multipart_upload(self.run_id, artifact_path, num_parts)
        try:
            part_etags = self._upload_parts(local_file, create_mpu_resp)
            self._complete_multipart_upload(
                self.run_id,
                artifact_path,
                create_mpu_resp.upload_id,
                part_etags,
            )
        except Exception as e:
            _logger.warning(
                "Encountered an unexpected error during multipart upload: %s, aborting", e
            )
            self._abort_multipart_upload(create_mpu_resp.abort_credential_info)
            raise e

    def log_artifact(self, local_file, artifact_path=None):
        run_relative_artifact_path = self._get_run_relative_artifact_path_for_upload(
            src_file_path=local_file,
            dst_artifact_dir=artifact_path,
        )
        write_credential_info = self._get_write_credential_infos(
            paths=[run_relative_artifact_path]
        )[0]
        self._upload_to_cloud(
            cloud_credential_info=write_credential_info,
            src_file_path=local_file,
            artifact_path=run_relative_artifact_path,
        )

    def log_artifacts(self, local_dir, artifact_path=None):
<<<<<<< HEAD
        artifact_path = artifact_path or ""
        run_relative_artifact_path = posixpath.join(
            self.run_relative_artifact_repo_root_path, artifact_path
        )
        self.log_artifacts_parallel(local_dir, run_relative_artifact_path)
=======
        """
        Parallelized implementation of `log_artifacts` for Databricks.
        """
        StagedArtifactUpload = namedtuple(
            "StagedArtifactUpload",
            [
                # Local filesystem path of the source file to upload
                "src_file_path",
                # Run-relative artifact path specifying the upload destination
                "dst_run_relative_artifact_path",
            ],
        )

        artifact_path = artifact_path or ""

        staged_uploads = []
        for dirpath, _, filenames in os.walk(local_dir):
            artifact_subdir = artifact_path
            if dirpath != local_dir:
                rel_path = os.path.relpath(dirpath, local_dir)
                rel_path = relative_path_to_artifact_path(rel_path)
                artifact_subdir = posixpath.join(artifact_path, rel_path)
            for name in filenames:
                file_path = os.path.join(dirpath, name)
                dst_run_relative_artifact_path = self._get_run_relative_artifact_path_for_upload(
                    src_file_path=file_path,
                    dst_artifact_dir=artifact_subdir,
                )
                staged_uploads.append(
                    StagedArtifactUpload(
                        src_file_path=file_path,
                        dst_run_relative_artifact_path=dst_run_relative_artifact_path,
                    )
                )

        # Join futures to ensure that all artifacts have been uploaded prior to returning
        failed_uploads = {}

        def upload_artifacts_iter():
            for staged_upload_chunk in chunk_list(staged_uploads, _ARTIFACT_UPLOAD_BATCH_SIZE):
                write_credential_infos = self._get_write_credential_infos(
                    run_id=self.run_id,
                    paths=[
                        staged_upload.dst_run_relative_artifact_path
                        for staged_upload in staged_upload_chunk
                    ],
                )

                inflight_uploads = {}
                for staged_upload, write_credential_info in zip(
                    staged_upload_chunk, write_credential_infos
                ):
                    upload_future = self.thread_pool.submit(
                        self._upload_to_cloud,
                        cloud_credential_info=write_credential_info,
                        src_file_path=staged_upload.src_file_path,
                        dst_run_relative_artifact_path=staged_upload.dst_run_relative_artifact_path,
                    )
                    inflight_uploads[staged_upload.src_file_path] = upload_future

                yield from inflight_uploads.items()

        with ArtifactProgressBar.files(
            desc="Uploading artifacts", total=len(staged_uploads)
        ) as pbar:
            if len(staged_uploads) >= 10 and pbar.pbar:
                _logger.info(
                    "The progress bar can be disabled by setting the environment "
                    f"variable {MLFLOW_ENABLE_ARTIFACTS_PROGRESS_BAR} to false"
                )
            for src_file_path, upload_future in upload_artifacts_iter():
                try:
                    upload_future.result()
                    pbar.update()
                except Exception as e:
                    failed_uploads[src_file_path] = repr(e)

        if len(failed_uploads) > 0:
            raise MlflowException(
                message=(
                    "The following failures occurred while uploading one or more artifacts"
                    f" to {self.artifact_uri}: {failed_uploads}"
                )
            )
>>>>>>> 50a4b658

    def list_artifacts(self, path=None):
        if path:
            run_relative_path = posixpath.join(self.run_relative_artifact_repo_root_path, path)
        else:
            run_relative_path = self.run_relative_artifact_repo_root_path
        infos = []
        page_token = None
        while True:
            json_body = message_to_json(
                ListArtifacts(run_id=self.run_id, path=run_relative_path, page_token=page_token)
            )
            response = self._call_endpoint(MlflowService, ListArtifacts, json_body)
            artifact_list = response.files
            # If `path` is a file, ListArtifacts returns a single list element with the
            # same name as `path`. The list_artifacts API expects us to return an empty list in this
            # case, so we do so here.
            if (
                len(artifact_list) == 1
                and artifact_list[0].path == run_relative_path
                and not artifact_list[0].is_dir
            ):
                return []
            for output_file in artifact_list:
                file_rel_path = posixpath.relpath(
                    path=output_file.path, start=self.run_relative_artifact_repo_root_path
                )
                artifact_size = None if output_file.is_dir else output_file.file_size
                infos.append(FileInfo(file_rel_path, output_file.is_dir, artifact_size))
            if len(artifact_list) == 0 or not response.next_page_token:
                break
            page_token = response.next_page_token
        return infos

    def delete_artifacts(self, artifact_path=None):
        raise MlflowException("Not implemented yet")<|MERGE_RESOLUTION|>--- conflicted
+++ resolved
@@ -18,10 +18,6 @@
     put_block_list,
 )
 from mlflow.entities import FileInfo
-from mlflow.environment_variables import (
-    MLFLOW_ENABLE_ARTIFACTS_PROGRESS_BAR,
-    MLFLOW_ENABLE_MULTIPART_DOWNLOAD,
-)
 from mlflow.exceptions import MlflowException
 from mlflow.protos.databricks_artifacts_pb2 import (
     ArtifactCredentialType,
@@ -37,41 +33,29 @@
     INTERNAL_ERROR,
     INVALID_PARAMETER_VALUE,
 )
-<<<<<<< HEAD
-from mlflow.protos.service_pb2 import MlflowService, GetRun, ListArtifacts
+from mlflow.protos.service_pb2 import GetRun, ListArtifacts, MlflowService
 from mlflow.store.artifact.cloud_artifact_repo import (
     CloudArtifactRepository,
+    _compute_num_chunks,
+    _complete_futures,
     _DOWNLOAD_CHUNK_SIZE,
     _MULTIPART_UPLOAD_CHUNK_SIZE,
 )
 from mlflow.utils import chunk_list
 from mlflow.utils.databricks_utils import get_databricks_host_creds
-from mlflow.utils.file_utils import download_file_using_http_uri
-=======
-from mlflow.protos.service_pb2 import GetRun, ListArtifacts, MlflowService
-from mlflow.store.artifact.artifact_repo import ArtifactRepository
-from mlflow.utils import chunk_list
-from mlflow.utils.databricks_utils import get_databricks_host_creds
 from mlflow.utils.file_utils import (
-    ArtifactProgressBar,
     download_file_using_http_uri,
-    parallelized_download_file_using_http_uri,
     read_chunk,
-    relative_path_to_artifact_path,
 )
->>>>>>> 50a4b658
 from mlflow.utils.proto_json_utils import message_to_json
-from mlflow.utils.request_utils import cloud_storage_http_request, download_chunk
+from mlflow.utils.request_utils import cloud_storage_http_request
 from mlflow.utils.rest_utils import (
     _REST_API_PATH_PREFIX,
     augmented_raise_for_status,
     call_endpoint,
     extract_api_info_for_service,
 )
-<<<<<<< HEAD
 from mlflow.utils.request_utils import cloud_storage_http_request
-=======
->>>>>>> 50a4b658
 from mlflow.utils.uri import (
     extract_and_normalize_path,
     get_databricks_profile_uri_from_artifact_uri,
@@ -86,39 +70,6 @@
     service: extract_api_info_for_service(service, _REST_API_PATH_PREFIX)
     for service in [MlflowService, DatabricksMlflowArtifactsService]
 }
-
-
-def _compute_num_chunks(local_file: os.PathLike, chunk_size: int) -> int:
-    """
-    Computes the number of chunks to use for a multipart upload of the specified file.
-    """
-    return math.ceil(os.path.getsize(local_file) / chunk_size)
-
-
-def _complete_futures(futures_dict, file):
-    """
-    Waits for the completion of all the futures in the given dictionary and returns
-    a tuple of two dictionaries. The first dictionary contains the results of the
-    futures (unordered) and the second contains the errors (unordered) that occurred
-    during the execution of the futures.
-    """
-    results = {}
-    errors = {}
-
-    with ArtifactProgressBar.chunks(
-        os.path.getsize(file),
-        f"Uploading {file}",
-        _MULTIPART_UPLOAD_CHUNK_SIZE,
-    ) as pbar:
-        for future in as_completed(futures_dict):
-            key = futures_dict[future]
-            try:
-                results[key] = future.result()
-                pbar.update()
-            except Exception as e:
-                errors[key] = repr(e)
-
-    return results, errors
 
 
 class DatabricksArtifactRepository(CloudArtifactRepository):
@@ -272,9 +223,7 @@
                     "Failed to authorize request, possibly due to credential expiration."
                     " Refreshing credentials and trying again..."
                 )
-                credential_info = self._get_write_credential_infos(
-                    paths=[artifact_path]
-                )[0]
+                credential_info = self._get_write_credential_infos(paths=[artifact_path])[0]
                 put_block(credential_info.signed_uri, block_id, chunk, headers=headers)
             else:
                 raise e
@@ -324,9 +273,7 @@
                         "Failed to authorize request, possibly due to credential expiration."
                         " Refreshing credentials and trying again..."
                     )
-                    credential_info = self._get_write_credential_infos(
-                        paths=[artifact_path]
-                    )[0]
+                    credential_info = self._get_write_credential_infos(paths=[artifact_path])[0]
                     put_block_list(
                         credential_info.signed_uri, uploading_block_list, headers=headers
                     )
@@ -345,9 +292,7 @@
                     "Failed to authorize ADLS operation, possibly due "
                     "to credential expiration. Refreshing credentials and trying again..."
                 )
-                new_credentials = self._get_write_credential_infos(
-                    paths=[artifact_path]
-                )[0]
+                new_credentials = self._get_write_credential_infos(paths=[artifact_path])[0]
                 kwargs["sas_url"] = new_credentials.signed_uri
                 func(**kwargs)
             else:
@@ -426,21 +371,15 @@
         except Exception as err:
             raise MlflowException(err)
 
-    def _upload_to_cloud(
-        self, cloud_credential_info, src_file_path, artifact_path
-    ):
+    def _upload_to_cloud(self, cloud_credential_info, src_file_path, artifact_path):
         """
         Upload a local file to the specified run-relative `artifact_path` using
         the supplied `cloud_credential_info`.
         """
         if cloud_credential_info.type == ArtifactCredentialType.AZURE_SAS_URI:
-            self._azure_upload_file(
-                cloud_credential_info, src_file_path, artifact_path
-            )
+            self._azure_upload_file(cloud_credential_info, src_file_path, artifact_path)
         elif cloud_credential_info.type == ArtifactCredentialType.AZURE_ADLS_GEN2_SAS_URI:
-            self._azure_adls_gen2_upload_file(
-                cloud_credential_info, src_file_path, artifact_path
-            )
+            self._azure_adls_gen2_upload_file(cloud_credential_info, src_file_path, artifact_path)
         elif cloud_credential_info.type == ArtifactCredentialType.AWS_PRESIGNED_URL:
             if os.path.getsize(src_file_path) > _MULTIPART_UPLOAD_CHUNK_SIZE:
                 self._multipart_upload(src_file_path, artifact_path)
@@ -628,98 +567,11 @@
         )
 
     def log_artifacts(self, local_dir, artifact_path=None):
-<<<<<<< HEAD
         artifact_path = artifact_path or ""
         run_relative_artifact_path = posixpath.join(
             self.run_relative_artifact_repo_root_path, artifact_path
         )
         self.log_artifacts_parallel(local_dir, run_relative_artifact_path)
-=======
-        """
-        Parallelized implementation of `log_artifacts` for Databricks.
-        """
-        StagedArtifactUpload = namedtuple(
-            "StagedArtifactUpload",
-            [
-                # Local filesystem path of the source file to upload
-                "src_file_path",
-                # Run-relative artifact path specifying the upload destination
-                "dst_run_relative_artifact_path",
-            ],
-        )
-
-        artifact_path = artifact_path or ""
-
-        staged_uploads = []
-        for dirpath, _, filenames in os.walk(local_dir):
-            artifact_subdir = artifact_path
-            if dirpath != local_dir:
-                rel_path = os.path.relpath(dirpath, local_dir)
-                rel_path = relative_path_to_artifact_path(rel_path)
-                artifact_subdir = posixpath.join(artifact_path, rel_path)
-            for name in filenames:
-                file_path = os.path.join(dirpath, name)
-                dst_run_relative_artifact_path = self._get_run_relative_artifact_path_for_upload(
-                    src_file_path=file_path,
-                    dst_artifact_dir=artifact_subdir,
-                )
-                staged_uploads.append(
-                    StagedArtifactUpload(
-                        src_file_path=file_path,
-                        dst_run_relative_artifact_path=dst_run_relative_artifact_path,
-                    )
-                )
-
-        # Join futures to ensure that all artifacts have been uploaded prior to returning
-        failed_uploads = {}
-
-        def upload_artifacts_iter():
-            for staged_upload_chunk in chunk_list(staged_uploads, _ARTIFACT_UPLOAD_BATCH_SIZE):
-                write_credential_infos = self._get_write_credential_infos(
-                    run_id=self.run_id,
-                    paths=[
-                        staged_upload.dst_run_relative_artifact_path
-                        for staged_upload in staged_upload_chunk
-                    ],
-                )
-
-                inflight_uploads = {}
-                for staged_upload, write_credential_info in zip(
-                    staged_upload_chunk, write_credential_infos
-                ):
-                    upload_future = self.thread_pool.submit(
-                        self._upload_to_cloud,
-                        cloud_credential_info=write_credential_info,
-                        src_file_path=staged_upload.src_file_path,
-                        dst_run_relative_artifact_path=staged_upload.dst_run_relative_artifact_path,
-                    )
-                    inflight_uploads[staged_upload.src_file_path] = upload_future
-
-                yield from inflight_uploads.items()
-
-        with ArtifactProgressBar.files(
-            desc="Uploading artifacts", total=len(staged_uploads)
-        ) as pbar:
-            if len(staged_uploads) >= 10 and pbar.pbar:
-                _logger.info(
-                    "The progress bar can be disabled by setting the environment "
-                    f"variable {MLFLOW_ENABLE_ARTIFACTS_PROGRESS_BAR} to false"
-                )
-            for src_file_path, upload_future in upload_artifacts_iter():
-                try:
-                    upload_future.result()
-                    pbar.update()
-                except Exception as e:
-                    failed_uploads[src_file_path] = repr(e)
-
-        if len(failed_uploads) > 0:
-            raise MlflowException(
-                message=(
-                    "The following failures occurred while uploading one or more artifacts"
-                    f" to {self.artifact_uri}: {failed_uploads}"
-                )
-            )
->>>>>>> 50a4b658
 
     def list_artifacts(self, path=None):
         if path:
