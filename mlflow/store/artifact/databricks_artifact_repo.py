import base64
import logging
import os
import posixpath
import requests
import uuid

from azure.core.exceptions import ClientAuthenticationError
from azure.storage.blob import BlobClient

from mlflow.entities import FileInfo
from mlflow.exceptions import MlflowException
from mlflow.protos.databricks_pb2 import INVALID_PARAMETER_VALUE, INTERNAL_ERROR
from mlflow.protos.databricks_artifacts_pb2 import DatabricksMlflowArtifactsService, \
    GetCredentialsForWrite, GetCredentialsForRead, ArtifactCredentialType
from mlflow.protos.service_pb2 import MlflowService, GetRun, ListArtifacts
from mlflow.store.artifact.artifact_repo import ArtifactRepository
from mlflow.utils.databricks_utils import get_databricks_host_creds
from mlflow.utils.file_utils import relative_path_to_artifact_path, yield_file_in_chunks
from mlflow.utils.proto_json_utils import message_to_json
from mlflow.utils.rest_utils import call_endpoint, extract_api_info_for_service
from mlflow.utils.uri import extract_and_normalize_path, is_databricks_acled_artifacts_uri

_logger = logging.getLogger(__name__)
_PATH_PREFIX = "/api/2.0"
_AZURE_MAX_BLOCK_CHUNK_SIZE = 100000000  # Max. size of each block allowed is 100 MB in stage_block
_DOWNLOAD_CHUNK_SIZE = 100000000
_SERVICE_AND_METHOD_TO_INFO = {
    service: extract_api_info_for_service(service, _PATH_PREFIX)
    for service in [MlflowService, DatabricksMlflowArtifactsService]
}


class DatabricksArtifactRepository(ArtifactRepository):
    """
    Performs storage operations on artifacts in the access-controlled
    `dbfs:/databricks/mlflow-tracking` location.

    Signed access URIs for S3 / Azure Blob Storage are fetched from the MLflow service and used to
    read and write files from/to this location.

    The artifact_uri is expected to be of the form
    dbfs:/databricks/mlflow-tracking/<EXP_ID>/<RUN_ID>/
    """

    def __init__(self, artifact_uri):
        super(DatabricksArtifactRepository, self).__init__(artifact_uri)
        if not artifact_uri.startswith('dbfs:/'):
            raise MlflowException(message='DatabricksArtifactRepository URI must start with dbfs:/',
                                  error_code=INVALID_PARAMETER_VALUE)
        if not is_databricks_acled_artifacts_uri(artifact_uri):
            raise MlflowException(message=('Artifact URI incorrect. Expected path prefix to be'
                                           ' databricks/mlflow-tracking/path/to/artifact/..'),
                                  error_code=INVALID_PARAMETER_VALUE)
        self.run_id = self._extract_run_id(self.artifact_uri)

        # Fetch the artifact root for the MLflow Run associated with `artifact_uri` and compute
        # the path of `artifact_uri` relative to the MLflow Run's artifact root
        # (the `run_relative_artifact_repo_root_path`). All operations performed on this artifact
        # repository will be performed relative to this computed location
        artifact_repo_root_path = extract_and_normalize_path(artifact_uri)
        run_artifact_root_uri = self._get_run_artifact_root(self.run_id)
        run_artifact_root_path = extract_and_normalize_path(run_artifact_root_uri)
        run_relative_root_path = posixpath.relpath(
            path=artifact_repo_root_path, start=run_artifact_root_path
        )
        # If the paths are equal, then use empty string over "./" for ListArtifact compatibility.
        self.run_relative_artifact_repo_root_path = \
            "" if run_artifact_root_path == artifact_repo_root_path else run_relative_root_path

    @staticmethod
    def _extract_run_id(artifact_uri):
        """
        The artifact_uri is expected to be
        dbfs:/databricks/mlflow-tracking/<EXP_ID>/<RUN_ID>/artifacts/<path>
        Once the path from the input uri is extracted and normalized, it is
        expected to be of the form
        databricks/mlflow-tracking/<EXP_ID>/<RUN_ID>/artifacts/<path>

        Hence the run_id is the 4th element of the normalized path.

        :return: run_id extracted from the artifact_uri
        """
        artifact_path = extract_and_normalize_path(artifact_uri)
        return artifact_path.split('/')[3]

    def _call_endpoint(self, service, api, json_body):
        endpoint, method = _SERVICE_AND_METHOD_TO_INFO[service][api]
        response_proto = api.Response()
        return call_endpoint(get_databricks_host_creds(),
                             endpoint, method, json_body, response_proto)

    def _get_run_artifact_root(self, run_id):
        json_body = message_to_json(GetRun(run_id=run_id))
        run_response = self._call_endpoint(MlflowService,
                                           GetRun, json_body)
        return run_response.run.info.artifact_uri

    def _get_write_credentials(self, run_id, path=None):
        json_body = message_to_json(GetCredentialsForWrite(run_id=run_id, path=path))
        return self._call_endpoint(DatabricksMlflowArtifactsService,
                                   GetCredentialsForWrite, json_body)

    def _get_read_credentials(self, run_id, path=None):
        json_body = message_to_json(GetCredentialsForRead(run_id=run_id, path=path))
        return self._call_endpoint(DatabricksMlflowArtifactsService,
                                   GetCredentialsForRead, json_body)

    def _extract_headers_from_credentials(self, headers):
        return {
            header.name: header.value for header in headers
        }

    def _azure_upload_file(self, credentials, local_file, artifact_path):
        """
        Uploads a file to a given Azure storage location.

        The function uses a file chunking generator with 100 MB being the size limit for each chunk.
        This limit is imposed by the stage_block API in azure-storage-blob.
        In the case the file size is large and the upload takes longer than the validity of the
        given credentials, a new set of credentials are generated and the operation continues. This
        is the reason for the first nested try-except block

        Finally, since the prevailing credentials could expire in the time between the last
        stage_block and the commit, a second try-except block refreshes credentials if needed.
        """
        try:
            headers = self._extract_headers_from_credentials(credentials.headers)
            service = BlobClient.from_blob_url(blob_url=credentials.signed_uri, credential=None,
                                               headers=headers)
            uploading_block_list = list()
            for chunk in yield_file_in_chunks(local_file, _AZURE_MAX_BLOCK_CHUNK_SIZE):
                block_id = base64.b64encode(uuid.uuid4().hex.encode())
                try:
                    service.stage_block(block_id, chunk, headers=headers)
                except ClientAuthenticationError:
                    _logger.warning(
                        "Failed to authorize request, possibly due to credential expiration."
                        "Refreshing credentials and trying again..")
                    credentials = self._get_write_credentials(self.run_id,
                                                              artifact_path).credentials.signed_uri
                    service = BlobClient.from_blob_url(blob_url=credentials, credential=None)
                    service.stage_block(block_id, chunk, headers=headers)
                uploading_block_list.append(block_id)
            try:
                service.commit_block_list(uploading_block_list, headers=headers)
            except ClientAuthenticationError:
                _logger.warning(
                    "Failed to authorize request, possibly due to credential expiration."
                    "Refreshing credentials and trying again..")
                credentials = self._get_write_credentials(self.run_id,
                                                          artifact_path).credentials.signed_uri
                service = BlobClient.from_blob_url(blob_url=credentials, credential=None)
                service.commit_block_list(uploading_block_list, headers=headers)
        except Exception as err:
            raise MlflowException(err)

    def _aws_upload_file(self, credentials, local_file):
        try:
            headers = self._extract_headers_from_credentials(credentials.headers)
            signed_write_uri = credentials.signed_uri
            # Putting an empty file in a request by reading file bytes gives 501 error.
            if os.stat(local_file).st_size == 0:
                put_request = requests.put(signed_write_uri, "", headers=headers)
            else:
                with open(local_file, 'rb') as file:
                    put_request = requests.put(signed_write_uri, file, headers=headers)
            put_request.raise_for_status()
        except Exception as err:
            raise MlflowException(err)

    def _upload_to_cloud(self, cloud_credentials, local_file, artifact_path):
        if cloud_credentials.credentials.type == ArtifactCredentialType.AZURE_SAS_URI:
            self._azure_upload_file(cloud_credentials.credentials, local_file, artifact_path)
        elif cloud_credentials.credentials.type == ArtifactCredentialType.AWS_PRESIGNED_URL:
            self._aws_upload_file(cloud_credentials.credentials, local_file)
        else:
            raise MlflowException(message='Cloud provider not supported.',
                                  error_code=INTERNAL_ERROR)

    def _download_from_cloud(self, cloud_credential, local_file_path):
        """
        Downloads a file from the input `cloud_credential` and save it to `local_path`.

        Since the download mechanism for both cloud services, i.e., Azure and AWS is the same,
        a single download method is sufficient.

        The default working of `requests.get` is to download the entire response body immediately.
        However, this could be inefficient for large files. Hence the parameter `stream` is set to
        true. This only downloads the response headers at first and keeps the connection open,
        allowing content retrieval to be made via `iter_content`.
        In addition, since the connection is kept open, refreshing credentials is not required.
        """
        if cloud_credential.type not in [ArtifactCredentialType.AZURE_SAS_URI,
                                         ArtifactCredentialType.AWS_PRESIGNED_URL]:
            raise MlflowException(message='Cloud provider not supported.',
                                  error_code=INTERNAL_ERROR)
        try:
            signed_read_uri = cloud_credential.signed_uri
            with requests.get(signed_read_uri, stream=True) as response:
                response.raise_for_status()
                with open(local_file_path, "wb") as output_file:
                    for chunk in response.iter_content(chunk_size=_DOWNLOAD_CHUNK_SIZE):
                        if not chunk:
                            break
                        output_file.write(chunk)
        except Exception as err:
            raise MlflowException(err)

    def log_artifact(self, local_file, artifact_path=None):
        basename = os.path.basename(local_file)
        artifact_path = artifact_path or ""
        artifact_path = posixpath.join(artifact_path, basename)
        if len(artifact_path) > 0:
            run_relative_artifact_path = posixpath.join(
                self.run_relative_artifact_repo_root_path, artifact_path)
        else:
            run_relative_artifact_path = self.run_relative_artifact_repo_root_path
        write_credentials = self._get_write_credentials(self.run_id, run_relative_artifact_path)
        self._upload_to_cloud(write_credentials, local_file, run_relative_artifact_path)

    def log_artifacts(self, local_dir, artifact_path=None):
        artifact_path = artifact_path or ""
        for (dirpath, _, filenames) in os.walk(local_dir):
            artifact_subdir = artifact_path
            if dirpath != local_dir:
                rel_path = os.path.relpath(dirpath, local_dir)
                rel_path = relative_path_to_artifact_path(rel_path)
                artifact_subdir = posixpath.join(artifact_path, rel_path)
            for name in filenames:
                file_path = os.path.join(dirpath, name)
                self.log_artifact(file_path, artifact_subdir)

    def list_artifacts(self, path=None):
        if path:
            run_relative_path = posixpath.join(
                self.run_relative_artifact_repo_root_path, path)
        else:
            run_relative_path = self.run_relative_artifact_repo_root_path
<<<<<<< HEAD
        print (ListArtifacts(run_id=self.run_id, path=run_relative_path))
        json_body = message_to_json(ListArtifacts(run_id=self.run_id, path=run_relative_path))
        artifact_list = self._call_endpoint(MlflowService, ListArtifacts, json_body).files
        # If `path` is a file, ListArtifacts returns a single list element with the
        # same name as `path`. The list_artifacts API expects us to return an empty list in this
        # case, so we do so here.
        if len(artifact_list) == 1 and artifact_list[0].path == path \
                and not artifact_list[0].is_dir:
            return []
        infos = list()
        for output_file in artifact_list:
            file_rel_path = posixpath.relpath(
                path=output_file.path, start=self.run_relative_artifact_repo_root_path)
            artifact_size = None if output_file.is_dir else output_file.file_size
            infos.append(FileInfo(file_rel_path, output_file.is_dir, artifact_size))
=======

        infos = []
        page_token = None
        while True:
            print("PAGE TOKEN: {}".format(page_token))
            print("ARTIFACT LIST: {}".format(infos))
            if page_token:
                json_body = message_to_json(ListArtifacts(run_id=self.run_id, path=path, page_token=page_token))
            else:
                json_body = message_to_json(ListArtifacts(run_id=self.run_id, path=path))
            response = self._call_endpoint(MlflowService, ListArtifacts, json_body)
            artifact_list = response.files
            # If `path` is a file, ListArtifacts returns a single list element with the
            # same name as `path`. The list_artifacts API expects us to return an empty list in this
            # case, so we do so here.
            if len(artifact_list) == 1 and artifact_list[0].path == path \
                    and not artifact_list[0].is_dir:
                return []
            for output_file in artifact_list:
                file_rel_path = posixpath.relpath(
                    path=output_file.path, start=self.run_relative_artifact_repo_root_path)
                artifact_size = None if output_file.is_dir else output_file.file_size
                infos.append(FileInfo(file_rel_path, output_file.is_dir, artifact_size))

            if len(artifact_list) == 0 or not response.next_page_token:
                break
            page_token = response.next_page_token

>>>>>>> 50a5e284
        return infos

    def _download_file(self, remote_file_path, local_path):
        run_relative_remote_file_path = posixpath.join(
            self.run_relative_artifact_repo_root_path, remote_file_path)
        read_credentials = self._get_read_credentials(self.run_id, run_relative_remote_file_path)
        self._download_from_cloud(read_credentials.credentials, local_path)

    def delete_artifacts(self, artifact_path=None):
        raise MlflowException('Not implemented yet')<|MERGE_RESOLUTION|>--- conflicted
+++ resolved
@@ -237,24 +237,6 @@
                 self.run_relative_artifact_repo_root_path, path)
         else:
             run_relative_path = self.run_relative_artifact_repo_root_path
-<<<<<<< HEAD
-        print (ListArtifacts(run_id=self.run_id, path=run_relative_path))
-        json_body = message_to_json(ListArtifacts(run_id=self.run_id, path=run_relative_path))
-        artifact_list = self._call_endpoint(MlflowService, ListArtifacts, json_body).files
-        # If `path` is a file, ListArtifacts returns a single list element with the
-        # same name as `path`. The list_artifacts API expects us to return an empty list in this
-        # case, so we do so here.
-        if len(artifact_list) == 1 and artifact_list[0].path == path \
-                and not artifact_list[0].is_dir:
-            return []
-        infos = list()
-        for output_file in artifact_list:
-            file_rel_path = posixpath.relpath(
-                path=output_file.path, start=self.run_relative_artifact_repo_root_path)
-            artifact_size = None if output_file.is_dir else output_file.file_size
-            infos.append(FileInfo(file_rel_path, output_file.is_dir, artifact_size))
-=======
-
         infos = []
         page_token = None
         while True:
@@ -281,8 +263,6 @@
             if len(artifact_list) == 0 or not response.next_page_token:
                 break
             page_token = response.next_page_token
-
->>>>>>> 50a5e284
         return infos
 
     def _download_file(self, remote_file_path, local_path):
