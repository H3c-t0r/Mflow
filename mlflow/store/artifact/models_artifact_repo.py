from six.moves import urllib

from mlflow.exceptions import MlflowException
from mlflow.store.artifact.artifact_repo import ArtifactRepository
from mlflow.utils.uri import add_databricks_profile_info_to_artifact_uri, \
    get_databricks_profile_uri_from_artifact_uri


class ModelsArtifactRepository(ArtifactRepository):
    """
    Handles artifacts associated with a model version in the model registry via URIs of the form:
      - `models:/<model_name>/<model_version>`
      - `models:/<model_name>/<stage>`  (refers to the latest model version in the given stage)
    It is a light wrapper that resolves the artifact path to an absolute URI then instantiates
    and uses the artifact repository for that URI.
    """

    def __init__(self, artifact_uri):
        from mlflow.store.artifact.artifact_repository_registry import get_artifact_repository
<<<<<<< HEAD

        uri = ModelsArtifactRepository.get_underlying_uri(artifact_uri)
=======
>>>>>>> c02b7888
        super(ModelsArtifactRepository, self).__init__(artifact_uri)
        uri = ModelsArtifactRepository.get_underlying_uri(artifact_uri)
        # TODO: it may be nice to fall back to the source URI explicitly here if for some reason
        #  we don't get a download URI here, or fail during the download itself.
        self.repo = get_artifact_repository(uri)

    @staticmethod
    def _improper_model_uri_msg(uri):
        return (
            "Not a proper models:/ URI: %s. " % uri
            + "Models URIs must be of the form 'models:/<model_name>/<version or stage>'."
        )

    @staticmethod
    def _parse_uri(uri):
        """
        Returns (name, version, stage). Since a models:/ URI can only have one of {version, stage},
        it will return (name, version, None) or (name, None, stage).
        """
        parsed = urllib.parse.urlparse(uri)
        if parsed.scheme != "models":
            raise MlflowException(ModelsArtifactRepository._improper_model_uri_msg(uri))

        path = parsed.path
        if not path.startswith("/") or len(path) <= 1:
            raise MlflowException(ModelsArtifactRepository._improper_model_uri_msg(uri))
        parts = path[1:].split("/")

        if len(parts) != 2 or parts[0].strip() == "":
            raise MlflowException(ModelsArtifactRepository._improper_model_uri_msg(uri))

        if parts[1].isdigit():
            return parts[0], int(parts[1]), None
        else:
            return parts[0], None, parts[1]

    @staticmethod
    def is_models_uri(uri):
        return urllib.parse.urlparse(uri).scheme == "models"

    @staticmethod
    def get_underlying_uri(uri):
        # Note: to support a registry URI that is different from the tracking URI here,
        # we'll need to add setting of registry URIs via environment variables.
        from mlflow.tracking import MlflowClient
<<<<<<< HEAD

        client = MlflowClient()
=======
        databricks_profile_uri = get_databricks_profile_uri_from_artifact_uri(uri)
        client = MlflowClient(registry_uri=databricks_profile_uri)
>>>>>>> c02b7888
        (name, version, stage) = ModelsArtifactRepository._parse_uri(uri)
        if stage is not None:
            latest = client.get_latest_versions(name, [stage])
            if len(latest) == 0:
                raise MlflowException(
                    "No versions of model with name '{name}' and "
                    "stage '{stage}' found".format(name=name, stage=stage)
                )
            version = latest[0].version
        download_uri = client.get_model_version_download_uri(name, version)
        return add_databricks_profile_info_to_artifact_uri(download_uri, databricks_profile_uri)

    def log_artifact(self, local_file, artifact_path=None):
        """
        Log a local file as an artifact, optionally taking an ``artifact_path`` to place it in
        within the run's artifacts. Run artifacts can be organized into directories, so you can
        place the artifact in a directory this way.

        :param local_file: Path to artifact to log
        :param artifact_path: Directory within the run's artifact directory in which to log the
                              artifact
        """
        raise ValueError(
            "log_artifact is not supported for models:/ URIs. Use register_model instead."
        )

    def log_artifacts(self, local_dir, artifact_path=None):
        """
        Log the files in the specified local directory as artifacts, optionally taking
        an ``artifact_path`` to place them in within the run's artifacts.

        :param local_dir: Directory of local artifacts to log
        :param artifact_path: Directory within the run's artifact directory in which to log the
                              artifacts
        """
        raise ValueError(
            "log_artifacts is not supported for models:/ URIs. Use register_model instead."
        )

    def list_artifacts(self, path):
        """
        Return all the artifacts for this run_id directly under path. If path is a file, returns
        an empty list. Will error if path is neither a file nor directory.

        :param path: Relative source path that contain desired artifacts

        :return: List of artifacts as FileInfo listed directly under path.
        """
        return self.repo.list_artifacts(path)

    def download_artifacts(self, artifact_path, dst_path=None):
        """
        Download an artifact file or directory to a local directory if applicable, and return a
        local path for it.
        The caller is responsible for managing the lifecycle of the downloaded artifacts.

        :param artifact_path: Relative source path to the desired artifacts.
        :param dst_path: Absolute path of the local filesystem destination directory to which to
                         download the specified artifacts. This directory must already exist.
                         If unspecified, the artifacts will either be downloaded to a new
                         uniquely-named directory on the local filesystem or will be returned
                         directly in the case of the LocalArtifactRepository.

        :return: Absolute path of the local filesystem location containing the desired artifacts.
        """
        return self.repo.download_artifacts(artifact_path, dst_path)

    def _download_file(self, remote_file_path, local_path):
        """
        Download the file at the specified relative remote path and saves
        it at the specified local path.

        :param remote_file_path: Source path to the remote file, relative to the root
                                 directory of the artifact repository.
        :param local_path: The path to which to save the downloaded file.
        """
        self.repo._download_file(remote_file_path, local_path)

    def delete_artifacts(self, artifact_path=None):
        raise MlflowException("Not implemented yet")<|MERGE_RESOLUTION|>--- conflicted
+++ resolved
@@ -17,11 +17,6 @@
 
     def __init__(self, artifact_uri):
         from mlflow.store.artifact.artifact_repository_registry import get_artifact_repository
-<<<<<<< HEAD
-
-        uri = ModelsArtifactRepository.get_underlying_uri(artifact_uri)
-=======
->>>>>>> c02b7888
         super(ModelsArtifactRepository, self).__init__(artifact_uri)
         uri = ModelsArtifactRepository.get_underlying_uri(artifact_uri)
         # TODO: it may be nice to fall back to the source URI explicitly here if for some reason
@@ -30,10 +25,8 @@
 
     @staticmethod
     def _improper_model_uri_msg(uri):
-        return (
-            "Not a proper models:/ URI: %s. " % uri
-            + "Models URIs must be of the form 'models:/<model_name>/<version or stage>'."
-        )
+        return "Not a proper models:/ URI: %s. " % uri + \
+            "Models URIs must be of the form 'models:/<model_name>/<version or stage>'."
 
     @staticmethod
     def _parse_uri(uri):
@@ -46,7 +39,7 @@
             raise MlflowException(ModelsArtifactRepository._improper_model_uri_msg(uri))
 
         path = parsed.path
-        if not path.startswith("/") or len(path) <= 1:
+        if not path.startswith('/') or len(path) <= 1:
             raise MlflowException(ModelsArtifactRepository._improper_model_uri_msg(uri))
         parts = path[1:].split("/")
 
@@ -67,21 +60,14 @@
         # Note: to support a registry URI that is different from the tracking URI here,
         # we'll need to add setting of registry URIs via environment variables.
         from mlflow.tracking import MlflowClient
-<<<<<<< HEAD
-
-        client = MlflowClient()
-=======
         databricks_profile_uri = get_databricks_profile_uri_from_artifact_uri(uri)
         client = MlflowClient(registry_uri=databricks_profile_uri)
->>>>>>> c02b7888
         (name, version, stage) = ModelsArtifactRepository._parse_uri(uri)
         if stage is not None:
             latest = client.get_latest_versions(name, [stage])
             if len(latest) == 0:
-                raise MlflowException(
-                    "No versions of model with name '{name}' and "
-                    "stage '{stage}' found".format(name=name, stage=stage)
-                )
+                raise MlflowException("No versions of model with name '{name}' and "
+                                      "stage '{stage}' found".format(name=name, stage=stage))
             version = latest[0].version
         download_uri = client.get_model_version_download_uri(name, version)
         return add_databricks_profile_info_to_artifact_uri(download_uri, databricks_profile_uri)
@@ -97,8 +83,7 @@
                               artifact
         """
         raise ValueError(
-            "log_artifact is not supported for models:/ URIs. Use register_model instead."
-        )
+            "log_artifact is not supported for models:/ URIs. Use register_model instead.")
 
     def log_artifacts(self, local_dir, artifact_path=None):
         """
@@ -110,8 +95,7 @@
                               artifacts
         """
         raise ValueError(
-            "log_artifacts is not supported for models:/ URIs. Use register_model instead."
-        )
+            "log_artifacts is not supported for models:/ URIs. Use register_model instead.")
 
     def list_artifacts(self, path):
         """
@@ -153,4 +137,4 @@
         self.repo._download_file(remote_file_path, local_path)
 
     def delete_artifacts(self, artifact_path=None):
-        raise MlflowException("Not implemented yet")+        raise MlflowException('Not implemented yet')