import os
import posixpath
import tempfile
import logging
from contextlib import contextmanager
import subprocess
import shlex

from six.moves import urllib

from mlflow.entities import FileInfo
from mlflow.store.artifact.artifact_repo import ArtifactRepository
from mlflow.utils.file_utils import mkdir, relative_path_to_artifact_path

_logger = logging.getLogger(__name__)
HAR_EXTENSION = ".har"


class HdfsArtifactRepository(ArtifactRepository):
    """
    Stores artifacts on HDFS.

    This repository is used with URIs of the form ``hdfs:/<path>``. The repository can only be used
    together with the RestStore.
    """

    def __init__(self, artifact_uri):
        self.scheme, self.host, self.port, self.path = _resolve_connection_params(
            artifact_uri)
        super(HdfsArtifactRepository, self).__init__(artifact_uri)

    def log_artifact(self, local_file, artifact_path=None):
        """
            Log artifact in hdfs.
        :param local_file: source file path
        :param artifact_path: when specified will attempt to write under artifact_uri/artifact_path
        """
        hdfs_base_path = _resolve_base_path(self.path, artifact_path)

        with hdfs_system(scheme=self.scheme, host=self.host, port=self.port) as hdfs:
            _, file_name = os.path.split(local_file)
            destination = posixpath.join(hdfs_base_path, file_name)
            with hdfs.open(destination, 'wb') as output:
                output.write(open(local_file, "rb").read())

    def log_artifacts(self, local_dir, artifact_path=None):
        """
            Log artifacts in hdfs.
            Missing remote sub-directories will be created if needed.
        :param local_dir: source dir path
        :param artifact_path: when specified will attempt to write under artifact_uri/artifact_path
        """
        hdfs_base_path = _resolve_base_path(self.path, artifact_path)

        with hdfs_system(scheme=self.scheme, host=self.host, port=self.port) as hdfs:

            if not hdfs.exists(hdfs_base_path):
                hdfs.mkdir(hdfs_base_path)

            for subdir_path, _, files in os.walk(local_dir):

                relative_path = _relative_path_local(local_dir, subdir_path)

                hdfs_subdir_path = posixpath.join(hdfs_base_path, relative_path) \
                    if relative_path else hdfs_base_path

                if not hdfs.exists(hdfs_subdir_path):
                    hdfs.mkdir(hdfs_subdir_path)

                for each_file in files:
                    source = os.path.join(subdir_path, each_file)
                    destination = posixpath.join(hdfs_subdir_path, each_file)
                    with hdfs.open(destination, 'wb') as output_stream:
                        output_stream.write(open(source, "rb").read())

    def list_artifacts(self, path=None):
        """
            Lists files and directories under artifacts directory for the current run_id.
            (self.path contains the base path - hdfs:/some/path/run_id/artifacts)

            :param path: Relative source path. Possible subdirectory existing under
                         hdfs:/some/path/run_id/artifacts
            :return: List of FileInfos under given path
        """
        hdfs_base_path = _resolve_base_path(self.path, path)

        with hdfs_system(scheme=self.scheme, host=self.host, port=self.port) as hdfs:
            paths = []
            if hdfs.exists(hdfs_base_path):
                for file_detail in hdfs.ls(hdfs_base_path, detail=True):
                    file_name = file_detail.get("name")
                    # Strip off anything that comes before the artifact root e.g. hdfs://name
                    offset = file_name.index(self.path)
                    rel_path = _relative_path_remote(
                        self.path, file_name[offset:])
                    is_dir = file_detail.get("kind") == "directory"
                    size = file_detail.get("size")
                    paths.append(FileInfo(rel_path, is_dir, size))
            return sorted(paths, key=lambda f: paths)

    def _walk_path(self, hdfs, hdfs_path):
        if hdfs.exists(hdfs_path):
            if hdfs.isdir(hdfs_path):
                for subdir, _, files in hdfs.walk(hdfs_path):
                    if subdir != hdfs_path:
                        yield subdir, hdfs.isdir(subdir), hdfs.info(subdir).get("size")
                    for f in files:
                        file_path = posixpath.join(subdir, f)
                        yield file_path, hdfs.isdir(file_path), hdfs.info(file_path).get("size")
            else:
                yield hdfs_path, False, hdfs.info(hdfs_path).get("size")

    def download_artifacts(self, artifact_path, dst_path=None):
        """
            Download an artifact file or directory to a local directory/file if applicable, and
            return a local path for it.
            The caller is responsible for managing the lifecycle of the downloaded artifacts.

            (self.path contains the base path - hdfs:/some/path/run_id/artifacts)

            :param artifact_path: Relative source path to the desired artifacts file or directory.
            :param dst_path: Absolute path of the local filesystem destination directory to which
                             to download the specified artifacts. This directory must already
                             exist. If unspecified, the artifacts will be downloaded to a new,
                             uniquely-named
                             directory on the local filesystem.

            :return: Absolute path of the local filesystem location containing the downloaded
            artifacts - file/directory.
        """

        hdfs_base_path = _resolve_base_path(self.path, artifact_path)
        local_dir = _tmp_dir(dst_path)

        with hdfs_system(scheme=self.scheme, host=self.host, port=self.port) as hdfs:

            if not hdfs.isdir(hdfs_base_path):
                local_path = os.path.join(
                    local_dir, os.path.normpath(artifact_path))
                _download_hdfs_file(hdfs, hdfs_base_path, local_path)
                return local_path

            for path, is_dir, _ in self._walk_path(hdfs, hdfs_base_path):

                relative_path = _relative_path_remote(hdfs_base_path, path)
                local_path = os.path.join(local_dir, relative_path) \
                    if relative_path else local_dir

                if is_dir:
                    mkdir(local_path)
                else:
                    _download_hdfs_file(hdfs, path, local_path)
            return local_dir

    def _download_file(self, remote_file_path, local_path):
        _, _, _, path = _resolve_connection_params(remote_file_path)
        if path.endswith('/'):
            path = path[:-1]
        with hdfs_system(scheme=self.scheme, host=self.host, port=self.port) as hdfs:
            local_path = os.path.join(local_path, os.path.normpath(path.split('/')[-1]))
            _download_hdfs_file(hdfs, path, local_path)

    def delete_artifacts(self, artifact_path=None):
        path = posixpath.join(self.path, artifact_path) if artifact_path else self.path
        with hdfs_system(scheme=self.scheme, host=self.host, port=self.port) as hdfs:
            hdfs.delete(path, recursive=True)


@contextmanager
def hdfs_system(scheme, host, port):
    """
        hdfs system context - Attempt to establish the connection to hdfs
        and yields HadoopFileSystem

    :param scheme: scheme or use hdfs:// as default
    :param host: hostname or when relaying on the core-site.xml config use 'default'
    :param port: port or when relaying on the core-site.xml config use 0
    """
    import pyarrow as pa

    kerb_ticket = os.getenv('MLFLOW_KERBEROS_TICKET_CACHE')
    kerberos_user = os.getenv('MLFLOW_KERBEROS_USER')
    extra_conf = _parse_extra_conf(os.getenv('MLFLOW_PYARROW_EXTRA_CONF'))

    if host:
        host = scheme + "://" + host
    else:
        host = 'default'

    connected = pa.hdfs.connect(host=host,
                                port=port or 0,
                                user=kerberos_user,
                                kerb_ticket=kerb_ticket,
                                extra_conf=extra_conf)
    yield connected
    connected.close()


class HdfsArtifactRepositoryException(Exception):
    pass


def _resolve_connection_params(artifact_uri):
    parsed = urllib.parse.urlparse(artifact_uri)
<<<<<<< HEAD

    return parsed.scheme, parsed.hostname, parsed.port, parsed.path
=======
    if parsed.scheme == "har":
        return _parse_har_filesystem(artifact_uri)

    return parsed.scheme, parsed.hostname, parsed.port, parsed.path


def _parse_har_filesystem(artifact_uri):
    har_extension_index = artifact_uri.find(HAR_EXTENSION)
    if har_extension_index < 0:
        error_msg = "{0} is not valid hadoop archive path: no .har extension in path.".format(
            artifact_uri)
        raise HdfsArtifactRepositoryException(error_msg)
    archive_path = artifact_uri[:har_extension_index + len(HAR_EXTENSION)]
    return "har", archive_path, 0, artifact_uri
>>>>>>> 6f7c95d7


def _resolve_base_path(path, artifact_path):
    if path == artifact_path:
        return path
    if artifact_path:
        return posixpath.join(path, artifact_path)
    return path


def _relative_path(base_dir, subdir_path, path_module):
    relative_path = path_module.relpath(subdir_path, base_dir)
    return relative_path if relative_path != '.' else None


def _relative_path_local(base_dir, subdir_path):
    rel_path = _relative_path(base_dir, subdir_path, os.path)
    return relative_path_to_artifact_path(rel_path) if rel_path is not None else None


def _relative_path_remote(base_dir, subdir_path):
    return _relative_path(base_dir, subdir_path, posixpath)


def _tmp_dir(local_path):
    return os.path.abspath(tempfile.mkdtemp(dir=local_path))


def _download_hdfs_file(hdfs, remote_file_path, local_file_path):
    # Ensure all required directories exist. Without doing this nested files can't be downloaded.
    dirs = os.path.dirname(local_file_path)
    if not os.path.exists(dirs):
        os.makedirs(dirs)
    with open(local_file_path, 'wb') as f:
        f.write(hdfs.open(remote_file_path, 'rb').read())


def _parse_extra_conf(extra_conf):
    if extra_conf:
        def as_pair(config):
            key, val = config.split('=')
            return key, val

        list_of_key_val = [as_pair(conf) for conf in extra_conf.split(',')]
        return dict(list_of_key_val)
    return None


def archive_artifacts(hdfs_artifact_repository, dest_path, archive_name):
    """
    Use hadoop archive to store all artifacts of a run in a har

    :param artifact_path: String path of run artifacts
    :param dest_path: String path directory where to create the archive
    :param archive_name: String name of the archive

    :return: path to the new artifact
    :note: It overrides existing archive.
    """
    # clean existing archive if exists
    remove_folder(dest_path + '/' + archive_name)

    files_info = hdfs_artifact_repository.list_artifacts()
    if not files_info:
        return ""
    list_artifacts = " ".join([file_info.path for file_info in files_info])
    cmd = "hadoop archive -archiveName {archive_name} -p {artifact_path} "\
        "{list_artifacts} {dest_path}".format(
            archive_name=archive_name, artifact_path=hdfs_artifact_repository.path,
            list_artifacts=list_artifacts, dest_path=dest_path)
    _logger.info("Command to execute to archive artifacts: %s", cmd)
    subprocess.check_output(shlex.split(cmd))
    _, _, _, path_in_hdfs = _resolve_connection_params(dest_path)
    return "har://{scheme}-{host}{path_in_hdfs}/{archive_name}".format(
        scheme=hdfs_artifact_repository.scheme,
        host=hdfs_artifact_repository.host,
        path_in_hdfs=path_in_hdfs,
        archive_name=archive_name)


def remove_folder(hdfs_folder):
    """
    Remove recursively a folder on hdfs

    :param hdfs_folder: folder to remove
    """
    folder_path = _resolve_base_path(hdfs_folder, hdfs_folder)
    scheme, host, port, path = _resolve_connection_params(folder_path)
    with hdfs_system(scheme, host, port) as hdfs:
        if hdfs.exists(path):
            hdfs.rm(path, recursive=True)<|MERGE_RESOLUTION|>--- conflicted
+++ resolved
@@ -202,10 +202,7 @@
 
 def _resolve_connection_params(artifact_uri):
     parsed = urllib.parse.urlparse(artifact_uri)
-<<<<<<< HEAD
-
-    return parsed.scheme, parsed.hostname, parsed.port, parsed.path
-=======
+
     if parsed.scheme == "har":
         return _parse_har_filesystem(artifact_uri)
 
@@ -220,7 +217,6 @@
         raise HdfsArtifactRepositoryException(error_msg)
     archive_path = artifact_uri[:har_extension_index + len(HAR_EXTENSION)]
     return "har", archive_path, 0, artifact_uri
->>>>>>> 6f7c95d7
 
 
 def _resolve_base_path(path, artifact_path):
