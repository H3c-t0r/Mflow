--- conflicted
+++ resolved
@@ -84,10 +84,7 @@
     PARAMS_FOLDER_NAME = "params"
     TAGS_FOLDER_NAME = "tags"
     EXPERIMENT_TAGS_FOLDER_NAME = "tags"
-<<<<<<< HEAD
-=======
     RESERVED_EXPERIMENT_FOLDERS = [EXPERIMENT_TAGS_FOLDER_NAME]
->>>>>>> 5a0377da
     META_DATA_FILE_NAME = "meta.yaml"
     DEFAULT_EXPERIMENT_ID = "0"
 
