--- conflicted
+++ resolved
@@ -12,13 +12,9 @@
 
 from mlflow.utils.env import get_env
 from mlflow.utils.file_utils import (is_directory, list_subdirs, mkdir, exists, write_yaml,
-<<<<<<< HEAD
-                                     read_yaml, find, read_file, build_path, write_to, append_to,
-                                     make_containing_dirs, mv, get_parent_dir, list_all)
-=======
                                      read_yaml, find, read_file_lines, read_file, build_path,
-                                     write_to, append_to, make_containing_dirs, mv)
->>>>>>> 18bdc211
+                                     write_to, append_to, make_containing_dirs, mv, get_parent_dir,
+                                     list_all)
 from mlflow.utils.mlflow_tags import MLFLOW_RUN_NAME
 
 from mlflow.utils.search_utils import does_run_match_clause
@@ -41,7 +37,7 @@
 def _read_persisted_run_info_dict(run_info_dict):
     dict_copy = run_info_dict.copy()
     if 'lifecycle_stage' not in dict_copy:
-        dict_copy['lifecycle_stage'] = ACTIVE_LIFECYCLE
+        dict_copy['lifecycle_stage'] = RunInfo.ACTIVE_LIFECYCLE
     return RunInfo.from_dictionary(dict_copy)
 
 
@@ -452,14 +448,10 @@
         check_run_is_active(run.info)
         tag_path = self._get_tag_path(run.info.experiment_id, run_uuid, tag.key)
         make_containing_dirs(tag_path)
-<<<<<<< HEAD
-        write_to(tag_path, "%s\n" % tag.value)
+        # Don't add trailing newline
+        write_to(tag_path, "%s" % tag.value)
 
     def _overwrite_run_info(self, run_info):
         run_dir = self._get_run_dir(run_info.experiment_id, run_info.run_uuid)
         run_info_dict = _make_persisted_run_info_dict(run_info)
-        write_yaml(run_dir, FileStore.META_DATA_FILE_NAME, run_info_dict, overwrite=True)
-=======
-        # Don't add trailing newline
-        write_to(tag_path, "%s" % tag.value)
->>>>>>> 18bdc211
+        write_yaml(run_dir, FileStore.META_DATA_FILE_NAME, run_info_dict, overwrite=True)