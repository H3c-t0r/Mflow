--- conflicted
+++ resolved
@@ -946,17 +946,9 @@
     def _overwrite_run_info(self, run_info, deleted_time=None):
         run_dir = self._get_run_dir(run_info.experiment_id, run_info.run_id)
         run_info_dict = _make_persisted_run_info_dict(run_info)
-<<<<<<< HEAD
         if deleted_time is not None:
             run_info_dict["deleted_time"] = deleted_time
         write_yaml(run_dir, FileStore.META_DATA_FILE_NAME, run_info_dict, overwrite=True)
-=======
-        FileStore._overwrite_yaml(
-            root=run_dir,
-            file_name=FileStore.META_DATA_FILE_NAME,
-            data=run_info_dict,
-        )
->>>>>>> ca5b76c1
 
     def log_batch(self, run_id, metrics, params, tags):
         _validate_run_id(run_id)
