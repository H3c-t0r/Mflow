--- conflicted
+++ resolved
@@ -276,7 +276,6 @@
         """
         raise NotImplementedError
 
-<<<<<<< HEAD
     def search_traces(
         self,
         experiment_ids: List[str],
@@ -303,7 +302,9 @@
             next page may be obtained via the ``token`` attribute of the returned object; however,
             some store implementations may not support pagination and thus the returned token would
             not be meaningful in such cases.
-=======
+        """
+        raise NotImplementedError
+
     def set_trace_tag(self, request_id: str, key: str, value: str):
         """
         Set a tag on the trace with the given request_id.
@@ -312,7 +313,6 @@
             request_id: The ID of the trace.
             key: The string key of the tag.
             value: The string value of the tag.
->>>>>>> f1f193f7
         """
         raise NotImplementedError
 
