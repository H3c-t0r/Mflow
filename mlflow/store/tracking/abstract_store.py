from abc import abstractmethod, ABCMeta
from typing import List, Optional

from mlflow.entities import ViewType, DatasetInput
from mlflow.store.entities.paged_list import PagedList
from mlflow.store.tracking import SEARCH_MAX_RESULTS_DEFAULT
from mlflow.utils.annotations import developer_stable


@developer_stable
class AbstractStore:
    """
    Abstract class for Backend Storage.
    This class defines the API interface for front ends to connect with various types of backends.
    """

    __metaclass__ = ABCMeta

    def __init__(self):
        """
        Empty constructor for now. This is deliberately not marked as abstract, else every
        derived class would be forced to create one.
        """
        pass

    @abstractmethod
    def search_experiments(
        self,
        view_type=ViewType.ACTIVE_ONLY,
        max_results=SEARCH_MAX_RESULTS_DEFAULT,
        filter_string=None,
        order_by=None,
        page_token=None,
    ):
        """
        Search for experiments that match the specified search query.

        :param view_type: One of enum values ``ACTIVE_ONLY``, ``DELETED_ONLY``, or ``ALL``
                          defined in :py:class:`mlflow.entities.ViewType`.
        :param max_results: Maximum number of experiments desired. Certain server backend may apply
                            its own limit.
        :param filter_string:
            Filter query string (e.g., ``"name = 'my_experiment'"``), defaults to searching for all
            experiments. The following identifiers, comparators, and logical operators are
            supported.

            Identifiers
              - ``name``: Experiment name
              - ``creation_time``: Experiment creation time
              - ``last_update_time``: Experiment last update time
              - ``tags.<tag_key>``: Experiment tag. If ``tag_key`` contains
                spaces, it must be wrapped with backticks (e.g., ``"tags.`extra key`"``).

            Comparators for string attributes and tags
              - ``=``: Equal to
              - ``!=``: Not equal to
              - ``LIKE``: Case-sensitive pattern match
              - ``ILIKE``: Case-insensitive pattern match

            Comparators for numeric attributes
              - ``=``: Equal to
              - ``!=``: Not equal to
              - ``<``: Less than
              - ``<=``: Less than or equal to
              - ``>``: Greater than
              - ``>=``: Greater than or equal to

            Logical operators
              - ``AND``: Combines two sub-queries and returns True if both of them are True.

        :param order_by:
            List of columns to order by. The ``order_by`` column can contain an optional ``DESC`` or
            ``ASC`` value (e.g., ``"name DESC"``). The default ordering is ``ASC``, so ``"name"`` is
            equivalent to ``"name ASC"``. If unspecified, defaults to ``["last_update_time DESC"]``,
            which lists experiments updated most recently first. The following fields are supported:

            - ``experiment_id``: Experiment ID
            - ``name``: Experiment name
            - ``creation_time``: Experiment creation time
            - ``last_update_time``: Experiment last update time

        :param page_token: Token specifying the next page of results. It should be obtained from
                           a ``search_experiments`` call.
        :return: A :py:class:`PagedList <mlflow.store.entities.PagedList>` of
                 :py:class:`Experiment <mlflow.entities.Experiment>` objects. The pagination token
                 for the next page can be obtained via the ``token`` attribute of the object.
        """
        pass

    @abstractmethod
    def create_experiment(self, name, artifact_location, tags):
        """
        Create a new experiment.
        If an experiment with the given name already exists, throws exception.

        :param name: Desired name for an experiment
        :param artifact_location: Base location for artifacts in runs. May be None.
        :param tags: Experiment tags to set upon experiment creation

        :return: experiment_id (string) for the newly created experiment if successful, else None.
        """
        pass

    @abstractmethod
    def get_experiment(self, experiment_id):
        """
        Fetch the experiment by ID from the backend store.

        :param experiment_id: String id for the experiment

        :return: A single :py:class:`mlflow.entities.Experiment` object if it exists,
            otherwise raises an exception.

        """
        pass

    def get_experiment_by_name(self, experiment_name):
        """
        Fetch the experiment by name from the backend store.

        :param experiment_name: Name of experiment

        :return: A single :py:class:`mlflow.entities.Experiment` object if it exists.
        """
        pass

    @abstractmethod
    def delete_experiment(self, experiment_id):
        """
        Delete the experiment from the backend store. Deleted experiments can be restored until
        permanently deleted.

        :param experiment_id: String id for the experiment
        """
        pass

    @abstractmethod
    def restore_experiment(self, experiment_id):
        """
        Restore deleted experiment unless it is permanently deleted.

        :param experiment_id: String id for the experiment
        """
        pass

    @abstractmethod
    def rename_experiment(self, experiment_id, new_name):
        """
        Update an experiment's name. The new name must be unique.

        :param experiment_id: String id for the experiment
        """
        pass

    @abstractmethod
    def get_run(self, run_id):
        """
        Fetch the run from backend store. The resulting :py:class:`Run <mlflow.entities.Run>`
        contains a collection of run metadata - :py:class:`RunInfo <mlflow.entities.RunInfo>`,
        as well as a collection of run parameters, tags, and metrics -
        :py:class`RunData <mlflow.entities.RunData>`. In the case where multiple metrics with the
        same key are logged for the run, the :py:class:`RunData <mlflow.entities.RunData>` contains
        the value at the latest timestamp for each metric. If there are multiple values with the
        latest timestamp for a given metric, the maximum of these values is returned.

        :param run_id: Unique identifier for the run.

        :return: A single :py:class:`mlflow.entities.Run` object, if the run exists. Otherwise,
                 raises an exception.
        """
        pass

    @abstractmethod
    def update_run_info(self, run_id, run_status, end_time, run_name):
        """
        Update the metadata of the specified run.

        :return: :py:class:`mlflow.entities.RunInfo` describing the updated run.
        """
        pass

    @abstractmethod
    def create_run(self, experiment_id, user_id, start_time, tags, run_name):
        """
        Create a run under the specified experiment ID, setting the run's status to "RUNNING"
        and the start time to the current time.

        :param experiment_id: String id of the experiment for this run
        :param user_id: ID of the user launching this run

        :return: The created Run object
        """
        pass

    @abstractmethod
    def delete_run(self, run_id):
        """
        Delete a run.

        :param run_id
        """
        pass

    @abstractmethod
    def restore_run(self, run_id):
        """
        Restore a run.

        :param run_id
        """
        pass

    def log_metric(self, run_id, metric):
        """
        Log a metric for the specified run

        :param run_id: String id for the run
        :param metric: :py:class:`mlflow.entities.Metric` instance to log
        """
        self.log_batch(run_id, metrics=[metric], params=[], tags=[])

    def log_param(self, run_id, param):
        """
        Log a param for the specified run

        :param run_id: String id for the run
        :param param: :py:class:`mlflow.entities.Param` instance to log
        """
        self.log_batch(run_id, metrics=[], params=[param], tags=[])

    def set_experiment_tag(self, experiment_id, tag):
        """
        Set a tag for the specified experiment

        :param experiment_id: String id for the experiment
        :param tag: :py:class:`mlflow.entities.ExperimentTag` instance to set
        """
        pass

    def set_tag(self, run_id, tag):
        """
        Set a tag for the specified run

        :param run_id: String id for the run
        :param tag: :py:class:`mlflow.entities.RunTag` instance to set
        """
        self.log_batch(run_id, metrics=[], params=[], tags=[tag])

    @abstractmethod
    def get_metric_history(self, run_id, metric_key, max_results=None, page_token=None):
        """
        Return a list of metric objects corresponding to all values logged for a given metric
        within a run.

        :param run_id: Unique identifier for run
        :param metric_key: Metric name within the run
        :param max_results: Maximum number of metric history events (steps) to return per paged
            query.
        :param page_token: A Token specifying the next paginated set of results of metric history.
            This value is obtained as a return value from a paginated call to GetMetricHistory.

        :return: A list of :py:class:`mlflow.entities.Metric` entities if logged, else empty list
        """

        # NB: Pagination for this API is not supported in FileStore or SQLAlchemyStore. The
        # argument `max_results` is used as a pagination activation flag. If the `max_results`
        # argument is not provided, this API will return a full metric history event collection
        # without the paged queries to the backend store.
        pass

    def search_runs(
        self,
        experiment_ids,
        filter_string,
        run_view_type,
        max_results=SEARCH_MAX_RESULTS_DEFAULT,
        order_by=None,
        page_token=None,
    ):
        """
        Return runs that match the given list of search expressions within the experiments.

        :param experiment_ids: List of experiment ids to scope the search
        :param filter_string: A search filter string.
        :param run_view_type: ACTIVE_ONLY, DELETED_ONLY, or ALL runs
        :param max_results: Maximum number of runs desired.
        :param order_by: List of order_by clauses.
        :param page_token: Token specifying the next page of results. It should be obtained from
            a ``search_runs`` call.

        :return: A :py:class:`PagedList <mlflow.store.entities.PagedList>` of
            :py:class:`Run <mlflow.entities.Run>` objects that satisfy the search expressions.
            If the underlying tracking store supports pagination, the token for the next page may
            be obtained via the ``token`` attribute of the returned object; however, some store
            implementations may not support pagination and thus the returned token would not be
            meaningful in such cases.
        """
        runs, token = self._search_runs(
            experiment_ids, filter_string, run_view_type, max_results, order_by, page_token
        )
        return PagedList(runs, token)

    @abstractmethod
    def _search_runs(
        self, experiment_ids, filter_string, run_view_type, max_results, order_by, page_token
    ):
        """
        Return runs that match the given list of search expressions within the experiments, as
        well as a pagination token (indicating where the next page should start). Subclasses of
        ``AbstractStore`` should implement this method to support pagination instead of
        ``search_runs``.

        See ``search_runs`` for parameter descriptions.

        :return: A tuple of ``runs`` and ``token`` where ``runs`` is a list of
            :py:class:`mlflow.entities.Run` objects that satisfy the search expressions,
            and ``token`` is the pagination token for the next page of results.
        """
        pass

    @abstractmethod
    def log_batch(self, run_id, metrics, params, tags):
        """
        Log multiple metrics, params, and tags for the specified run

        :param run_id: String id for the run
        :param metrics: List of :py:class:`mlflow.entities.Metric` instances to log
        :param params: List of :py:class:`mlflow.entities.Param` instances to log
        :param tags: List of :py:class:`mlflow.entities.RunTag` instances to log

        :return: None.
        """
        pass

    @abstractmethod
    def record_logged_model(self, run_id, mlflow_model):
        """
        Record logged model information with tracking store. The list of logged model infos is
        maintained in a mlflow.models tag in JSON format.

        Note: The actual models are logged as artifacts via artifact repository.

        :param run_id: String id for the run
        :param mlflow_model: Model object to be recorded.

        The default implementation is a no-op.

        :return: None.
        """
        pass

    @abstractmethod
<<<<<<< HEAD
    def log_inputs(self, run_id, datasets):
        """
        Record a list of dataset inputs to for a particular run id.

        :param run_id: String id for the run
        :param datasets: List of :py:class:`mlflow.entities.DatasetInput` instances to log

        The default implementation is a no-op.
=======
    def log_inputs(self, run_id: str, datasets: Optional[List[DatasetInput]] = None):
        """
        Log inputs, such as datasets, to the specified run.

        :param run_id: String id for the run
        :param datasets: List of :py:class:`mlflow.entities.DatasetInput` instances to log
                         as inputs to the run.
>>>>>>> 981b9f7b

        :return: None.
        """
        pass<|MERGE_RESOLUTION|>--- conflicted
+++ resolved
@@ -350,16 +350,6 @@
         pass
 
     @abstractmethod
-<<<<<<< HEAD
-    def log_inputs(self, run_id, datasets):
-        """
-        Record a list of dataset inputs to for a particular run id.
-
-        :param run_id: String id for the run
-        :param datasets: List of :py:class:`mlflow.entities.DatasetInput` instances to log
-
-        The default implementation is a no-op.
-=======
     def log_inputs(self, run_id: str, datasets: Optional[List[DatasetInput]] = None):
         """
         Log inputs, such as datasets, to the specified run.
@@ -367,7 +357,6 @@
         :param run_id: String id for the run
         :param datasets: List of :py:class:`mlflow.entities.DatasetInput` instances to log
                          as inputs to the run.
->>>>>>> 981b9f7b
 
         :return: None.
         """
