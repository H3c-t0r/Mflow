--- conflicted
+++ resolved
@@ -1,10 +1,6 @@
-<<<<<<< HEAD
-from abc import abstractmethod, ABCMeta
+from abc import ABCMeta, abstractmethod
 from concurrent.futures import ThreadPoolExecutor
 import os
-=======
-from abc import ABCMeta, abstractmethod
->>>>>>> 6de2829a
 from typing import List, Optional
 
 from mlflow.entities import DatasetInput, ViewType
