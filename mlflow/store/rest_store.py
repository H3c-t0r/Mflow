import json

from google.protobuf.json_format import MessageToJson, ParseDict

from mlflow.store.abstract_store import AbstractStore

from mlflow.entities import Experiment, Run, RunInfo, Param, Metric, ViewType

from mlflow.utils.rest_utils import http_request

from mlflow.protos.service_pb2 import CreateExperiment, MlflowService, GetExperiment, \
<<<<<<< HEAD
    GetExperimentByName, SearchRuns, ListExperiments, GetMetricHistory, LogMetric, LogParam, \
    GetRun, UpdateRun, CreateRun, GetMetric, GetParam
=======
    GetRun, SearchRuns, ListExperiments, GetMetricHistory, LogMetric, LogParam, SetTag, \
    UpdateRun, CreateRun, GetMetric, GetParam
>>>>>>> f4869bee

from mlflow.protos import databricks_pb2


def _get_path(endpoint_path):
    return "/api/2.0{}".format(endpoint_path)


def _api_method_to_info():
    """ Returns a dictionary mapping each API method to a tuple (path, HTTP method)"""
    service_methods = MlflowService.DESCRIPTOR.methods
    res = {}
    for service_method in service_methods:
        endpoints = service_method.GetOptions().Extensions[databricks_pb2.rpc].endpoints
        endpoint = endpoints[0]
        endpoint_path = _get_path(endpoint.path)
        res[MlflowService().GetRequestClass(service_method)] = (endpoint_path, endpoint.method)
    return res


_METHOD_TO_INFO = _api_method_to_info()


def _message_to_json(message):
    # preserving_proto_field_name keeps the JSON-serialized form snake_case
    return MessageToJson(message, preserving_proto_field_name=True)


class RestException(Exception):
    """Exception thrown on 400-level errors from the REST API"""
    def __init__(self, json):
        message = json['error_code']
        if 'message' in json:
            message = "%s: %s" % (message, json['message'])
        super(RestException, self).__init__(message)
        self.json = json


class RestStore(AbstractStore):
    """
    Client for a remote tracking server accessed via REST API calls
    :param http_request_kwargs arguments to add to rest_utils.http_request for all requests.
                               'hostname' is required.
    """

    def __init__(self, http_request_kwargs):
        super(RestStore, self).__init__()
        self.http_request_kwargs = http_request_kwargs
        if not http_request_kwargs['hostname']:
            raise Exception('hostname must be provided to RestStore')

    def _call_endpoint(self, api, json_body):
        endpoint, method = _METHOD_TO_INFO[api]
        response_proto = api.Response()
        # Convert json string to json dictionary, to pass to requests
        if json_body:
            json_body = json.loads(json_body)
        response = http_request(endpoint=endpoint, method=method,
                                json=json_body, **self.http_request_kwargs)
        js_dict = json.loads(response.text)

        if 'error_code' in js_dict:
            raise RestException(js_dict)

        ParseDict(js_dict=js_dict, message=response_proto, ignore_unknown_fields=True)
        return response_proto

    def list_experiments(self, view_type=ViewType.ACTIVE_ONLY):
        """
        :return: a list of all known Experiment objects
        """
        req_body = _message_to_json(ListExperiments(view_type=view_type))
        response_proto = self._call_endpoint(ListExperiments, req_body)
        return [Experiment.from_proto(experiment_proto)
                for experiment_proto in response_proto.experiments]

    def create_experiment(self, name, artifact_location=None):
        """
        Creates a new experiment.
        If an experiment with the given name already exists, throws exception.

        :param name: Desired name for an experiment
        :return: experiment_id (integer) for the newly created experiment if successful, else None
        """
        req_body = _message_to_json(CreateExperiment(
            name=name, artifact_location=artifact_location))
        response_proto = self._call_endpoint(CreateExperiment, req_body)
        return response_proto.experiment_id

    def get_experiment(self, experiment_id):
        """
        Fetches the experiment from the backend store.

        :param experiment_id: Integer id for the experiment
        :return: A single Experiment object if it exists, otherwise raises an Exception.
        """
        req_body = _message_to_json(GetExperiment(experiment_id=experiment_id))
        response_proto = self._call_endpoint(GetExperiment, req_body)
        return Experiment.from_proto(response_proto.experiment)

    def get_experiment_by_name(self, name):
        """
        Fetches the experiment from the backend store.
        :param name: String name for the experiment
        :return: A single Experiment object if it exists, otherwise raises an Exception.
        """
        req_body = MessageToJson(GetExperimentByName(name=name))
        response_proto = self._call_endpoint(GetExperimentByName, req_body)
        return Experiment.from_proto(response_proto.experiment)

    def delete_experiment(self, experiment_id):
        pass

    def restore_experiment(self, experiment_id):
        pass

    def get_run(self, run_uuid):
        """
        Fetches the run from backend store

        :param run_uuid: Unique identifier for the run
        :return: A single Run object if it exists, otherwise raises an Exception
        """
        req_body = _message_to_json(GetRun(run_uuid=run_uuid))
        response_proto = self._call_endpoint(GetRun, req_body)
        return Run.from_proto(response_proto.run)

    def update_run_info(self, run_uuid, run_status, end_time):
        """ Updates the metadata of the specified run. """
        req_body = _message_to_json(UpdateRun(run_uuid=run_uuid, status=run_status,
                                              end_time=end_time))
        response_proto = self._call_endpoint(UpdateRun, req_body)
        return RunInfo.from_proto(response_proto.run_info)

    def create_run(self, experiment_id, user_id, run_name, source_type, source_name,
                   entry_point_name, start_time, source_version, tags):
        """
        Creates a run under the specified experiment ID, setting the run's status to "RUNNING"
        and the start time to the current time.

        :param experiment_id: ID of the experiment for this run
        :param user_id: ID of the user launching this run
        :param source_type: Enum (integer) describing the source of the run
        :return: The created Run object
        """
        tag_protos = [tag.to_proto() for tag in tags]
        req_body = _message_to_json(CreateRun(
            experiment_id=experiment_id, user_id=user_id, run_name=run_name,
            source_type=source_type, source_name=source_name, entry_point_name=entry_point_name,
            start_time=start_time, source_version=source_version, tags=tag_protos))
        response_proto = self._call_endpoint(CreateRun, req_body)
        return Run.from_proto(response_proto.run)

    def log_metric(self, run_uuid, metric):
        """
        Logs a metric for the specified run
        :param run_uuid: String id for the run
        :param metric: Metric instance to log
        """
        req_body = _message_to_json(LogMetric(
            run_uuid=run_uuid, key=metric.key, value=metric.value, timestamp=metric.timestamp))
        self._call_endpoint(LogMetric, req_body)

    def log_param(self, run_uuid, param):
        """
        Logs a param for the specified run
        :param run_uuid: String id for the run
        :param param: Param instance to log
        """
        req_body = _message_to_json(LogParam(run_uuid=run_uuid, key=param.key, value=param.value))
        self._call_endpoint(LogParam, req_body)

    def set_tag(self, run_uuid, tag):
        """
        Sets a tag for the specified run
        :param run_uuid: String id for the run
        :param tag: RunTag instance to log
        """
        req_body = _message_to_json(SetTag(run_uuid=run_uuid, key=tag.key, value=tag.value))
        self._call_endpoint(SetTag, req_body)

    def get_metric(self, run_uuid, metric_key):
        """
        Returns the last logged value for a given metric.

        :param run_uuid: Unique identifier for run
        :param metric_key: Metric name within the run

        :return: A single float value for the give metric if logged, else None
        """
        req_body = _message_to_json(GetMetric(run_uuid=run_uuid, metric_key=metric_key))
        response_proto = self._call_endpoint(GetMetric, req_body)
        return Metric.from_proto(response_proto.metric)

    def get_param(self, run_uuid, param_name):
        """
        Returns the value of the specified parameter.

        :param run_uuid: Unique identifier for run
        :param param_name: Parameter name within the run

        :return: Value of the given parameter if logged, else None
        """
        req_body = _message_to_json(GetParam(run_uuid=run_uuid, param_name=param_name))
        response_proto = self._call_endpoint(GetParam, req_body)
        return Param.from_proto(response_proto.parameter)

    def get_metric_history(self, run_uuid, metric_key):
        """
        Returns all logged value for a given metric.

        :param run_uuid: Unique identifier for run
        :param metric_key: Metric name within the run

        :return: A list of float values logged for the give metric if logged, else empty list
        """
        req_body = _message_to_json(GetMetricHistory(run_uuid=run_uuid, metric_key=metric_key))
        response_proto = self._call_endpoint(GetMetricHistory, req_body)
        return [Metric.from_proto(metric).value for metric in response_proto.metrics]

    def search_runs(self, experiment_ids, search_expressions):
        """
        Returns runs that match the given list of search expressions within the experiments.
        Given multiple search expressions, all these expressions are ANDed together for search.

        :param experiment_ids: List of experiment ids to scope the search
        :param search_expression: list of search expressions

        :return: A list of Run objects that satisfy the search expressions
        """
        search_expressions_protos = [expr.to_proto() for expr in search_expressions]
        req_body = _message_to_json(SearchRuns(experiment_ids=experiment_ids,
                                               anded_expressions=search_expressions_protos))
        response_proto = self._call_endpoint(SearchRuns, req_body)
        return [Run.from_proto(proto_run) for proto_run in response_proto.runs]

    def list_run_infos(self, experiment_id):
        """
        Returns run information for runs which belong to the experiment_id

        :param experiment_id: The experiment id which to search.

        :return: A list of RunInfo objects that satisfy the search expressions
        """
        runs = self.search_runs(experiment_ids=[experiment_id], search_expressions=[])
        return [run.info for run in runs]


class DatabricksStore(RestStore):
    """
    A specific type of RestStore which includes authentication information to Databricks.
    :param http_request_kwargs arguments to add to rest_utils.http_request for all requests.
                               'hostname', 'headers', and 'secure_verify' are required.
    """
    def __init__(self, http_request_kwargs):
        if http_request_kwargs['hostname'] is None:
            raise Exception('hostname must be provided to DatabricksStore')
        if http_request_kwargs['headers'] is None:
            raise Exception('headers must be provided to DatabricksStore')
        if http_request_kwargs['verify'] is None:
            raise Exception('verify must be provided to DatabricksStore')
        super(DatabricksStore, self).__init__(http_request_kwargs)<|MERGE_RESOLUTION|>--- conflicted
+++ resolved
@@ -8,14 +8,10 @@
 
 from mlflow.utils.rest_utils import http_request
 
-from mlflow.protos.service_pb2 import CreateExperiment, MlflowService, GetExperiment, \
-<<<<<<< HEAD
-    GetExperimentByName, SearchRuns, ListExperiments, GetMetricHistory, LogMetric, LogParam, \
-    GetRun, UpdateRun, CreateRun, GetMetric, GetParam
-=======
+from mlflow.protos.service_pb2 import CreateExperiment, MlflowService, GetExperiment, GetExperimentByName, \
     GetRun, SearchRuns, ListExperiments, GetMetricHistory, LogMetric, LogParam, SetTag, \
     UpdateRun, CreateRun, GetMetric, GetParam
->>>>>>> f4869bee
+
 
 from mlflow.protos import databricks_pb2
 
