--- conflicted
+++ resolved
@@ -141,13 +141,9 @@
         :return: The created Run object
         """
         tag_protos = [tag.to_proto() for tag in tags]
-<<<<<<< HEAD
         req_body = _message_to_json(CreateRun(
             experiment_id=experiment_id, user_id=user_id, run_name="",
-=======
-        req_body = message_to_json(CreateRun(
-            experiment_id=experiment_id, user_id=user_id, run_name=run_name,
->>>>>>> 1de0cbfc
+
             source_type=source_type, source_name=source_name, entry_point_name=entry_point_name,
             start_time=start_time, source_version=source_version, tags=tag_protos))
         response_proto = self._call_endpoint(CreateRun, req_body)
