--- conflicted
+++ resolved
@@ -111,7 +111,6 @@
         response_proto = self._call_endpoint(GetExperiment, req_body)
         return Experiment.from_proto(response_proto.experiment)
 
-<<<<<<< HEAD
     def get_experiment_by_name(self, name):
         """
         Fetches the experiment from the backend store.
@@ -121,13 +120,12 @@
         req_body = MessageToJson(GetExperimentByName(name=name))
         response_proto = self._call_endpoint(GetExperimentByName, req_body)
         return Experiment.from_proto(response_proto.experiment)
-=======
+
     def delete_experiment(self, experiment_id):
         pass
 
     def restore_experiment(self, experiment_id):
         pass
->>>>>>> 47642a48
 
     def get_run(self, run_uuid):
         """
