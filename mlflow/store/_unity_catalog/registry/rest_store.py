--- conflicted
+++ resolved
@@ -322,20 +322,11 @@
             model = Model.load(local_model_dir)
         except Exception as e:
             raise MlflowException(
-<<<<<<< HEAD
-                "Unable to load model metadata. Ensure the source path of the model being "
-                "registered points to a valid MLflow model directory "
-                "(see https://mlflow.org/docs/latest/models.html#storage-format) containing a "
-                "model signature "
-                "(https://mlflow.org/docs/latest/models.html#model-signature) specifying both "
-                "input and output type specifications."
-=======
                 "Unable to load model metadata. Ensure the source path of the model "
                 "being registered points to a valid MLflow model directory "
                 "(see https://mlflow.org/docs/latest/models.html#storage-format) containing a "
                 "model signature (https://mlflow.org/docs/latest/models.html#model-signature) "
                 "specifying both input and output type specifications."
->>>>>>> 67218cd4
             ) from e
         signature_required_explanation = (
             "All models in the Unity Catalog must be logged with a "
@@ -346,13 +337,8 @@
         )
         if model.signature is None:
             raise MlflowException(
-<<<<<<< HEAD
-                "Model passed for registration did not contain any signature "
-                f"metadata. {signature_required_explanation}"
-=======
                 "Model passed for registration did not contain any signature metadata. "
                 f"{signature_required_explanation}"
->>>>>>> 67218cd4
             )
         if model.signature.outputs is None:
             raise MlflowException(
