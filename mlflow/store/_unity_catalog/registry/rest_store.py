import logging

from mlflow.protos.databricks_uc_registry_messages_pb2 import (
    CreateRegisteredModelRequest,
    CreateRegisteredModelResponse,
    UpdateRegisteredModelRequest,
    UpdateRegisteredModelResponse,
    DeleteRegisteredModelRequest,
    DeleteRegisteredModelResponse,
    CreateModelVersionRequest,
    CreateModelVersionResponse,
    FinalizeModelVersionRequest,
    FinalizeModelVersionResponse,
    UpdateModelVersionRequest,
    UpdateModelVersionResponse,
    DeleteModelVersionRequest,
    DeleteModelVersionResponse,
    GetModelVersionDownloadUriRequest,
    GetModelVersionDownloadUriResponse,
    SearchModelVersionsRequest,
    SearchModelVersionsResponse,
    GetRegisteredModelRequest,
    GetRegisteredModelResponse,
    GetModelVersionRequest,
    GetModelVersionResponse,
    SearchRegisteredModelsRequest,
    SearchRegisteredModelsResponse,
    GenerateTemporaryModelVersionCredentialsRequest,
    GenerateTemporaryModelVersionCredentialsResponse,
)
from mlflow.exceptions import MlflowException
from mlflow.protos.databricks_uc_registry_service_pb2 import UcModelRegistryService
from mlflow.store.entities.paged_list import PagedList
from mlflow.utils.proto_json_utils import message_to_json
from mlflow.utils.rest_utils import (
    extract_api_info_for_service,
    extract_all_api_info_for_service,
    _REST_API_PATH_PREFIX,
)
from mlflow.store.model_registry.rest_store import BaseRestStore
from mlflow.store._unity_catalog.registry.utils import (
    model_version_from_uc_proto,
    registered_model_from_uc_proto,
)
from mlflow.utils.annotations import experimental

_METHOD_TO_INFO = extract_api_info_for_service(UcModelRegistryService, _REST_API_PATH_PREFIX)
_METHOD_TO_ALL_INFO = extract_all_api_info_for_service(
    UcModelRegistryService, _REST_API_PATH_PREFIX
)

_logger = logging.getLogger(__name__)


def _require_arg_unspecified(arg_name, arg_value, default_value=None, message=None):
    if arg_value != default_value:
        _raise_unsupported_arg(arg_name, message)


def _raise_unsupported_arg(arg_name, message=None):
    messages = [
        f"Argument '{arg_name}' is unsupported for models in the Unity Catalog.",
    ]
    if message is not None:
        messages.append(message)
    messages.append("See the user guide for more information")
    raise MlflowException(" ".join(messages))


def _raise_unsupported_method(method, message=None):
    messages = [
        f"Method '{method}' is unsupported for models in the Unity Catalog.",
    ]
    if message is not None:
        messages.append(message)
    messages.append("See the user guide for more information")
    raise MlflowException(" ".join(messages))


@experimental
class UcModelRegistryStore(BaseRestStore):
    """
    Client for a remote model registry server accessed via REST API calls

    :param get_host_creds: Method to be invoked prior to every REST request to get the
      :py:class:`mlflow.rest_utils.MlflowHostCreds` for the request. Note that this
      is a function so that we can obtain fresh credentials in the case of expiry.
    """

    def _get_response_from_method(self, method):
        method_to_response = {
            CreateRegisteredModelRequest: CreateRegisteredModelResponse,
            UpdateRegisteredModelRequest: UpdateRegisteredModelResponse,
            DeleteRegisteredModelRequest: DeleteRegisteredModelResponse,
            CreateModelVersionRequest: CreateModelVersionResponse,
            FinalizeModelVersionRequest: FinalizeModelVersionResponse,
            UpdateModelVersionRequest: UpdateModelVersionResponse,
            DeleteModelVersionRequest: DeleteModelVersionResponse,
            GetModelVersionDownloadUriRequest: GetModelVersionDownloadUriResponse,
            SearchModelVersionsRequest: SearchModelVersionsResponse,
            GetRegisteredModelRequest: GetRegisteredModelResponse,
            GetModelVersionRequest: GetModelVersionResponse,
            SearchRegisteredModelsRequest: SearchRegisteredModelsResponse,
            # pylint: disable=line-too-long
            GenerateTemporaryModelVersionCredentialsRequest: GenerateTemporaryModelVersionCredentialsResponse,
        }
        return method_to_response[method]()

    def _get_endpoint_from_method(self, method):
        return _METHOD_TO_INFO[method]

    def _get_all_endpoints_from_method(self, method):
        return _METHOD_TO_ALL_INFO[method]

    # CRUD API for RegisteredModel objects

    def create_registered_model(self, name, tags=None, description=None):
        """
        Create a new registered model in backend store.

        :param name: Name of the new model. This is expected to be unique in the backend store.
        :param tags: A list of :py:class:`mlflow.entities.model_registry.RegisteredModelTag`
                     instances associated with this registered model.
        :param description: Description of the model.
        :return: A single object of :py:class:`mlflow.entities.model_registry.RegisteredModel`
                 created in the backend.
        """
        _require_arg_unspecified("tags", tags)
        req_body = message_to_json(CreateRegisteredModelRequest(name=name, description=description))
        response_proto = self._call_endpoint(CreateRegisteredModelRequest, req_body)
        return registered_model_from_uc_proto(response_proto.registered_model)

    def update_registered_model(self, name, description):
        """
        Update description of the registered model.

        :param name: Registered model name.
        :param description: New description.
        :return: A single updated :py:class:`mlflow.entities.model_registry.RegisteredModel` object.
        """
        req_body = message_to_json(UpdateRegisteredModelRequest(name=name, description=description))
        response_proto = self._call_endpoint(UpdateRegisteredModelRequest, req_body)
        return registered_model_from_uc_proto(response_proto.registered_model)

    def rename_registered_model(self, name, new_name):
        """
        Rename the registered model.

        :param name: Registered model name.
        :param new_name: New proposed name.
        :return: A single updated :py:class:`mlflow.entities.model_registry.RegisteredModel` object.
        """
        _raise_unsupported_method(
            method="rename_registered_model",
            message="Use the Unity Catalog REST API to rename registered models",
        )

    def delete_registered_model(self, name):
        """
        Delete the registered model.
        Backend raises exception if a registered model with given name does not exist.

        :param name: Registered model name.
        :return: None
        """
        req_body = message_to_json(DeleteRegisteredModelRequest(name=name))
        self._call_endpoint(DeleteRegisteredModelRequest, req_body)

    def search_registered_models(
        self, filter_string=None, max_results=None, order_by=None, page_token=None
    ):
        """
        Search for registered models in backend that satisfy the filter criteria.

        :param filter_string: Filter query string, defaults to searching all registered models.
        :param max_results: Maximum number of registered models desired.
        :param order_by: List of column names with ASC|DESC annotation, to be used for ordering
                         matching search results.
        :param page_token: Token specifying the next page of results. It should be obtained from
                            a ``search_registered_models`` call.
        :return: A PagedList of :py:class:`mlflow.entities.model_registry.RegisteredModel` objects
                that satisfy the search expressions. The pagination token for the next page can be
                obtained via the ``token`` attribute of the object.
        """
        _require_arg_unspecified("filter_string", filter_string)
        _require_arg_unspecified("order_by", order_by)
        req_body = message_to_json(
            SearchRegisteredModelsRequest(
                max_results=max_results,
                page_token=page_token,
            )
        )
        response_proto = self._call_endpoint(SearchRegisteredModelsRequest, req_body)
        registered_models = [
            registered_model_from_uc_proto(registered_model)
            for registered_model in response_proto.registered_models
        ]
        return PagedList(registered_models, response_proto.next_page_token)

    def get_registered_model(self, name):
        """
        Get registered model instance by name.

        :param name: Registered model name.
        :return: A single :py:class:`mlflow.entities.model_registry.RegisteredModel` object.
        """
        req_body = message_to_json(GetRegisteredModelRequest(name=name))
        response_proto = self._call_endpoint(GetRegisteredModelRequest, req_body)
        return registered_model_from_uc_proto(response_proto.registered_model)

    def get_latest_versions(self, name, stages=None):
        """
        Latest version models for each requested stage. If no ``stages`` argument is provided,
        returns the latest version for each stage.

        :param name: Registered model name.
        :param stages: List of desired stages. If input list is None, return latest versions for
                       each stage.
        :return: List of :py:class:`mlflow.entities.model_registry.ModelVersion` objects.
        """
        _raise_unsupported_method(method="get_latest_versions")

    def set_registered_model_tag(self, name, tag):
        """
        Set a tag for the registered model.

        :param name: Registered model name.
        :param tag: :py:class:`mlflow.entities.model_registry.RegisteredModelTag` instance to log.
        :return: None
        """
        _raise_unsupported_method(method="set_registered_model_tag")

    def delete_registered_model_tag(self, name, key):
        """
        Delete a tag associated with the registered model.

        :param name: Registered model name.
        :param key: Registered model tag key.
        :return: None
        """
        _raise_unsupported_method(method="delete_registered_model_tag")

    # CRUD API for ModelVersion objects
<<<<<<< HEAD

    def _create_model_version(self, name, source, run_id=None, description=None):
=======
    def create_model_version(
        self, name, source, run_id=None, tags=None, run_link=None, description=None
    ):
>>>>>>> 7c1a6b43
        """
        Create a new model version from given source and run ID.

        :param name: Registered model name.
        :param source: Source path where the MLflow model is stored.
        :param run_id: Run ID from MLflow tracking server that generated the model.
        :param tags: A list of :py:class:`mlflow.entities.model_registry.ModelVersionTag`
                     instances associated with this model version.
        :param run_link: Link to the run from an MLflow tracking server that generated this model.
        :param description: Description of the version.
        :return: A single object of :py:class:`mlflow.entities.model_registry.ModelVersion`
                 created in the backend.
        """
<<<<<<< HEAD
=======
        _require_arg_unspecified(arg_name="run_link", arg_value=run_link)
        _require_arg_unspecified(arg_name="tags", arg_value=tags)
        # TODO: Implement client-side model version upload and finalization logic here
>>>>>>> 7c1a6b43
        req_body = message_to_json(
            CreateModelVersionRequest(
                name=name,
                source=source,
                run_id=run_id,
                description=description,
            )
        )
        response_proto = self._call_endpoint(CreateModelVersionRequest, req_body)
        return response_proto.model_version

<<<<<<< HEAD
    def _generate_temporary_model_version_credential(self, name, version, operation):
        """
        Generate temporary credentials for model version file write or read
        :param name: Parent registered model name
        :param version: Version number of model version
        :param operation: ModelVersionOperation enum value indicating whether to get read or read/write credentials
        :return: Temporary credentials
        """
        req_body = message_to_json(
            GenerateTemporaryModelVersionCredentialsRequest(
                name=name, version=version, operation=operation
            )
        )
        self._call_endpoint(GenerateTemporaryModelVersionCredentialsRequest, req_body)

    def _finalize_model_version(self, name, version):
        """
        Finalize model version, transitioning it into the READY state after creation flow completes
        :param name: Parent registered model name
        :param version: Version number of model version
        """
        req_body = message_to_json(
            FinalizeModelVersionRequest(
                name=name,
                version=version,
            )
        )
        response_proto = self._call_endpoint(CreateModelVersionRequest, req_body)
        return response_proto.model_version

    def create_model_version(
        self, name, source, run_id=None, tags=None, run_link=None, description=None
    ):
        """
        Create a new model version from given source and run ID.

        :param name: Registered model name.
        :param source: Source path where the MLflow model is stored.
        :param run_id: Run ID from MLflow tracking server that generated the model.
        :param tags: A list of :py:class:`mlflow.entities.model_registry.ModelVersionTag`
                     instances associated with this model version.
        :param run_link: Link to the run from an MLflow tracking server that generated this model.
        :param description: Description of the version.
        :return: A single object of :py:class:`mlflow.entities.model_registry.ModelVersion`
                 created in the backend.
        """
        _require_arg_unspecified(arg_name="run_link", arg_value=run_link)
        _require_arg_unspecified(arg_name="tags", arg_value=tags)
        model_version = self._create_model_version(
            name=name, source=source, run_id=run_id, description=description
        )
        scoped_token = self._generate_temporary_model_version_credential()
        self._finalize_model_version(name=name, version=model_version.version)

=======
>>>>>>> 7c1a6b43
    def transition_model_version_stage(self, name, version, stage, archive_existing_versions):
        """
        Update model version stage.

        :param name: Registered model name.
        :param version: Registered model version.
        :param stage: New desired stage for this model version.
        :param archive_existing_versions: If this flag is set to ``True``, all existing model
            versions in the stage will be automatically moved to the "archived" stage. Only valid
            when ``stage`` is ``"staging"`` or ``"production"`` otherwise an error will be raised.

<<<<<<< HEAD
        :return: A single :py:class:`mlflow.entities.model_registry.ModelVersion` object.
=======
>>>>>>> 7c1a6b43
        """
        _raise_unsupported_method(method="transition_model_version_stage")

    def update_model_version(self, name, version, description):
        """
        Update metadata associated with a model version in backend.

        :param name: Registered model name.
        :param version: Registered model version.
        :param description: New model description.
        :return: A single :py:class:`mlflow.entities.model_registry.ModelVersion` object.
        """
        req_body = message_to_json(
            UpdateModelVersionRequest(name=name, version=str(version), description=description)
        )
        response_proto = self._call_endpoint(UpdateModelVersionRequest, req_body)
        return model_version_from_uc_proto(response_proto.model_version)

    def delete_model_version(self, name, version):
        """
        Delete model version in backend.

        :param name: Registered model name.
        :param version: Registered model version.
        :return: None
        """
        req_body = message_to_json(DeleteModelVersionRequest(name=name, version=str(version)))
        self._call_endpoint(DeleteModelVersionRequest, req_body)

    def get_model_version(self, name, version):
        """
        Get the model version instance by name and version.

        :param name: Registered model name.
        :param version: Registered model version.
        :return: A single :py:class:`mlflow.entities.model_registry.ModelVersion` object.
        """
        req_body = message_to_json(GetModelVersionRequest(name=name, version=str(version)))
        response_proto = self._call_endpoint(GetModelVersionRequest, req_body)
        return model_version_from_uc_proto(response_proto.model_version)

    def get_model_version_download_uri(self, name, version):
        """
        Get the download location in Model Registry for this model version.
        NOTE: For first version of Model Registry, since the models are not copied over to another
              location, download URI points to input source path.

        :param name: Registered model name.
        :param version: Registered model version.
        :return: A single URI location that allows reads for downloading.
        """
        req_body = message_to_json(
            GetModelVersionDownloadUriRequest(name=name, version=str(version))
        )
        response_proto = self._call_endpoint(GetModelVersionDownloadUriRequest, req_body)
        return response_proto.artifact_uri

    def search_model_versions(self, filter_string):
        """
        Search for model versions in backend that satisfy the filter criteria.

        :param filter_string: A filter string expression. Currently supports a single filter
                              condition either name of model like ``name = 'model_name'`` or
                              ``run_id = '...'``.
        :return: PagedList of :py:class:`mlflow.entities.model_registry.ModelVersion`
                 objects.
        """
        req_body = message_to_json(SearchModelVersionsRequest(filter=filter_string))
        response_proto = self._call_endpoint(SearchModelVersionsRequest, req_body)
        model_versions = [model_version_from_uc_proto(mvd) for mvd in response_proto.model_versions]
        return PagedList(model_versions, response_proto.next_page_token)

    def set_model_version_tag(self, name, version, tag):
        """
        Set a tag for the model version.

        :param name: Registered model name.
        :param version: Registered model version.
        :param tag: :py:class:`mlflow.entities.model_registry.ModelVersionTag` instance to log.
<<<<<<< HEAD
        :return: None
=======
>>>>>>> 7c1a6b43
        """
        _raise_unsupported_method(method="set_model_version_tag")

    def delete_model_version_tag(self, name, version, key):
        """
        Delete a tag associated with the model version.

        :param name: Registered model name.
        :param version: Registered model version.
        :param key: Tag key.
<<<<<<< HEAD
        :return: None
=======
>>>>>>> 7c1a6b43
        """
        _raise_unsupported_method(method="delete_model_version_tag")<|MERGE_RESOLUTION|>--- conflicted
+++ resolved
@@ -241,14 +241,7 @@
         _raise_unsupported_method(method="delete_registered_model_tag")
 
     # CRUD API for ModelVersion objects
-<<<<<<< HEAD
-
     def _create_model_version(self, name, source, run_id=None, description=None):
-=======
-    def create_model_version(
-        self, name, source, run_id=None, tags=None, run_link=None, description=None
-    ):
->>>>>>> 7c1a6b43
         """
         Create a new model version from given source and run ID.
 
@@ -262,12 +255,9 @@
         :return: A single object of :py:class:`mlflow.entities.model_registry.ModelVersion`
                  created in the backend.
         """
-<<<<<<< HEAD
-=======
         _require_arg_unspecified(arg_name="run_link", arg_value=run_link)
         _require_arg_unspecified(arg_name="tags", arg_value=tags)
         # TODO: Implement client-side model version upload and finalization logic here
->>>>>>> 7c1a6b43
         req_body = message_to_json(
             CreateModelVersionRequest(
                 name=name,
@@ -279,7 +269,6 @@
         response_proto = self._call_endpoint(CreateModelVersionRequest, req_body)
         return response_proto.model_version
 
-<<<<<<< HEAD
     def _generate_temporary_model_version_credential(self, name, version, operation):
         """
         Generate temporary credentials for model version file write or read
@@ -334,8 +323,6 @@
         scoped_token = self._generate_temporary_model_version_credential()
         self._finalize_model_version(name=name, version=model_version.version)
 
-=======
->>>>>>> 7c1a6b43
     def transition_model_version_stage(self, name, version, stage, archive_existing_versions):
         """
         Update model version stage.
@@ -347,10 +334,6 @@
             versions in the stage will be automatically moved to the "archived" stage. Only valid
             when ``stage`` is ``"staging"`` or ``"production"`` otherwise an error will be raised.
 
-<<<<<<< HEAD
-        :return: A single :py:class:`mlflow.entities.model_registry.ModelVersion` object.
-=======
->>>>>>> 7c1a6b43
         """
         _raise_unsupported_method(method="transition_model_version_stage")
 
@@ -430,10 +413,6 @@
         :param name: Registered model name.
         :param version: Registered model version.
         :param tag: :py:class:`mlflow.entities.model_registry.ModelVersionTag` instance to log.
-<<<<<<< HEAD
-        :return: None
-=======
->>>>>>> 7c1a6b43
         """
         _raise_unsupported_method(method="set_model_version_tag")
 
@@ -444,9 +423,5 @@
         :param name: Registered model name.
         :param version: Registered model version.
         :param key: Tag key.
-<<<<<<< HEAD
-        :return: None
-=======
->>>>>>> 7c1a6b43
         """
         _raise_unsupported_method(method="delete_model_version_tag")