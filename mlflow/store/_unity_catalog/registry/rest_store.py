import base64
import functools
import logging
import tempfile

from mlflow.entities import Run
from mlflow.protos.service_pb2 import GetRun, MlflowService
from mlflow.protos.databricks_uc_registry_messages_pb2 import (
    CreateRegisteredModelRequest,
    CreateRegisteredModelResponse,
    UpdateRegisteredModelRequest,
    UpdateRegisteredModelResponse,
    DeleteRegisteredModelRequest,
    DeleteRegisteredModelResponse,
    CreateModelVersionRequest,
    CreateModelVersionResponse,
    Entity,
    Notebook,
    LineageHeaderInfo,
    FinalizeModelVersionRequest,
    FinalizeModelVersionResponse,
    UpdateModelVersionRequest,
    UpdateModelVersionResponse,
    DeleteModelVersionRequest,
    DeleteModelVersionResponse,
    GetModelVersionDownloadUriRequest,
    GetModelVersionDownloadUriResponse,
    SearchModelVersionsRequest,
    SearchModelVersionsResponse,
    GetRegisteredModelRequest,
    GetRegisteredModelResponse,
    GetModelVersionRequest,
    GetModelVersionResponse,
    SearchRegisteredModelsRequest,
    SearchRegisteredModelsResponse,
    GenerateTemporaryModelVersionCredentialsRequest,
    GenerateTemporaryModelVersionCredentialsResponse,
    SetRegisteredModelAliasRequest,
    SetRegisteredModelAliasResponse,
    DeleteRegisteredModelAliasRequest,
    DeleteRegisteredModelAliasResponse,
    GetModelVersionByAliasRequest,
    GetModelVersionByAliasResponse,
    SetRegisteredModelTagRequest,
    SetRegisteredModelTagResponse,
    DeleteRegisteredModelTagRequest,
    DeleteRegisteredModelTagResponse,
    SetModelVersionTagRequest,
    SetModelVersionTagResponse,
    DeleteModelVersionTagRequest,
    DeleteModelVersionTagResponse,
    TemporaryCredentials,
    MODEL_VERSION_OPERATION_READ_WRITE,
)
import mlflow
from mlflow.exceptions import MlflowException
from mlflow.protos.databricks_uc_registry_service_pb2 import UcModelRegistryService
from mlflow.store.entities.paged_list import PagedList
from mlflow.utils.proto_json_utils import message_to_json, parse_dict
from mlflow.utils.rest_utils import (
    extract_api_info_for_service,
    extract_all_api_info_for_service,
    _REST_API_PATH_PREFIX,
    verify_rest_response,
    http_request,
)
from mlflow.utils.mlflow_tags import MLFLOW_DATABRICKS_NOTEBOOK_ID
from mlflow.store._unity_catalog.registry.utils import get_artifact_repo_from_storage_info
from mlflow.store.model_registry.rest_store import BaseRestStore
from mlflow.store._unity_catalog.registry.utils import (
    model_version_from_uc_proto,
    registered_model_from_uc_proto,
    uc_model_version_tag_from_mlflow_tags,
    uc_registered_model_tag_from_mlflow_tags,
    get_full_name_from_sc,
)
from mlflow.utils.annotations import experimental
from mlflow.utils.databricks_utils import get_databricks_host_creds, is_databricks_uri
from mlflow.utils._spark_utils import _get_active_spark_session
from mlflow.utils.validation import _validate_model_name


_DATABRICKS_ORG_ID_HEADER = "x-databricks-org-id"
_DATABRICKS_LINEAGE_ID_HEADER = "X-Databricks-Lineage-Identifier"
_TRACKING_METHOD_TO_INFO = extract_api_info_for_service(MlflowService, _REST_API_PATH_PREFIX)
_METHOD_TO_INFO = extract_api_info_for_service(UcModelRegistryService, _REST_API_PATH_PREFIX)
_METHOD_TO_ALL_INFO = extract_all_api_info_for_service(
    UcModelRegistryService, _REST_API_PATH_PREFIX
)
_DATABRICKS_FS_LOADER_MODULE = "databricks.feature_store.mlflow_model"

_logger = logging.getLogger(__name__)


def _require_arg_unspecified(arg_name, arg_value, default_values=None, message=None):
    default_values = [None] if default_values is None else default_values
    if arg_value not in default_values:
        _raise_unsupported_arg(arg_name, message)


def _raise_unsupported_arg(arg_name, message=None):
    messages = [
        f"Argument '{arg_name}' is unsupported for models in the Unity Catalog.",
    ]
    if message is not None:
        messages.append(message)
    messages.append("See the user guide for more information")
    raise MlflowException(" ".join(messages))


def _raise_unsupported_method(method, message=None):
    messages = [
        f"Method '{method}' is unsupported for models in the Unity Catalog.",
    ]
    if message is not None:
        messages.append(message)
    messages.append("See the user guide for more information")
    raise MlflowException(" ".join(messages))


def _load_model(local_model_dir):
    # Import Model here instead of in the top level, to avoid circular import; the
    # mlflow.models.model module imports from MLflow tracking, which triggers an import of
    # this file during store registry initialization
    from mlflow.models.model import Model

    try:
        return Model.load(local_model_dir)
    except Exception as e:
        raise MlflowException(
            "Unable to load model metadata. Ensure the source path of the model "
            "being registered points to a valid MLflow model directory "
            "(see https://mlflow.org/docs/latest/models.html#storage-format) containing a "
            "model signature (https://mlflow.org/docs/latest/models.html#model-signature) "
            "specifying both input and output type specifications."
        ) from e


def get_feature_dependencies(model_dir):
    """
    Gets the features which a model depends on. This functionality is only implemented on
    Databricks. In OSS mlflow, the dependencies are always empty ("").
    """
    model = _load_model(model_dir)
    model_info = model.get_model_info()
    if (
        model_info.flavors.get("python_function", {}).get("loader_module")
        == _DATABRICKS_FS_LOADER_MODULE
    ):
        raise MlflowException(
            "This model was packaged by Databricks Feature Store and can only be registered on a "
            "Databricks cluster."
        )
    return ""


@experimental
class UcModelRegistryStore(BaseRestStore):
    """
    Client for a remote model registry server accessed via REST API calls

    :param store_uri: URI with scheme 'databricks-uc'
    :param tracking_uri: URI of the Databricks MLflow tracking server from which to fetch
                         run info and download run artifacts, when creating new model
                         versions from source artifacts logged to an MLflow run.
    """

    def __init__(self, store_uri, tracking_uri):
        super().__init__(get_host_creds=functools.partial(get_databricks_host_creds, store_uri))
        self.tracking_uri = tracking_uri
        self.get_tracking_host_creds = functools.partial(get_databricks_host_creds, tracking_uri)
        try:
            self.spark = _get_active_spark_session()
        except Exception:
            pass

    def _get_response_from_method(self, method):
        method_to_response = {
            CreateRegisteredModelRequest: CreateRegisteredModelResponse,
            UpdateRegisteredModelRequest: UpdateRegisteredModelResponse,
            DeleteRegisteredModelRequest: DeleteRegisteredModelResponse,
            CreateModelVersionRequest: CreateModelVersionResponse,
            FinalizeModelVersionRequest: FinalizeModelVersionResponse,
            UpdateModelVersionRequest: UpdateModelVersionResponse,
            DeleteModelVersionRequest: DeleteModelVersionResponse,
            GetModelVersionDownloadUriRequest: GetModelVersionDownloadUriResponse,
            SearchModelVersionsRequest: SearchModelVersionsResponse,
            GetRegisteredModelRequest: GetRegisteredModelResponse,
            GetModelVersionRequest: GetModelVersionResponse,
            SearchRegisteredModelsRequest: SearchRegisteredModelsResponse,
            # pylint: disable=line-too-long
            GenerateTemporaryModelVersionCredentialsRequest: GenerateTemporaryModelVersionCredentialsResponse,
            GetRun: GetRun.Response,
            SetRegisteredModelAliasRequest: SetRegisteredModelAliasResponse,
            DeleteRegisteredModelAliasRequest: DeleteRegisteredModelAliasResponse,
            SetRegisteredModelTagRequest: SetRegisteredModelTagResponse,
            DeleteRegisteredModelTagRequest: DeleteRegisteredModelTagResponse,
            SetModelVersionTagRequest: SetModelVersionTagResponse,
            DeleteModelVersionTagRequest: DeleteModelVersionTagResponse,
            GetModelVersionByAliasRequest: GetModelVersionByAliasResponse,
        }
        return method_to_response[method]()

    def _get_endpoint_from_method(self, method):
        return _METHOD_TO_INFO[method]

    def _get_all_endpoints_from_method(self, method):
        return _METHOD_TO_ALL_INFO[method]

    # CRUD API for RegisteredModel objects

    def create_registered_model(self, name, tags=None, description=None):
        """
        Create a new registered model in backend store.

        :param name: Name of the new model. This is expected to be unique in the backend store.
        :param tags: A list of :py:class:`mlflow.entities.model_registry.RegisteredModelTag`
                     instances associated with this registered model.
        :param description: Description of the model.
        :return: A single object of :py:class:`mlflow.entities.model_registry.RegisteredModel`
                 created in the backend.
        """
<<<<<<< HEAD
        _validate_model_name(name)
        _require_arg_unspecified(arg_name="tags", arg_value=tags, default_values=[[], None])
=======
>>>>>>> dc1c6014
        full_name = get_full_name_from_sc(name, self.spark)
        req_body = message_to_json(
            CreateRegisteredModelRequest(
                name=full_name,
                description=description,
                tags=uc_registered_model_tag_from_mlflow_tags(tags),
            )
        )
        response_proto = self._call_endpoint(CreateRegisteredModelRequest, req_body)
        return registered_model_from_uc_proto(response_proto.registered_model)

    def update_registered_model(self, name, description):
        """
        Update description of the registered model.

        :param name: Registered model name.
        :param description: New description.
        :return: A single updated :py:class:`mlflow.entities.model_registry.RegisteredModel` object.
        """
        full_name = get_full_name_from_sc(name, self.spark)
        req_body = message_to_json(
            UpdateRegisteredModelRequest(name=full_name, description=description)
        )
        response_proto = self._call_endpoint(UpdateRegisteredModelRequest, req_body)
        return registered_model_from_uc_proto(response_proto.registered_model)

    def rename_registered_model(self, name, new_name):
        """
        Rename the registered model.

        :param name: Registered model name.
        :param new_name: New proposed name.
        :return: A single updated :py:class:`mlflow.entities.model_registry.RegisteredModel` object.
        """
        _raise_unsupported_method(
            method="rename_registered_model",
            message="Use the Unity Catalog REST API to rename registered models",
        )

    def delete_registered_model(self, name):
        """
        Delete the registered model.
        Backend raises exception if a registered model with given name does not exist.

        :param name: Registered model name.
        :return: None
        """
        full_name = get_full_name_from_sc(name, self.spark)
        req_body = message_to_json(DeleteRegisteredModelRequest(name=full_name))
        self._call_endpoint(DeleteRegisteredModelRequest, req_body)

    def search_registered_models(
        self, filter_string=None, max_results=None, order_by=None, page_token=None
    ):
        """
        Search for registered models in backend that satisfy the filter criteria.

        :param filter_string: Filter query string, defaults to searching all registered models.
        :param max_results: Maximum number of registered models desired.
        :param order_by: List of column names with ASC|DESC annotation, to be used for ordering
                         matching search results.
        :param page_token: Token specifying the next page of results. It should be obtained from
                            a ``search_registered_models`` call.
        :return: A PagedList of :py:class:`mlflow.entities.model_registry.RegisteredModel` objects
                that satisfy the search expressions. The pagination token for the next page can be
                obtained via the ``token`` attribute of the object.
        """
        _require_arg_unspecified("filter_string", filter_string)
        _require_arg_unspecified("order_by", order_by)
        req_body = message_to_json(
            SearchRegisteredModelsRequest(
                max_results=max_results,
                page_token=page_token,
            )
        )
        response_proto = self._call_endpoint(SearchRegisteredModelsRequest, req_body)
        registered_models = [
            registered_model_from_uc_proto(registered_model)
            for registered_model in response_proto.registered_models
        ]
        return PagedList(registered_models, response_proto.next_page_token)

    def get_registered_model(self, name):
        """
        Get registered model instance by name.

        :param name: Registered model name.
        :return: A single :py:class:`mlflow.entities.model_registry.RegisteredModel` object.
        """
        full_name = get_full_name_from_sc(name, self.spark)
        req_body = message_to_json(GetRegisteredModelRequest(name=full_name))
        response_proto = self._call_endpoint(GetRegisteredModelRequest, req_body)
        return registered_model_from_uc_proto(response_proto.registered_model)

    def get_latest_versions(self, name, stages=None):
        """
        Latest version models for each requested stage. If no ``stages`` argument is provided,
        returns the latest version for each stage.

        :param name: Registered model name.
        :param stages: List of desired stages. If input list is None, return latest versions for
                       each stage.
        :return: List of :py:class:`mlflow.entities.model_registry.ModelVersion` objects.
        """
        _raise_unsupported_method(
            method="get_latest_versions",
            message="If seeing this error while attempting to "
            "load a model version by stage, note that setting stages and loading model versions "
            "by stage is unsupported in Unity Catalog. Instead, we recommend using aliases for "
            "flexible model deployment. If trying to load a model version by alias, use the "
            "syntax 'models:/your_model_name@your_alias_name'. "
            "To set aliases, you can use the "
            "`MlflowClient().set_registered_model_alias(name, alias, version)` API.",
        )

    def set_registered_model_tag(self, name, tag):
        """
        Set a tag for the registered model.

        :param name: Registered model name.
        :param tag: :py:class:`mlflow.entities.model_registry.RegisteredModelTag` instance to log.
        :return: None
        """
        full_name = get_full_name_from_sc(name, self.spark)
        req_body = message_to_json(
            SetRegisteredModelTagRequest(name=full_name, key=tag.key, value=tag.value)
        )
        self._call_endpoint(SetRegisteredModelTagRequest, req_body)

    def delete_registered_model_tag(self, name, key):
        """
        Delete a tag associated with the registered model.

        :param name: Registered model name.
        :param key: Registered model tag key.
        :return: None
        """
        full_name = get_full_name_from_sc(name, self.spark)
        req_body = message_to_json(DeleteRegisteredModelTagRequest(name=full_name, key=key))
        self._call_endpoint(DeleteRegisteredModelTagRequest, req_body)

    # CRUD API for ModelVersion objects
    def _finalize_model_version(self, name, version):
        """
        Finalize a UC model version after its files have been written to managed storage,
        updating its status from PENDING_REGISTRATION to READY
        :param name: Registered model name
        :param version: Model version number
        :return Protobuf ModelVersion describing the finalized model version
        """
        req_body = message_to_json(FinalizeModelVersionRequest(name=name, version=version))
        return self._call_endpoint(FinalizeModelVersionRequest, req_body).model_version

    def _get_temporary_model_version_write_credentials(self, name, version) -> TemporaryCredentials:
        """
        Get temporary credentials for uploading model version files
        :param name: Registered model name
        :param version: Model version number
        :return: mlflow.protos.databricks_uc_registry_messages_pb2.TemporaryCredentials
                 containing temporary model version credentials
        """
        req_body = message_to_json(
            GenerateTemporaryModelVersionCredentialsRequest(
                name=name, version=version, operation=MODEL_VERSION_OPERATION_READ_WRITE
            )
        )
        return self._call_endpoint(
            GenerateTemporaryModelVersionCredentialsRequest, req_body
        ).credentials

    def _get_run_and_headers(self, run_id):
        if run_id is None or not is_databricks_uri(self.tracking_uri):
            return None, None
        host_creds = self.get_tracking_host_creds()
        endpoint, method = _TRACKING_METHOD_TO_INFO[GetRun]
        response = http_request(
            host_creds=host_creds, endpoint=endpoint, method=method, params={"run_id": run_id}
        )
        try:
            verify_rest_response(response, endpoint)
        except MlflowException:
            _logger.warning(
                f"Unable to fetch model version's source run (with ID {run_id}) "
                "from tracking server. The source run may be deleted or inaccessible to the "
                "current user. No run link will be recorded for the model version."
            )
            return None, None
        headers = response.headers
        js_dict = response.json()
        parsed_response = GetRun.Response()
        parse_dict(js_dict=js_dict, message=parsed_response)
        run = Run.from_proto(parsed_response.run)
        return headers, run

    def _get_workspace_id(self, headers):
        if headers is None or _DATABRICKS_ORG_ID_HEADER not in headers:
            _logger.warning(
                "Unable to get model version source run's workspace ID from request headers. "
                "No run link will be recorded for the model version"
            )
            return None
        return headers[_DATABRICKS_ORG_ID_HEADER]

    def _get_notebook_id(self, run):
        if run is None:
            return None
        return run.data.tags.get(MLFLOW_DATABRICKS_NOTEBOOK_ID, None)

    def _validate_model_signature(self, local_model_dir):
        model = _load_model(local_model_dir)
        signature_required_explanation = (
            "All models in the Unity Catalog must be logged with a "
            "model signature containing both input and output "
            "type specifications. See "
            "https://mlflow.org/docs/latest/models.html#model-signature "
            "for details on how to log a model with a signature"
        )
        if model.signature is None:
            raise MlflowException(
                "Model passed for registration did not contain any signature metadata. "
                f"{signature_required_explanation}"
            )
        if model.signature.outputs is None:
            raise MlflowException(
                "Model passed for registration contained a signature that includes only inputs. "
                f"{signature_required_explanation}"
            )

    def create_model_version(
        self, name, source, run_id=None, tags=None, run_link=None, description=None
    ):
        """
        Create a new model version from given source and run ID.

        :param name: Registered model name.
        :param source: Source path where the MLflow model is stored.
        :param run_id: Run ID from MLflow tracking server that generated the model.
        :param tags: A list of :py:class:`mlflow.entities.model_registry.ModelVersionTag`
                     instances associated with this model version.
        :param run_link: Link to the run from an MLflow tracking server that generated this model.
        :param description: Description of the version.
        :return: A single object of :py:class:`mlflow.entities.model_registry.ModelVersion`
                 created in the backend.
        """
        _require_arg_unspecified(arg_name="run_link", arg_value=run_link)
        headers, run = self._get_run_and_headers(run_id)
        source_workspace_id = self._get_workspace_id(headers)
        notebook_id = self._get_notebook_id(run)
        extra_headers = None
        if notebook_id is not None:
            notebook_entity = Notebook(id=str(notebook_id))
            entity = Entity(notebook=notebook_entity)
            lineage_header_info = LineageHeaderInfo(entities=[entity])
            # Base64-encode the header value to ensure it's valid ASCII,
            # similar to JWT (see https://stackoverflow.com/a/40347926)
            header_json = message_to_json(lineage_header_info)
            header_base64 = base64.b64encode(header_json.encode())
            extra_headers = {_DATABRICKS_LINEAGE_ID_HEADER: header_base64}
        full_name = get_full_name_from_sc(name, self.spark)
        with tempfile.TemporaryDirectory() as tmpdir:
            try:
                local_model_dir = mlflow.artifacts.download_artifacts(
                    artifact_uri=source, dst_path=tmpdir, tracking_uri=self.tracking_uri
                )
            except Exception as e:
                raise MlflowException(
                    f"Unable to download model artifacts from source artifact location "
                    f"'{source}' in order to upload them to Unity Catalog. Please ensure "
                    f"the source artifact location exists and that you can download from "
                    f"it via mlflow.artifacts.download_artifacts()"
                ) from e
            self._validate_model_signature(local_model_dir)
            feature_deps = get_feature_dependencies(local_model_dir)
            req_body = message_to_json(
                CreateModelVersionRequest(
                    name=full_name,
                    source=source,
                    run_id=run_id,
                    description=description,
                    tags=uc_model_version_tag_from_mlflow_tags(tags),
                    run_tracking_server_id=source_workspace_id,
                    feature_deps=feature_deps,
                )
            )
            model_version = self._call_endpoint(
                CreateModelVersionRequest, req_body, extra_headers=extra_headers
            ).model_version
            version_number = model_version.version
            scoped_token = self._get_temporary_model_version_write_credentials(
                name=full_name, version=version_number
            )
            store = get_artifact_repo_from_storage_info(
                storage_location=model_version.storage_location, scoped_token=scoped_token
            )
            store.log_artifacts(local_dir=local_model_dir, artifact_path="")
        finalized_mv = self._finalize_model_version(name=full_name, version=version_number)
        return model_version_from_uc_proto(finalized_mv)

    def transition_model_version_stage(self, name, version, stage, archive_existing_versions):
        """
        Update model version stage.

        :param name: Registered model name.
        :param version: Registered model version.
        :param stage: New desired stage for this model version.
        :param archive_existing_versions: If this flag is set to ``True``, all existing model
            versions in the stage will be automatically moved to the "archived" stage. Only valid
            when ``stage`` is ``"staging"`` or ``"production"`` otherwise an error will be raised.

        """
        _raise_unsupported_method(
            method="transition_model_version_stage",
            message="We recommend using aliases instead of stages for more flexible model "
            "deployment management. You can set an alias on a registered model using "
            "`MlflowClient().set_registered_model_alias(name, alias, version)` and load a model "
            "version by alias using the URI 'models:/your_model_name@your_alias', e.g. "
            "`mlflow.pyfunc.load_model('models:/your_model_name@your_alias')`.",
        )

    def update_model_version(self, name, version, description):
        """
        Update metadata associated with a model version in backend.

        :param name: Registered model name.
        :param version: Registered model version.
        :param description: New model description.
        :return: A single :py:class:`mlflow.entities.model_registry.ModelVersion` object.
        """
        full_name = get_full_name_from_sc(name, self.spark)
        req_body = message_to_json(
            UpdateModelVersionRequest(name=full_name, version=str(version), description=description)
        )
        response_proto = self._call_endpoint(UpdateModelVersionRequest, req_body)
        return model_version_from_uc_proto(response_proto.model_version)

    def delete_model_version(self, name, version):
        """
        Delete model version in backend.

        :param name: Registered model name.
        :param version: Registered model version.
        :return: None
        """
        full_name = get_full_name_from_sc(name, self.spark)
        req_body = message_to_json(DeleteModelVersionRequest(name=full_name, version=str(version)))
        self._call_endpoint(DeleteModelVersionRequest, req_body)

    def get_model_version(self, name, version):
        """
        Get the model version instance by name and version.

        :param name: Registered model name.
        :param version: Registered model version.
        :return: A single :py:class:`mlflow.entities.model_registry.ModelVersion` object.
        """
        full_name = get_full_name_from_sc(name, self.spark)
        req_body = message_to_json(GetModelVersionRequest(name=full_name, version=str(version)))
        response_proto = self._call_endpoint(GetModelVersionRequest, req_body)
        return model_version_from_uc_proto(response_proto.model_version)

    def get_model_version_download_uri(self, name, version):
        """
        Get the download location in Model Registry for this model version.
        NOTE: For first version of Model Registry, since the models are not copied over to another
              location, download URI points to input source path.

        :param name: Registered model name.
        :param version: Registered model version.
        :return: A single URI location that allows reads for downloading.
        """
        full_name = get_full_name_from_sc(name, self.spark)
        req_body = message_to_json(
            GetModelVersionDownloadUriRequest(name=full_name, version=str(version))
        )
        response_proto = self._call_endpoint(GetModelVersionDownloadUriRequest, req_body)
        return response_proto.artifact_uri

    def search_model_versions(
        self, filter_string=None, max_results=None, order_by=None, page_token=None
    ):
        """
        Search for model versions in backend that satisfy the filter criteria.

        :param filter_string: A filter string expression. Currently supports a single filter
                              condition either name of model like ``name = 'model_name'`` or
                              ``run_id = '...'``.
        :param max_results: Maximum number of model versions desired.
        :param order_by: List of column names with ASC|DESC annotation, to be used for ordering
                         matching search results.
        :param page_token: Token specifying the next page of results. It should be obtained from
                            a ``search_model_versions`` call.
        :return: A PagedList of :py:class:`mlflow.entities.model_registry.ModelVersion`
                 objects that satisfy the search expressions. The pagination token for the next
                 page can be obtained via the ``token`` attribute of the object.
        """
        _require_arg_unspecified(arg_name="order_by", arg_value=order_by)
        req_body = message_to_json(
            SearchModelVersionsRequest(
                filter=filter_string, page_token=page_token, max_results=max_results
            )
        )
        response_proto = self._call_endpoint(SearchModelVersionsRequest, req_body)
        model_versions = [model_version_from_uc_proto(mvd) for mvd in response_proto.model_versions]
        return PagedList(model_versions, response_proto.next_page_token)

    def set_model_version_tag(self, name, version, tag):
        """
        Set a tag for the model version.

        :param name: Registered model name.
        :param version: Registered model version.
        :param tag: :py:class:`mlflow.entities.model_registry.ModelVersionTag` instance to log.
        """
        full_name = get_full_name_from_sc(name, self.spark)
        req_body = message_to_json(
            SetModelVersionTagRequest(name=full_name, version=version, key=tag.key, value=tag.value)
        )
        self._call_endpoint(SetModelVersionTagRequest, req_body)

    def delete_model_version_tag(self, name, version, key):
        """
        Delete a tag associated with the model version.

        :param name: Registered model name.
        :param version: Registered model version.
        :param key: Tag key.
        """
        full_name = get_full_name_from_sc(name, self.spark)
        req_body = message_to_json(
            DeleteModelVersionTagRequest(name=full_name, version=version, key=key)
        )
        self._call_endpoint(DeleteModelVersionTagRequest, req_body)

    def set_registered_model_alias(self, name, alias, version):
        """
        Set a registered model alias pointing to a model version.

        :param name: Registered model name.
        :param alias: Name of the alias.
        :param version: Registered model version number.
        :return: None
        """
        full_name = get_full_name_from_sc(name, self.spark)
        req_body = message_to_json(
            SetRegisteredModelAliasRequest(name=full_name, alias=alias, version=str(version))
        )
        self._call_endpoint(SetRegisteredModelAliasRequest, req_body)

    def delete_registered_model_alias(self, name, alias):
        """
        Delete an alias associated with a registered model.

        :param name: Registered model name.
        :param alias: Name of the alias.
        :return: None
        """
        full_name = get_full_name_from_sc(name, self.spark)
        req_body = message_to_json(DeleteRegisteredModelAliasRequest(name=full_name, alias=alias))
        self._call_endpoint(DeleteRegisteredModelAliasRequest, req_body)

    def get_model_version_by_alias(self, name, alias):
        """
        Get the model version instance by name and alias.

        :param name: Registered model name.
        :param alias: Name of the alias.
        :return: A single :py:class:`mlflow.entities.model_registry.ModelVersion` object.
        """
        full_name = get_full_name_from_sc(name, self.spark)
        req_body = message_to_json(GetModelVersionByAliasRequest(name=full_name, alias=alias))
        response_proto = self._call_endpoint(GetModelVersionByAliasRequest, req_body)
        return model_version_from_uc_proto(response_proto.model_version)<|MERGE_RESOLUTION|>--- conflicted
+++ resolved
@@ -220,11 +220,7 @@
         :return: A single object of :py:class:`mlflow.entities.model_registry.RegisteredModel`
                  created in the backend.
         """
-<<<<<<< HEAD
         _validate_model_name(name)
-        _require_arg_unspecified(arg_name="tags", arg_value=tags, default_values=[[], None])
-=======
->>>>>>> dc1c6014
         full_name = get_full_name_from_sc(name, self.spark)
         req_body = message_to_json(
             CreateRegisteredModelRequest(
