import functools
import logging
import tempfile

from mlflow.protos.service_pb2 import GetRun, MlflowService
from mlflow.protos.databricks_uc_registry_messages_pb2 import (
    CreateRegisteredModelRequest,
    CreateRegisteredModelResponse,
    UpdateRegisteredModelRequest,
    UpdateRegisteredModelResponse,
    DeleteRegisteredModelRequest,
    DeleteRegisteredModelResponse,
    CreateModelVersionRequest,
    CreateModelVersionResponse,
    FinalizeModelVersionRequest,
    FinalizeModelVersionResponse,
    UpdateModelVersionRequest,
    UpdateModelVersionResponse,
    DeleteModelVersionRequest,
    DeleteModelVersionResponse,
    GetModelVersionDownloadUriRequest,
    GetModelVersionDownloadUriResponse,
    SearchModelVersionsRequest,
    SearchModelVersionsResponse,
    GetRegisteredModelRequest,
    GetRegisteredModelResponse,
    GetModelVersionRequest,
    GetModelVersionResponse,
    SearchRegisteredModelsRequest,
    SearchRegisteredModelsResponse,
    GenerateTemporaryModelVersionCredentialsRequest,
    GenerateTemporaryModelVersionCredentialsResponse,
    TemporaryCredentials,
    MODEL_VERSION_READ_WRITE,
)
import mlflow
from mlflow.exceptions import MlflowException
from mlflow.models.model import Model
from mlflow.protos.databricks_uc_registry_service_pb2 import UcModelRegistryService
from mlflow.store.entities.paged_list import PagedList
from mlflow.utils.proto_json_utils import message_to_json
from mlflow.utils.rest_utils import (
    extract_api_info_for_service,
    extract_all_api_info_for_service,
    _REST_API_PATH_PREFIX,
    verify_rest_response,
    http_request,
)
from mlflow.store._unity_catalog.registry.utils import get_artifact_repo_from_storage_info
from mlflow.store.model_registry.rest_store import BaseRestStore
from mlflow.store._unity_catalog.registry.utils import (
    model_version_from_uc_proto,
    registered_model_from_uc_proto,
)
from mlflow.utils.annotations import experimental
from mlflow.utils.databricks_utils import get_databricks_host_creds


_DATABRICKS_ORG_ID_HEADER = "x-databricks-org-id"
_TRACKING_METHOD_TO_INFO = extract_api_info_for_service(MlflowService, _REST_API_PATH_PREFIX)
_METHOD_TO_INFO = extract_api_info_for_service(UcModelRegistryService, _REST_API_PATH_PREFIX)
_METHOD_TO_ALL_INFO = extract_all_api_info_for_service(
    UcModelRegistryService, _REST_API_PATH_PREFIX
)

_logger = logging.getLogger(__name__)


def _require_arg_unspecified(arg_name, arg_value, default_value=None, message=None):
    if arg_value != default_value:
        _raise_unsupported_arg(arg_name, message)


def _raise_unsupported_arg(arg_name, message=None):
    messages = [
        f"Argument '{arg_name}' is unsupported for models in the Unity Catalog.",
    ]
    if message is not None:
        messages.append(message)
    messages.append("See the user guide for more information")
    raise MlflowException(" ".join(messages))


def _raise_unsupported_method(method, message=None):
    messages = [
        f"Method '{method}' is unsupported for models in the Unity Catalog.",
    ]
    if message is not None:
        messages.append(message)
    messages.append("See the user guide for more information")
    raise MlflowException(" ".join(messages))


@experimental
class UcModelRegistryStore(BaseRestStore):
    """
    Client for a remote model registry server accessed via REST API calls

    :param registry_uri: URI with scheme 'databricks-uc'
    :param tracking_uri: URI of the Databricks MLflow tracking server from which to fetch
                         run info and download run artifacts, when creating new model
                         versions from source artifacts logged to an MLflow run.
    """

    def __init__(self, registry_uri, tracking_uri):
        super().__init__(get_host_creds=functools.partial(get_databricks_host_creds, registry_uri))
        self.tracking_uri = tracking_uri
        self.get_tracking_host_creds = functools.partial(get_databricks_host_creds, tracking_uri)

    def _get_response_from_method(self, method):
        method_to_response = {
            CreateRegisteredModelRequest: CreateRegisteredModelResponse,
            UpdateRegisteredModelRequest: UpdateRegisteredModelResponse,
            DeleteRegisteredModelRequest: DeleteRegisteredModelResponse,
            CreateModelVersionRequest: CreateModelVersionResponse,
            FinalizeModelVersionRequest: FinalizeModelVersionResponse,
            UpdateModelVersionRequest: UpdateModelVersionResponse,
            DeleteModelVersionRequest: DeleteModelVersionResponse,
            GetModelVersionDownloadUriRequest: GetModelVersionDownloadUriResponse,
            SearchModelVersionsRequest: SearchModelVersionsResponse,
            GetRegisteredModelRequest: GetRegisteredModelResponse,
            GetModelVersionRequest: GetModelVersionResponse,
            SearchRegisteredModelsRequest: SearchRegisteredModelsResponse,
            # pylint: disable=line-too-long
            GenerateTemporaryModelVersionCredentialsRequest: GenerateTemporaryModelVersionCredentialsResponse,
            GetRun: GetRun.Response,
        }
        return method_to_response[method]()

    def _get_endpoint_from_method(self, method):
        return _METHOD_TO_INFO[method]

    def _get_all_endpoints_from_method(self, method):
        return _METHOD_TO_ALL_INFO[method]

    # CRUD API for RegisteredModel objects

    def create_registered_model(self, name, tags=None, description=None):
        """
        Create a new registered model in backend store.

        :param name: Name of the new model. This is expected to be unique in the backend store.
        :param tags: A list of :py:class:`mlflow.entities.model_registry.RegisteredModelTag`
                     instances associated with this registered model.
        :param description: Description of the model.
        :return: A single object of :py:class:`mlflow.entities.model_registry.RegisteredModel`
                 created in the backend.
        """
        _require_arg_unspecified("tags", tags)
        req_body = message_to_json(CreateRegisteredModelRequest(name=name, description=description))
        response_proto = self._call_endpoint(CreateRegisteredModelRequest, req_body)
        return registered_model_from_uc_proto(response_proto.registered_model)

    def update_registered_model(self, name, description):
        """
        Update description of the registered model.

        :param name: Registered model name.
        :param description: New description.
        :return: A single updated :py:class:`mlflow.entities.model_registry.RegisteredModel` object.
        """
        req_body = message_to_json(UpdateRegisteredModelRequest(name=name, description=description))
        response_proto = self._call_endpoint(UpdateRegisteredModelRequest, req_body)
        return registered_model_from_uc_proto(response_proto.registered_model)

    def rename_registered_model(self, name, new_name):
        """
        Rename the registered model.

        :param name: Registered model name.
        :param new_name: New proposed name.
        :return: A single updated :py:class:`mlflow.entities.model_registry.RegisteredModel` object.
        """
        _raise_unsupported_method(
            method="rename_registered_model",
            message="Use the Unity Catalog REST API to rename registered models",
        )

    def delete_registered_model(self, name):
        """
        Delete the registered model.
        Backend raises exception if a registered model with given name does not exist.

        :param name: Registered model name.
        :return: None
        """
        req_body = message_to_json(DeleteRegisteredModelRequest(name=name))
        self._call_endpoint(DeleteRegisteredModelRequest, req_body)

    def search_registered_models(
        self, filter_string=None, max_results=None, order_by=None, page_token=None
    ):
        """
        Search for registered models in backend that satisfy the filter criteria.

        :param filter_string: Filter query string, defaults to searching all registered models.
        :param max_results: Maximum number of registered models desired.
        :param order_by: List of column names with ASC|DESC annotation, to be used for ordering
                         matching search results.
        :param page_token: Token specifying the next page of results. It should be obtained from
                            a ``search_registered_models`` call.
        :return: A PagedList of :py:class:`mlflow.entities.model_registry.RegisteredModel` objects
                that satisfy the search expressions. The pagination token for the next page can be
                obtained via the ``token`` attribute of the object.
        """
        _require_arg_unspecified("filter_string", filter_string)
        _require_arg_unspecified("order_by", order_by)
        req_body = message_to_json(
            SearchRegisteredModelsRequest(
                max_results=max_results,
                page_token=page_token,
            )
        )
        response_proto = self._call_endpoint(SearchRegisteredModelsRequest, req_body)
        registered_models = [
            registered_model_from_uc_proto(registered_model)
            for registered_model in response_proto.registered_models
        ]
        return PagedList(registered_models, response_proto.next_page_token)

    def get_registered_model(self, name):
        """
        Get registered model instance by name.

        :param name: Registered model name.
        :return: A single :py:class:`mlflow.entities.model_registry.RegisteredModel` object.
        """
        req_body = message_to_json(GetRegisteredModelRequest(name=name))
        response_proto = self._call_endpoint(GetRegisteredModelRequest, req_body)
        return registered_model_from_uc_proto(response_proto.registered_model)

    def get_latest_versions(self, name, stages=None):
        """
        Latest version models for each requested stage. If no ``stages`` argument is provided,
        returns the latest version for each stage.

        :param name: Registered model name.
        :param stages: List of desired stages. If input list is None, return latest versions for
                       each stage.
        :return: List of :py:class:`mlflow.entities.model_registry.ModelVersion` objects.
        """
        _raise_unsupported_method(
            method="get_latest_versions",
            message="If seeing this error while attempting to "
            "load a models:/ URI of the form models:/<name>/<stage>, note that "
            "staged-based model URIs are unsupported for models in UC. Future "
            "MLflow Python client versions will include support for model "
            "aliases and alias-based 'models:/' URIs "
            "of the form models:/<name>@<alias> as an alternative.",
        )

    def set_registered_model_tag(self, name, tag):
        """
        Set a tag for the registered model.

        :param name: Registered model name.
        :param tag: :py:class:`mlflow.entities.model_registry.RegisteredModelTag` instance to log.
        :return: None
        """
        _raise_unsupported_method(method="set_registered_model_tag")

    def delete_registered_model_tag(self, name, key):
        """
        Delete a tag associated with the registered model.

        :param name: Registered model name.
        :param key: Registered model tag key.
        :return: None
        """
        _raise_unsupported_method(method="delete_registered_model_tag")

    # CRUD API for ModelVersion objects
    def _finalize_model_version(self, name, version):
        """
        Finalize a UC model version after its files have been written to managed storage,
        updating its status from PENDING_REGISTRATION to READY
        :param name: Registered model name
        :param version: Model version number
        :return Protobuf ModelVersion describing the finalized model version
        """
        req_body = message_to_json(FinalizeModelVersionRequest(name=name, version=version))
        return self._call_endpoint(FinalizeModelVersionRequest, req_body).model_version

    def _get_temporary_model_version_write_credentials(self, name, version) -> TemporaryCredentials:
        """
        Get temporary credentials for uploading model version files
        :param name: Registered model name
        :param version: Model version number
        :return: mlflow.protos.databricks_uc_registry_messages_pb2.TemporaryCredentials
                 containing temporary model version credentials
        """
        req_body = message_to_json(
            GenerateTemporaryModelVersionCredentialsRequest(
                name=name, version=version, operation=MODEL_VERSION_READ_WRITE
            )
        )
        return self._call_endpoint(
            GenerateTemporaryModelVersionCredentialsRequest, req_body
        ).credentials

    def _get_workspace_id(self, run_id):
        if run_id is None:
            return None
        host_creds = self.get_tracking_host_creds()
        endpoint, method = _TRACKING_METHOD_TO_INFO[GetRun]
        response = http_request(
            host_creds=host_creds, endpoint=endpoint, method=method, params={"run_id": run_id}
        )
        response = verify_rest_response(response, endpoint)
        if _DATABRICKS_ORG_ID_HEADER not in response.headers:
            _logger.warning(
                "Unable to get model version source run's workspace ID from request headers. "
                "No run link will be recorded for the model version"
            )
            return None
        return response.headers[_DATABRICKS_ORG_ID_HEADER]

    def _validate_model_signature(self, local_model_dir):
<<<<<<< HEAD
        # Import Model here to avoid circular import
        from mlflow.models.model import Model

=======
>>>>>>> e37fbbc5
        try:
            model = Model.load(local_model_dir)
        except Exception as e:
            raise MlflowException(
                "Unable to load model metadata. Ensure the source path of the model "
                "being registered points to a valid MLflow model directory "
                "(see https://mlflow.org/docs/latest/models.html#storage-format) containing a "
                "model signature (https://mlflow.org/docs/latest/models.html#model-signature) "
                "specifying both input and output type specifications."
            ) from e
        signature_required_explanation = (
            "All models in the Unity Catalog must be logged with a "
            "model signature containing both input and output "
            "type specifications. See "
            "https://mlflow.org/docs/latest/models.html#model-signature "
            "for details on how to log a model with a signature"
        )
        if model.signature is None:
            raise MlflowException(
                "Model passed for registration did not contain any signature metadata. "
                f"{signature_required_explanation}"
            )
        if model.signature.outputs is None:
            raise MlflowException(
                "Model passed for registration contained a signature that includes only inputs. "
                f"{signature_required_explanation}"
            )

    def create_model_version(
        self, name, source, run_id=None, tags=None, run_link=None, description=None
    ):
        """
        Create a new model version from given source and run ID.

        :param name: Registered model name.
        :param source: Source path where the MLflow model is stored.
        :param run_id: Run ID from MLflow tracking server that generated the model.
        :param tags: A list of :py:class:`mlflow.entities.model_registry.ModelVersionTag`
                     instances associated with this model version.
        :param run_link: Link to the run from an MLflow tracking server that generated this model.
        :param description: Description of the version.
        :return: A single object of :py:class:`mlflow.entities.model_registry.ModelVersion`
                 created in the backend.
        """
        _require_arg_unspecified(arg_name="run_link", arg_value=run_link)
        _require_arg_unspecified(arg_name="tags", arg_value=tags)
        source_workspace_id = self._get_workspace_id(run_id)
        req_body = message_to_json(
            CreateModelVersionRequest(
                name=name,
                source=source,
                run_id=run_id,
                description=description,
                run_tracking_server_id=source_workspace_id,
            )
        )
        with tempfile.TemporaryDirectory() as tmpdir:
            local_model_dir = mlflow.artifacts.download_artifacts(
                artifact_uri=source, dst_path=tmpdir, tracking_uri=self.tracking_uri
            )
            self._validate_model_signature(local_model_dir)
            model_version = self._call_endpoint(CreateModelVersionRequest, req_body).model_version
            version_number = model_version.version
            scoped_token = self._get_temporary_model_version_write_credentials(
                name=name, version=version_number
            )
            store = get_artifact_repo_from_storage_info(
                storage_location=model_version.storage_location, scoped_token=scoped_token
            )
            store.log_artifacts(local_dir=local_model_dir, artifact_path="")
        finalized_mv = self._finalize_model_version(name=name, version=version_number)
        return model_version_from_uc_proto(finalized_mv)

    def transition_model_version_stage(self, name, version, stage, archive_existing_versions):
        """
        Update model version stage.

        :param name: Registered model name.
        :param version: Registered model version.
        :param stage: New desired stage for this model version.
        :param archive_existing_versions: If this flag is set to ``True``, all existing model
            versions in the stage will be automatically moved to the "archived" stage. Only valid
            when ``stage`` is ``"staging"`` or ``"production"`` otherwise an error will be raised.

        """
        _raise_unsupported_method(method="transition_model_version_stage")

    def update_model_version(self, name, version, description):
        """
        Update metadata associated with a model version in backend.

        :param name: Registered model name.
        :param version: Registered model version.
        :param description: New model description.
        :return: A single :py:class:`mlflow.entities.model_registry.ModelVersion` object.
        """
        req_body = message_to_json(
            UpdateModelVersionRequest(name=name, version=str(version), description=description)
        )
        response_proto = self._call_endpoint(UpdateModelVersionRequest, req_body)
        return model_version_from_uc_proto(response_proto.model_version)

    def delete_model_version(self, name, version):
        """
        Delete model version in backend.

        :param name: Registered model name.
        :param version: Registered model version.
        :return: None
        """
        req_body = message_to_json(DeleteModelVersionRequest(name=name, version=str(version)))
        self._call_endpoint(DeleteModelVersionRequest, req_body)

    def get_model_version(self, name, version):
        """
        Get the model version instance by name and version.

        :param name: Registered model name.
        :param version: Registered model version.
        :return: A single :py:class:`mlflow.entities.model_registry.ModelVersion` object.
        """
        req_body = message_to_json(GetModelVersionRequest(name=name, version=str(version)))
        response_proto = self._call_endpoint(GetModelVersionRequest, req_body)
        return model_version_from_uc_proto(response_proto.model_version)

    def get_model_version_download_uri(self, name, version):
        """
        Get the download location in Model Registry for this model version.
        NOTE: For first version of Model Registry, since the models are not copied over to another
              location, download URI points to input source path.

        :param name: Registered model name.
        :param version: Registered model version.
        :return: A single URI location that allows reads for downloading.
        """
        req_body = message_to_json(
            GetModelVersionDownloadUriRequest(name=name, version=str(version))
        )
        response_proto = self._call_endpoint(GetModelVersionDownloadUriRequest, req_body)
        return response_proto.artifact_uri

    def search_model_versions(
        self, filter_string=None, max_results=None, order_by=None, page_token=None
    ):
        """
        Search for model versions in backend that satisfy the filter criteria.

        :param filter_string: A filter string expression. Currently supports a single filter
                              condition either name of model like ``name = 'model_name'`` or
                              ``run_id = '...'``.
        :param max_results: Maximum number of model versions desired.
        :param order_by: List of column names with ASC|DESC annotation, to be used for ordering
                         matching search results.
        :param page_token: Token specifying the next page of results. It should be obtained from
                            a ``search_model_versions`` call.
        :return: A PagedList of :py:class:`mlflow.entities.model_registry.ModelVersion`
                 objects that satisfy the search expressions. The pagination token for the next
                 page can be obtained via the ``token`` attribute of the object.
        """
        req_body = message_to_json(SearchModelVersionsRequest(filter=filter_string))
        response_proto = self._call_endpoint(SearchModelVersionsRequest, req_body)
        model_versions = [model_version_from_uc_proto(mvd) for mvd in response_proto.model_versions]
        return PagedList(model_versions, response_proto.next_page_token)

    def set_model_version_tag(self, name, version, tag):
        """
        Set a tag for the model version.

        :param name: Registered model name.
        :param version: Registered model version.
        :param tag: :py:class:`mlflow.entities.model_registry.ModelVersionTag` instance to log.
        """
        _raise_unsupported_method(method="set_model_version_tag")

    def delete_model_version_tag(self, name, version, key):
        """
        Delete a tag associated with the model version.

        :param name: Registered model name.
        :param version: Registered model version.
        :param key: Tag key.
        """
        _raise_unsupported_method(method="delete_model_version_tag")<|MERGE_RESOLUTION|>--- conflicted
+++ resolved
@@ -35,7 +35,6 @@
 )
 import mlflow
 from mlflow.exceptions import MlflowException
-from mlflow.models.model import Model
 from mlflow.protos.databricks_uc_registry_service_pb2 import UcModelRegistryService
 from mlflow.store.entities.paged_list import PagedList
 from mlflow.utils.proto_json_utils import message_to_json
@@ -316,12 +315,8 @@
         return response.headers[_DATABRICKS_ORG_ID_HEADER]
 
     def _validate_model_signature(self, local_model_dir):
-<<<<<<< HEAD
         # Import Model here to avoid circular import
         from mlflow.models.model import Model
-
-=======
->>>>>>> e37fbbc5
         try:
             model = Model.load(local_model_dir)
         except Exception as e:
