import sqlalchemy
import uuid

from six.moves import urllib

from mlflow.entities.lifecycle_stage import LifecycleStage
from mlflow.store.dbmodels.db_types import MYSQL
from mlflow.store.dbmodels.models import Base, SqlExperiment, SqlRun, SqlMetric, SqlParam, SqlTag
from mlflow.entities import RunStatus, SourceType, Experiment
from mlflow.store.abstract_store import AbstractStore
from mlflow.entities import ViewType
from mlflow.exceptions import MlflowException
from mlflow.protos.databricks_pb2 import INVALID_PARAMETER_VALUE, RESOURCE_ALREADY_EXISTS, \
    INVALID_STATE, RESOURCE_DOES_NOT_EXIST
from mlflow.tracking.utils import _is_local_uri
from mlflow.utils.file_utils import build_path, mkdir
from mlflow.utils.mlflow_tags import MLFLOW_PARENT_RUN_ID, MLFLOW_RUN_NAME
from mlflow.protos.databricks_pb2 import INTERNAL_ERROR
<<<<<<< HEAD
from mlflow.utils.validation import _validate_batch_log_limits, _validate_batch_log_data
=======
>>>>>>> 70d518b4


class SqlAlchemyStore(AbstractStore):
    ARTIFACTS_FOLDER_NAME = "artifacts"

    def __init__(self, db_uri, default_artifact_root):
        super(SqlAlchemyStore, self).__init__()
        self.db_uri = db_uri
        self.db_type = urllib.parse.urlparse(db_uri).scheme
        self.artifact_root_uri = default_artifact_root
        self.engine = sqlalchemy.create_engine(db_uri)
        Base.metadata.create_all(self.engine)
        Base.metadata.bind = self.engine
        self.SessionMaker = sqlalchemy.orm.sessionmaker(bind=self.engine)
        self.session = self.SessionMaker()

        if _is_local_uri(default_artifact_root):
            mkdir(default_artifact_root)

        if len(self.list_experiments()) == 0:
            self._create_default_experiment()

    def _set_no_auto_for_zero_values(self):
        if self.db_type == MYSQL:
            self.session.execute("SET @@SESSION.sql_mode='NO_AUTO_VALUE_ON_ZERO';")

    # DB helper methods to allow zero values for columns with auto increments
    def _unset_no_auto_for_zero_values(self):
        if self.db_type == MYSQL:
            self.session.execute("SET @@SESSION.sql_mode='';")

    def _create_default_experiment(self):
        """
        MLflow UI and client code expects a default experiment with ID 0.
        This method uses SQL insert statement to create the default experiment as a hack, since
        experiment table uses 'experiment_id' column is a PK and is also set to auto increment.
        MySQL and other implementation do not allow value '0' for such cases.

        ToDo: Identify a less hack mechanism to create default experiment 0
        """
        table = SqlExperiment.__tablename__
        default_experiment = {
            SqlExperiment.experiment_id.name: Experiment.DEFAULT_EXPERIMENT_ID,
            SqlExperiment.name.name: Experiment.DEFAULT_EXPERIMENT_NAME,
            SqlExperiment.artifact_location.name: self._get_artifact_location(0),
            SqlExperiment.lifecycle_stage.name: LifecycleStage.ACTIVE
        }

        def decorate(s):
            if isinstance(s, str):
                return "'{}'".format(s)
            else:
                return "{}".format(s)

        # Get a list of keys to ensure we have a deterministic ordering
        columns = list(default_experiment.keys())
        values = ", ".join([decorate(default_experiment.get(c)) for c in columns])

        try:
            self._set_no_auto_for_zero_values()
            self.session.execute("INSERT INTO {} ({}) VALUES ({});".format(table,
                                                                           ", ".join(columns),
                                                                           values))
        finally:
            self._unset_no_auto_for_zero_values()
        self.session.commit()

    def _save_to_db(self, objs):
        """
        Store in db
        """
        if type(objs) is list:
            self.session.add_all(objs)
        else:
            # single object
            self.session.add(objs)

        self.session.commit()

    def _get_or_create(self, model, **kwargs):
        instance = self.session.query(model).filter_by(**kwargs).first()
        created = False

        if instance:
            return instance, created
        else:
            instance = model(**kwargs)
            self._save_to_db(instance)
            created = True

        return instance, created

    def _get_artifact_location(self, experiment_id):
        return build_path(self.artifact_root_uri, str(experiment_id))

    def create_experiment(self, name, artifact_location=None):
        if name is None or name == '':
            raise MlflowException('Invalid experiment name', INVALID_PARAMETER_VALUE)

        new_session = self.SessionMaker()
        try:
            experiment = SqlExperiment(
                name=name, lifecycle_stage=LifecycleStage.ACTIVE,
                artifact_location=artifact_location
            )
            new_session.add(experiment)
            if not artifact_location:
                # this requires a double write. The first one to generate an autoincrement-ed ID
                eid = new_session.query(SqlExperiment).filter_by(name=name).first().experiment_id
                experiment.artifact_location = self._get_artifact_location(eid)
            new_session.commit()
        except sqlalchemy.exc.IntegrityError as e:
            new_session.rollback()
            raise MlflowException('Experiment(name={}) already exists. '
                                  'Error: {}'.format(name, str(e)), RESOURCE_ALREADY_EXISTS)

        return experiment.experiment_id

    def _list_experiments(self, ids=None, names=None, view_type=ViewType.ACTIVE_ONLY):
        stages = LifecycleStage.view_type_to_stages(view_type)
        conditions = [SqlExperiment.lifecycle_stage.in_(stages)]

        if ids and len(ids) > 0:
            conditions.append(SqlExperiment.experiment_id.in_(ids))

        if names and len(names) > 0:
            conditions.append(SqlExperiment.name.in_(names))

        return self.session.query(SqlExperiment).filter(*conditions)

    def list_experiments(self, view_type=ViewType.ACTIVE_ONLY):
        return [exp.to_mlflow_entity() for exp in self._list_experiments(view_type=view_type)]

    def _get_experiment(self, experiment_id, view_type):
        experiments = self._list_experiments(ids=[experiment_id], view_type=view_type).all()
        if len(experiments) == 0:
            raise MlflowException('No Experiment with id={} exists'.format(experiment_id),
                                  RESOURCE_DOES_NOT_EXIST)
        if len(experiments) > 1:
            raise MlflowException('Expected only 1 experiment with id={}. Found {}.'.format(
                experiment_id, len(experiments)), INVALID_STATE)

        return experiments[0]

    def get_experiment(self, experiment_id):
        return self._get_experiment(experiment_id, ViewType.ALL).to_mlflow_entity()

    def get_experiment_by_name(self, experiment_name):
        """
        Specialized implementation for SQL backed store.
        """
        experiments = self._list_experiments(names=[experiment_name], view_type=ViewType.ALL).all()
        if len(experiments) == 0:
            return None

        if len(experiments) > 1:
            raise MlflowException('Expected only 1 experiment with name={}. Found {}.'.format(
                experiment_name, len(experiments)), INVALID_STATE)

        return experiments[0]

    def delete_experiment(self, experiment_id):
        experiment = self._get_experiment(experiment_id, ViewType.ACTIVE_ONLY)
        experiment.lifecycle_stage = LifecycleStage.DELETED
        self._save_to_db(experiment)

    def restore_experiment(self, experiment_id):
        experiment = self._get_experiment(experiment_id, ViewType.DELETED_ONLY)
        experiment.lifecycle_stage = LifecycleStage.ACTIVE
        self._save_to_db(experiment)

    def rename_experiment(self, experiment_id, new_name):
        experiment = self._get_experiment(experiment_id, ViewType.ALL)
        if experiment.lifecycle_stage != LifecycleStage.ACTIVE:
            raise MlflowException('Cannot rename a non-active experiment.', INVALID_STATE)

        experiment.name = new_name
        self._save_to_db(experiment)

    def create_run(self, experiment_id, user_id, run_name, source_type, source_name,
                   entry_point_name, start_time, source_version, tags, parent_run_id):
        experiment = self.get_experiment(experiment_id)

        if experiment.lifecycle_stage != LifecycleStage.ACTIVE:
            raise MlflowException('Experiment id={} must be active'.format(experiment_id),
                                  INVALID_STATE)

        run_uuid = uuid.uuid4().hex
        artifact_location = build_path(experiment.artifact_location, run_uuid,
                                       SqlAlchemyStore.ARTIFACTS_FOLDER_NAME)
        run = SqlRun(name=run_name or "", artifact_uri=artifact_location, run_uuid=run_uuid,
                     experiment_id=experiment_id, source_type=SourceType.to_string(source_type),
                     source_name=source_name, entry_point_name=entry_point_name,
                     user_id=user_id, status=RunStatus.to_string(RunStatus.RUNNING),
                     start_time=start_time, end_time=None,
                     source_version=source_version, lifecycle_stage=LifecycleStage.ACTIVE)

        for tag in tags:
            run.tags.append(SqlTag(key=tag.key, value=tag.value))
        if parent_run_id:
            run.tags.append(SqlTag(key=MLFLOW_PARENT_RUN_ID, value=parent_run_id))
        if run_name:
            run.tags.append(SqlTag(key=MLFLOW_RUN_NAME, value=run_name))

        self._save_to_db([run])

        return run.to_mlflow_entity()

    def _get_run(self, run_uuid):
        runs = self.session.query(SqlRun).filter(SqlRun.run_uuid == run_uuid).all()

        if len(runs) == 0:
            raise MlflowException('Run with id={} not found'.format(run_uuid),
                                  RESOURCE_DOES_NOT_EXIST)
        if len(runs) > 1:
            raise MlflowException('Expected only 1 run with id={}. Found {}.'.format(run_uuid,
                                                                                     len(runs)),
                                  INVALID_STATE)

        return runs[0]

    def _check_run_is_active(self, run):
        if run.lifecycle_stage != LifecycleStage.ACTIVE:
            raise MlflowException("The run {} must be in 'active' state. Current state is {}."
                                  .format(run.run_uuid, run.lifecycle_stage),
                                  INVALID_PARAMETER_VALUE)

    def _check_run_is_deleted(self, run):
        if run.lifecycle_stage != LifecycleStage.DELETED:
            raise MlflowException("The run {} must be in 'deleted' state. Current state is {}."
                                  .format(run.run_uuid, run.lifecycle_stage),
                                  INVALID_PARAMETER_VALUE)

    def update_run_info(self, run_uuid, run_status, end_time):
        run = self._get_run(run_uuid)
        self._check_run_is_active(run)
        run.status = RunStatus.to_string(run_status)
        run.end_time = end_time

        self._save_to_db(run)
        run = run.to_mlflow_entity()

        return run.info

    def get_run(self, run_uuid):
        run = self._get_run(run_uuid)
        return run.to_mlflow_entity()

    def restore_run(self, run_id):
        run = self._get_run(run_id)
        self._check_run_is_deleted(run)
        run.lifecycle_stage = LifecycleStage.ACTIVE
        self._save_to_db(run)

    def delete_run(self, run_id):
        run = self._get_run(run_id)
        self._check_run_is_active(run)
        run.lifecycle_stage = LifecycleStage.DELETED
        self._save_to_db(run)

    def log_metric(self, run_uuid, metric):
        run = self._get_run(run_uuid)
        self._check_run_is_active(run)
        try:
            # This will check for various integrity checks for metrics table.
            # ToDo: Consider prior checks for null, type, metric name validations, ... etc.
            self._get_or_create(SqlMetric, run_uuid=run_uuid, key=metric.key,
                                value=metric.value, timestamp=metric.timestamp)
        except sqlalchemy.exc.IntegrityError as ie:
            # Querying metrics from run entails pushing the query down to DB layer.
            # Hence the rollback.
            self.session.rollback()
            existing_metric = [m for m in run.metrics
                               if m.key == metric.key and m.timestamp == metric.timestamp]
            if len(existing_metric) == 0:
                raise MlflowException("Log metric request failed for run ID={}. Attempted to log"
                                      " metric={}. Error={}".format(run_uuid,
                                                                    (metric.key, metric.value),
                                                                    str(ie)))
            else:
                m = existing_metric[0]
                raise MlflowException('Metric={} must be unique. Metric already logged value {} '
                                      'at {}'.format(metric, m.value, m.timestamp),
                                      INVALID_PARAMETER_VALUE)

    def get_metric_history(self, run_uuid, metric_key):
        metrics = self.session.query(SqlMetric).filter_by(run_uuid=run_uuid, key=metric_key).all()
        return [metric.to_mlflow_entity() for metric in metrics]

    def log_param(self, run_uuid, param):
        run = self._get_run(run_uuid)
        self._check_run_is_active(run)
        # if we try to update the value of an existing param this will fail
        # because it will try to create it with same run_uuid, param key
        try:
            # This will check for various integrity checks for params table.
            # ToDo: Consider prior checks for null, type, param name validations, ... etc.
            self._get_or_create(SqlParam, run_uuid=run_uuid, key=param.key,
                                value=param.value)
        except sqlalchemy.exc.IntegrityError as ie:
            # Querying metrics from run entails pushing the query down to DB layer.
            # Hence the rollback.
            self.session.rollback()
            existing_params = [p.value for p in run.params if p.key == param.key]
            if len(existing_params) == 0:
                raise MlflowException("Log param request failed for run ID={}. Attempted to log"
                                      " param={}. Error={}".format(run_uuid,
                                                                   (param.key, param.value),
                                                                   str(ie)))
            else:
                old_value = existing_params[0]
                raise MlflowException("Changing param value is not allowed. Param with key='{}' was"
                                      " already logged with value='{}' for run ID='{}. Attempted "
                                      " logging new value '{}'.".format(param.key, old_value,
                                                                        run_uuid, param.value),
                                      INVALID_PARAMETER_VALUE)

    def set_tag(self, run_uuid, tag):
        run = self._get_run(run_uuid)
        self._check_run_is_active(run)
        self.session.merge(SqlTag(run_uuid=run_uuid, key=tag.key, value=tag.value))
        self.session.commit()

    def search_runs(self, experiment_ids, search_filter, run_view_type):
        runs = [run.to_mlflow_entity()
                for exp in experiment_ids
                for run in self._list_runs(exp, run_view_type)]
        return [run for run in runs if not search_filter or search_filter.filter(run)]

    def _list_runs(self, experiment_id, run_view_type):
        exp = self._list_experiments(ids=[experiment_id], view_type=ViewType.ALL).first()
        stages = set(LifecycleStage.view_type_to_stages(run_view_type))
        return [run for run in exp.runs if run.lifecycle_stage in stages]

    def log_batch(self, run_id, metrics, params, tags):
        run = self._get_run(run_id)
        self._check_run_is_active(run)
<<<<<<< HEAD
        _validate_batch_log_limits(metrics, params, tags)
        _validate_batch_log_data(metrics, params, tags)
=======
>>>>>>> 70d518b4
        try:
            for param in params:
                self.log_param(run_id, param)
            for metric in metrics:
                self.log_metric(run_id, metric)
            for tag in tags:
                self.set_tag(run_id, tag)
        except MlflowException as e:
            raise e
        except Exception as e:
            raise MlflowException(e, INTERNAL_ERROR)<|MERGE_RESOLUTION|>--- conflicted
+++ resolved
@@ -16,10 +16,6 @@
 from mlflow.utils.file_utils import build_path, mkdir
 from mlflow.utils.mlflow_tags import MLFLOW_PARENT_RUN_ID, MLFLOW_RUN_NAME
 from mlflow.protos.databricks_pb2 import INTERNAL_ERROR
-<<<<<<< HEAD
-from mlflow.utils.validation import _validate_batch_log_limits, _validate_batch_log_data
-=======
->>>>>>> 70d518b4
 
 
 class SqlAlchemyStore(AbstractStore):
@@ -357,11 +353,6 @@
     def log_batch(self, run_id, metrics, params, tags):
         run = self._get_run(run_id)
         self._check_run_is_active(run)
-<<<<<<< HEAD
-        _validate_batch_log_limits(metrics, params, tags)
-        _validate_batch_log_data(metrics, params, tags)
-=======
->>>>>>> 70d518b4
         try:
             for param in params:
                 self.log_param(run_id, param)
