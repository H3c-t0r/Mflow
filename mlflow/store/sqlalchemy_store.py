import logging
import pprint
import uuid
from contextlib import contextmanager

from six.moves import urllib
from alembic.migration import MigrationContext  # pylint: disable=import-error
from alembic.autogenerate import compare_metadata
import sqlalchemy

from mlflow.entities.lifecycle_stage import LifecycleStage
from mlflow.store import SEARCH_MAX_RESULTS_THRESHOLD
from mlflow.store.dbmodels.db_types import MYSQL
from mlflow.store.dbmodels.models import Base, SqlExperiment, SqlRun, SqlMetric, SqlParam, SqlTag
from mlflow.entities import RunStatus, SourceType, Experiment
from mlflow.store.abstract_store import AbstractStore
from mlflow.entities import ViewType
from mlflow.exceptions import MlflowException
from mlflow.protos.databricks_pb2 import INVALID_PARAMETER_VALUE, RESOURCE_ALREADY_EXISTS, \
    INVALID_STATE, RESOURCE_DOES_NOT_EXIST, INTERNAL_ERROR
from mlflow.tracking.utils import _is_local_uri
from mlflow.utils.file_utils import build_path, mkdir
from mlflow.utils.mlflow_tags import MLFLOW_PARENT_RUN_ID, MLFLOW_RUN_NAME
from mlflow.utils.validation import _validate_batch_log_limits, _validate_batch_log_data,\
    _validate_run_id, _validate_metric
from mlflow.store.db.utils import _upgrade_db
from mlflow.store.dbmodels.initial_models import Base as InitialBase


_logger = logging.getLogger(__name__)


class SqlAlchemyStore(AbstractStore):
    """
    SQLAlchemy compliant backend store for tracking meta data for MLflow entities. Currently
    supported database types are ``mysql``, ``mssql``, ``sqlite``, and ``postgresql``. This store
    interacts with SQL store using SQLAlchemy abstractions defined for MLflow entities.
    :py:class:`mlflow.store.dbmodels.models.SqlExperiment`,
    :py:class:`mlflow.store.dbmodels.models.SqlRun`,
    :py:class:`mlflow.store.dbmodels.models.SqlTag`,
    :py:class:`mlflow.store.dbmodels.models.SqlMetric`, and
    :py:class:`mlflow.store.dbmodels.models.SqlParam`.

    Run artifacts are stored in a separate location using artifact stores conforming to
    :py:class:`mlflow.store.artifact_repo.ArtifactRepository`. Default artifact locations for
    user experiments are stored in the database along with metadata. Each run artifact location
    is recorded in :py:class:`mlflow.store.dbmodels.models.SqlRun` and stored in the backend DB.
    """
    ARTIFACTS_FOLDER_NAME = "artifacts"
    DEFAULT_EXPERIMENT_ID = "0"

    def __init__(self, db_uri, default_artifact_root):
        """
        Create a database backed store.

        :param db_uri: SQL connection string used by SQLAlchemy Engine to connect to the database.
                       Argument is expected to be in the format:
                       ``db_type://<user_name>:<password>@<host>:<port>/<database_name>`
                       Supported database types are ``mysql``, ``mssql``, ``sqlite``,
                       and ``postgresql``.
        :param default_artifact_root: Path/URI to location suitable for large data (such as a blob
                                      store object, DBFS path, or shared NFS file system).
        """
        super(SqlAlchemyStore, self).__init__()
        self.db_uri = db_uri
        self.db_type = urllib.parse.urlparse(db_uri).scheme
        self.artifact_root_uri = default_artifact_root
        self.engine = sqlalchemy.create_engine(db_uri)
        insp = sqlalchemy.inspect(self.engine)
        # On a completely fresh MLflow installation against an empty database (verify database
        # emptiness by checking that 'experiments' etc aren't in the list of table names), run all
        # DB migrations
        expected_tables = set([
            SqlExperiment.__tablename__,
            SqlRun.__tablename__,
            SqlMetric.__tablename__,
            SqlParam.__tablename__,
            SqlTag.__tablename__
        ])
        if len(expected_tables & set(insp.get_table_names())) == 0:
            SqlAlchemyStore._initialize_tables(self.engine)
        Base.metadata.bind = self.engine
        SessionMaker = sqlalchemy.orm.sessionmaker(bind=self.engine)
        self.ManagedSessionMaker = self._get_managed_session_maker(SessionMaker)
        SqlAlchemyStore._verify_schema(self.engine)

        if _is_local_uri(default_artifact_root):
            mkdir(default_artifact_root)

        if len(self.list_experiments()) == 0:
            with self.ManagedSessionMaker() as session:
                self._create_default_experiment(session)

    @staticmethod
    def _initialize_tables(engine):
        _logger.info("Creating initial MLflow database tables...")
        InitialBase.metadata.create_all(engine)
        _upgrade_db(str(engine.url))

    @staticmethod
    def _verify_schema(engine):
        with engine.connect() as connection:
            mc = MigrationContext.configure(connection)
            diff = compare_metadata(mc, Base.metadata)
            if len(diff) > 0:
                _logger.error("Detected one or more differences between current database schema "
                              "and desired schema, exiting. Diff:\n %s",
                              pprint.pformat(diff, indent=2, width=20))
                raise MlflowException(
                    "Detected out-of-date database schema. Take a backup of your database, then "
                    "run 'mlflow upgradedb %s' to migrate your database to the latest schema. "
                    "NOTE: schema migration may result in database downtime "
                    "- please consult your database's documentation for more detail." % engine.url)

    @staticmethod
    def _get_managed_session_maker(SessionMaker):
        """
        Creates a factory for producing exception-safe SQLAlchemy sessions that are made available
        using a context manager. Any session produced by this factory is automatically committed
        if no exceptions are encountered within its associated context. If an exception is
        encountered, the session is rolled back. Finally, any session produced by this factory is
        automatically closed when the session's associated context is exited.
        """

        @contextmanager
        def make_managed_session():
            """Provide a transactional scope around a series of operations."""
            session = SessionMaker()
            try:
                yield session
                session.commit()
            except MlflowException:
                session.rollback()
                raise
            except Exception as e:
                session.rollback()
                raise MlflowException(message=e, error_code=INTERNAL_ERROR)
            finally:
                session.close()

        return make_managed_session

    def _set_no_auto_for_zero_values(self, session):
        if self.db_type == MYSQL:
            session.execute("SET @@SESSION.sql_mode='NO_AUTO_VALUE_ON_ZERO';")

    # DB helper methods to allow zero values for columns with auto increments
    def _unset_no_auto_for_zero_values(self, session):
        if self.db_type == MYSQL:
            session.execute("SET @@SESSION.sql_mode='';")

    def _create_default_experiment(self, session):
        """
        MLflow UI and client code expects a default experiment with ID 0.
        This method uses SQL insert statement to create the default experiment as a hack, since
        experiment table uses 'experiment_id' column is a PK and is also set to auto increment.
        MySQL and other implementation do not allow value '0' for such cases.

        ToDo: Identify a less hacky mechanism to create default experiment 0
        """
        table = SqlExperiment.__tablename__
        default_experiment = {
            SqlExperiment.experiment_id.name: int(SqlAlchemyStore.DEFAULT_EXPERIMENT_ID),
            SqlExperiment.name.name: Experiment.DEFAULT_EXPERIMENT_NAME,
            SqlExperiment.artifact_location.name: self._get_artifact_location(0),
            SqlExperiment.lifecycle_stage.name: LifecycleStage.ACTIVE
        }

        def decorate(s):
            if isinstance(s, str):
                return "'{}'".format(s)
            else:
                return "{}".format(s)

        # Get a list of keys to ensure we have a deterministic ordering
        columns = list(default_experiment.keys())
        values = ", ".join([decorate(default_experiment.get(c)) for c in columns])

        try:
            self._set_no_auto_for_zero_values(session)
            session.execute("INSERT INTO {} ({}) VALUES ({});".format(
                table, ", ".join(columns), values))
        finally:
            self._unset_no_auto_for_zero_values(session)

    def _save_to_db(self, session, objs):
        """
        Store in db
        """
        if type(objs) is list:
            session.add_all(objs)
        else:
            # single object
            session.add(objs)

    def _get_or_create(self, session, model, **kwargs):
        instance = session.query(model).filter_by(**kwargs).first()
        created = False

        if instance:
            return instance, created
        else:
            instance = model(**kwargs)
            self._save_to_db(objs=instance, session=session)
            created = True

        return instance, created

    def _get_artifact_location(self, experiment_id):
        return build_path(self.artifact_root_uri, str(experiment_id))

    def create_experiment(self, name, artifact_location=None):
        if name is None or name == '':
            raise MlflowException('Invalid experiment name', INVALID_PARAMETER_VALUE)

        with self.ManagedSessionMaker() as session:
            try:
                experiment = SqlExperiment(
                    name=name, lifecycle_stage=LifecycleStage.ACTIVE,
                    artifact_location=artifact_location
                )
                session.add(experiment)
                if not artifact_location:
                    # this requires a double write. The first one to generate an autoincrement-ed ID
                    eid = session.query(SqlExperiment).filter_by(name=name).first().experiment_id
                    experiment.artifact_location = self._get_artifact_location(eid)
            except sqlalchemy.exc.IntegrityError as e:
                raise MlflowException('Experiment(name={}) already exists. '
                                      'Error: {}'.format(name, str(e)), RESOURCE_ALREADY_EXISTS)

            session.flush()
            return str(experiment.experiment_id)

    def _list_experiments(self, session, ids=None, names=None, view_type=ViewType.ACTIVE_ONLY):
        stages = LifecycleStage.view_type_to_stages(view_type)
        conditions = [SqlExperiment.lifecycle_stage.in_(stages)]

        if ids and len(ids) > 0:
            int_ids = [int(eid) for eid in ids]
            conditions.append(SqlExperiment.experiment_id.in_(int_ids))

        if names and len(names) > 0:
            conditions.append(SqlExperiment.name.in_(names))

        return session.query(SqlExperiment).filter(*conditions)

    def list_experiments(self, view_type=ViewType.ACTIVE_ONLY):
        with self.ManagedSessionMaker() as session:
            return [exp.to_mlflow_entity() for exp in
                    self._list_experiments(session=session, view_type=view_type)]

    def _get_experiment(self, session, experiment_id, view_type):
        experiment_id = experiment_id or SqlAlchemyStore.DEFAULT_EXPERIMENT_ID
        experiments = self._list_experiments(
            session=session, ids=[experiment_id], view_type=view_type).all()
        if len(experiments) == 0:
            raise MlflowException('No Experiment with id={} exists'.format(experiment_id),
                                  RESOURCE_DOES_NOT_EXIST)
        if len(experiments) > 1:
            raise MlflowException('Expected only 1 experiment with id={}. Found {}.'.format(
                experiment_id, len(experiments)), INVALID_STATE)

        return experiments[0]

    def get_experiment(self, experiment_id):
        with self.ManagedSessionMaker() as session:
            return self._get_experiment(session, experiment_id, ViewType.ALL).to_mlflow_entity()

    def get_experiment_by_name(self, experiment_name):
        """
        Specialized implementation for SQL backed store.
        """
        with self.ManagedSessionMaker() as session:
            experiments = self._list_experiments(
                names=[experiment_name], view_type=ViewType.ALL, session=session).all()
            if len(experiments) == 0:
                return None

            if len(experiments) > 1:
                raise MlflowException('Expected only 1 experiment with name={}. Found {}.'.format(
                    experiment_name, len(experiments)), INVALID_STATE)

            return experiments[0].to_mlflow_entity()

    def delete_experiment(self, experiment_id):
        with self.ManagedSessionMaker() as session:
            experiment = self._get_experiment(session, experiment_id, ViewType.ACTIVE_ONLY)
            experiment.lifecycle_stage = LifecycleStage.DELETED
            self._save_to_db(objs=experiment, session=session)

    def restore_experiment(self, experiment_id):
        with self.ManagedSessionMaker() as session:
            experiment = self._get_experiment(session, experiment_id, ViewType.DELETED_ONLY)
            experiment.lifecycle_stage = LifecycleStage.ACTIVE
            self._save_to_db(objs=experiment, session=session)

    def rename_experiment(self, experiment_id, new_name):
        with self.ManagedSessionMaker() as session:
            experiment = self._get_experiment(session, experiment_id, ViewType.ALL)
            if experiment.lifecycle_stage != LifecycleStage.ACTIVE:
                raise MlflowException('Cannot rename a non-active experiment.', INVALID_STATE)

            experiment.name = new_name
            self._save_to_db(objs=experiment, session=session)

    def create_run(self, experiment_id, user_id, run_name, source_type, source_name,
                   entry_point_name, start_time, source_version, tags, parent_run_id):
        with self.ManagedSessionMaker() as session:
            experiment = self.get_experiment(experiment_id)

            if experiment.lifecycle_stage != LifecycleStage.ACTIVE:
                raise MlflowException('Experiment id={} must be active'.format(experiment_id),
                                      INVALID_STATE)

            run_id = uuid.uuid4().hex
            artifact_location = build_path(experiment.artifact_location, run_id,
                                           SqlAlchemyStore.ARTIFACTS_FOLDER_NAME)
            run = SqlRun(name=run_name or "", artifact_uri=artifact_location, run_uuid=run_id,
                         experiment_id=experiment_id, source_type=SourceType.to_string(source_type),
                         source_name=source_name, entry_point_name=entry_point_name,
                         user_id=user_id, status=RunStatus.to_string(RunStatus.RUNNING),
                         start_time=start_time, end_time=None,
                         source_version=source_version, lifecycle_stage=LifecycleStage.ACTIVE)

            tags_dict = {}
            for tag in tags:
                tags_dict[tag.key] = tag.value
            if parent_run_id:
                tags_dict[MLFLOW_PARENT_RUN_ID] = parent_run_id
            if run_name:
                tags_dict[MLFLOW_RUN_NAME] = run_name
            run.tags = [SqlTag(key=key, value=value) for key, value in tags_dict.items()]
            self._save_to_db(objs=run, session=session)

            return run.to_mlflow_entity()

    def _get_run(self, session, run_uuid):
        runs = session.query(SqlRun).filter(SqlRun.run_uuid == run_uuid).all()

        if len(runs) == 0:
            raise MlflowException('Run with id={} not found'.format(run_uuid),
                                  RESOURCE_DOES_NOT_EXIST)
        if len(runs) > 1:
            raise MlflowException('Expected only 1 run with id={}. Found {}.'.format(run_uuid,
                                                                                     len(runs)),
                                  INVALID_STATE)

        return runs[0]

    def _check_run_is_active(self, run):
        if run.lifecycle_stage != LifecycleStage.ACTIVE:
            raise MlflowException("The run {} must be in 'active' state. Current state is {}."
                                  .format(run.run_uuid, run.lifecycle_stage),
                                  INVALID_PARAMETER_VALUE)

    def _check_run_is_deleted(self, run):
        if run.lifecycle_stage != LifecycleStage.DELETED:
            raise MlflowException("The run {} must be in 'deleted' state. Current state is {}."
                                  .format(run.run_uuid, run.lifecycle_stage),
                                  INVALID_PARAMETER_VALUE)

    def update_run_info(self, run_id, run_status, end_time):
        with self.ManagedSessionMaker() as session:
            run = self._get_run(run_uuid=run_id, session=session)
            self._check_run_is_active(run)
            run.status = RunStatus.to_string(run_status)
            run.end_time = end_time

            self._save_to_db(objs=run, session=session)
            run = run.to_mlflow_entity()

            return run.info

    def get_run(self, run_id):
        with self.ManagedSessionMaker() as session:
            run = self._get_run(run_uuid=run_id, session=session)
            return run.to_mlflow_entity()

    def restore_run(self, run_id):
        with self.ManagedSessionMaker() as session:
            run = self._get_run(run_uuid=run_id, session=session)
            self._check_run_is_deleted(run)
            run.lifecycle_stage = LifecycleStage.ACTIVE
            self._save_to_db(objs=run, session=session)

    def delete_run(self, run_id):
        with self.ManagedSessionMaker() as session:
            run = self._get_run(run_uuid=run_id, session=session)
            self._check_run_is_active(run)
            run.lifecycle_stage = LifecycleStage.DELETED
            self._save_to_db(objs=run, session=session)

<<<<<<< HEAD
    def log_metric(self, run_uuid, metric):
        _validate_metric(metric.key, metric.value, metric.timestamp, metric.step)
=======
    def log_metric(self, run_id, metric):
>>>>>>> b503e880
        with self.ManagedSessionMaker() as session:
            run = self._get_run(run_uuid=run_id, session=session)
            self._check_run_is_active(run)
            # ToDo: Consider prior checks for null, type, metric name validations, ... etc.
            self._get_or_create(model=SqlMetric, run_uuid=run_id, key=metric.key,
                                value=metric.value, timestamp=metric.timestamp, step=metric.step,
                                session=session)

    def get_metric_history(self, run_id, metric_key):
        with self.ManagedSessionMaker() as session:
            metrics = session.query(SqlMetric).filter_by(run_uuid=run_id, key=metric_key).all()
            return [metric.to_mlflow_entity() for metric in metrics]

    def log_param(self, run_id, param):
        with self.ManagedSessionMaker() as session:
            run = self._get_run(run_uuid=run_id, session=session)
            self._check_run_is_active(run)
            # if we try to update the value of an existing param this will fail
            # because it will try to create it with same run_uuid, param key
            try:
                # This will check for various integrity checks for params table.
                # ToDo: Consider prior checks for null, type, param name validations, ... etc.
                self._get_or_create(model=SqlParam, session=session, run_uuid=run_id,
                                    key=param.key, value=param.value)
                # Explicitly commit the session in order to catch potential integrity errors
                # while maintaining the current managed session scope ("commit" checks that
                # a transaction satisfies uniqueness constraints and throws integrity errors
                # when they are violated; "get_or_create()" does not perform these checks). It is
                # important that we maintain the same session scope because, in the case of
                # an integrity error, we want to examine the uniqueness of parameter values using
                # the same database state that the session uses during "commit". Creating a new
                # session synchronizes the state with the database. As a result, if the conflicting
                # parameter value were to be removed prior to the creation of a new session,
                # we would be unable to determine the cause of failure for the first session's
                # "commit" operation.
                session.commit()
            except sqlalchemy.exc.IntegrityError:
                # Roll back the current session to make it usable for further transactions. In the
                # event of an error during "commit", a rollback is required in order to continue
                # using the session. In this case, we re-use the session because the SqlRun, `run`,
                # is lazily evaluated during the invocation of `run.params`.
                session.rollback()
                existing_params = [p.value for p in run.params if p.key == param.key]
                if len(existing_params) > 0:
                    old_value = existing_params[0]
                    raise MlflowException(
                        "Changing param value is not allowed. Param with key='{}' was already"
                        " logged with value='{}' for run ID='{}. Attempted logging new value"
                        " '{}'.".format(
                            param.key, old_value, run_id, param.value), INVALID_PARAMETER_VALUE)
                else:
                    raise

    def set_tag(self, run_id, tag):
        with self.ManagedSessionMaker() as session:
            run = self._get_run(run_uuid=run_id, session=session)
            self._check_run_is_active(run)
            session.merge(SqlTag(run_uuid=run_id, key=tag.key, value=tag.value))

    def search_runs(self, experiment_ids, search_filter, run_view_type,
                    max_results=SEARCH_MAX_RESULTS_THRESHOLD):
        # TODO: push search query into backend database layer
        if max_results > SEARCH_MAX_RESULTS_THRESHOLD:
            raise MlflowException("Invalid value for request parameter max_results. It must be at "
                                  "most {}, but got value {}".format(SEARCH_MAX_RESULTS_THRESHOLD,
                                                                     max_results),
                                  INVALID_PARAMETER_VALUE)
        with self.ManagedSessionMaker() as session:
            runs = [run.to_mlflow_entity()
                    for exp in experiment_ids
                    for run in self._list_runs(session, exp, run_view_type)]
            filtered = [run for run in runs if not search_filter or search_filter.filter(run)]
            return sorted(filtered,
                          key=lambda r: (-r.info.start_time, r.info.run_uuid))[:max_results]

    def _list_runs(self, session, experiment_id, run_view_type):
        exp = self._list_experiments(
            ids=[experiment_id], view_type=ViewType.ALL, session=session).first()
        stages = set(LifecycleStage.view_type_to_stages(run_view_type))
        return [run for run in exp.runs if run.lifecycle_stage in stages]

    def log_batch(self, run_id, metrics, params, tags):
        _validate_run_id(run_id)
        _validate_batch_log_data(metrics, params, tags)
        _validate_batch_log_limits(metrics, params, tags)
        with self.ManagedSessionMaker() as session:
            run = self._get_run(run_uuid=run_id, session=session)
            self._check_run_is_active(run)
        try:
            for param in params:
                self.log_param(run_id, param)
            for metric in metrics:
                self.log_metric(run_id, metric)
            for tag in tags:
                self.set_tag(run_id, tag)
        except MlflowException as e:
            raise e
        except Exception as e:
            raise MlflowException(e, INTERNAL_ERROR)<|MERGE_RESOLUTION|>--- conflicted
+++ resolved
@@ -390,12 +390,8 @@
             run.lifecycle_stage = LifecycleStage.DELETED
             self._save_to_db(objs=run, session=session)
 
-<<<<<<< HEAD
-    def log_metric(self, run_uuid, metric):
+    def log_metric(self, run_id, metric):
         _validate_metric(metric.key, metric.value, metric.timestamp, metric.step)
-=======
-    def log_metric(self, run_id, metric):
->>>>>>> b503e880
         with self.ManagedSessionMaker() as session:
             run = self._get_run(run_uuid=run_id, session=session)
             self._check_run_is_active(run)
