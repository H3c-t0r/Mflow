"""
Usage
-----

.. code-block:: bash

    mlflow server --app-name basic-auth
"""

import logging
import uuid
import os
from pathlib import Path
from typing import Callable

from flask import Flask, request, make_response, Response, flash, render_template_string

from mlflow import MlflowException
from mlflow.entities import Experiment
from mlflow.entities.model_registry import RegisteredModel
from mlflow.server import app
from mlflow.server.auth.config import read_auth_config
from mlflow.server.auth.logo import MLFLOW_LOGO
from mlflow.server.auth.permissions import get_permission, Permission, MANAGE
from mlflow.server.auth.routes import (
    HOME,
    SIGNUP,
    CREATE_USER,
    GET_USER,
    UPDATE_USER_PASSWORD,
    UPDATE_USER_ADMIN,
    DELETE_USER,
    CREATE_EXPERIMENT_PERMISSION,
    GET_EXPERIMENT_PERMISSION,
    UPDATE_EXPERIMENT_PERMISSION,
    DELETE_EXPERIMENT_PERMISSION,
    CREATE_REGISTERED_MODEL_PERMISSION,
    GET_REGISTERED_MODEL_PERMISSION,
    UPDATE_REGISTERED_MODEL_PERMISSION,
    DELETE_REGISTERED_MODEL_PERMISSION,
)
from mlflow.server.auth.sqlalchemy_store import SqlAlchemyStore
from mlflow.server.handlers import (
    _get_request_message,
    _get_tracking_store,
    _get_model_registry_store,
    catch_mlflow_exception,
    get_endpoints,
)
from mlflow.store.entities import PagedList
from mlflow.protos.databricks_pb2 import (
    ErrorCode,
    BAD_REQUEST,
    INVALID_PARAMETER_VALUE,
    RESOURCE_DOES_NOT_EXIST,
)
from mlflow.protos.service_pb2 import (
    GetExperiment,
    GetRun,
    ListArtifacts,
    GetMetricHistory,
    CreateRun,
    UpdateRun,
    LogMetric,
    LogParam,
    SetTag,
    DeleteExperiment,
    RestoreExperiment,
    RestoreRun,
    DeleteRun,
    UpdateExperiment,
    LogBatch,
    DeleteTag,
    SetExperimentTag,
    GetExperimentByName,
    LogModel,
    CreateExperiment,
    SearchExperiments,
)
from mlflow.protos.model_registry_pb2 import (
    GetRegisteredModel,
    DeleteRegisteredModel,
    UpdateRegisteredModel,
    RenameRegisteredModel,
    GetLatestVersions,
    CreateModelVersion,
    GetModelVersion,
    DeleteModelVersion,
    UpdateModelVersion,
    TransitionModelVersionStage,
    GetModelVersionDownloadUri,
    SetRegisteredModelTag,
    DeleteRegisteredModelTag,
    SetModelVersionTag,
    DeleteModelVersionTag,
    SetRegisteredModelAlias,
    DeleteRegisteredModelAlias,
    GetModelVersionByAlias,
    CreateRegisteredModel,
    SearchRegisteredModels,
)
from mlflow.utils.proto_json_utils import parse_dict, message_to_json
from mlflow.utils.search_utils import SearchUtils
from mlflow.environment_variables import MLFLOW_TRACKING_USERNAME, MLFLOW_TRACKING_PASSWORD

_AUTH_CONFIG_PATH_ENV_VAR = "MLFLOW_AUTH_CONFIG_PATH"

_logger = logging.getLogger(__name__)


def _get_auth_config_path():
    return os.environ.get(
        _AUTH_CONFIG_PATH_ENV_VAR, (Path(__file__).parent / "basic_auth.ini").resolve()
    )


auth_config_path = _get_auth_config_path()
auth_config = read_auth_config(auth_config_path)
store = SqlAlchemyStore()


UNPROTECTED_ROUTES = [CREATE_USER, SIGNUP]


def is_unprotected_route(path: str) -> bool:
    if path.startswith(("/static", "/favicon.ico")):
        return True
    return path in UNPROTECTED_ROUTES


def make_basic_auth_response() -> Response:
    res = make_response(
        "You are not authenticated. Please set the environment variables "
<<<<<<< HEAD
        f"{_TRACKING_USERNAME_ENV_VAR} and {_TRACKING_PASSWORD_ENV_VAR} "
        "if you are using an API client, or see "
        "https://www.mlflow.org/docs/latest/auth/index.html#authenticating-to-mlflow "
        "on how to authenticate using other methods."
=======
        f"{MLFLOW_TRACKING_USERNAME.name} and {MLFLOW_TRACKING_PASSWORD.name}."
>>>>>>> 4575ae52
    )
    res.status_code = 401
    res.headers["WWW-Authenticate"] = 'Basic realm="mlflow"'
    return res


def make_forbidden_response() -> Response:
    res = make_response("Permission denied")
    res.status_code = 403
    return res


def _get_request_param(param: str) -> str:
    if request.method == "GET":
        args = request.args
    elif request.method in ("POST", "PATCH", "DELETE"):
        args = request.json
    else:
        raise MlflowException(
            f"Unsupported HTTP method '{request.method}'",
            BAD_REQUEST,
        )

    if param not in args:
        # Special handling for run_id
        if param == "run_id":
            return _get_request_param("run_uuid")
        raise MlflowException(
            f"Missing value for required parameter '{param}'. "
            "See the API docs for more information about request parameters.",
            INVALID_PARAMETER_VALUE,
        )
    return args[param]


def _get_permission_from_store_or_default(store_permission_func: Callable[[], str]) -> Permission:
    """
    Attempts to get permission from store,
    and returns default permission if no record is found.
    """
    try:
        perm = store_permission_func()
    except MlflowException as e:
        if e.error_code == ErrorCode.Name(RESOURCE_DOES_NOT_EXIST):
            perm = auth_config.default_permission
        else:
            raise
    return get_permission(perm)


def _get_permission_from_experiment_id() -> Permission:
    experiment_id = _get_request_param("experiment_id")
    username = request.authorization.username
    return _get_permission_from_store_or_default(
        lambda: store.get_experiment_permission(experiment_id, username).permission
    )


def _get_permission_from_experiment_name() -> Permission:
    experiment_name = _get_request_param("experiment_name")
    store_exp = _get_tracking_store().get_experiment_by_name(experiment_name)
    if store_exp is None:
        raise MlflowException(
            f"Could not find experiment with name {experiment_name}",
            error_code=RESOURCE_DOES_NOT_EXIST,
        )
    username = request.authorization.username
    return _get_permission_from_store_or_default(
        lambda: store.get_experiment_permission(store_exp.experiment_id, username).permission
    )


def _get_permission_from_run_id() -> Permission:
    # run permissions inherit from parent resource (experiment)
    # so we just get the experiment permission
    run_id = _get_request_param("run_id")
    run = _get_tracking_store().get_run(run_id)
    experiment_id = run.info.experiment_id
    username = request.authorization.username
    return _get_permission_from_store_or_default(
        lambda: store.get_experiment_permission(experiment_id, username).permission
    )


def _get_permission_from_registered_model_name() -> Permission:
    name = _get_request_param("name")
    username = request.authorization.username
    return _get_permission_from_store_or_default(
        lambda: store.get_registered_model_permission(name, username).permission
    )


def validate_can_read_experiment():
    return _get_permission_from_experiment_id().can_read


def validate_can_read_experiment_by_name():
    return _get_permission_from_experiment_name().can_read


def validate_can_update_experiment():
    return _get_permission_from_experiment_id().can_update


def validate_can_delete_experiment():
    return _get_permission_from_experiment_id().can_delete


def validate_can_manage_experiment():
    return _get_permission_from_experiment_id().can_manage


def validate_can_read_run():
    return _get_permission_from_run_id().can_read


def validate_can_update_run():
    return _get_permission_from_run_id().can_update


def validate_can_delete_run():
    return _get_permission_from_run_id().can_delete


def validate_can_manage_run():
    return _get_permission_from_run_id().can_manage


def validate_can_read_registered_model():
    return _get_permission_from_registered_model_name().can_read


def validate_can_update_registered_model():
    return _get_permission_from_registered_model_name().can_update


def validate_can_delete_registered_model():
    return _get_permission_from_registered_model_name().can_delete


def validate_can_manage_registered_model():
    return _get_permission_from_registered_model_name().can_manage


def sender_is_admin():
    """Validate if the sender is admin"""
    username = request.authorization.username
    return store.get_user(username).is_admin


def username_is_sender():
    """Validate if the request username is the sender"""
    username = _get_request_param("username")
    sender = request.authorization.username
    return username == sender


def validate_can_read_user():
    return username_is_sender()


def validate_can_update_user_password():
    return username_is_sender()


def validate_can_update_user_admin():
    # only admins can update, but admins won't reach this validator
    return False


def validate_can_delete_user():
    # only admins can delete, but admins won't reach this validator
    return False


BEFORE_REQUEST_HANDLERS = {
    # Routes for experiments
    GetExperiment: validate_can_read_experiment,
    GetExperimentByName: validate_can_read_experiment_by_name,
    DeleteExperiment: validate_can_delete_experiment,
    RestoreExperiment: validate_can_delete_experiment,
    UpdateExperiment: validate_can_update_experiment,
    SetExperimentTag: validate_can_update_experiment,
    # Routes for runs
    CreateRun: validate_can_update_experiment,
    GetRun: validate_can_read_run,
    DeleteRun: validate_can_delete_run,
    RestoreRun: validate_can_delete_run,
    UpdateRun: validate_can_update_run,
    LogMetric: validate_can_update_run,
    LogBatch: validate_can_update_run,
    LogModel: validate_can_update_run,
    SetTag: validate_can_update_run,
    DeleteTag: validate_can_update_run,
    LogParam: validate_can_update_run,
    GetMetricHistory: validate_can_read_run,
    ListArtifacts: validate_can_read_run,
    # Routes for model registry
    GetRegisteredModel: validate_can_read_registered_model,
    DeleteRegisteredModel: validate_can_delete_registered_model,
    UpdateRegisteredModel: validate_can_update_registered_model,
    RenameRegisteredModel: validate_can_update_registered_model,
    GetLatestVersions: validate_can_read_registered_model,
    CreateModelVersion: validate_can_update_registered_model,
    GetModelVersion: validate_can_read_registered_model,
    DeleteModelVersion: validate_can_delete_registered_model,
    UpdateModelVersion: validate_can_update_registered_model,
    TransitionModelVersionStage: validate_can_update_registered_model,
    GetModelVersionDownloadUri: validate_can_read_registered_model,
    SetRegisteredModelTag: validate_can_update_registered_model,
    DeleteRegisteredModelTag: validate_can_update_registered_model,
    SetModelVersionTag: validate_can_update_registered_model,
    DeleteModelVersionTag: validate_can_delete_registered_model,
    SetRegisteredModelAlias: validate_can_update_registered_model,
    DeleteRegisteredModelAlias: validate_can_delete_registered_model,
    GetModelVersionByAlias: validate_can_read_registered_model,
}


def get_before_request_handler(request_class):
    return BEFORE_REQUEST_HANDLERS.get(request_class)


BEFORE_REQUEST_VALIDATORS = {
    (http_path, method): handler
    for http_path, handler, methods in get_endpoints(get_before_request_handler)
    for method in methods
}

BEFORE_REQUEST_VALIDATORS.update(
    {
        (GET_USER, "GET"): validate_can_read_user,
        (UPDATE_USER_PASSWORD, "PATCH"): validate_can_update_user_password,
        (UPDATE_USER_ADMIN, "PATCH"): validate_can_update_user_admin,
        (DELETE_USER, "DELETE"): validate_can_delete_user,
        (GET_EXPERIMENT_PERMISSION, "GET"): validate_can_manage_experiment,
        (CREATE_EXPERIMENT_PERMISSION, "POST"): validate_can_manage_experiment,
        (UPDATE_EXPERIMENT_PERMISSION, "PATCH"): validate_can_manage_experiment,
        (DELETE_EXPERIMENT_PERMISSION, "DELETE"): validate_can_manage_experiment,
        (GET_REGISTERED_MODEL_PERMISSION, "GET"): validate_can_manage_registered_model,
        (CREATE_REGISTERED_MODEL_PERMISSION, "POST"): validate_can_manage_registered_model,
        (UPDATE_REGISTERED_MODEL_PERMISSION, "PATCH"): validate_can_manage_registered_model,
        (DELETE_REGISTERED_MODEL_PERMISSION, "DELETE"): validate_can_manage_registered_model,
    }
)


@catch_mlflow_exception
def _before_request():
    if is_unprotected_route(request.path):
        return

    _user = request.authorization.username if request.authorization else None
    _logger.debug(f"before_request: {request.method} {request.path} (user: {_user})")

    if request.authorization is None:
        return make_basic_auth_response()

    username = request.authorization.username
    password = request.authorization.password
    if not store.authenticate_user(username, password):
        # let user attempt login again
        return make_basic_auth_response()

    # admins don't need to be authorized
    if sender_is_admin():
        _logger.debug(f"Admin (username={username}) authorization not required")
        return

    # authorization
    if validator := BEFORE_REQUEST_VALIDATORS.get((request.path, request.method)):
        _logger.debug(f"Calling validator: {validator.__name__}")
        if not validator():
            return make_forbidden_response()
    else:
        _logger.debug(f"No validator found for {(request.path, request.method)}")


def set_can_manage_experiment_permission(resp: Response):
    response_message = CreateExperiment.Response()
    parse_dict(resp.json, response_message)
    experiment_id = response_message.experiment_id
    username = request.authorization.username
    store.create_experiment_permission(experiment_id, username, MANAGE.name)


def set_can_manage_registered_model_permission(resp: Response):
    response_message = CreateRegisteredModel.Response()
    parse_dict(resp.json, response_message)
    name = response_message.registered_model.name
    username = request.authorization.username
    store.create_registered_model_permission(name, username, MANAGE.name)


def filter_search_experiments(resp: Response):
    if sender_is_admin():
        return

    response_message = SearchExperiments.Response()
    parse_dict(resp.json, response_message)

    # fetch permissions
    username = request.authorization.username
    perms = store.list_experiment_permissions(username)
    can_read = {p.experiment_id: get_permission(p.permission).can_read for p in perms}
    default_can_read = get_permission(auth_config.default_permission).can_read

    # filter out unreadable
    for e in list(response_message.experiments):
        if not can_read.get(e.experiment_id, default_can_read):
            response_message.experiments.remove(e)

    # re-fetch to fill max results
    request_message = _get_request_message(SearchExperiments())
    while (
        len(response_message.experiments) < request_message.max_results
        and response_message.next_page_token != ""
    ):
        refetched: PagedList[Experiment] = _get_tracking_store().search_experiments(
            view_type=request_message.view_type,
            max_results=request_message.max_results,
            order_by=request_message.order_by,
            filter_string=request_message.filter,
            page_token=response_message.next_page_token,
        )
        refetched = refetched[: request_message.max_results - len(response_message.experiments)]
        if len(refetched) == 0:
            response_message.next_page_token = ""
            break

        refetched_readable_proto = [
            e.to_proto() for e in refetched if can_read.get(e.experiment_id, default_can_read)
        ]
        response_message.experiments.extend(refetched_readable_proto)

        # recalculate next page token
        start_offset = SearchUtils.parse_start_offset_from_page_token(
            response_message.next_page_token
        )
        final_offset = start_offset + len(refetched)
        response_message.next_page_token = SearchUtils.create_page_token(final_offset)

    resp.data = message_to_json(response_message)


def filter_search_registered_models(resp: Response):
    if sender_is_admin():
        return

    response_message = SearchRegisteredModels.Response()
    parse_dict(resp.json, response_message)

    # fetch permissions
    username = request.authorization.username
    perms = store.list_registered_model_permissions(username)
    can_read = {p.name: get_permission(p.permission).can_read for p in perms}
    default_can_read = get_permission(auth_config.default_permission).can_read

    # filter out unreadable
    for rm in list(response_message.registered_models):
        if not can_read.get(rm.name, default_can_read):
            response_message.registered_models.remove(rm)

    # re-fetch to fill max results
    request_message = _get_request_message(SearchRegisteredModels())
    while (
        len(response_message.registered_models) < request_message.max_results
        and response_message.next_page_token != ""
    ):
        refetched: PagedList[
            RegisteredModel
        ] = _get_model_registry_store().search_registered_models(
            filter_string=request_message.filter,
            max_results=request_message.max_results,
            order_by=request_message.order_by,
            page_token=response_message.next_page_token,
        )
        refetched = refetched[
            : request_message.max_results - len(response_message.registered_models)
        ]
        if len(refetched) == 0:
            response_message.next_page_token = ""
            break

        refetched_readable_proto = [
            rm.to_proto() for rm in refetched if can_read.get(rm.name, default_can_read)
        ]
        response_message.registered_models.extend(refetched_readable_proto)

        # recalculate next page token
        start_offset = SearchUtils.parse_start_offset_from_page_token(
            response_message.next_page_token
        )
        final_offset = start_offset + len(refetched)
        response_message.next_page_token = SearchUtils.create_page_token(final_offset)

    resp.data = message_to_json(response_message)


AFTER_REQUEST_PATH_HANDLERS = {
    CreateExperiment: set_can_manage_experiment_permission,
    CreateRegisteredModel: set_can_manage_registered_model_permission,
    SearchExperiments: filter_search_experiments,
    SearchRegisteredModels: filter_search_registered_models,
}


def get_after_request_handler(request_class):
    return AFTER_REQUEST_PATH_HANDLERS.get(request_class)


AFTER_REQUEST_HANDLERS = {
    (http_path, method): handler
    for http_path, handler, methods in get_endpoints(get_after_request_handler)
    for method in methods
}


@catch_mlflow_exception
def _after_request(resp: Response):
    _logger.debug(f"after_request: {request.method} {request.path}")
    if 400 <= resp.status_code < 600:
        return resp

    if handler := AFTER_REQUEST_HANDLERS.get((request.path, request.method)):
        _logger.debug(f"Calling after request handler: {handler.__name__}")
        handler(resp)
    return resp


def create_admin_user(username, password):
    if not store.has_user(username):
        store.create_user(username, password, is_admin=True)
        _logger.info(
            f"Created admin user '{username}'. "
            "It is recommended that you set a new password as soon as possible "
            f"on {UPDATE_USER_PASSWORD}."
        )


def alert(href: str):
    return render_template_string(
        r"""
<script type = "text/javascript">
{% with messages = get_flashed_messages() %}
  {% if messages %}
    {% for message in messages %}
      alert("{{ message }}");
    {% endfor %}
  {% endif %}
{% endwith %}
      window.location.href = "{{ href }}";
</script>
""",
        href=href,
    )


def signup():
    return render_template_string(
        r"""
<style>
  form {
    background-color: #F5F5F5;
    border: 1px solid #CCCCCC;
    border-radius: 4px;
    padding: 20px;
    max-width: 400px;
    margin: 0 auto;
    font-family: Arial, sans-serif;
    font-size: 14px;
    line-height: 1.5;
  }

  input[type=text], input[type=password] {
    width: 100%;
    padding: 10px;
    margin-bottom: 10px;
    border: 1px solid #CCCCCC;
    border-radius: 4px;
    box-sizing: border-box;
  }
  input[type=submit] {
    background-color: rgb(34, 114, 180);
    color: #FFFFFF;
    border: none;
    border-radius: 4px;
    padding: 10px 20px;
    cursor: pointer;
    font-size: 16px;
    font-weight: bold;
  }

  input[type=submit]:hover {
    background-color: rgb(14, 83, 139);
  }

  .logo-container {
    display: flex;
    align-items: center;
    justify-content: center;
    margin-bottom: 10px;
  }

  .logo {
    max-width: 150px;
    margin-right: 10px;
  }
</style>

<form action="{{ users_route }}" method="post">
  <div class="logo-container">
    {% autoescape false %}
    {{ mlflow_logo }}
    {% endautoescape %}
  </div>
  <label for="username">Username:</label>
  <br>
  <input type="text" id="username" name="username">
  <br>
  <label for="password">Password:</label>
  <br>
  <input type="password" id="password" name="password">
  <br>
  <br>
  <input type="submit" value="Sign up">
</form>
""",
        mlflow_logo=MLFLOW_LOGO,
        users_route=CREATE_USER,
    )


@catch_mlflow_exception
def create_user():
    content_type = request.headers.get("Content-Type")
    if content_type == "application/x-www-form-urlencoded":
        username = request.form["username"]
        password = request.form["password"]

        if store.has_user(username):
            flash(f"Username has already been taken: {username}")
            return alert(href=SIGNUP)

        store.create_user(username, password)
        flash(f"Successfully signed up user: {username}")
        return alert(href=HOME)
    elif content_type == "application/json":
        username = _get_request_param("username")
        password = _get_request_param("password")

        user = store.create_user(username, password)
        return make_response({"user": user.to_json()})
    else:
        return make_response(f"Invalid content type: '{content_type}'", 400)


@catch_mlflow_exception
def get_user():
    username = _get_request_param("username")
    user = store.get_user(username)
    return make_response({"user": user.to_json()})


@catch_mlflow_exception
def update_user_password():
    username = _get_request_param("username")
    password = _get_request_param("password")
    store.update_user(username, password=password)
    return make_response({})


@catch_mlflow_exception
def update_user_admin():
    username = _get_request_param("username")
    is_admin_str = _get_request_param("is_admin").lower()
    if is_admin_str == "true":
        is_admin = True
    elif is_admin_str == "false":
        is_admin = False
    else:
        raise MlflowException(
            f"Invalid parameter 'is_admin': '{is_admin_str}', "
            "must be either 'true' or 'false' (case insensitive).",
            INVALID_PARAMETER_VALUE,
        )
    store.update_user(username, is_admin=is_admin)
    return make_response({})


@catch_mlflow_exception
def delete_user():
    username = _get_request_param("username")
    store.delete_user(username)
    return make_response({})


@catch_mlflow_exception
def create_experiment_permission():
    experiment_id = _get_request_param("experiment_id")
    username = _get_request_param("username")
    permission = _get_request_param("permission")
    ep = store.create_experiment_permission(experiment_id, username, permission)
    return make_response({"experiment_permission": ep.to_json()})


@catch_mlflow_exception
def get_experiment_permission():
    experiment_id = _get_request_param("experiment_id")
    username = _get_request_param("username")
    ep = store.get_experiment_permission(experiment_id, username)
    return make_response({"experiment_permission": ep.to_json()})


@catch_mlflow_exception
def update_experiment_permission():
    experiment_id = _get_request_param("experiment_id")
    username = _get_request_param("username")
    permission = _get_request_param("permission")
    store.update_experiment_permission(experiment_id, username, permission)
    return make_response({})


@catch_mlflow_exception
def delete_experiment_permission():
    experiment_id = _get_request_param("experiment_id")
    username = _get_request_param("username")
    store.delete_experiment_permission(experiment_id, username)
    return make_response({})


@catch_mlflow_exception
def create_registered_model_permission():
    name = _get_request_param("name")
    username = _get_request_param("username")
    permission = _get_request_param("permission")
    rmp = store.create_registered_model_permission(name, username, permission)
    return make_response({"registered_model_permission": rmp.to_json()})


@catch_mlflow_exception
def get_registered_model_permission():
    name = _get_request_param("name")
    username = _get_request_param("username")
    rmp = store.get_registered_model_permission(name, username)
    return make_response({"registered_model_permission": rmp.to_json()})


@catch_mlflow_exception
def update_registered_model_permission():
    name = _get_request_param("name")
    username = _get_request_param("username")
    permission = _get_request_param("permission")
    store.update_registered_model_permission(name, username, permission)
    return make_response({})


@catch_mlflow_exception
def delete_registered_model_permission():
    name = _get_request_param("name")
    username = _get_request_param("username")
    store.delete_registered_model_permission(name, username)
    return make_response({})


def create_app(app: Flask = app):
    """
    A factory to enable authentication and authorization for the MLflow server.

    :param app: The Flask app to enable authentication and authorization for.
    :return: The app with authentication and authorization enabled.
    """
    _logger.warning(
        "This feature is still experimental and may change in a future release without warning"
    )
    # secret key required for flashing
    if not app.secret_key:
        app.secret_key = str(uuid.uuid4())

    _logger.debug("Database URI: %s", auth_config.database_uri)
    store.init_db(auth_config.database_uri)
    create_admin_user(auth_config.admin_username, auth_config.admin_password)

    app.add_url_rule(
        rule=SIGNUP,
        view_func=signup,
        methods=["GET"],
    )
    app.add_url_rule(
        rule=CREATE_USER,
        view_func=create_user,
        methods=["POST"],
    )
    app.add_url_rule(
        rule=GET_USER,
        view_func=get_user,
        methods=["GET"],
    )
    app.add_url_rule(
        rule=UPDATE_USER_PASSWORD,
        view_func=update_user_password,
        methods=["PATCH"],
    )
    app.add_url_rule(
        rule=UPDATE_USER_ADMIN,
        view_func=update_user_admin,
        methods=["PATCH"],
    )
    app.add_url_rule(
        rule=DELETE_USER,
        view_func=delete_user,
        methods=["DELETE"],
    )
    app.add_url_rule(
        rule=CREATE_EXPERIMENT_PERMISSION,
        view_func=create_experiment_permission,
        methods=["POST"],
    )
    app.add_url_rule(
        rule=GET_EXPERIMENT_PERMISSION,
        view_func=get_experiment_permission,
        methods=["GET"],
    )
    app.add_url_rule(
        rule=UPDATE_EXPERIMENT_PERMISSION,
        view_func=update_experiment_permission,
        methods=["PATCH"],
    )
    app.add_url_rule(
        rule=DELETE_EXPERIMENT_PERMISSION,
        view_func=delete_experiment_permission,
        methods=["DELETE"],
    )
    app.add_url_rule(
        rule=CREATE_REGISTERED_MODEL_PERMISSION,
        view_func=create_registered_model_permission,
        methods=["POST"],
    )
    app.add_url_rule(
        rule=GET_REGISTERED_MODEL_PERMISSION,
        view_func=get_registered_model_permission,
        methods=["GET"],
    )
    app.add_url_rule(
        rule=UPDATE_REGISTERED_MODEL_PERMISSION,
        view_func=update_registered_model_permission,
        methods=["PATCH"],
    )
    app.add_url_rule(
        rule=DELETE_REGISTERED_MODEL_PERMISSION,
        view_func=delete_registered_model_permission,
        methods=["DELETE"],
    )

    app.before_request(_before_request)
    app.after_request(_after_request)

    return app<|MERGE_RESOLUTION|>--- conflicted
+++ resolved
@@ -131,14 +131,10 @@
 def make_basic_auth_response() -> Response:
     res = make_response(
         "You are not authenticated. Please set the environment variables "
-<<<<<<< HEAD
-        f"{_TRACKING_USERNAME_ENV_VAR} and {_TRACKING_PASSWORD_ENV_VAR} "
+        f"{MLFLOW_TRACKING_USERNAME.name} and {MLFLOW_TRACKING_PASSWORD.name} "
         "if you are using an API client, or see "
         "https://www.mlflow.org/docs/latest/auth/index.html#authenticating-to-mlflow "
         "on how to authenticate using other methods."
-=======
-        f"{MLFLOW_TRACKING_USERNAME.name} and {MLFLOW_TRACKING_PASSWORD.name}."
->>>>>>> 4575ae52
     )
     res.status_code = 401
     res.headers["WWW-Authenticate"] = 'Basic realm="mlflow"'
