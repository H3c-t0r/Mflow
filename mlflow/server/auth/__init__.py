"""
Usage
-----

.. code-block:: bash

    mlflow server --app-name basic-auth
"""

import logging
import uuid
import os
from pathlib import Path
from typing import Callable

from flask import Flask, request, make_response, Response, flash, render_template_string

from mlflow import get_run, MlflowException
from mlflow.entities import Experiment
from mlflow.entities.model_registry import RegisteredModel
from mlflow.server import app
from mlflow.server.auth.config import read_auth_config
from mlflow.server.auth.logo import MLFLOW_LOGO
from mlflow.server.auth.permissions import get_permission, Permission, MANAGE
from mlflow.server.auth.routes import (
    HOME,
    SIGNUP,
    CREATE_USER,
    GET_USER,
    UPDATE_USER_PASSWORD,
    UPDATE_USER_ADMIN,
    DELETE_USER,
    CREATE_EXPERIMENT_PERMISSION,
    GET_EXPERIMENT_PERMISSION,
    UPDATE_EXPERIMENT_PERMISSION,
    DELETE_EXPERIMENT_PERMISSION,
    CREATE_REGISTERED_MODEL_PERMISSION,
    GET_REGISTERED_MODEL_PERMISSION,
    UPDATE_REGISTERED_MODEL_PERMISSION,
    DELETE_REGISTERED_MODEL_PERMISSION,
)
from mlflow.server.auth.sqlalchemy_store import SqlAlchemyStore
from mlflow.server.handlers import (
<<<<<<< HEAD
=======
    _get_rest_path,
    _get_request_message,
>>>>>>> bcacb9fb
    _get_tracking_store,
    _get_model_registry_store,
    catch_mlflow_exception,
    get_endpoints,
)
from mlflow.store.entities import PagedList
from mlflow.tracking._tracking_service.utils import (
    _TRACKING_USERNAME_ENV_VAR,
    _TRACKING_PASSWORD_ENV_VAR,
)
from mlflow.protos.databricks_pb2 import (
    ErrorCode,
    BAD_REQUEST,
    INVALID_PARAMETER_VALUE,
    RESOURCE_DOES_NOT_EXIST,
)
from mlflow.protos.service_pb2 import (
    GetExperiment,
    GetRun,
    ListArtifacts,
    GetMetricHistory,
    CreateRun,
    UpdateRun,
    LogMetric,
    LogParam,
    SetTag,
    DeleteExperiment,
    RestoreExperiment,
    RestoreRun,
    DeleteRun,
    UpdateExperiment,
    LogBatch,
    DeleteTag,
    SetExperimentTag,
    GetExperimentByName,
    LogModel,
    CreateExperiment,
    SearchExperiments,
)
from mlflow.protos.model_registry_pb2 import (
    GetRegisteredModel,
    DeleteRegisteredModel,
    UpdateRegisteredModel,
    RenameRegisteredModel,
    GetLatestVersions,
    CreateModelVersion,
    GetModelVersion,
    DeleteModelVersion,
    UpdateModelVersion,
    TransitionModelVersionStage,
    GetModelVersionDownloadUri,
    SetRegisteredModelTag,
    DeleteRegisteredModelTag,
    SetModelVersionTag,
    DeleteModelVersionTag,
    SetRegisteredModelAlias,
    DeleteRegisteredModelAlias,
    GetModelVersionByAlias,
    CreateRegisteredModel,
    SearchRegisteredModels,
)
from mlflow.utils.proto_json_utils import parse_dict, message_to_json
from mlflow.utils.search_utils import SearchUtils

_AUTH_CONFIG_PATH_ENV_VAR = "MLFLOW_AUTH_CONFIG_PATH"

_logger = logging.getLogger(__name__)


def _get_auth_config_path():
    return os.environ.get(
        _AUTH_CONFIG_PATH_ENV_VAR, (Path(__file__).parent / "basic_auth.ini").resolve()
    )


auth_config_path = _get_auth_config_path()
auth_config = read_auth_config(auth_config_path)
store = SqlAlchemyStore()


UNPROTECTED_ROUTES = [CREATE_USER, SIGNUP]


def is_unprotected_route(path: str) -> bool:
    if path.startswith(("/static", "/favicon.ico")):
        return True
    return path in UNPROTECTED_ROUTES


def make_basic_auth_response() -> Response:
    res = make_response()
    res.status_code = 401
    res.set_data(
        "You are not authenticated. Please set the environment variables "
        f"{_TRACKING_USERNAME_ENV_VAR} and {_TRACKING_PASSWORD_ENV_VAR}."
    )
    res.headers["WWW-Authenticate"] = 'Basic realm="mlflow"'
    return res


def make_forbidden_response() -> Response:
    res = make_response("Permission denied")
    res.status_code = 403
    return res


def _get_request_param(param: str) -> str:
    if request.method == "GET":
        args = request.args
    elif request.method in ("POST", "PATCH", "DELETE"):
        args = request.json
    else:
        raise MlflowException(
            f"Unsupported HTTP method '{request.method}'",
            BAD_REQUEST,
        )

    if param not in args:
        raise MlflowException(
            f"Missing value for required parameter '{param}'. "
            "See the API docs for more information about request parameters.",
            INVALID_PARAMETER_VALUE,
        )
    return args[param]


def _get_permission_from_store_or_default(store_permission_func: Callable[[], str]) -> Permission:
    """
    Attempts to get permission from store,
    and returns default permission if no record is found.
    """
    try:
        perm = store_permission_func()
    except MlflowException as e:
        if e.error_code == ErrorCode.Name(RESOURCE_DOES_NOT_EXIST):
            perm = auth_config.default_permission
        else:
            raise
    return get_permission(perm)


def _get_permission_from_experiment_id() -> Permission:
    experiment_id = _get_request_param("experiment_id")
    username = request.authorization.username
    return _get_permission_from_store_or_default(
        lambda: store.get_experiment_permission(experiment_id, username).permission
    )


def _get_permission_from_experiment_name() -> Permission:
    experiment_name = _get_request_param("experiment_name")
    store_exp = _get_tracking_store().get_experiment_by_name(experiment_name)
    if store_exp is None:
        raise MlflowException(
            f"Could not find experiment with name {experiment_name}",
            error_code=RESOURCE_DOES_NOT_EXIST,
        )
    username = request.authorization.username
    return _get_permission_from_store_or_default(
        lambda: store.get_experiment_permission(store_exp.experiment_id, username).permission
    )


def _get_permission_from_run_id() -> Permission:
    # run permissions inherit from parent resource (experiment)
    # so we just get the experiment permission
    run_id = _get_request_param("run_id")
    run = get_run(run_id)
    experiment_id = run.info.experiment_id
    username = request.authorization.username
    return _get_permission_from_store_or_default(
        lambda: store.get_experiment_permission(experiment_id, username).permission
    )


def _get_permission_from_registered_model_name() -> Permission:
    name = _get_request_param("name")
    username = request.authorization.username
    return _get_permission_from_store_or_default(
        lambda: store.get_registered_model_permission(name, username).permission
    )


def validate_can_read_experiment():
    return _get_permission_from_experiment_id().can_read


def validate_can_read_experiment_by_name():
    return _get_permission_from_experiment_name().can_read


def validate_can_update_experiment():
    return _get_permission_from_experiment_id().can_update


def validate_can_delete_experiment():
    return _get_permission_from_experiment_id().can_delete


def validate_can_manage_experiment():
    return _get_permission_from_experiment_id().can_manage


def validate_can_read_run():
    return _get_permission_from_run_id().can_read


def validate_can_update_run():
    return _get_permission_from_run_id().can_update


def validate_can_delete_run():
    return _get_permission_from_run_id().can_delete


def validate_can_manage_run():
    return _get_permission_from_run_id().can_manage


def validate_can_read_registered_model():
    return _get_permission_from_registered_model_name().can_read


def validate_can_update_registered_model():
    return _get_permission_from_registered_model_name().can_update


def validate_can_delete_registered_model():
    return _get_permission_from_registered_model_name().can_delete


def validate_can_manage_registered_model():
    return _get_permission_from_registered_model_name().can_manage


def sender_is_admin():
    """Validate if the sender is admin"""
    username = request.authorization.username
    return store.get_user(username).is_admin


def username_is_sender():
    """Validate if the request username is the sender"""
    username = _get_request_param("username")
    sender = request.authorization.username
    return username == sender


def validate_can_read_user():
    return username_is_sender()


def validate_can_update_user_password():
    return username_is_sender()


def validate_can_update_user_admin():
    # only admins can update, but admins won't reach this validator
    return False


def validate_can_delete_user():
    # only admins can delete, but admins won't reach this validator
    return False


BEFORE_REQUEST_HANDLERS = {
    # Routes for experiments
    GetExperiment: validate_can_read_experiment,
    GetExperimentByName: validate_can_read_experiment_by_name,
    DeleteExperiment: validate_can_delete_experiment,
    RestoreExperiment: validate_can_delete_experiment,
    UpdateExperiment: validate_can_update_experiment,
    SetExperimentTag: validate_can_update_experiment,
    # Routes for runs
    CreateRun: validate_can_update_experiment,
    GetRun: validate_can_read_run,
    DeleteRun: validate_can_delete_run,
    RestoreRun: validate_can_delete_run,
    UpdateRun: validate_can_update_run,
    LogMetric: validate_can_update_run,
    LogBatch: validate_can_update_run,
    LogModel: validate_can_update_run,
    SetTag: validate_can_update_run,
    DeleteTag: validate_can_update_run,
    LogParam: validate_can_update_run,
    GetMetricHistory: validate_can_read_run,
    ListArtifacts: validate_can_read_run,
    # Routes for model registry
    GetRegisteredModel: validate_can_read_registered_model,
    DeleteRegisteredModel: validate_can_delete_registered_model,
    UpdateRegisteredModel: validate_can_update_registered_model,
    RenameRegisteredModel: validate_can_update_registered_model,
    GetLatestVersions: validate_can_read_registered_model,
    CreateModelVersion: validate_can_update_registered_model,
    GetModelVersion: validate_can_read_registered_model,
    DeleteModelVersion: validate_can_delete_registered_model,
    UpdateModelVersion: validate_can_update_registered_model,
    TransitionModelVersionStage: validate_can_update_registered_model,
    GetModelVersionDownloadUri: validate_can_read_registered_model,
    SetRegisteredModelTag: validate_can_update_registered_model,
    DeleteRegisteredModelTag: validate_can_update_registered_model,
    SetModelVersionTag: validate_can_update_registered_model,
    DeleteModelVersionTag: validate_can_delete_registered_model,
    SetRegisteredModelAlias: validate_can_update_registered_model,
    DeleteRegisteredModelAlias: validate_can_delete_registered_model,
    GetModelVersionByAlias: validate_can_read_registered_model,
}


def get_before_request_handler(request_class):
    return BEFORE_REQUEST_HANDLERS.get(request_class)


BEFORE_REQUEST_VALIDATORS = {
    (http_path, method): handler
    for http_path, handler, methods in get_endpoints(get_before_request_handler)
    for method in methods
}

BEFORE_REQUEST_VALIDATORS.update(
    {
        (GET_USER, "GET"): validate_can_read_user,
        (UPDATE_USER_PASSWORD, "PATCH"): validate_can_update_user_password,
        (UPDATE_USER_ADMIN, "PATCH"): validate_can_update_user_admin,
        (DELETE_USER, "DELETE"): validate_can_delete_user,
        (GET_EXPERIMENT_PERMISSION, "GET"): validate_can_manage_experiment,
        (CREATE_EXPERIMENT_PERMISSION, "POST"): validate_can_manage_experiment,
        (UPDATE_EXPERIMENT_PERMISSION, "PATCH"): validate_can_manage_experiment,
        (DELETE_EXPERIMENT_PERMISSION, "DELETE"): validate_can_manage_experiment,
        (GET_REGISTERED_MODEL_PERMISSION, "GET"): validate_can_manage_registered_model,
        (CREATE_REGISTERED_MODEL_PERMISSION, "POST"): validate_can_manage_registered_model,
        (UPDATE_REGISTERED_MODEL_PERMISSION, "PATCH"): validate_can_manage_registered_model,
        (DELETE_REGISTERED_MODEL_PERMISSION, "DELETE"): validate_can_manage_registered_model,
    }
)


@catch_mlflow_exception
def _before_request():
    if is_unprotected_route(request.path):
        return

    _user = request.authorization.username if request.authorization else None
    _logger.debug(f"before_request: {request.method} {request.path} (user: {_user})")

    if request.authorization is None:
        return make_basic_auth_response()

    username = request.authorization.username
    password = request.authorization.password
    if not store.authenticate_user(username, password):
        # let user attempt login again
        return make_basic_auth_response()

    # admins don't need to be authorized
    if sender_is_admin():
        _logger.debug(f"Admin (username={username}) authorization not required")
        return

    # authorization
    if validator := BEFORE_REQUEST_VALIDATORS.get((request.path, request.method)):
        _logger.debug(f"Calling validator: {validator.__name__}")
        if not validator():
            return make_forbidden_response()
    else:
        _logger.debug(f"No validator found for {(request.path, request.method)}")


def set_can_manage_experiment_permission(resp: Response):
    response_message = CreateExperiment.Response()
    parse_dict(resp.json, response_message)
    experiment_id = response_message.experiment_id
    username = request.authorization.username
    store.create_experiment_permission(experiment_id, username, MANAGE.name)


def set_can_manage_registered_model_permission(resp: Response):
    response_message = CreateRegisteredModel.Response()
    parse_dict(resp.json, response_message)
    name = response_message.registered_model.name
    username = request.authorization.username
    store.create_registered_model_permission(name, username, MANAGE.name)


def filter_search_experiments(resp: Response):
    if sender_is_admin():
        return

    response_message = SearchExperiments.Response()
    parse_dict(resp.json, response_message)

    # fetch permissions
    username = request.authorization.username
    perms = store.list_experiment_permissions(username)
    can_read = {p.experiment_id: get_permission(p.permission).can_read for p in perms}
    default_can_read = get_permission(auth_config.default_permission).can_read

    # filter out unreadable
    for e in list(response_message.experiments):
        if not can_read.get(e.experiment_id, default_can_read):
            response_message.experiments.remove(e)

    # re-fetch to fill max results
    request_message = _get_request_message(SearchExperiments())
    while (
        len(response_message.experiments) < request_message.max_results
        and response_message.next_page_token != ""
    ):
        refetched: PagedList[Experiment] = _get_tracking_store().search_experiments(
            view_type=request_message.view_type,
            max_results=request_message.max_results,
            order_by=request_message.order_by,
            filter_string=request_message.filter,
            page_token=response_message.next_page_token,
        )
        refetched = refetched[: request_message.max_results - len(response_message.experiments)]
        if len(refetched) == 0:
            response_message.next_page_token = ""
            break

        refetched_readable_proto = [
            e.to_proto() for e in refetched if can_read.get(e.experiment_id, default_can_read)
        ]
        response_message.experiments.extend(refetched_readable_proto)

        # recalculate next page token
        start_offset = SearchUtils.parse_start_offset_from_page_token(
            response_message.next_page_token
        )
        final_offset = start_offset + len(refetched)
        response_message.next_page_token = SearchUtils.create_page_token(final_offset)

    resp.data = message_to_json(response_message)


def filter_search_registered_models(resp: Response):
    if sender_is_admin():
        return

    response_message = SearchRegisteredModels.Response()
    parse_dict(resp.json, response_message)

    # fetch permissions
    username = request.authorization.username
    perms = store.list_registered_model_permissions(username)
    can_read = {p.name: get_permission(p.permission).can_read for p in perms}
    default_can_read = get_permission(auth_config.default_permission).can_read

    # filter out unreadable
    for rm in list(response_message.registered_models):
        if not can_read.get(rm.name, default_can_read):
            response_message.registered_models.remove(rm)

    # re-fetch to fill max results
    request_message = _get_request_message(SearchRegisteredModels())
    while (
        len(response_message.registered_models) < request_message.max_results
        and response_message.next_page_token != ""
    ):
        refetched: PagedList[
            RegisteredModel
        ] = _get_model_registry_store().search_registered_models(
            filter_string=request_message.filter,
            max_results=request_message.max_results,
            order_by=request_message.order_by,
            page_token=response_message.next_page_token,
        )
        refetched = refetched[
            : request_message.max_results - len(response_message.registered_models)
        ]
        if len(refetched) == 0:
            response_message.next_page_token = ""
            break

        refetched_readable_proto = [
            rm.to_proto() for rm in refetched if can_read.get(rm.name, default_can_read)
        ]
        response_message.registered_models.extend(refetched_readable_proto)

        # recalculate next page token
        start_offset = SearchUtils.parse_start_offset_from_page_token(
            response_message.next_page_token
        )
        final_offset = start_offset + len(refetched)
        response_message.next_page_token = SearchUtils.create_page_token(final_offset)

    resp.data = message_to_json(response_message)


AFTER_REQUEST_PATH_HANDLERS = {
    CreateExperiment: set_can_manage_experiment_permission,
    CreateRegisteredModel: set_can_manage_registered_model_permission,
    SearchExperiments: filter_search_experiments,
    SearchRegisteredModels: filter_search_registered_models,
}


def get_after_request_handler(request_class):
    return AFTER_REQUEST_PATH_HANDLERS.get(request_class)


AFTER_REQUEST_HANDLERS = {
    (http_path, method): handler
    for http_path, handler, methods in get_endpoints(get_after_request_handler)
    for method in methods
}


@catch_mlflow_exception
def _after_request(resp: Response):
    _logger.debug(f"after_request: {request.method} {request.path}")
    if 400 <= resp.status_code < 600:
        return resp

    if handler := AFTER_REQUEST_HANDLERS.get((request.path, request.method)):
        _logger.debug(f"Calling after request handler: {handler.__name__}")
        handler(resp)
    return resp


def create_admin_user(username, password):
    if not store.has_user(username):
        store.create_user(username, password, is_admin=True)
        _logger.info(
            f"Created admin user '{username}'. "
            "It is recommended that you set a new password as soon as possible "
            f"on {UPDATE_USER_PASSWORD}."
        )


def alert(href: str):
    return render_template_string(
        r"""
<script type = "text/javascript">
{% with messages = get_flashed_messages() %}
  {% if messages %}
    {% for message in messages %}
      alert("{{ message }}");
    {% endfor %}
  {% endif %}
{% endwith %}
      window.location.href = "{{ href }}";
</script>
""",
        href=href,
    )


def signup():
    return render_template_string(
        r"""
<style>
  form {
    background-color: #F5F5F5;
    border: 1px solid #CCCCCC;
    border-radius: 4px;
    padding: 20px;
    max-width: 400px;
    margin: 0 auto;
    font-family: Arial, sans-serif;
    font-size: 14px;
    line-height: 1.5;
  }

  input[type=text], input[type=password] {
    width: 100%;
    padding: 10px;
    margin-bottom: 10px;
    border: 1px solid #CCCCCC;
    border-radius: 4px;
    box-sizing: border-box;
  }
  input[type=submit] {
    background-color: rgb(34, 114, 180);
    color: #FFFFFF;
    border: none;
    border-radius: 4px;
    padding: 10px 20px;
    cursor: pointer;
    font-size: 16px;
    font-weight: bold;
  }

  input[type=submit]:hover {
    background-color: rgb(14, 83, 139);
  }

  .logo-container {
    display: flex;
    align-items: center;
    justify-content: center;
    margin-bottom: 10px;
  }

  .logo {
    max-width: 150px;
    margin-right: 10px;
  }
</style>

<form action="{{ users_route }}" method="post">
  <div class="logo-container">
    {% autoescape false %}
    {{ mlflow_logo }}
    {% endautoescape %}
  </div>
  <label for="username">Username:</label>
  <br>
  <input type="text" id="username" name="username">
  <br>
  <label for="password">Password:</label>
  <br>
  <input type="password" id="password" name="password">
  <br>
  <br>
  <input type="submit" value="Sign up">
</form>
""",
        mlflow_logo=MLFLOW_LOGO,
        users_route=CREATE_USER,
    )


@catch_mlflow_exception
def create_user():
    content_type = request.headers.get("Content-Type")
    if content_type == "application/x-www-form-urlencoded":
        username = request.form["username"]
        password = request.form["password"]

        if store.has_user(username):
            flash(f"Username has already been taken: {username}")
            return alert(href=SIGNUP)

        store.create_user(username, password)
        flash(f"Successfully signed up user: {username}")
        return alert(href=HOME)
    elif content_type == "application/json":
        username = _get_request_param("username")
        password = _get_request_param("password")

        user = store.create_user(username, password)
        return make_response({"user": user.to_json()})
    else:
        return make_response(f"Invalid content type: '{content_type}'", 400)


@catch_mlflow_exception
def get_user():
    username = _get_request_param("username")
    user = store.get_user(username)
    return make_response({"user": user.to_json()})


@catch_mlflow_exception
def update_user_password():
    username = _get_request_param("username")
    password = _get_request_param("password")
    store.update_user(username, password=password)
    return make_response({})


@catch_mlflow_exception
def update_user_admin():
    username = _get_request_param("username")
    is_admin_str = _get_request_param("is_admin").lower()
    if is_admin_str == "true":
        is_admin = True
    elif is_admin_str == "false":
        is_admin = False
    else:
        raise MlflowException(
            f"Invalid parameter 'is_admin': '{is_admin_str}', "
            "must be either 'true' or 'false' (case insensitive).",
            INVALID_PARAMETER_VALUE,
        )
    store.update_user(username, is_admin=is_admin)
    return make_response({})


@catch_mlflow_exception
def delete_user():
    username = _get_request_param("username")
    store.delete_user(username)
    return make_response({})


@catch_mlflow_exception
def create_experiment_permission():
    experiment_id = _get_request_param("experiment_id")
    username = _get_request_param("username")
    permission = _get_request_param("permission")
    ep = store.create_experiment_permission(experiment_id, username, permission)
    return make_response({"experiment_permission": ep.to_json()})


@catch_mlflow_exception
def get_experiment_permission():
    experiment_id = _get_request_param("experiment_id")
    username = _get_request_param("username")
    ep = store.get_experiment_permission(experiment_id, username)
    return make_response({"experiment_permission": ep.to_json()})


@catch_mlflow_exception
def update_experiment_permission():
    experiment_id = _get_request_param("experiment_id")
    username = _get_request_param("username")
    permission = _get_request_param("permission")
    store.update_experiment_permission(experiment_id, username, permission)
    return make_response({})


@catch_mlflow_exception
def delete_experiment_permission():
    experiment_id = _get_request_param("experiment_id")
    username = _get_request_param("username")
    store.delete_experiment_permission(experiment_id, username)
    return make_response({})


@catch_mlflow_exception
def create_registered_model_permission():
    name = _get_request_param("name")
    username = _get_request_param("username")
    permission = _get_request_param("permission")
    rmp = store.create_registered_model_permission(name, username, permission)
    return make_response({"registered_model_permission": rmp.to_json()})


@catch_mlflow_exception
def get_registered_model_permission():
    name = _get_request_param("name")
    username = _get_request_param("username")
    rmp = store.get_registered_model_permission(name, username)
    return make_response({"registered_model_permission": rmp.to_json()})


@catch_mlflow_exception
def update_registered_model_permission():
    name = _get_request_param("name")
    username = _get_request_param("username")
    permission = _get_request_param("permission")
    store.update_registered_model_permission(name, username, permission)
    return make_response({})


@catch_mlflow_exception
def delete_registered_model_permission():
    name = _get_request_param("name")
    username = _get_request_param("username")
    store.delete_registered_model_permission(name, username)
    return make_response({})


def _enable_auth(app: Flask):
    """
    Enables authentication and authorization for the MLflow server.

    :param app: The Flask app to enable authentication and authorization for.
    """
    _logger.warning(
        "This feature is still experimental and may change in a future release without warning"
    )
    # secret key required for flashing
    if not app.secret_key:
        app.secret_key = str(uuid.uuid4())

    _logger.debug("Database URI: %s", auth_config.database_uri)
    store.init_db(auth_config.database_uri)
    create_admin_user(auth_config.admin_username, auth_config.admin_password)

    app.add_url_rule(
        rule=SIGNUP,
        view_func=signup,
        methods=["GET"],
    )
    app.add_url_rule(
        rule=CREATE_USER,
        view_func=create_user,
        methods=["POST"],
    )
    app.add_url_rule(
        rule=GET_USER,
        view_func=get_user,
        methods=["POST"],
    )
    app.add_url_rule(
        rule=UPDATE_USER_PASSWORD,
        view_func=update_user_password,
        methods=["PATCH"],
    )
    app.add_url_rule(
        rule=UPDATE_USER_ADMIN,
        view_func=update_user_admin,
        methods=["PATCH"],
    )
    app.add_url_rule(
        rule=DELETE_USER,
        view_func=delete_user,
        methods=["DELETE"],
    )
    app.add_url_rule(
        rule=CREATE_EXPERIMENT_PERMISSION,
        view_func=create_experiment_permission,
        methods=["POST"],
    )
    app.add_url_rule(
        rule=GET_EXPERIMENT_PERMISSION,
        view_func=get_experiment_permission,
        methods=["GET"],
    )
    app.add_url_rule(
        rule=UPDATE_EXPERIMENT_PERMISSION,
        view_func=update_experiment_permission,
        methods=["PATCH"],
    )
    app.add_url_rule(
        rule=DELETE_EXPERIMENT_PERMISSION,
        view_func=delete_experiment_permission,
        methods=["DELETE"],
    )
    app.add_url_rule(
        rule=CREATE_REGISTERED_MODEL_PERMISSION,
        view_func=create_registered_model_permission,
        methods=["POST"],
    )
    app.add_url_rule(
        rule=GET_REGISTERED_MODEL_PERMISSION,
        view_func=get_registered_model_permission,
        methods=["GET"],
    )
    app.add_url_rule(
        rule=UPDATE_REGISTERED_MODEL_PERMISSION,
        view_func=update_registered_model_permission,
        methods=["PATCH"],
    )
    app.add_url_rule(
        rule=DELETE_REGISTERED_MODEL_PERMISSION,
        view_func=delete_registered_model_permission,
        methods=["DELETE"],
    )

    app.before_request(_before_request)
    app.after_request(_after_request)


_enable_auth(app)<|MERGE_RESOLUTION|>--- conflicted
+++ resolved
@@ -41,11 +41,7 @@
 )
 from mlflow.server.auth.sqlalchemy_store import SqlAlchemyStore
 from mlflow.server.handlers import (
-<<<<<<< HEAD
-=======
-    _get_rest_path,
     _get_request_message,
->>>>>>> bcacb9fb
     _get_tracking_store,
     _get_model_registry_store,
     catch_mlflow_exception,
