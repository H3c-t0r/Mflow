import React, { Component } from 'react';
import './AppErrorBoundary.css';
import defaultErrorImg from '../../static/default-error.svg';
import PropTypes from 'prop-types';

class AppErrorBoundary extends Component {
  constructor(props) {
    super(props);
    this.state = { hasError: false };
  }

  static propTypes = {
    children: PropTypes.node,
  };

  // eslint-disable-next-line no-unused-vars
  componentDidCatch(error, info) {
    this.setState({ hasError: true });
    console.error(error);
  }

  getSupportPageUrl = () => "https://github.com/mlflow/mlflow/issues";


  render() {
    if (this.state.hasError) {
      return (
        <div>
<<<<<<< HEAD
          <img className='error-image' alt='Error' src={defaultErrorImg} />
          <h1 className={'center'}>Something went wrong</h1>
          <h4 className={'center'}>
            If this error persists, please report an issue on{' '}
            <a href='https://github.com/mlflow/mlflow/issues'>our GitHub page</a>.
=======
          <img className="error-image" alt="Error" src={defaultErrorImg}/>
          <h1 className={"center"}>Something went wrong</h1>
          <h4 className={"center"}>
            If this error persists, please report an issue {' '}
            <a href={this.getSupportPageUrl()} target='_blank'>here</a>.
>>>>>>> 8351d82e
          </h4>
        </div>
      );
    }
    return this.props.children;
  }
}

export default AppErrorBoundary;<|MERGE_RESOLUTION|>--- conflicted
+++ resolved
@@ -26,19 +26,11 @@
     if (this.state.hasError) {
       return (
         <div>
-<<<<<<< HEAD
-          <img className='error-image' alt='Error' src={defaultErrorImg} />
-          <h1 className={'center'}>Something went wrong</h1>
-          <h4 className={'center'}>
-            If this error persists, please report an issue on{' '}
-            <a href='https://github.com/mlflow/mlflow/issues'>our GitHub page</a>.
-=======
           <img className="error-image" alt="Error" src={defaultErrorImg}/>
           <h1 className={"center"}>Something went wrong</h1>
           <h4 className={"center"}>
             If this error persists, please report an issue {' '}
             <a href={this.getSupportPageUrl()} target='_blank'>here</a>.
->>>>>>> 8351d82e
           </h4>
         </div>
       );
