--- conflicted
+++ resolved
@@ -9,11 +9,7 @@
   RESOURCE_CONFLICT: 'RESOURCE_CONFLICT',
 };
 
-<<<<<<< HEAD
-export const Version = '2.4.0';
-=======
-export const Version = '2.4.1.dev0';
->>>>>>> a08ae4d9
+export const Version = '2.4.1';
 
 const DOCS_VERSION = 'latest';
 
