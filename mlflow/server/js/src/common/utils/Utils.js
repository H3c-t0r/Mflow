--- conflicted
+++ resolved
@@ -575,7 +575,6 @@
     });
   }
 
-<<<<<<< HEAD
   static compareExperiments(a, b) {
     const aId = typeof (a.getExperimentId) === "function" ? a.getExperimentId() : a.experiment_id;
     const bId = typeof (b.getExperimentId) === "function" ? b.getExperimentId() : b.experiment_id;
@@ -596,8 +595,8 @@
     }
 
     return aId.localeCompare(bId);
-=======
-  /**
+
+   /**
    * Fetch private vcs regex
    */
   static getPrivateVcsRegex() {
@@ -645,7 +644,6 @@
       window.privateVcsCommit = Utils.getPrivateVcsUrl('commit');
     }
     return window.privateVcsRegex && window.privateVcsRepo && window.privateVcsCommit;
->>>>>>> bf5e2786
   }
 }
 
