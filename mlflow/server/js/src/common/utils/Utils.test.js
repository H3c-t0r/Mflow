--- conflicted
+++ resolved
@@ -284,8 +284,6 @@
   expect(Utils.getSearchUrlFromState(st3)).toEqual("param=params&metrics=&searchInput=someExpression");
 });
 
-<<<<<<< HEAD
-
 test('compareExperiments', () => {
   const exp0 = { experiment_id: '0' };
   const exp1 = { experiment_id: '1' };
@@ -298,7 +296,7 @@
   expect(Utils.compareExperiments(expA, expB)).toEqual(-1);
 
   expect([expB, exp1, expA, exp0].sort(Utils.compareExperiments)).toEqual([exp0, exp1, expA, expB]);
-=======
+
 test('getPrivateVcsRegex', () => {
   setup_mock();
   // with regex string returned
@@ -350,5 +348,4 @@
   }));
   expect(Utils.getPrivateVcsUrl("commit")).toEqual(null);
   teardown_mock();
->>>>>>> bf5e2786
 });