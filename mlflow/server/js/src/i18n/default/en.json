{
  "+1i81u": {
    "defaultMessage": "Registered At",
    "description": "Label name for registered timestamp metadata in model version page"
  },
  "+Dnww0": {
    "defaultMessage": "Rename Run",
    "description": "Modal title to rename the experiment run name"
  },
  "+LLlvi": {
    "defaultMessage": "Source Run",
    "description": "Label name for source run metadata in model version page"
  },
  "/2MZix": {
    "defaultMessage": "Run ID:",
    "description": "Row title for the run id on the experiment compare runs page"
  },
  "/2SlQ2": {
    "defaultMessage": "Share",
    "description": "String for the share button to share experiment view"
  },
  "/2m1wK": {
    "defaultMessage": "Oops!",
    "description": "Error modal title to rendering errors"
  },
  "/3BTaS": {
    "defaultMessage": "Experiment view URL copied to clipboard",
    "description": "Content of the message after clicking the share experiment button"
  },
  "/738wy": {
    "defaultMessage": "Filter",
    "description": "String for the filter button to filter experiment runs table which match the search criteria"
  },
  "/JowTb": {
    "defaultMessage": "Name",
    "description": "Column title for name column for displaying the metrics name for the experiment run"
  },
  "/YdNM8": {
    "defaultMessage": "No models yet. <link>Create a model</link> to get started.",
    "description": "Placeholder text for empty models table in the registered model list page"
  },
  "/g45Xz": {
    "defaultMessage": "Share and manage machine learning models.",
    "description": "Default text for model registry onboarding on the model list page"
  },
  "0ElvS9": {
    "defaultMessage": "Y-axis:",
    "description": "Label text for y-axis in contour plot comparison in MLflow"
  },
  "0gGMZm": {
    "defaultMessage": "Name",
    "description": "Default text for name placeholder in editable tags table form in MLflow"
  },
  "0gIYIc": {
    "defaultMessage": "Make the line between points \"smoother\" based on Exponential Moving Average. Smoothing can be useful for displaying the overall trend when the logging frequency is high.",
    "description": "Helpful tooltip message to help with line smoothness for the metrics plot"
  },
  "0ja5l/": {
    "defaultMessage": "No tags found.",
    "description": "Text for no tags found in editable form table in MLflow"
  },
  "0pdAuV": {
    "defaultMessage": "Active",
    "description": "Linked model dropdown option to show active experiment runs"
  },
  "1/M8+x": {
    "defaultMessage": "X-axis:",
    "description": "Label text for x-axis in scatter plot comparison in MLflow"
  },
  "16BvfJ": {
    "defaultMessage": "{timeSince, plural, =1 {1 year} other {# years}} ago",
    "description": "Text for time in years since given date for MLflow views"
  },
  "17k196": {
    "defaultMessage": "Cancel",
    "description": "Text for the cancel button in an editable note in MLflow"
  },
  "1f72BQ": {
    "defaultMessage": "Version",
    "description": "Column title text for model version in model version table"
  },
  "1jPG5D": {
    "defaultMessage": "Creator",
    "description": "Lable name for the creator under details tab on the model view page"
  },
  "25EUlg": {
    "defaultMessage": "The code snippets below demonstrate how to load the logged model.",
    "description": "Subtext heading explaining the below section of the model artifact view on how users can load the registered logged model"
  },
  "27oNFE": {
    "defaultMessage": "Model schema",
    "description": "Heading text for the model schema of the registered model from the experiment run"
  },
  "2AmV5N": {
    "defaultMessage": "Search by model name",
    "description": "Placeholder text inside model search bar"
  },
  "2Exf7S": {
    "defaultMessage": "Supported formats: image, text, html, pdf, geojson files",
    "description": "Text to explain users which formats are supported to display the artifacts"
  },
  "2NfDVN": {
    "defaultMessage": "Load the model",
    "description": "Heading text for stating how to load the model from the experiment run"
  },
  "2YEXRM": {
    "defaultMessage": "Edit",
    "description": "Text for the edit button next to the description section title on the experiment view page"
  },
  "2f2qeb": {
    "defaultMessage": "Type",
    "description": "Text for type column in schema table in model version page"
  },
  "2kU7bW": {
    "defaultMessage": "No models are registered yet. <link>Learn more</link> about how to register a model.",
    "description": "Message text when no model versions are registerd"
  },
  "36g3aR": {
    "defaultMessage": "Edit",
    "description": "Text for the edit button next to the description section title on\n             the model view page"
  },
  "3Rb4sG": {
    "defaultMessage": "Delete",
    "description": "String for the delete button to delete a particular experiment run"
  },
  "3geT+I": {
    "defaultMessage": "Use the log artifact APIs to store file outputs from MLflow runs.",
    "description": "Information in the empty state explaining how one could log artifacts output files for the experiment runs"
  },
  "3ioIKi": {
    "defaultMessage": "Loaded child runs are nested under their parents.",
    "description": "Tooltip text for load more button explaining the runs are nested under their parent experiment run"
  },
  "4+RPaz": {
    "defaultMessage": "Delete",
    "description": "Text for delete button on model version view page header"
  },
  "47QsAK": {
    "defaultMessage": "{fieldName} are empty",
    "description": "Default text in data table where items are empty in the model\n                  comparison page"
  },
  "4MojW8": {
    "defaultMessage": "Failed to set tag. Error: {errorTrace}",
    "description": "Error message when updating or setting a tag feature fails"
  },
  "4NEPlV": {
    "defaultMessage": "Scatter Plot",
    "description": "Tab text for scatter plot on the model comparison page"
  },
  "4aTcCT": {
    "defaultMessage": "All Runs",
    "description": "Linked model dropdown option to show all experiment runs"
  },
  "4idqpX": {
    "defaultMessage": "Add",
    "description": "Add button text in editable tags table view in MLflow"
  },
  "4mBrG2": {
    "defaultMessage": "Load model as a Spark UDF.",
    "description": "Code comment which states how to load model using spark UDF"
  },
  "5Mzn2b": {
    "defaultMessage": "Creator",
    "description": "Label name for creator metadata in model version page"
  },
  "5RWIet": {
    "defaultMessage": "Schema {sectionName}",
    "description": "Field name text for schema table in the model comparison page"
  },
  "5ZAXeS": {
    "defaultMessage": "{timeSince, plural, =1 {1 month} other {# months}} ago",
    "description": "Text for time in months since given date for MLflow views"
  },
  "656rRX": {
    "defaultMessage": "Go back to <link>the home page.</link>",
    "description": "Default error message for error views in MLflow"
  },
  "6b6fTN": {
    "defaultMessage": "Select a file to preview",
    "description": "Label to suggests users to select a file to preview the output"
  },
  "6bmLqb": {
    "defaultMessage": "Load model",
    "description": "Code comment which states how to load the model"
  },
  "6kSKRk": {
    "defaultMessage": "Comparing {numVersions} Versions",
    "description": "Text for main title for the model comparison page"
  },
  "6xPc4W": {
    "defaultMessage": "Predict on a Spark DataFrame:",
    "description": "Section heading to display the code block on how we can use registered model to predict using spark DataFrame"
  },
  "739thv": {
    "defaultMessage": "Lifecycle Stage",
    "description": "Label for displaying lifecycle stage of the experiment run to see if its active or deleted"
  },
  "79dD5F": {
    "defaultMessage": "There was an error submitting your note.",
    "description": "Error message text when saving an editable note in MLflow"
  },
  "7F/CBv": {
    "defaultMessage": "Stage",
    "description": "Column title text for model version stage in model version table"
  },
  "7NKkk1": {
    "defaultMessage": "Save",
    "description": "Modal button text to save the changes to rename the experiment run name"
  },
  "7jsqqe": {
    "defaultMessage": "{timeSince, plural, =1 {1 minute} other {# minutes}} ago",
    "description": "Text for time in minutes since given date for MLflow views"
  },
  "7nAMnb": {
    "defaultMessage": "Please input a name for the new model.",
    "description": "Error message for having no input for creating models in the model registry"
  },
  "7rTIly": {
    "defaultMessage": "Name",
    "description": "Column title for name column for displaying the params name for the experiment run"
  },
  "7zNDHj": {
    "defaultMessage": "Parameters:",
    "description": "Label text for parameters in parallel coordinates plot in MLflow"
  },
  "8/7V3S": {
    "defaultMessage": "Artifact Location",
    "description": "Label for displaying the experiment artifact location"
  },
  "81+fJx": {
    "defaultMessage": "Couldn't load model information due to an error.",
    "description": "Error state text when the model artifact was unable to load"
  },
  "81DxPY": {
    "defaultMessage": "Contour plots can only be rendered when comparing a group of runs with three or more unique metrics or params. Log more metrics or params to your runs to visualize them using the contour plot.",
    "description": "Text explanation when contour plot is disabled in comparison pages\n              in MLflow"
  },
  "88l+j9": {
    "defaultMessage": "Are you sure you want to delete model version {versionNum}? This cannot be undone.",
    "description": "Comment text for model version deletion modal in model versions view\n                 page"
  },
  "8XT7z5": {
    "defaultMessage": "Failed to delete tag. Error: {errorTrace}",
    "description": "Error message when deleting a tag feature fails"
  },
  "8XbTnl": {
    "defaultMessage": "Value",
    "description": "Default text for value placeholder in editable tags table form in MLflow"
  },
  "8flziy": {
    "defaultMessage": "Time (Wall)",
    "description": "Radio button option to choose the time wall control option for the X-axis for metric graph on the experiment runs"
  },
  "93iLUV": {
    "defaultMessage": "{timeSince, plural, =1 {1 second} other {# seconds}} ago",
    "description": "Text for time in seconds since given date for MLflow views"
  },
  "98Ub01": {
    "defaultMessage": "Delete Model Version",
    "description": "Title text for model version deletion modal in model versions view page"
  },
  "9Ce4Gd": {
    "defaultMessage": "Started during",
    "description": "Label for the start time select dropdown for experiment runs view"
  },
  "9CqEWy": {
    "defaultMessage": "Load more",
    "description": "Load more button text to load more experiment runs"
  },
  "9W3kev": {
    "defaultMessage": "Register",
    "description": "Confirmation text to register the model"
  },
  "9fVZg8": {
    "defaultMessage": "Delete",
    "description": "Text for disabled delete button due to active versions on model view page header"
  },
  "9mAGv0": {
    "defaultMessage": "Model name",
    "description": "Text for form title on creating model in the model registry"
  },
  "9y+yUQ": {
    "defaultMessage": "File is too large to preview",
    "description": "Label to indicate that the file is too large to preview"
  },
  "AEzy9w": {
    "defaultMessage": "After creation, you can register logged models as new versions.&nbsp;",
    "description": "Text for form description on creating model in the model registry"
  },
  "At3XhS": {
    "defaultMessage": "Created Time",
    "description": "Label name for the created time under details tab on the model view page"
  },
  "Ay+ZP/": {
    "defaultMessage": "Failed to delete tag. Error: {userVisibleError}",
    "description": "Text for user visible error when deleting tag in model version view"
  },
  "B80MC6": {
    "defaultMessage": "Contour Plot",
    "description": "Tab pane title for contour plots on the compare runs page"
  },
  "BQt0TQ": {
    "defaultMessage": "This model is also registered to the <link>model registry</link>.",
    "description": "Sub text to tell the users where the registered models are located "
  },
  "BwyYS1": {
    "defaultMessage": "Value",
    "description": "Column title for value column for displaying the value of the metrics for the experiment run "
  },
  "CGVHLD": {
    "defaultMessage": "Parameters",
    "description": "Label for the collapsible area to display the parameters used during the experiment run"
  },
  "CpLnGS": {
    "defaultMessage": "Metrics",
    "description": "Table title text for metrics table in the model comparison page"
  },
  "DUnrWL": {
    "defaultMessage": "Run Name:",
    "description": "Row title for the run name on the experiment compare runs page"
  },
  "Dxwvus": {
    "defaultMessage": "Stage Transition",
    "description": "Title text for model version stage transitions in confirm modal"
  },
  "DzGXnD": {
    "defaultMessage": "Copy",
    "description": "Copy tooltip to copy experiment name from experiment runs table header"
  },
  "E7mv3b": {
    "defaultMessage": "Save",
    "description": "Text for saving changes on rows in editable form table in MLflow"
  },
  "ECH4Hu": {
    "defaultMessage": "Clear",
    "description": "String for the clear button to clear the text for searching models"
  },
  "EI7moF": {
    "defaultMessage": "Last year",
    "description": "Option for the start select dropdown to filter runs since the last 1 year"
  },
  "EK5JxG": {
    "defaultMessage": "Parameters",
    "description": "Field name text for parameters table in the model comparison page"
  },
  "EKyt+3": {
    "defaultMessage": "Metrics:",
    "description": "Label text for metrics in parallel coordinates plot in MLflow"
  },
  "EMNpby": {
    "defaultMessage": "Only show differences",
    "description": "Switch to select only columns with different values across runs"
  },
  "EwcVCu": {
    "defaultMessage": "Clear",
    "description": "String for the clear button to clear any filters or sorting that we may have applied on the experiment table"
  },
  "F/EzKI": {
    "defaultMessage": "Transition existing {currentStage} model versions to {archivedStage}",
    "description": "Description text for checkbox for archiving existing model versions\n                    in the toStage for model version stage transition"
  },
  "F16DNA": {
    "defaultMessage": "Version {versionNum}",
    "description": "Title text for model version page"
  },
  "FBsWC+": {
    "defaultMessage": "On",
    "description": "Toggle on option to toggle show points for metric experiment run"
  },
  "FZubuU": {
    "defaultMessage": "Input an experiment name",
    "description": "Input placeholder to enter experiment name for create experiment"
  },
  "FpjDSq": {
    "defaultMessage": "Compare",
    "description": "Text for compare button to compare versions under details tab\n                       on the model view page"
  },
  "FpzEE0": {
    "defaultMessage": "Date",
    "description": "Label for displaying the start time of the experiment ran"
  },
  "FwBInP": {
    "defaultMessage": "Loading...",
    "description": "Loading state text for the artifact model view"
  },
  "GAJL1v": {
    "defaultMessage": "Input and output schema for your model. <link>Learn more</link>",
    "description": "Input and output params of the model that is registered from the experiment run"
  },
  "GDenB3": {
    "defaultMessage": "Metrics",
    "description": "Field name text for metrics table in the model comparison page"
  },
  "GJWVBA": {
    "defaultMessage": "Inputs",
    "description": "Table subtitle for schema inputs in the model comparison page"
  },
  "GKiPV1": {
    "defaultMessage": "Start Time:",
    "description": "Text for start time row header in the main table in the model comparison\n                page"
  },
  "GX9Yb8": {
    "defaultMessage": "Status",
    "description": "Label for displaying status of the experiment run to see if its running or finished"
  },
  "GXayIF": {
    "defaultMessage": "Predict on a Pandas DataFrame:",
    "description": "Section heading to display the code block on how we can use registered model to predict using pandas DataFrame"
  },
  "Gg/vLZ": {
    "defaultMessage": "Delete Model",
    "description": "Title text for delete model modal on model view page"
  },
  "GrrT4e": {
    "defaultMessage": "Failed to add tag. Error: {errorTrace}",
    "description": "Error message when add to tag feature fails"
  },
  "H+4gFh": {
    "defaultMessage": "Show diff only",
    "description": "Toggle text that determines whether to show diff only in the model\n                      comparison page"
  },
  "HGG+BI": {
    "defaultMessage": "Y-axis Log Scale:",
    "description": "Label for the radio button to toggle the Log scale on the Y-axis of the metric graph for the experiment"
  },
  "HNLDYl": {
    "defaultMessage": "Failed to set tag. Error: {userVisibleError}",
    "description": "Text for user visible error when setting tag in model version view"
  },
  "HUf9qJ": {
    "defaultMessage": "Are you sure you want to delete {modelName}? This cannot be undone.",
    "description": "Confirmation message for delete model modal on model view page"
  },
  "Hirqyq": {
    "defaultMessage": "Track machine learning training runs in an experiment. <link>Learn more</link>",
    "description": "Information banner text to provide more information about experiments runs page"
  },
  "Hq00g9": {
    "defaultMessage": "On",
    "description": "Checked toggle text for reverse color toggle in contour plot\n                        comparison in MLflow"
  },
  "HyBP+D": {
    "defaultMessage": "Tags",
    "description": "Title text for the tags section under details tab on the model view\n                   page"
  },
  "ICtiKS": {
    "defaultMessage": "Delete",
    "description": "OK button text for model version deletion modal in model versions view page"
  },
  "IHyeUr": {
    "defaultMessage": "Stage",
    "description": "Label name for stage metadata in model version page"
  },
  "IKx3DN": {
    "defaultMessage": "Predict on a Pandas DataFrame.",
    "description": "Code comment which states on how we can predict using pandas DataFrame"
  },
  "IWuVOI": {
    "defaultMessage": "Failed to add tag. Error: {userVisibleError}",
    "description": "Text for user visible error when adding tag in model version view"
  },
  "Ibw+mW": {
    "defaultMessage": "Filter",
    "description": "String for the filter button to filter model registry table\n                   for models"
  },
  "Ik96R6": {
    "defaultMessage": "Edit",
    "description": "Text for the edit button next to the description section title on\n             the model version view page"
  },
  "JChRnq": {
    "defaultMessage": "Last 24 hours",
    "description": "Option for the start select dropdown to filter runs from the last 24 hours"
  },
  "K+s7ez": {
    "defaultMessage": "Last Modified",
    "description": "Column title for last modified timestamp for a model in the registered model page"
  },
  "K4Ujb4": {
    "defaultMessage": "Only show columns with differences",
    "description": "Switch to select only columns with different values across runs"
  },
  "KEL9Js": {
    "defaultMessage": "Active",
    "description": "Tab text to view active versions under details tab\n                               on the model view page"
  },
  "L26D19": {
    "defaultMessage": "X-axis:",
    "description": "Label for the radio button to toggle the control on the X-axis of the metric graph for the experiment"
  },
  "L3YRZk": {
    "defaultMessage": "Parent Run",
    "description": "Label for displaying a link to the parent experiment run if any present"
  },
  "MZKOA3": {
    "defaultMessage": "Off",
    "description": "Unchecked toggle text for reverse color toggle in contour plot\n                        comparison in MLflow"
  },
  "MatV9u": {
    "defaultMessage": "Create",
    "description": "Create button text for creating model in the model registry"
  },
  "Nj6Ez5": {
    "defaultMessage": "Name",
    "description": "Text for name column in schema table in model version page"
  },
  "Nm/Pjx": {
    "defaultMessage": "Registered at",
    "description": "Column title text for created at timestamp in model version table"
  },
  "O9r1RR": {
    "defaultMessage": "Start Time:",
    "description": "Row title for the start time of runs on the experiment compare runs page"
  },
  "OEGyWZ": {
    "defaultMessage": "Predict on a Spark DataFrame.",
    "description": "Code comment which states on how we can predict using spark DataFrame"
  },
  "OGWg8l": {
    "defaultMessage": "State:",
    "description": "Filtering label to filter experiments based on state of active or deleted"
  },
  "OfLABN": {
    "defaultMessage": "Close",
    "description": "Error modal close button text"
  },
  "OimAJb": {
    "defaultMessage": "Scatter Plot",
    "description": "Tab pane title for scatterplots on the compare runs page"
  },
  "OzyPl3": {
    "defaultMessage": "Please select parameters",
    "description": "Placeholder text for parameters in parallel coordinates plot in MLflow"
  },
  "PRe/8y": {
    "defaultMessage": "None",
    "description": "Default text for no content in an editable note in MLflow"
  },
  "PZGZHV": {
    "defaultMessage": "Experiment ID",
    "description": "Label for displaying the current experiment in view"
  },
  "Potju2": {
    "defaultMessage": "Restore",
    "description": "String for the restore button to undo the experiments that were deleted"
  },
  "QC5Vjq": {
    "defaultMessage": "Y-axis:",
    "description": "Label where the users can choose the metric of the experiment run to be plotted on the Y-axis"
  },
  "QuU1sl": {
    "defaultMessage": "Parallel Coordinates Plot",
    "description": "Tab text for parallel coordinates plot on the model comparison page"
  },
  "RaGnOQ": {
    "defaultMessage": "Compare",
    "description": "String for the compare button to compare experiment runs to find an ideal model"
  },
  "RlRsah": {
    "defaultMessage": "loading...",
    "description": "Loading spinner text to show that the artifact loading is in progress"
  },
  "SAD2Mj": {
    "defaultMessage": "OK",
    "description": "Text for OK button on the confirmation page for stage transition\n                 on the model versions page"
  },
  "SCYMXw": {
    "defaultMessage": "Cancel",
    "description": "Cancel button text for creating model in the model registry"
  },
  "SK8RBp": {
    "defaultMessage": "Sort by",
    "description": "Sort by default option for sort by select dropdown for experiment runs"
  },
  "Shflcg": {
    "defaultMessage": "Comparing {runs} Runs",
    "description": "Breadcrumb title for compare runs page"
  },
  "Shv28w": {
    "defaultMessage": "Save",
    "description": "Default text for save button on editable notes in MLflow"
  },
  "SzvvXl": {
    "defaultMessage": "Failed to submit",
    "description": "Message text for failing to save changes in editable note in MLflow"
  },
  "T4eipT": {
    "defaultMessage": "Line Smoothness",
    "description": "Label for the smoothness slider for the graph plot for metrics"
  },
  "Te670G": {
    "defaultMessage": "Off",
    "description": "Toggle off option to toggle log scale graph for metric experiment run"
  },
  "ThrXMh": {
    "defaultMessage": "Inputs",
    "description": "Table section name for schema inputs in the model comparison page"
  },
  "TlFUsN": {
    "defaultMessage": "Tags",
    "description": "Title text for the tags section on the model versions view page"
  },
  "U+Jzcv": {
    "defaultMessage": "<link>Version {versionNumber}</link>",
    "description": "Row entry for version columns in the registered model page"
  },
  "U6cPEB": {
    "defaultMessage": "Loading Artifacts Failed",
    "description": "Error message rendered when loading the artifacts for the experiment fails"
  },
  "U82iv6": {
    "defaultMessage": "Registered Models",
    "description": "Text for registered model link in the title for model comparison page"
  },
  "UGAKJp": {
    "defaultMessage": "X-axis:",
    "description": "Label text for x-axis in contour plot comparison in MLflow"
  },
  "UhdPmo": {
    "defaultMessage": "Transition to",
    "description": "Text for transitioning a model version to a different stage under\n                 dropdown menu in model version page"
  },
  "Ux8CTl": {
    "defaultMessage": "Linked Models:",
    "description": "Filtering label for filtering experiments based on if the models are linked or not to the experiment"
  },
  "VbEMGm": {
    "defaultMessage": "Register Model",
    "description": "Button text to register the model for deployment"
  },
  "Vm9CvZ": {
    "defaultMessage": "Description",
    "description": "Column title text for description in model version table"
  },
  "WGhlnW": {
    "defaultMessage": "User",
    "description": "Label for displaying the user who created the experiment run"
  },
  "WJF+wY": {
    "defaultMessage": "Z-axis:",
    "description": "Label text for z-axis in contour plot comparison in MLflow"
  },
  "Wd8Tga": {
    "defaultMessage": "No schema. See <link>MLflow docs</link> for how to include input and output schema with your model.",
    "description": "Text for schema table when no schema exists in the model version\n                     page"
  },
  "WomXZ4": {
    "defaultMessage": "Failed to load chart.",
    "description": "Error message when the plotly javascript library fails to load."
  },
  "WqtISN": {
    "defaultMessage": "Job Output",
    "description": "Label for displaying the output logs for the experiment run job"
  },
  "WvHAEg": {
    "defaultMessage": "Input an artifact location (optional)",
    "description": "Input placeholder to enter artifact location for create experiment"
  },
  "X3F7x3": {
    "defaultMessage": "No Artifacts Recorded",
    "description": "Empty state string when there are no artifacts record for the experiment"
  },
  "XIOnOe": {
    "defaultMessage": "Version {versionNum}",
    "description": "Text for current version under the header on the model version view page"
  },
  "Xqs6q2": {
    "defaultMessage": "Without Model Versions",
    "description": "Linked model dropdown option to show experiment runs without model versions only"
  },
  "XzoBvA": {
    "defaultMessage": "Cancel",
    "description": "Text for cancel button on the confirmation page for stage\n                transitions on the model versions page"
  },
  "Y9ZFyN": {
    "defaultMessage": "Download artifact",
    "description": "Link to download the artifact of the experiment"
  },
  "Yx7fMC": {
    "defaultMessage": "Search",
    "description": "Placeholder text for input box to search for the columns names that could be selected or unselected to be rendered on the experiment runs table"
  },
  "Z5en2d": {
    "defaultMessage": "Versions",
    "description": "Title text for the versions section under details tab on the\n                       model view page"
  },
  "ZYBoeF": {
    "defaultMessage": "Transition to",
    "description": "Text for activity description under confirmation modal for model\n             version stage transition"
  },
  "ZvBSjw": {
    "defaultMessage": "Value",
    "description": "Column title for value column for displaying the value of the params for the experiment run "
  },
  "ZwAzmu": {
    "defaultMessage": "Create Model",
    "description": "Create button to register a new model"
  },
  "a/TbnY": {
    "defaultMessage": "All time",
    "description": "Option for the start select dropdown to render all runs"
  },
  "a3rEfZ": {
    "defaultMessage": "Description",
    "description": "Label for the notes editable content for the experiment run"
  },
  "a8rS4O": {
    "defaultMessage": "Delete",
    "description": "OK text for delete model modal on model view page"
  },
  "aB6xFd": {
    "defaultMessage": "Outputs",
    "description": "Table subtitle for schema outputs in the model comparison page"
  },
  "aIP7Kb": {
    "defaultMessage": "Cancel",
    "description": "Cancel button text for confirmation pop-up to delete a tag from\n                     table in MLflow"
  },
  "aNnPar": {
    "defaultMessage": "Time (Relative)",
    "description": "Radio button option to choose the time relative control option for the X-axis for metric graph on the experiment runs"
  },
  "aOW396": {
    "defaultMessage": "{timeSince, plural, =1 {1 hour} other {# hours}} ago",
    "description": "Text for time in hours since given date for MLflow views"
  },
  "aXw0NO": {
    "defaultMessage": "Please select metric",
    "description": "Placeholder text where one can select metrics from the list of available metrics to render on the graph"
  },
  "aYsI8a": {
    "defaultMessage": "<link>Learn more</link>",
    "description": "Learn more link on the model list page with cloud-specific link"
  },
  "ag05Pe": {
    "defaultMessage": "Refresh",
    "description": "refresh button text to refresh the experiment runs"
  },
  "awLbAc": {
    "defaultMessage": "Logs",
    "description": "Link to the logs for the job output"
  },
  "axF2gD": {
    "defaultMessage": "Full Path:",
    "description": "Label to display the full path of where the artifact of the experiment runs is located"
  },
  "bHuphj": {
    "defaultMessage": "See the documents below to learn how to customize this model and deploy it for batch or real-time scoring using the pyfunc model flavor.",
    "description": "Subtext heading for a list of documents that describe how to customize the model using the mlflow.pyfunc module"
  },
  "bSx/er": {
    "defaultMessage": "Parameters",
    "description": "Table title text for parameters table in the model comparison page"
  },
  "bhgG7S": {
    "defaultMessage": "Run Command",
    "description": "Label for the collapsible area to display the run command used for the experiment run"
  },
  "bi26D5": {
    "defaultMessage": "Run ID:",
    "description": "Text for run ID header in the main table in the model comparison page"
  },
  "bjoGjg": {
    "defaultMessage": "Last hour",
    "description": "Option for the start select dropdown to filter runs from the last hour"
  },
  "bq+LYL": {
    "defaultMessage": "No runs yet. <link>Learn more</link> about how to create ML model training {newLine} runs in this experiment.",
    "description": "Empty state text for experiment runs page"
  },
  "bqn2bk": {
    "defaultMessage": "Outputs",
    "description": "Table section name for schema outputs in the model comparison page"
  },
  "cBDYla": {
    "defaultMessage": "Actions",
    "description": "Column title for actions column in editable form table in MLflow"
  },
  "cI+F/q": {
    "defaultMessage": "Name",
    "description": "Column title for name column in editable tags table view in MLflow"
  },
  "cK6riy": {
    "defaultMessage": "Schema",
    "description": "Table title text for schema table in the model comparison page"
  },
<<<<<<< HEAD
  "dA5sT3": {
    "defaultMessage": "Share experiment view",
    "description": "Label for the share experiment view button"
=======
  "d/cZ34": {
    "defaultMessage": "Edit",
    "description": "Text for the edit button next to the description section title on the run view"
>>>>>>> 94db108c
  },
  "dq8MJd": {
    "defaultMessage": "Contour Plot",
    "description": "Tab text for contour plot on the model comparison page"
  },
  "dwTTNK": {
    "defaultMessage": "Are you sure you want to navigate away? Your pending text changes will be lost.",
    "description": "Prompt text for navigating away before saving changes in editable note in MLflow"
  },
  "e8cUzg": {
    "defaultMessage": "Latest Version",
    "description": "Column title for latest model version in the registered model page"
  },
  "eFCjOp": {
    "defaultMessage": "Metrics",
    "description": "Label for the collapsible area to display the output metrics after the experiment run"
  },
  "eNUbaN": {
    "defaultMessage": "Y-axis:",
    "description": "Label text for y-axis in scatter plot comparison in MLflow"
  },
  "eOxs/C": {
    "defaultMessage": "Parameters",
    "description": "Row group title for parameters of runs on the experiment compare runs page"
  },
  "eQsXm7": {
    "defaultMessage": "Last 7 days",
    "description": "Option for the start select dropdown to filter runs from the last 7 days"
  },
  "erqoIC": {
    "defaultMessage": "Run Name:",
    "description": "Text for run name row header in the main table in the model comparison\n                page"
  },
  "eyGoqW": {
    "defaultMessage": "Experiment Name",
    "description": "Label for create experiment modal to enter a valid experiment name"
  },
  "f+VJMF": {
    "defaultMessage": "Duration",
    "description": "Label for displaying the duration of the experiment run"
  },
  "f/An1W": {
    "defaultMessage": "Ready.",
    "description": "Default status message for model versions that are ready"
  },
  "fZPf0W": {
    "defaultMessage": "Reverse color:",
    "description": "Label text for reverse color toggle in contour plot comparison\n                      in MLflow"
  },
  "fg3SRm": {
    "defaultMessage": "Git Commit",
    "description": "Label for displaying the tag or the commit hash of the git commit"
  },
  "frPtD/": {
    "defaultMessage": "Metrics",
    "description": "Row group title for metrics of runs on the experiment compare runs page"
  },
  "fv7vQf": {
    "defaultMessage": "Rename",
    "description": "Menu item to rename an experiment run"
  },
  "g17Es2": {
    "defaultMessage": "Name",
    "description": "Column title for model name in the registered model page"
  },
  "gUdmaJ": {
    "defaultMessage": "Schema",
    "description": "Title text for the schema section on the model versions view page"
  },
  "gVxisd": {
    "defaultMessage": "Tag \"{value}\" already exists.",
    "description": "Validation message for tags that already exist in tags table in MLflow"
  },
  "iZm6YQ": {
    "defaultMessage": "<link>Learn more</link>",
    "description": "Learn more link on the form for creating model in the model registry"
  },
  "ir96eY": {
    "defaultMessage": "No more runs to load.",
    "description": "Tooltip text for load more button when there are no more experiment runs to load"
  },
  "iwD/Dv": {
    "defaultMessage": "Cancel",
    "description": "Cancel button text to cancel the flow to register the model"
  },
  "j/pJM6": {
    "defaultMessage": "Last Modified",
    "description": "Label name for the last modified time under details tab on the model view page"
  },
  "js4/Y8": {
    "defaultMessage": "You can also <link>register it to the model registry</link> to version control",
    "description": "Sub text to tell the users where one can go to register the model artifact"
  },
  "kFpx6j": {
    "defaultMessage": "With Model Versions",
    "description": "Linked model dropdown option to show experiment runs with model versions only"
  },
  "kU2h2z": {
    "defaultMessage": "Off",
    "description": "Toggle off option to toggle show points for metric experiment run"
  },
  "kV2Dw/": {
    "defaultMessage": "Load model as a PyFuncModel.",
    "description": "Code comment which states how to load model using PyFuncModel"
  },
  "kX6Kdv": {
    "defaultMessage": "Plot chart",
    "description": "Link to the view the plot chart for the experiment run"
  },
  "llVQ2r": {
    "defaultMessage": "Outputs ({numOutputs})",
    "description": "Input section header for schema table in model version page"
  },
  "lw2NyM": {
    "defaultMessage": "Comparing {length} Runs",
    "description": "Breadcrumb title for metrics page when comparing multiple runs"
  },
  "mI1o3S": {
    "defaultMessage": "Artifacts",
    "description": "Label for the collapsible area to display the artifacts page"
  },
  "mIk1MU": {
    "defaultMessage": "Create Model",
    "description": "Title text for creating model in the model registry"
  },
  "meoYKZ": {
    "defaultMessage": "Artifact Location",
    "description": "Label for create experiment modal to enter a artifact location"
  },
  "mpHsCg": {
    "defaultMessage": "Size:",
    "description": "Label to display the size of the artifact of the experiment"
  },
  "nC54Nf": {
    "defaultMessage": "Tags",
    "description": "Column title for model tags in the registered model page"
  },
  "nQoUED": {
    "defaultMessage": "Step",
    "description": "Radio button option to choose the step control option for the X-axis for metric graph on the experiment runs"
  },
  "nVndit": {
    "defaultMessage": "Registered on {registeredDate}",
    "description": "Label to display at what date the model was registered"
  },
  "nYKZy4": {
    "defaultMessage": "<link>Learn more</link>",
    "description": "Learn more tooltip link to learn more on how to search in an experiments run table"
  },
  "nuLuf2": {
    "defaultMessage": "{fieldName} are identical",
    "description": "Default text in data table where items are identical in the model\n                    comparison page"
  },
  "ny+fBZ": {
    "defaultMessage": "Columns",
    "description": "Dropdown text to display columns names that could to be rendered for the experiment runs table"
  },
  "o7dzKo": {
    "defaultMessage": "Last Modified",
    "description": "Label name for last modified timestamp metadata in model version page"
  },
  "oBKd1E": {
    "defaultMessage": "Value",
    "description": "Column title for value column in editable tags table view in MLflow"
  },
  "oBpBjm": {
    "defaultMessage": "Unable to list artifacts stored under <code>{artifactUri}</code> for the current run. Please contact your tracking server administrator to notify them of this error, which can happen when the tracking server lacks permission to list artifacts under the current run's root artifact directory.",
    "description": "Error message when the artifact is unable to load. This message is displayed in the open source ML flow only"
  },
  "oHW+ks": {
    "defaultMessage": "Description",
    "description": "Title text for the description section under details tab on the model\n                   view page"
  },
  "okQ1oB": {
    "defaultMessage": "Please input a new name for the new experiment.",
    "description": "Error message for name requirement in create experiment for MLflow"
  },
  "p1H1KR": {
    "defaultMessage": "Last 30 days",
    "description": "Option for the start select dropdown to filter runs from the last 30 days"
  },
  "pBUaAK": {
    "defaultMessage": "Are you sure you want to delete this tag？",
    "description": "Title text for confirmation pop-up to delete a tag from table\n                     in MLflow"
  },
  "peyOdH": {
    "defaultMessage": "Cancel",
    "description": "Text for canceling changes on rows in editable form table in MLflow"
  },
  "pl1bdY": {
    "defaultMessage": "Registered Models",
    "description": "Text for link back to models page under the header on the model version\n             view page"
  },
  "q0e4qI": {
    "defaultMessage": "Entry Point",
    "description": "Label for displaying entry point of the project"
  },
  "qMwRy3": {
    "defaultMessage": "Registered Models",
    "description": "Header for displaying models in the model registry"
  },
  "r3/K3V": {
    "defaultMessage": "Make Predictions",
    "description": "Heading text for the prediction section on the registered model from the experiment run"
  },
  "r5JI+N": {
    "defaultMessage": "Please select metrics",
    "description": "Placeholder text for metrics in parallel coordinates plot in MLflow"
  },
  "rMo+i0": {
    "defaultMessage": "Sort by",
    "description": "Sort label for the sort select dropdown for experiment runs view"
  },
  "rOnjGB": {
    "defaultMessage": "Download CSV",
    "description": "String for the download csv button to download experiments offline in a CSV format"
  },
  "raa3Ij": {
    "defaultMessage": "Registered Models",
    "description": "Text for link back to model page under the header on the model view page"
  },
  "sHMQzu": {
    "defaultMessage": "Showing {length} matching {length, plural, =0 {runs} =1 {run} other {runs}}",
    "description": "Message for displaying how many runs match search criteria on experiment page"
  },
  "sTp/V3": {
    "defaultMessage": "Parallel Coordinates Plot",
    "description": "Tab pane title for parallel coordinate plots on the compare runs page"
  },
  "sXjD3p": {
    "defaultMessage": "Search runs using a simplified version of the SQL {whereBold} clause",
    "description": "Tooltip string to explain how to search runs from the experiments table"
  },
  "sXqvoN": {
    "defaultMessage": "Ignore column ordering",
    "description": "Toggle text that determines whether to ignore column order in the\n                      model comparison page"
  },
  "ss//L4": {
    "defaultMessage": "{subMessage}, go back to <link>the home page.</link>",
    "description": "Default error message for error views in MLflow"
  },
  "sxlGRc": {
    "defaultMessage": "Inputs ({numInputs})",
    "description": "Input section header for schema table in model version page"
  },
  "t8BXC5": {
    "defaultMessage": "Tags",
    "description": "Label for the collapsible area to display the tags for the experiment run"
  },
  "tD0/e2": {
    "defaultMessage": "Model {modelName} does not exist",
    "description": "Sub-message text for error message on overall model page"
  },
  "tLb7+M": {
    "defaultMessage": "{timeSince, plural, =1 {1 day} other {# days}} ago",
    "description": "Text for time in days since given date for MLflow views"
  },
  "tUSlmi": {
    "defaultMessage": "On",
    "description": "Toggle on option to toggle log scale graph for metric experiment run"
  },
  "tc9+eK": {
    "defaultMessage": "Register Model",
    "description": "Register model modal title to register the model for deployment"
  },
  "ubGTUL": {
    "defaultMessage": "Name is required.",
    "description": "Error message for name requirement in editable tags table view in MLflow"
  },
  "ufamzi": {
    "defaultMessage": "Comparing {runs} MLflow Runs",
    "description": "Page title for the compare runs page"
  },
  "vi2MM7": {
    "defaultMessage": "All",
    "description": "Tab text to view all versions under details tab on the model view page"
  },
  "vlxeiA": {
    "defaultMessage": "Confirm",
    "description": "OK button text for confirmation pop-up to delete a tag from table\n                     in MLflow"
  },
  "w6erlb": {
    "defaultMessage": "Source",
    "description": "Label for displaying source notebook of the experiment run"
  },
  "wBFfWW": {
    "defaultMessage": "Register",
    "description": "Register button text to register the model"
  },
  "wDwAdX": {
    "defaultMessage": "Description",
    "description": "Header for displaying notes for the experiment table"
  },
  "wbRVln": {
    "defaultMessage": "Metrics",
    "description": "Title for metrics page"
  },
  "xRw7H2": {
    "defaultMessage": "Created by",
    "description": "Column title text for creator username in model version table"
  },
  "xgLBAH": {
    "defaultMessage": "Model versions in the `{currentStage}` stage will be moved to the `Archived` stage.",
    "description": "Tooltip text for transitioning existing model versions in stage to archived\n       in the model versions page"
  },
  "xmPKKq": {
    "defaultMessage": "Model Version:",
    "description": "Text for model version row header in the main table in the model\n                comparison page"
  },
  "yJpGwW": {
    "defaultMessage": "Deleted",
    "description": "Linked model dropdown option to show deleted experiment runs"
  },
  "yK/6vg": {
    "defaultMessage": "Cancel",
    "description": "Cancel text for delete model modal on model view page"
  },
  "ySno61": {
    "defaultMessage": "The code snippets below demonstrate how to make predictions using the logged model.",
    "description": "Subtext heading explaining the below section of the model artifact view on how users can prediction using the registered logged model"
  },
  "yV9Slo": {
    "defaultMessage": "Search",
    "description": "String for the search button to search objects in MLflow"
  },
  "yjerKR": {
    "defaultMessage": "<link>Version {versionNumber}</link>",
    "description": "Link to model version in the model version table"
  },
  "yzxYIm": {
    "defaultMessage": "Points:",
    "description": "Label for the toggle button to toggle to show points or not for the metric experiment run"
  },
  "z1RZwl": {
    "defaultMessage": "Preview",
    "description": "Preview badge shown for features which are under preview"
  },
  "z2Gyuw": {
    "defaultMessage": "MLflow Model",
    "description": "Heading text for mlflow model artifact"
  },
  "z9UqPZ": {
    "defaultMessage": "Description",
    "description": "Title text for the description section on the model version view page"
  },
  "zAvilr": {
    "defaultMessage": "Ready",
    "description": "Tooltip text for ready model version status icon in model view page"
  },
  "zMhOr3": {
    "defaultMessage": "Cancel",
    "description": "Cancel button text for model version deletion modal in model versions view page"
  }
}<|MERGE_RESOLUTION|>--- conflicted
+++ resolved
@@ -783,15 +783,13 @@
     "defaultMessage": "Schema",
     "description": "Table title text for schema table in the model comparison page"
   },
-<<<<<<< HEAD
   "dA5sT3": {
     "defaultMessage": "Share experiment view",
     "description": "Label for the share experiment view button"
-=======
+  },
   "d/cZ34": {
     "defaultMessage": "Edit",
     "description": "Text for the edit button next to the description section title on the run view"
->>>>>>> 94db108c
   },
   "dq8MJd": {
     "defaultMessage": "Contour Plot",
