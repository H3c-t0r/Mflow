--- conflicted
+++ resolved
@@ -50,16 +50,6 @@
     super(props);
     this.state = {
       historyRequestIds: [],
-<<<<<<< HEAD
-=======
-      lineSmoothness: 0,
-      // Used to keep track of the most-recent linear y-axis plot range, to handle the specific
-      // case where we toggle a plot with negative y-axis bounds from linear to log scale,
-      // and then back to linear scale (we save the initial negative linear y-axis bounds so
-      // that we can restore them when converting from log back to linear scale)
-      lastLinearYAxisRange: [],
-      layout: {},
->>>>>>> 5a19b8c4
     };
     const state = this.getUrlState();
     this.loadMetricHistory(this.props.runUuids, state.selectedMetricKeys);
@@ -218,6 +208,7 @@
    */
   handleXAxisChange = (e) => {
     // Set axis value type, & reset axis scaling via autorange
+    const state = this.getUrlState();
     const axisEnumToPlotlyType = {
       [X_AXIS_WALL]: "date",
       [X_AXIS_RELATIVE]: "linear",
@@ -225,7 +216,7 @@
     };
     const axisType = axisEnumToPlotlyType[e.target.value] || "linear";
     const newLayout = {
-      ...this.state.layout,
+      ...state.layout,
       xaxis: {
         autorange: true,
         type: axisType,
@@ -266,19 +257,13 @@
     } = newLayout;
 
     let mergedLayout = {
-<<<<<<< HEAD
       ...state.layout,
+      ...restFields,
     };
     let lastLinearYAxisRange = [...state.lastLinearYAxisRange];
-=======
-      ...this.state.layout,
-      ...restFields,
-    };
-    let lastLinearYAxisRange = [...this.state.lastLinearYAxisRange];
 
     // Set fields for x axis
     const newXAxis = mergedLayout.xaxis || {};
->>>>>>> 5a19b8c4
     if (newXRange0 !== undefined && newXRange1 !== undefined) {
       newXAxis.range = [newXRange0, newXRange1];
       newXAxis.autorange = false;
@@ -300,14 +285,17 @@
     }
     if (yAxisAutorange) {
       lastLinearYAxisRange = [];
-<<<<<<< HEAD
       const axisType = state.layout && state.layout.yaxis &&
-        state.layout.yaxis.type === 'log' ? "log" : "linear";
-      mergedLayout = {
-        ...mergedLayout,
-        yaxis: { autorange: true, type: axisType },
-      };
-    }
+      state.layout.yaxis.type === 'log' ? "log" : "linear";
+      newYAxis.autorange = true;
+      newYAxis.type = axisType;
+    }
+    // Merge new X & Y axis info into layout
+    mergedLayout = {
+      ...mergedLayout,
+      xaxis: newXAxis,
+      yaxis: newYAxis,
+    };
     this.updateUrlState({ layout: mergedLayout, lastLinearYAxisRange });
   };
 
@@ -354,20 +342,6 @@
     const newDeselectedCurves = allCurveKeys.filter((curvePair) => curvePair !== curveKey);
     this.updateUrlState({deselectedCurves: newDeselectedCurves});
     return false;
-=======
-      const axisType = this.state.layout && this.state.layout.yaxis &&
-        this.state.layout.yaxis.type === 'log' ? "log" : "linear";
-      newYAxis.autorange = true;
-      newYAxis.type = axisType;
-    }
-    // Merge new X & Y axis info into layout
-    mergedLayout = {
-      ...mergedLayout,
-      xaxis: newXAxis,
-      yaxis: newYAxis,
-    };
-    this.setState({ layout: mergedLayout, lastLinearYAxisRange });
->>>>>>> 5a19b8c4
   };
 
   handleMetricsSelectChange = (metricValues, metricLabels, { triggerValue }) => {
