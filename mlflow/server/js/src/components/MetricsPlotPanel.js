--- conflicted
+++ resolved
@@ -137,20 +137,15 @@
         type: "linear",
         range: this.state.lastLinearYAxisRange,
       };
-      this.setState({layout: newLayout, lastLinearYAxisRange});
+      this.setState({ layout: newLayout, lastLinearYAxisRange });
       return;
     }
 
     // Otherwise, if plot previously had no y axis range configured, simply set the axis type to
     // log or linear scale appropriately
     if (!this.state.layout.yaxis || !this.state.layout.yaxis.range) {
-<<<<<<< HEAD
-      newLayout.yaxis = {type: newAxisType, autorange: true};
-      this.setState({layout: newLayout, lastLinearYAxisRange});
-=======
       newLayout.yaxis = { type: newAxisType, autorange: true };
-      this.setState({ layout: newLayout });
->>>>>>> d1aaf199
+      this.setState({ layout: newLayout, lastLinearYAxisRange });
       return;
     }
 
@@ -185,7 +180,7 @@
         range: [Math.pow(10, oldYRange[0]), Math.pow(10, oldYRange[1])],
       };
     }
-    this.setState({layout: newLayout, lastLinearYAxisRange});
+    this.setState({ layout: newLayout, lastLinearYAxisRange });
   };
 
   /**
@@ -262,7 +257,7 @@
         yaxis: { autorange: true, type: axisType },
       };
     }
-    this.setState({layout: mergedLayout, lastLinearYAxisRange});
+    this.setState({ layout: mergedLayout, lastLinearYAxisRange });
   };
 
   handleMetricsSelectChange = (metricValues, metricLabels, { triggerValue }) => {
