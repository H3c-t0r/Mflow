--- conflicted
+++ resolved
@@ -7,12 +7,10 @@
 import RequestStateWrapper from './RequestStateWrapper';
 import KeyFilter from '../utils/KeyFilter';
 import { ViewType } from '../sdk/MlflowEnums';
-<<<<<<< HEAD
-=======
+
 import { SearchUtils } from "../utils/SearchUtils";
 import LocalStorageUtils from "../utils/LocalStorageUtils";
 import { ExperimentPagePersistedState } from "../sdk/MlflowLocalStorageMessages";
->>>>>>> 228dbfb4
 
 export const LIFECYCLE_FILTER = { ACTIVE: 'Active', DELETED: 'Deleted' };
 
