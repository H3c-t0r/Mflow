--- conflicted
+++ resolved
@@ -185,11 +185,25 @@
     wrapper.setState({ layout: {xaxis: {range: [-5, 5]}, yaxis: {range: [-3, 6]}} });
     instance.handleYAxisLogScaleChange(true);
     expect(instance.state.layout).toEqual({xaxis: {range: [-5, 5]},
-<<<<<<< HEAD
       yaxis: {autorange: true, range: [-3, 6], type: "log"}});
     instance.handleYAxisLogScaleChange(false);
     expect(instance.state.layout).toEqual(
         {xaxis: {range: [-5, 5]}, yaxis: {range: [-3, 6], type: "linear"}});
+    // Test converting to & from log scale for a layout with zero-valued Y axis bound
+    wrapper.setState({ layout: {xaxis: {range: [-5, 5]}, yaxis: {range: [0, 6]}} });
+    instance.handleYAxisLogScaleChange(true);
+    expect(instance.state.layout).toEqual({xaxis: {range: [-5, 5]},
+      yaxis: {autorange: true, type: "log"}});
+    instance.handleYAxisLogScaleChange(false);
+    expect(instance.state.layout).toEqual(
+        {xaxis: {range: [-5, 5]}, yaxis: {range: [0, 6], type: "linear"}});
+    // Test converting to & from log scale for an empty layout (e.g. a layout without any
+    // user-specified zoom)
+    wrapper.setState({ layout: {} });
+    instance.handleYAxisLogScaleChange(true);
+    expect(instance.state.layout).toEqual({yaxis: {type: "log", autorange: true}});
+    instance.handleYAxisLogScaleChange(false);
+    expect(instance.state.layout).toEqual({yaxis: {type: "linear", autorange: true}});
   });
 
   test('single-click handler in metric comparison plot', (done) => {
@@ -225,26 +239,5 @@
       expect(instance.state.selectedRunIds).toEqual(['runUuid1']);
       done();
     }, 1000);
-=======
-      yaxis: {autorange: true, type: "log"}});
-    instance.handleYAxisLogScaleChange(false);
-    expect(instance.state.layout).toEqual(
-        {xaxis: {range: [-5, 5]}, yaxis: {range: [-3, 6], type: "linear"}});
-    // Test converting to & from log scale for a layout with zero-valued Y axis bound
-    wrapper.setState({ layout: {xaxis: {range: [-5, 5]}, yaxis: {range: [0, 6]}} });
-    instance.handleYAxisLogScaleChange(true);
-    expect(instance.state.layout).toEqual({xaxis: {range: [-5, 5]},
-      yaxis: {autorange: true, type: "log"}});
-    instance.handleYAxisLogScaleChange(false);
-    expect(instance.state.layout).toEqual(
-        {xaxis: {range: [-5, 5]}, yaxis: {range: [0, 6], type: "linear"}});
-    // Test converting to & from log scale for an empty layout (e.g. a layout without any
-    // user-specified zoom)
-    wrapper.setState({ layout: {} });
-    instance.handleYAxisLogScaleChange(true);
-    expect(instance.state.layout).toEqual({yaxis: {type: "log", autorange: true}});
-    instance.handleYAxisLogScaleChange(false);
-    expect(instance.state.layout).toEqual({yaxis: {type: "linear", autorange: true}});
->>>>>>> a17124bc
   });
 });