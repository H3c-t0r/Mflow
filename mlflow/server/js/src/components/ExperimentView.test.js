--- conflicted
+++ resolved
@@ -42,11 +42,8 @@
     handleLoadMoreRuns={jest.fn()}
     orderByKey={null}
     orderByAsc={false}
-<<<<<<< HEAD
     setExperimentTagApi={jest.fn()}
-=======
     location={{pathname: "/"}}
->>>>>>> 60e5a2c0
   />);
 };
 
