--- conflicted
+++ resolved
@@ -43,10 +43,7 @@
     orderByKey={null}
     orderByAsc={false}
     setExperimentTagApi={jest.fn()}
-<<<<<<< HEAD
-=======
     location={{pathname: "/"}}
->>>>>>> a17124bc
   />);
 };
 
