--- conflicted
+++ resolved
@@ -34,10 +34,6 @@
 export const DEFAULT_EXPANDED_VALUE = false;
 const NOTES_KEY = 'notes';
 
-<<<<<<< HEAD
-
-=======
->>>>>>> ce299a7b
 export class ExperimentView extends Component {
   constructor(props) {
     super(props);
@@ -552,23 +548,6 @@
     }
   }
 
-<<<<<<< HEAD
-  setSortBy(isMetric, isParam, key, ascending) {
-    const newSortState = {
-      ascending: ascending,
-      key: key,
-      isMetric: isMetric,
-      isParam: isParam
-    };
-    this.setState(
-      {
-        persistedState: new ExperimentViewPersistedState({
-          ...this.state.persistedState,
-          sort: newSortState,
-        }).toJSON(),
-      });
-    this.clearLastCheckboxIndex();
-=======
   onSortBy(orderByKey, orderByAsc) {
     this.initiateSearch({orderByKey, orderByAsc});
   }
@@ -601,7 +580,6 @@
         throw ex;
       }
     }
->>>>>>> ce299a7b
   }
 
   /**
@@ -641,6 +619,7 @@
       childrenIdList.forEach(childRunUuid => runsSelectedState[childRunUuid] = true);
       runsSelectedState[runUuid] = true;
     }
+    console.log("Setting runsSelectedState to " + JSON.stringify(runsSelectedState));
     this.setState({
       runsSelected: runsSelectedState,
       lastCheckboxIndex: index,
