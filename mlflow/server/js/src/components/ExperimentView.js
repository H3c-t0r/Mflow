--- conflicted
+++ resolved
@@ -352,6 +352,7 @@
                       placeholder={this.props.paramKeyList.slice(0, 2).join(", ")}
                       value={this.splitFilterInput(this.state.paramKeyFilterInput)}
                       isMulti
+                      hideSelectedOptions
                       onChange={this.onParamKeyFilterInput}
                       styles={styles.metricParamFilterInput}
                       theme={themes.metricParamFilterInput}
@@ -366,6 +367,7 @@
                       placeholder={this.props.metricKeyList.slice(0, 2).join(", ")}
                       value={this.splitFilterInput(this.state.metricKeyFilterInput)}
                       isMulti
+                      hideSelectedOptions
                       onChange={this.onMetricKeyFilterInput}
                       styles={styles.metricParamFilterInput}
                       theme={themes.metricParamFilterInput}
@@ -565,7 +567,7 @@
    * that can be processed by the SearchRuns API.
    */
   joinSelectedFilterOptions(selectedOptions) {
-    return selectedOptions.map((option) => option.label).join(", ");
+    return selectedOptions.map((option) => option.label).join(",");
   }
 
   /** Handler for changes to the set of params to filter on. */
@@ -596,12 +598,6 @@
       searchInput,
       lifecycleFilterInput
     } = this.state;
-<<<<<<< HEAD
-    console.log("In onSearch, got metricKeyFilterInput: " + metricKeyFilterInput);
-    const paramKeyFilter = new KeyFilter(paramKeyFilterInput);
-    const metricKeyFilter = new KeyFilter(metricKeyFilterInput);
-=======
->>>>>>> 228dbfb4
     try {
       this.props.onSearch(paramKeyFilterInput, metricKeyFilterInput, searchInput,
         lifecycleFilterInput);
@@ -809,11 +805,6 @@
         zIndex: 4,
       };
     },
-    control: (base) => ({
-      ...base,
-      height: '32px',
-      minHeight: '32px',
-    }),
   },
 };
 
