--- conflicted
+++ resolved
@@ -191,15 +191,9 @@
       if (run.source_type === "PROJECT") {
         const match = run.source_name.match(Utils.getGitHubRegex());
         if (match) {
-<<<<<<< HEAD
-          const url = ("https://github.com/" + match[1] + "/" + match[2] + "/tree/" +
-            run.source_version);
-          return <a href={url}>{versionString}</a>;
-=======
           const url = ("https://github.com/" + match[1] + "/" + match[2].replace(/.git/, '') +
                      "/tree/" + run.source_version) + "/" + match[3];
-          return <a href={url}>{shortVersion}</a>;
->>>>>>> 9af99d04
+          return <a href={url}>{versionString}</a>;
         }
         return versionString;
       } else {
