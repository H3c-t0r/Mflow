--- conflicted
+++ resolved
@@ -10,13 +10,8 @@
 
 class ModelListPage extends React.Component {
   static propTypes = {
-<<<<<<< HEAD
-    models: PropTypes.arrayOf(Object),
+    models: PropTypes.arrayOf(PropTypes.object),
     searchRegisteredModelsApi: PropTypes.func.isRequired,
-=======
-    models: PropTypes.arrayOf(PropTypes.object),
-    listRegisteredModelsApi: PropTypes.func.isRequired,
->>>>>>> 1d5aa502
   };
 
   state = {
