--- conflicted
+++ resolved
@@ -4,7 +4,7 @@
 import { mockModelVersionDetailed, mockRegisteredModelDetailed } from '../test-utils';
 import { ModelVersionStatus, Stages } from '../constants';
 import { BrowserRouter } from 'react-router-dom';
-import Utils from '../../common/utils/Utils';
+import Utils from "../../common/utils/Utils";
 import { ModelRegistryDocUrl } from '../../common/constants';
 
 const ANTD_TABLE_PLACEHOLDER_CLS = '.ant-table-placeholder';
@@ -21,21 +21,16 @@
   });
 
   test('should render with minimal props without exploding', () => {
-<<<<<<< HEAD
-    wrapper = shallow(<ModelListView {...minimalProps} />);
-    expect(wrapper.length).not.toBeNull();
-=======
     wrapper = shallow(<ModelListView {...minimalProps}/>);
     expect(wrapper.length).toBe(1);
->>>>>>> 8351d82e
   });
 
   test('should show correct empty message', () => {
-    wrapper = mount(<ModelListView {...minimalProps} />);
+    wrapper = mount(<ModelListView {...minimalProps}/>);
     expect(wrapper.find(`a[href="${ModelRegistryDocUrl}"]`)).toHaveLength(1);
 
     instance = wrapper.instance();
-    instance.setState({ nameFilter: 'xyz' });
+    instance.setState({ nameFilter: 'xyz'});
     expect(wrapper.find(ANTD_TABLE_PLACEHOLDER_CLS).text()).toBe('No models found.');
   });
 
@@ -50,8 +45,8 @@
     const props = { ...minimalProps, models };
     wrapper = mount(
       <BrowserRouter>
-        <ModelListView {...props} />
-      </BrowserRouter>,
+        <ModelListView {...props}/>
+      </BrowserRouter>
     );
     expect(wrapper.find('td.latest-version').text()).toBe('Version 3');
     expect(wrapper.find('td.latest-staging').text()).toBe('Version 2');
@@ -67,8 +62,8 @@
     const props = { ...minimalProps, models };
     wrapper = mount(
       <BrowserRouter>
-        <ModelListView {...props} />
-      </BrowserRouter>,
+        <ModelListView {...props}/>
+      </BrowserRouter>
     );
     expect(wrapper.find('td.latest-version').text()).toBe('Version 1');
     expect(wrapper.find('td.latest-staging').text()).toBe('_');
@@ -83,22 +78,12 @@
     const props = { ...minimalProps, models };
     wrapper = mount(
       <BrowserRouter>
-        <ModelListView {...props} />
-      </BrowserRouter>,
+        <ModelListView {...props}/>
+      </BrowserRouter>
     );
     expect(wrapper.find('td.model-name').length).toBe(2);
-    expect(
-      wrapper
-        .find('td.model-name')
-        .first()
-        .text(),
-    ).toBe('Model A');
-    expect(
-      wrapper
-        .find('td.model-name')
-        .last()
-        .text(),
-    ).toBe('Model B');
+    expect(wrapper.find('td.model-name').first().text()).toBe('Model A');
+    expect(wrapper.find('td.model-name').last().text()).toBe('Model B');
 
     instance = wrapper.find(ModelListView).instance();
     instance.setState({ nameFilter: 'a' }); // apply name search 'a'
@@ -117,34 +102,19 @@
     const props = { ...minimalProps, models };
     wrapper = mount(
       <BrowserRouter>
-        <ModelListView {...props} />
-      </BrowserRouter>,
+        <ModelListView {...props}/>
+      </BrowserRouter>
     );
     expect(wrapper.find('td.model-name').length).toBe(3);
-    expect(
-      wrapper
-        .find('td.model-name')
-        .at(0)
-        .text(),
-    ).toBe('Model a');
-    expect(
-      wrapper
-        .find('td.model-name')
-        .at(1)
-        .text(),
-    ).toBe('Model B');
-    expect(
-      wrapper
-        .find('td.model-name')
-        .at(2)
-        .text(),
-    ).toBe('model c');
+    expect(wrapper.find('td.model-name').at(0).text()).toBe('Model a');
+    expect(wrapper.find('td.model-name').at(1).text()).toBe('Model B');
+    expect(wrapper.find('td.model-name').at(2).text()).toBe('model c');
   });
 
-  test('Page title is set', () => {
+  test("Page title is set", () => {
     const mockUpdatePageTitle = jest.fn();
     Utils.updatePageTitle = mockUpdatePageTitle;
-    wrapper = shallow(<ModelListView {...minimalProps} />);
-    expect(mockUpdatePageTitle.mock.calls[0][0]).toBe('MLflow Models');
+    wrapper = shallow(<ModelListView {...minimalProps}/>);
+    expect(mockUpdatePageTitle.mock.calls[0][0]).toBe("MLflow Models");
   });
 });