--- conflicted
+++ resolved
@@ -149,8 +149,6 @@
       });
   }
 
-<<<<<<< HEAD
-=======
   /**
    * Transition model version stage
    * @param data
@@ -170,7 +168,6 @@
         error: error,
       });
   }
->>>>>>> a8772dc1
 
   /**
    * Delete model version
