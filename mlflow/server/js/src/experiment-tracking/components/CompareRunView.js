import React, { Component } from 'react';
import PropTypes from 'prop-types';
import { getExperiment, getParams, getRunInfo, getRunTags } from '../reducers/Reducers';
import { connect } from 'react-redux';
import { injectIntl, FormattedMessage } from 'react-intl';
import './CompareRunView.css';
import { Experiment, RunInfo } from '../sdk/MlflowMessages';
import { CompareRunScatter } from './CompareRunScatter';
import CompareRunContour from './CompareRunContour';
import Routes from '../routes';
import { Link } from 'react-router-dom';
import { getLatestMetrics } from '../reducers/MetricReducer';
import CompareRunUtil from './CompareRunUtil';
import Utils from '../../common/utils/Utils';
import { Tabs, Tooltip, Switch } from 'antd';
import ParallelCoordinatesPlotPanel from './ParallelCoordinatesPlotPanel';
import { PageHeader } from '../../shared/building_blocks/PageHeader';
import { CollapsibleSection } from '../../common/components/CollapsibleSection';

const { TabPane } = Tabs;

export class CompareRunView extends Component {
  static propTypes = {
    experiment: PropTypes.instanceOf(Experiment).isRequired,
    experimentId: PropTypes.string.isRequired,
    runInfos: PropTypes.arrayOf(PropTypes.instanceOf(RunInfo)).isRequired,
    runUuids: PropTypes.arrayOf(PropTypes.string).isRequired,
    metricLists: PropTypes.arrayOf(PropTypes.arrayOf(PropTypes.object)).isRequired,
    paramLists: PropTypes.arrayOf(PropTypes.arrayOf(PropTypes.object)).isRequired,
    // Array of user-specified run names. Elements may be falsy (e.g. empty string or undefined) if
    // a run was never given a name.
    runNames: PropTypes.arrayOf(PropTypes.string).isRequired,
    // Array of names to use when displaying runs. No element in this array should be falsy;
    // we expect this array to contain user-specified run names, or default display names
    // ("Run <uuid>") for runs without names.
    runDisplayNames: PropTypes.arrayOf(PropTypes.string).isRequired,
    intl: PropTypes.shape({ formatMessage: PropTypes.func.isRequired }).isRequired,
  };

  componentDidMount() {
    const pageTitle = this.props.intl.formatMessage(
      {
        description: 'Page title for the compare runs page',
        defaultMessage: 'Comparing {runs} MLflow Runs',
      },
      {
        runs: this.props.runInfos.length,
      },
    );
    Utils.updatePageTitle(pageTitle);
    this.adjustTableColumnWidth(this.props.runInfos.length);
    window.addEventListener(
      'resize',
      (e) => this.adjustTableColumnWidth(this.props.runInfos.length),
      true,
    );

    function onTableBlockScrollHanlder(e) {
      const blocks = document.querySelectorAll('.compare-table .table-block');
      for (let index = 0; index < blocks.length; ++index) {
        const block = blocks[index];
        if (block !== e.target) {
          block.scrollLeft = e.target.scrollLeft;
        }
      }
    }
    const blocks = document.querySelectorAll('.compare-table .table-block');
    for (let index = 0; index < blocks.length; ++index) {
      const block = blocks[index];
      block.onscroll = onTableBlockScrollHanlder;
    }
  }

  adjustTableColumnWidth(numRuns) {
    const tableElem = document.getElementById('compare-run-table-container');
    if (tableElem === null) {
      return;
    }
    const tableWidth = tableElem.offsetWidth;

    const minColWidth = 200;
    let colWidth = Math.round(tableWidth / (numRuns + 1));
    if (colWidth < minColWidth) {
      colWidth = minColWidth;
    }

    function setWidth(className, width) {
      const cells = document.querySelectorAll(`.compare-table .${className}`);
      const widthValue = `${width}px`;
      for (let index = 0; index < cells.length; ++index) {
        cells[index].style.width = widthValue;
        cells[index].style.minWidth = widthValue;
        cells[index].style.maxWidth = widthValue;
      }
    }
    setWidth('head-value', colWidth);
    setWidth('data-value', colWidth);
    setWidth('compact-data-value', colWidth * numRuns);
    setWidth('table-block', tableWidth);
  }

  render() {
    const { experiment } = this.props;
    const experimentId = experiment.getExperimentId();
    const { runInfos, runNames } = this.props;
    const title = (
      <FormattedMessage
        defaultMessage='Comparing {runs} Runs'
        description='Breadcrumb title for compare runs page'
        values={{
          runs: this.props.runInfos.length,
        }}
      />
    );
    /* eslint-disable-next-line prefer-const */
    let breadcrumbs = [
      <Link to={Routes.getExperimentPageRoute(experimentId)}>{experiment.getName()}</Link>,
      title,
    ];

    function onCollapsibleSectionChanged(blockClass, hideBlock) {
      const blockElem = document.querySelectorAll(`.compare-table .${blockClass}`)[0];
      blockElem.style.display = hideBlock ? 'none' : 'block';
    }

    return (
      <div className='CompareRunView'>
        <PageHeader title={title} breadcrumbs={breadcrumbs} />
<<<<<<< HEAD
        <span id='table-cell-hover-text' className='hover-text'></span>
        <div className='responsive-table-container' id='compare-run-table-container'>
          <table className='compare-table table'>
            <thead className='table-block no-scrollbar'>
              <tr>
                <th scope='row' className='head-value sticky_header'>
                  <FormattedMessage
                    defaultMessage='Run ID:'
                    description='Row title for the run id on the experiment compare runs page'
                  />
                </th>
                {this.props.runInfos.map((r) => (
                  <th scope='row' className='data-value' key={r.run_uuid}>
                    <Tooltip
                      title={r.getRunUuid()}
                      color='blue'
                      overlayStyle={{ 'max-width': '400px' }}
                    >
                      <Link to={Routes.getRunPageRoute(r.getExperimentId(), r.getRunUuid())}>
                        {r.getRunUuid()}
                      </Link>
                    </Tooltip>
                  </th>
                ))}
              </tr>
            </thead>
            <tbody className='table-block no-scrollbar'>
              <tr>
                <th scope='row' className='head-value sticky_header'>
                  <FormattedMessage
                    defaultMessage='Run Name:'
                    description='Row title for the run name on the experiment compare runs page'
                  />
                </th>
                {runNames.map((runName, i) => {
                  return (
                    <td className='data-value' key={runInfos[i].run_uuid}>
                      <div className='truncate-text single-line'>
                        <Tooltip
                          title={runName}
                          color='blue'
                          overlayStyle={{ 'max-width': '400px' }}
                        >
                          {runName}
                        </Tooltip>
                      </div>
                    </td>
                  );
                })}
              </tr>
              <tr>
                <th scope='row' className='head-value sticky_header'>
                  <FormattedMessage
                    defaultMessage='Start Time:'
                    // eslint-disable-next-line max-len
                    description='Row title for the start time of runs on the experiment compare runs page'
                  />
                </th>
                {this.props.runInfos.map((run) => {
                  const startTime = run.getStartTime()
                    ? Utils.formatTimestamp(run.getStartTime())
                    : '(unknown)';
                  return (
                    <td className='data-value' key={run.run_uuid}>
                      <Tooltip
                        title={startTime}
                        color='blue'
                        overlayStyle={{ 'max-width': '400px' }}
                      >
                        {startTime}
                      </Tooltip>
                    </td>
                  );
                })}
              </tr>
            </tbody>
            <tbody className='table-block'>
              <tr>
                <th
                  scope='rowgroup'
                  className='inter-title'
                  colSpan={this.props.runInfos.length + 1}
                >
                  <CollapsibleSection
                    title={
                      <FormattedMessage
                        defaultMessage='Parameters'
                        // eslint-disable-next-line max-len
                        description='Row group title for parameters of runs on the experiment compare runs page'
                      />
                    }
                    onChange={(activeKeys) =>
                      onCollapsibleSectionChanged('param-block', activeKeys.length === 0)
                    }
                  >
                    <Switch
                      checkedChildren='Show diff only'
                      unCheckedChildren='Show diff only'
                      onChange={(isShowDiffOnly, e) =>
                        this.switchNonDiffRowsDisplay('param-block', isShowDiffOnly)
                      }
                    />
                  </CollapsibleSection>
                </th>
              </tr>
            </tbody>
            <tbody className='table-block param-block' style={{ maxHeight: '500px' }}>
              {this.renderDataRows(this.props.paramLists, true)}
            </tbody>
            <tbody className='table-block'>
              <tr>
                <th
                  scope='rowgroup'
                  className='inter-title sticky_header'
                  colSpan={this.props.runInfos.length + 1}
                >
                  <CollapsibleSection
                    title={
                      <FormattedMessage
                        defaultMessage='Metrics'
                        // eslint-disable-next-line max-len
                        description='Row group title for metrics of runs on the experiment compare runs page'
                      />
                    }
                    onChange={(activeKeys) =>
                      onCollapsibleSectionChanged('metric-block', activeKeys.length === 0)
                    }
                  >
                    <Switch
                      checkedChildren='Show diff only'
                      unCheckedChildren='Show diff only'
                      onChange={(isShowDiffOnly, e) =>
                        this.switchNonDiffRowsDisplay('metric-block', isShowDiffOnly)
                      }
                    />
                  </CollapsibleSection>
                </th>
              </tr>
            </tbody>
            <tbody className='table-block metric-block' style={{ maxHeight: '300px' }}>
              {this.renderDataRows(
                this.props.metricLists,
                false,
                (key, data) => {
                  return (
                    <Link
                      to={Routes.getMetricPageRoute(
                        this.props.runInfos
                          .map((info) => info.run_uuid)
                          .filter((uuid, idx) => data[idx] !== undefined),
                        key,
                        experimentId,
                      )}
                      title='Plot chart'
                    >
                      {key}
                      <i className='fas fa-chart-line' style={{ paddingLeft: '6px' }} />
                    </Link>
                  );
                },
                Utils.formatMetric,
              )}
            </tbody>
          </table>
        </div>
        <Tabs>
          <TabPane
            tab={
              <FormattedMessage
                defaultMessage='Scatter Plot'
                description='Tab pane title for scatterplots on the compare runs page'
              />
            }
            key='1'
          >
            <CompareRunScatter
              runUuids={this.props.runUuids}
              runDisplayNames={this.props.runDisplayNames}
            />
          </TabPane>
          <TabPane
            tab={
              <FormattedMessage
                defaultMessage='Contour Plot'
                description='Tab pane title for contour plots on the compare runs page'
              />
            }
            key='2'
          >
            <CompareRunContour
              runUuids={this.props.runUuids}
              runDisplayNames={this.props.runDisplayNames}
            />
          </TabPane>
          <TabPane
            tab={
              <FormattedMessage
                defaultMessage='Parallel Coordinates Plot'
                description='Tab pane title for parallel coordinate plots on the compare runs page'
              />
            }
            key='3'
          >
            <ParallelCoordinatesPlotPanel runUuids={this.props.runUuids} />
          </TabPane>
        </Tabs>
=======
        <CollapsibleSection
          title={
            <h1>
              <FormattedMessage
                defaultMessage='Visualizations'
                description='Tabs title for plots on the compare runs page'
              />
            </h1>
          }
        >
          <Tabs>
            <TabPane
              tab={
                <FormattedMessage
                  defaultMessage='Parallel Coordinates Plot'
                  // eslint-disable-next-line max-len
                  description='Tab pane title for parallel coordinate plots on the compare runs page'
                />
              }
              key='1'
            >
              <ParallelCoordinatesPlotPanel runUuids={this.props.runUuids} />
            </TabPane>
            <TabPane
              tab={
                <FormattedMessage
                  defaultMessage='Scatter Plot'
                  description='Tab pane title for scatterplots on the compare runs page'
                />
              }
              key='2'
            >
              <CompareRunScatter
                runUuids={this.props.runUuids}
                runDisplayNames={this.props.runDisplayNames}
              />
            </TabPane>
            <TabPane
              tab={
                <FormattedMessage
                  defaultMessage='Contour Plot'
                  description='Tab pane title for contour plots on the compare runs page'
                />
              }
              key='3'
            >
              <CompareRunContour
                runUuids={this.props.runUuids}
                runDisplayNames={this.props.runDisplayNames}
              />
            </TabPane>
          </Tabs>
        </CollapsibleSection>
        <CollapsibleSection
          title={
            <h1>
              <FormattedMessage
                defaultMessage='Run details'
                // eslint-disable-next-line max-len
                description='Compare table title on the compare runs page'
              />
            </h1>
          }
        >
          <div className='responsive-table-container'>
            <table className='compare-table table'>
              <thead>
                <tr>
                  <th scope='row' className='row-header'>
                    <FormattedMessage
                      defaultMessage='Run ID:'
                      description='Row title for the run id on the experiment compare runs page'
                    />
                  </th>
                  {this.props.runInfos.map((r) => (
                    <th scope='column' className='data-value' key={r.run_uuid}>
                      <Link to={Routes.getRunPageRoute(r.getExperimentId(), r.getRunUuid())}>
                        {r.getRunUuid()}
                      </Link>
                    </th>
                  ))}
                </tr>
              </thead>
              <tbody>
                <tr>
                  <th scope='row' className='data-value'>
                    <FormattedMessage
                      defaultMessage='Run Name:'
                      description='Row title for the run name on the experiment compare runs page'
                    />
                  </th>
                  {runNames.map((runName, i) => {
                    return (
                      <td className='meta-info' key={runInfos[i].run_uuid}>
                        <div
                          className='truncate-text single-line'
                          style={styles.compareRunTableCellContents}
                        >
                          {runName}
                        </div>
                      </td>
                    );
                  })}
                </tr>
                <tr>
                  <th scope='row' className='data-value'>
                    <FormattedMessage
                      defaultMessage='Start Time:'
                      // eslint-disable-next-line max-len
                      description='Row title for the start time of runs on the experiment compare runs page'
                    />
                  </th>
                  {this.props.runInfos.map((run) => {
                    const startTime = run.getStartTime()
                      ? Utils.formatTimestamp(run.getStartTime())
                      : '(unknown)';
                    return (
                      <td className='meta-info' key={run.run_uuid}>
                        {startTime}
                      </td>
                    );
                  })}
                </tr>
                <tr>
                  <th
                    scope='rowgroup'
                    className='inter-title'
                    colSpan={this.props.runInfos.length + 1}
                  >
                    <h2>
                      <FormattedMessage
                        defaultMessage='Parameters'
                        // eslint-disable-next-line max-len
                        description='Row group title for parameters of runs on the experiment compare runs page'
                      />
                    </h2>
                  </th>
                </tr>
                {this.renderDataRows(this.props.paramLists, true)}
                <tr>
                  <th
                    scope='rowgroup'
                    className='inter-title'
                    colSpan={this.props.runInfos.length + 1}
                  >
                    <h2>
                      <FormattedMessage
                        defaultMessage='Metrics'
                        // eslint-disable-next-line max-len
                        description='Row group title for metrics of runs on the experiment compare runs page'
                      />
                    </h2>
                  </th>
                </tr>
                {this.renderDataRows(
                  this.props.metricLists,
                  false,
                  (key, data) => {
                    return (
                      <Link
                        to={Routes.getMetricPageRoute(
                          this.props.runInfos
                            .map((info) => info.run_uuid)
                            .filter((uuid, idx) => data[idx] !== undefined),
                          key,
                          experimentId,
                        )}
                        title='Plot chart'
                      >
                        {key}
                        <i className='fas fa-chart-line' style={{ paddingLeft: '6px' }} />
                      </Link>
                    );
                  },
                  Utils.formatMetric,
                )}
              </tbody>
            </table>
          </div>
        </CollapsibleSection>
>>>>>>> 3524c886
      </div>
    );
  }

  switchNonDiffRowsDisplay(blockClass, showDiffOnly) {
    const nonDiffRows = document.querySelectorAll(`.compare-table .${blockClass} .non-diff-row`);
    for (let index = 0; index < nonDiffRows.length; ++index) {
      nonDiffRows[index].style.display = showDiffOnly ? 'none' : '';
    }
  }

  // eslint-disable-next-line no-unused-vars
  renderDataRows(
    list,
    highlightChanges = false,
    headerMap = (key, data) => key,
    formatter = (value) => value,
  ) {
    const keys = CompareRunUtil.getKeys(list);
    const data = {};
    keys.forEach((k) => (data[k] = []));
    list.forEach((records, i) => {
      keys.forEach((k) => data[k].push(undefined));
      records.forEach((r) => (data[r.key][i] = r.value));
    });

    return keys.map((k) => {
      const all_equal = data[k].every((x) => x === data[k][0]);

      let row_class = all_equal ? 'non-diff-row' : 'diff-row';
      if (highlightChanges && !all_equal) {
        row_class += ' row-changed';
      }

      return (
        <tr key={k} className={row_class}>
          <th scope='row' className='head-value sticky_header'>
            {headerMap(k, data[k])}
          </th>
          {data[k].map((value, i) => {
            const cellText = value === undefined ? '' : formatter(value);
            return (
              <td className='data-value' key={this.props.runInfos[i].run_uuid}>
                <Tooltip title={cellText} color='blue' overlayStyle={{ 'max-width': '400px' }}>
                  <span className='truncate-text single-line'>{cellText}</span>
                </Tooltip>
              </td>
            );
          })}
        </tr>
      );
    });
  }
}

const mapStateToProps = (state, ownProps) => {
  const runInfos = [];
  const metricLists = [];
  const paramLists = [];
  const runNames = [];
  const runDisplayNames = [];
  const { experimentId, runUuids } = ownProps;
  const experiment = getExperiment(experimentId, state);
  runUuids.forEach((runUuid) => {
    runInfos.push(getRunInfo(runUuid, state));
    metricLists.push(Object.values(getLatestMetrics(runUuid, state)));
    paramLists.push(Object.values(getParams(runUuid, state)));
    const runTags = getRunTags(runUuid, state);
    runDisplayNames.push(Utils.getRunDisplayName(runTags, runUuid));
    runNames.push(Utils.getRunName(runTags));
  });
  return { experiment, runInfos, metricLists, paramLists, runNames, runDisplayNames };
};

export default connect(mapStateToProps)(injectIntl(CompareRunView));<|MERGE_RESOLUTION|>--- conflicted
+++ resolved
@@ -126,214 +126,6 @@
     return (
       <div className='CompareRunView'>
         <PageHeader title={title} breadcrumbs={breadcrumbs} />
-<<<<<<< HEAD
-        <span id='table-cell-hover-text' className='hover-text'></span>
-        <div className='responsive-table-container' id='compare-run-table-container'>
-          <table className='compare-table table'>
-            <thead className='table-block no-scrollbar'>
-              <tr>
-                <th scope='row' className='head-value sticky_header'>
-                  <FormattedMessage
-                    defaultMessage='Run ID:'
-                    description='Row title for the run id on the experiment compare runs page'
-                  />
-                </th>
-                {this.props.runInfos.map((r) => (
-                  <th scope='row' className='data-value' key={r.run_uuid}>
-                    <Tooltip
-                      title={r.getRunUuid()}
-                      color='blue'
-                      overlayStyle={{ 'max-width': '400px' }}
-                    >
-                      <Link to={Routes.getRunPageRoute(r.getExperimentId(), r.getRunUuid())}>
-                        {r.getRunUuid()}
-                      </Link>
-                    </Tooltip>
-                  </th>
-                ))}
-              </tr>
-            </thead>
-            <tbody className='table-block no-scrollbar'>
-              <tr>
-                <th scope='row' className='head-value sticky_header'>
-                  <FormattedMessage
-                    defaultMessage='Run Name:'
-                    description='Row title for the run name on the experiment compare runs page'
-                  />
-                </th>
-                {runNames.map((runName, i) => {
-                  return (
-                    <td className='data-value' key={runInfos[i].run_uuid}>
-                      <div className='truncate-text single-line'>
-                        <Tooltip
-                          title={runName}
-                          color='blue'
-                          overlayStyle={{ 'max-width': '400px' }}
-                        >
-                          {runName}
-                        </Tooltip>
-                      </div>
-                    </td>
-                  );
-                })}
-              </tr>
-              <tr>
-                <th scope='row' className='head-value sticky_header'>
-                  <FormattedMessage
-                    defaultMessage='Start Time:'
-                    // eslint-disable-next-line max-len
-                    description='Row title for the start time of runs on the experiment compare runs page'
-                  />
-                </th>
-                {this.props.runInfos.map((run) => {
-                  const startTime = run.getStartTime()
-                    ? Utils.formatTimestamp(run.getStartTime())
-                    : '(unknown)';
-                  return (
-                    <td className='data-value' key={run.run_uuid}>
-                      <Tooltip
-                        title={startTime}
-                        color='blue'
-                        overlayStyle={{ 'max-width': '400px' }}
-                      >
-                        {startTime}
-                      </Tooltip>
-                    </td>
-                  );
-                })}
-              </tr>
-            </tbody>
-            <tbody className='table-block'>
-              <tr>
-                <th
-                  scope='rowgroup'
-                  className='inter-title'
-                  colSpan={this.props.runInfos.length + 1}
-                >
-                  <CollapsibleSection
-                    title={
-                      <FormattedMessage
-                        defaultMessage='Parameters'
-                        // eslint-disable-next-line max-len
-                        description='Row group title for parameters of runs on the experiment compare runs page'
-                      />
-                    }
-                    onChange={(activeKeys) =>
-                      onCollapsibleSectionChanged('param-block', activeKeys.length === 0)
-                    }
-                  >
-                    <Switch
-                      checkedChildren='Show diff only'
-                      unCheckedChildren='Show diff only'
-                      onChange={(isShowDiffOnly, e) =>
-                        this.switchNonDiffRowsDisplay('param-block', isShowDiffOnly)
-                      }
-                    />
-                  </CollapsibleSection>
-                </th>
-              </tr>
-            </tbody>
-            <tbody className='table-block param-block' style={{ maxHeight: '500px' }}>
-              {this.renderDataRows(this.props.paramLists, true)}
-            </tbody>
-            <tbody className='table-block'>
-              <tr>
-                <th
-                  scope='rowgroup'
-                  className='inter-title sticky_header'
-                  colSpan={this.props.runInfos.length + 1}
-                >
-                  <CollapsibleSection
-                    title={
-                      <FormattedMessage
-                        defaultMessage='Metrics'
-                        // eslint-disable-next-line max-len
-                        description='Row group title for metrics of runs on the experiment compare runs page'
-                      />
-                    }
-                    onChange={(activeKeys) =>
-                      onCollapsibleSectionChanged('metric-block', activeKeys.length === 0)
-                    }
-                  >
-                    <Switch
-                      checkedChildren='Show diff only'
-                      unCheckedChildren='Show diff only'
-                      onChange={(isShowDiffOnly, e) =>
-                        this.switchNonDiffRowsDisplay('metric-block', isShowDiffOnly)
-                      }
-                    />
-                  </CollapsibleSection>
-                </th>
-              </tr>
-            </tbody>
-            <tbody className='table-block metric-block' style={{ maxHeight: '300px' }}>
-              {this.renderDataRows(
-                this.props.metricLists,
-                false,
-                (key, data) => {
-                  return (
-                    <Link
-                      to={Routes.getMetricPageRoute(
-                        this.props.runInfos
-                          .map((info) => info.run_uuid)
-                          .filter((uuid, idx) => data[idx] !== undefined),
-                        key,
-                        experimentId,
-                      )}
-                      title='Plot chart'
-                    >
-                      {key}
-                      <i className='fas fa-chart-line' style={{ paddingLeft: '6px' }} />
-                    </Link>
-                  );
-                },
-                Utils.formatMetric,
-              )}
-            </tbody>
-          </table>
-        </div>
-        <Tabs>
-          <TabPane
-            tab={
-              <FormattedMessage
-                defaultMessage='Scatter Plot'
-                description='Tab pane title for scatterplots on the compare runs page'
-              />
-            }
-            key='1'
-          >
-            <CompareRunScatter
-              runUuids={this.props.runUuids}
-              runDisplayNames={this.props.runDisplayNames}
-            />
-          </TabPane>
-          <TabPane
-            tab={
-              <FormattedMessage
-                defaultMessage='Contour Plot'
-                description='Tab pane title for contour plots on the compare runs page'
-              />
-            }
-            key='2'
-          >
-            <CompareRunContour
-              runUuids={this.props.runUuids}
-              runDisplayNames={this.props.runDisplayNames}
-            />
-          </TabPane>
-          <TabPane
-            tab={
-              <FormattedMessage
-                defaultMessage='Parallel Coordinates Plot'
-                description='Tab pane title for parallel coordinate plots on the compare runs page'
-              />
-            }
-            key='3'
-          >
-            <ParallelCoordinatesPlotPanel runUuids={this.props.runUuids} />
-          </TabPane>
-        </Tabs>
-=======
         <CollapsibleSection
           title={
             <h1>
@@ -398,28 +190,34 @@
             </h1>
           }
         >
-          <div className='responsive-table-container'>
+          <div className='responsive-table-container' id='compare-run-table-container'>
             <table className='compare-table table'>
-              <thead>
+              <thead className='table-block no-scrollbar'>
                 <tr>
-                  <th scope='row' className='row-header'>
+                  <th scope='row' className='head-value sticky_header'>
                     <FormattedMessage
                       defaultMessage='Run ID:'
                       description='Row title for the run id on the experiment compare runs page'
                     />
                   </th>
                   {this.props.runInfos.map((r) => (
-                    <th scope='column' className='data-value' key={r.run_uuid}>
-                      <Link to={Routes.getRunPageRoute(r.getExperimentId(), r.getRunUuid())}>
-                        {r.getRunUuid()}
-                      </Link>
+                    <th scope='row' className='data-value' key={r.run_uuid}>
+                      <Tooltip
+                        title={r.getRunUuid()}
+                        color='blue'
+                        overlayStyle={{ 'max-width': '400px' }}
+                      >
+                        <Link to={Routes.getRunPageRoute(r.getExperimentId(), r.getRunUuid())}>
+                          {r.getRunUuid()}
+                        </Link>
+                      </Tooltip>
                     </th>
                   ))}
                 </tr>
               </thead>
-              <tbody>
+              <tbody className='table-block no-scrollbar'>
                 <tr>
-                  <th scope='row' className='data-value'>
+                  <th scope='row' className='head-value sticky_header'>
                     <FormattedMessage
                       defaultMessage='Run Name:'
                       description='Row title for the run name on the experiment compare runs page'
@@ -427,19 +225,22 @@
                   </th>
                   {runNames.map((runName, i) => {
                     return (
-                      <td className='meta-info' key={runInfos[i].run_uuid}>
-                        <div
-                          className='truncate-text single-line'
-                          style={styles.compareRunTableCellContents}
-                        >
-                          {runName}
+                      <td className='data-value' key={runInfos[i].run_uuid}>
+                        <div className='truncate-text single-line'>
+                          <Tooltip
+                            title={runName}
+                            color='blue'
+                            overlayStyle={{ 'max-width': '400px' }}
+                          >
+                            {runName}
+                          </Tooltip>
                         </div>
                       </td>
                     );
                   })}
                 </tr>
                 <tr>
-                  <th scope='row' className='data-value'>
+                  <th scope='row' className='head-value sticky_header'>
                     <FormattedMessage
                       defaultMessage='Start Time:'
                       // eslint-disable-next-line max-len
@@ -451,43 +252,83 @@
                       ? Utils.formatTimestamp(run.getStartTime())
                       : '(unknown)';
                     return (
-                      <td className='meta-info' key={run.run_uuid}>
-                        {startTime}
+                      <td className='data-value' key={run.run_uuid}>
+                        <Tooltip
+                          title={startTime}
+                          color='blue'
+                          overlayStyle={{ 'max-width': '400px' }}
+                        >
+                          {startTime}
+                        </Tooltip>
                       </td>
                     );
                   })}
                 </tr>
+              </tbody>
+              <tbody className='table-block'>
                 <tr>
                   <th
                     scope='rowgroup'
                     className='inter-title'
                     colSpan={this.props.runInfos.length + 1}
                   >
-                    <h2>
-                      <FormattedMessage
-                        defaultMessage='Parameters'
-                        // eslint-disable-next-line max-len
-                        description='Row group title for parameters of runs on the experiment compare runs page'
+                    <CollapsibleSection
+                      title={
+                        <FormattedMessage
+                          defaultMessage='Parameters'
+                          // eslint-disable-next-line max-len
+                          description='Row group title for parameters of runs on the experiment compare runs page'
+                        />
+                      }
+                      onChange={(activeKeys) =>
+                        onCollapsibleSectionChanged('param-block', activeKeys.length === 0)
+                      }
+                    >
+                      <Switch
+                        checkedChildren='Show diff only'
+                        unCheckedChildren='Show diff only'
+                        onChange={(isShowDiffOnly, e) =>
+                          this.switchNonDiffRowsDisplay('param-block', isShowDiffOnly)
+                        }
                       />
-                    </h2>
+                    </CollapsibleSection>
                   </th>
                 </tr>
+              </tbody>
+              <tbody className='table-block param-block' style={{ maxHeight: '500px' }}>
                 {this.renderDataRows(this.props.paramLists, true)}
+              </tbody>
+              <tbody className='table-block'>
                 <tr>
                   <th
                     scope='rowgroup'
-                    className='inter-title'
+                    className='inter-title sticky_header'
                     colSpan={this.props.runInfos.length + 1}
                   >
-                    <h2>
-                      <FormattedMessage
-                        defaultMessage='Metrics'
-                        // eslint-disable-next-line max-len
-                        description='Row group title for metrics of runs on the experiment compare runs page'
+                    <CollapsibleSection
+                      title={
+                        <FormattedMessage
+                          defaultMessage='Metrics'
+                          // eslint-disable-next-line max-len
+                          description='Row group title for metrics of runs on the experiment compare runs page'
+                        />
+                      }
+                      onChange={(activeKeys) =>
+                        onCollapsibleSectionChanged('metric-block', activeKeys.length === 0)
+                      }
+                    >
+                      <Switch
+                        checkedChildren='Show diff only'
+                        unCheckedChildren='Show diff only'
+                        onChange={(isShowDiffOnly, e) =>
+                          this.switchNonDiffRowsDisplay('metric-block', isShowDiffOnly)
+                        }
                       />
-                    </h2>
+                    </CollapsibleSection>
                   </th>
                 </tr>
+              </tbody>
+              <tbody className='table-block metric-block' style={{ maxHeight: '300px' }}>
                 {this.renderDataRows(
                   this.props.metricLists,
                   false,
@@ -514,7 +355,6 @@
             </table>
           </div>
         </CollapsibleSection>
->>>>>>> 3524c886
       </div>
     );
   }
