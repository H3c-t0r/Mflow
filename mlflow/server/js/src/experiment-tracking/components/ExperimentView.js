import React, { Component } from 'react';
import PropTypes from 'prop-types';
import { connect } from 'react-redux';
import './ExperimentView.css';
import {
  getExperiment,
  getParams,
  getRunInfo,
  getRunTags,
<<<<<<< HEAD
  getExperimentTags } from '../reducers/Reducers';
=======
  getExperimentTags,
} from '../reducers/Reducers';
>>>>>>> d4a4a366
import { setExperimentTagApi } from '../actions';
import { withRouter } from 'react-router-dom';
import Routes from '../routes';
import { Button, ButtonGroup, DropdownButton, MenuItem } from 'react-bootstrap';
import { Experiment, RunInfo } from '../sdk/MlflowMessages';
import { saveAs } from 'file-saver';
import { getLatestMetrics } from '../reducers/MetricReducer';
import KeyFilter from '../utils/KeyFilter';
import { ExperimentRunsTableMultiColumnView2 } from './ExperimentRunsTableMultiColumnView2';
import ExperimentRunsTableCompactView from './ExperimentRunsTableCompactView';
import { LIFECYCLE_FILTER } from './ExperimentPage';
import ExperimentViewUtil from './ExperimentViewUtil';
import DeleteRunModal from './modals/DeleteRunModal';
import RestoreRunModal from './modals/RestoreRunModal';
import { NoteInfo, NOTE_CONTENT_TAG } from '../utils/NoteUtils';
import LocalStorageUtils from '../../common/utils/LocalStorageUtils';
import { ExperimentViewPersistedState } from '../sdk/MlflowLocalStorageMessages';
import { Icon, Popover, Descriptions, Button as AntdButton } from 'antd';
import { CollapsibleSection } from '../../common/components/CollapsibleSection';
import { EditableNote } from '../../common/components/EditableNote';
import classNames from 'classnames';
import Utils from '../../common/utils/Utils';
import { Spinner } from '../../common/components/Spinner';
import { RunsTableColumnSelectionDropdown } from './RunsTableColumnSelectionDropdown';
import _ from 'lodash';
import { ColumnTypes } from '../constants';
import { getUUID } from '../../common/utils/ActionUtils';

export const DEFAULT_EXPANDED_VALUE = false;

export class ExperimentView extends Component {
  constructor(props) {
    super(props);
    this.onCheckbox = this.onCheckbox.bind(this);
    this.onCompare = this.onCompare.bind(this);
    this.onDownloadCsv = this.onDownloadCsv.bind(this);
    this.onParamKeyFilterInput = this.onParamKeyFilterInput.bind(this);
    this.onMetricKeyFilterInput = this.onMetricKeyFilterInput.bind(this);
    this.onSearchInput = this.onSearchInput.bind(this);
    this.onSearch = this.onSearch.bind(this);
    this.onClear = this.onClear.bind(this);
    this.onSortBy = this.onSortBy.bind(this);
    this.onFilter = this.onFilter.bind(this);
    this.isAllChecked = this.isAllChecked.bind(this);
    this.onCheckbox = this.onCheckbox.bind(this);
    this.onCheckAll = this.onCheckAll.bind(this);
    this.initiateSearch = this.initiateSearch.bind(this);
    this.onDeleteRun = this.onDeleteRun.bind(this);
    this.onRestoreRun = this.onRestoreRun.bind(this);
    this.onLifecycleFilterInput = this.onLifecycleFilterInput.bind(this);
    this.onCloseDeleteRunModal = this.onCloseDeleteRunModal.bind(this);
    this.onCloseRestoreRunModal = this.onCloseRestoreRunModal.bind(this);
    this.onExpand = this.onExpand.bind(this);
    this.addBagged = this.addBagged.bind(this);
    this.removeBagged = this.removeBagged.bind(this);
    this.renderNoteSection = this.renderNoteSection.bind(this);
    this.handleSubmitEditNote = this.handleSubmitEditNote.bind(this);
    this.handleCancelEditNote = this.handleCancelEditNote.bind(this);
    const store = ExperimentView.getLocalStore(this.props.experiment.experiment_id);
    const persistedState = new ExperimentViewPersistedState(store.loadComponentState());
    this.state = {
      ...ExperimentView.getDefaultUnpersistedState(),
      persistedState: persistedState.toJSON(),
      showNotesEditor: false,
      showNotes: true,
    };
  }

  static propTypes = {
    onSearch: PropTypes.func.isRequired,
    runInfos: PropTypes.arrayOf(RunInfo).isRequired,
    experiment: PropTypes.instanceOf(Experiment).isRequired,
    history: PropTypes.any,

    // List of all parameter keys available in the experiment we're viewing
    paramKeyList: PropTypes.arrayOf(String).isRequired,
    // List of all metric keys available in the experiment we're viewing
    metricKeyList: PropTypes.arrayOf(String).isRequired,
    // List of all metric keys available in the experiment we're viewing
    tagKeyList: PropTypes.arrayOf(String).isRequired,

    // List of list of params in all the visible runs
    paramsList: PropTypes.arrayOf(Array).isRequired,
    // List of list of metrics in all the visible runs
    metricsList: PropTypes.arrayOf(Array).isRequired,
    // List of tags dictionary in all the visible runs.
    tagsList: PropTypes.arrayOf(Object).isRequired,
    // Object of experiment tags
    experimentTags: PropTypes.instanceOf(Object).isRequired,

    // Input to the paramKeyFilter field
    paramKeyFilter: PropTypes.instanceOf(KeyFilter).isRequired,
    // Input to the paramKeyFilter field
    metricKeyFilter: PropTypes.instanceOf(KeyFilter).isRequired,

    // Input to the lifecycleFilter field
    lifecycleFilter: PropTypes.string.isRequired,

    orderByKey: PropTypes.string,
    orderByAsc: PropTypes.bool.isRequired,

    // The initial searchInput
    searchInput: PropTypes.string.isRequired,
    searchRunsError: PropTypes.string,
    isLoading: PropTypes.bool.isRequired,

    nextPageToken: PropTypes.string,
    handleLoadMoreRuns: PropTypes.func.isRequired,
    loadingMore: PropTypes.bool.isRequired,
    setExperimentTagApi: PropTypes.func.isRequired,
  };

  /** Returns default values for state attributes that aren't persisted in local storage. */
  static getDefaultUnpersistedState() {
    return {
      // Object mapping from run UUID -> boolean (whether the run is selected)
      runsSelected: {},
      // A map { runUuid: true } of current selected child runs hidden by expander collapse
      // runsSelected + hiddenChildRunsSelected = all runs currently actually selected
      hiddenChildRunsSelected: {},
      // Text entered into the param filter field
      paramKeyFilterInput: '',
      // Text entered into the metric filter field
      metricKeyFilterInput: '',
      // Lifecycle stage of runs to display
      lifecycleFilterInput: '',
      // Text entered into the runs-search field
      searchInput: '',
      // String error message, if any, from an attempted search
      searchErrorMessage: undefined,
      // True if a model for deleting one or more runs should be displayed
      showDeleteRunModal: false,
      // True if a model for restoring one or more runs should be displayed
      showRestoreRunModal: false,
    };
  }

  /**
   * Returns a LocalStorageStore instance that can be used to persist data associated with the
   * ExperimentView component (e.g. component state such as table sort settings), for the
   * specified experiment.
   */
  static getLocalStore(experimentId) {
    return LocalStorageUtils.getStoreForComponent('ExperimentView', experimentId);
  }

  shouldComponentUpdate(nextProps, nextState) {
    // Don't update the component if a modal is showing before and after the update try.
    if (this.state.showDeleteRunModal && nextState.showDeleteRunModal) return false;
    if (this.state.showRestoreRunModal && nextState.showRestoreRunModal) return false;
    return true;
  }

  /**
   * Returns true if search filter text was updated, e.g. if a user entered new text into the
   * param filter, metric filter, or search text boxes.
   */
  filtersDidUpdate(prevState) {
    return (
      prevState.paramKeyFilterInput !== this.state.paramKeyFilterInput ||
      prevState.metricKeyFilterInput !== this.state.metricKeyFilterInput ||
      prevState.searchInput !== this.state.searchInput
    );
  }

  /** Snapshots desired attributes of the component's current state in local storage. */
  snapshotComponentState() {
    const store = ExperimentView.getLocalStore(this.props.experiment.experiment_id);
    store.saveComponentState(new ExperimentViewPersistedState(this.state.persistedState));
  }

  componentDidUpdate(prevProps, prevState) {
    // Don't snapshot state on changes to search filter text; we only want to save these on search
    // in ExperimentPage
    if (!this.filtersDidUpdate(prevState)) {
      this.snapshotComponentState();
    }
  }

  componentWillUnmount() {
    // Snapshot component state on unmounts to ensure we've captured component state in cases where
    // componentDidUpdate doesn't fire.
    this.snapshotComponentState();
  }

  componentDidMount() {
    let pageTitle = 'MLflow Experiment';
    if (this.props.experiment.name) {
      const experimentNameParts = this.props.experiment.name.split('/');
      const experimentSuffix = experimentNameParts[experimentNameParts.length - 1];
      pageTitle = `${experimentSuffix} - MLflow Experiment`;
    }
    Utils.updatePageTitle(pageTitle);
  }

  static getDerivedStateFromProps(nextProps, prevState) {
    // Compute the actual runs selected. (A run cannot be selected if it is not passed in as a
    // prop)
    const newRunsSelected = {};
    nextProps.runInfos.forEach((rInfo) => {
      const prevRunSelected = prevState.runsSelected[rInfo.run_uuid];
      if (prevRunSelected) {
        newRunsSelected[rInfo.run_uuid] = prevRunSelected;
      }
    });
    const { searchInput, paramKeyFilter, metricKeyFilter, lifecycleFilter } = nextProps;
    const paramKeyFilterInput = paramKeyFilter.getFilterString();
    const metricKeyFilterInput = metricKeyFilter.getFilterString();
    return {
      ...prevState,
      searchInput,
      paramKeyFilterInput,
      metricKeyFilterInput,
      lifecycleFilterInput: lifecycleFilter,
      runsSelected: newRunsSelected,
    };
  }

  setShowMultiColumns(value) {
    this.setState({
      persistedState: new ExperimentViewPersistedState({
        ...this.state.persistedState,
        showMultiColumns: value,
      }).toJSON(),
    });
  }

  onDeleteRun() {
    this.setState({ showDeleteRunModal: true });
  }

  onRestoreRun() {
    this.setState({ showRestoreRunModal: true });
  }

  onCloseDeleteRunModal() {
    this.setState({ showDeleteRunModal: false });
  }

  onCloseRestoreRunModal() {
    this.setState({ showRestoreRunModal: false });
  }

  /**
   * Mark a column as bagged by removing it from the appropriate array of unbagged columns.
   * @param isParam If true, the column is assumed to be a metric column; if false, the column is
   *                assumed to be a param column.
   * @param colName Name of the column (metric or param key).
   */
  addBagged(isParam, colName) {
    const unbagged = isParam
      ? this.state.persistedState.unbaggedParams
      : this.state.persistedState.unbaggedMetrics;
    const idx = unbagged.indexOf(colName);
    const newUnbagged =
      idx >= 0 ? unbagged.slice(0, idx).concat(unbagged.slice(idx + 1, unbagged.length)) : unbagged;
    const stateKey = isParam ? 'unbaggedParams' : 'unbaggedMetrics';
    this.setState({
      persistedState: new ExperimentViewPersistedState({
        ...this.state.persistedState,
        [stateKey]: newUnbagged,
      }).toJSON(),
    });
  }

  /**
   * Mark a column as unbagged by adding it to the appropriate array of unbagged columns.
   * @param isParam If true, the column is assumed to be a metric column; if false, the column is
   *                assumed to be a param column.
   * @param colName Name of the column (metric or param key).
   */
  removeBagged(isParam, colName) {
    const unbagged = isParam
      ? this.state.persistedState.unbaggedParams
      : this.state.persistedState.unbaggedMetrics;
    const stateKey = isParam ? 'unbaggedParams' : 'unbaggedMetrics';
    this.setState({
      persistedState: new ExperimentViewPersistedState({
        ...this.state.persistedState,
        [stateKey]: unbagged.concat([colName]),
      }).toJSON(),
    });
  }

  handleSubmitEditNote(note) {
    const { experiment_id } = this.props.experiment;
    this.props
      .setExperimentTagApi(experiment_id, NOTE_CONTENT_TAG, note, getUUID())
      .then(() => this.setState({ showNotesEditor: false }));
  }

  handleCancelEditNote() {
    this.setState({ showNotesEditor: false });
  }

  startEditingDescription = (e) => {
    e.stopPropagation();
    this.setState({ showNotesEditor: true });
  };

  renderNoteSection(noteInfo) {
    const { showNotesEditor } = this.state;

    const editIcon = (
      <AntdButton type='link' onClick={this.startEditingDescription}>
        <Icon type='form' />
      </AntdButton>
    );

    return (
      <CollapsibleSection
        title={<span>Notes {showNotesEditor ? null : editIcon}</span>}
        forceOpen={showNotesEditor}
      >
        <EditableNote
          defaultMarkdown={noteInfo && noteInfo.content}
          onSubmit={this.handleSubmitEditNote}
          onCancel={this.handleCancelEditNote}
          showEditor={showNotesEditor}
        />
      </CollapsibleSection>
    );
  }

  handleColumnSelectionCheck = (categorizedUncheckedKeys) => {
    this.setState({
      persistedState: new ExperimentViewPersistedState({
        ...this.state.persistedState,
        categorizedUncheckedKeys,
      }).toJSON(),
    });
  };

  getFilteredKeys(keyList, columnType) {
    const { categorizedUncheckedKeys } = this.state.persistedState;
    return _.difference(keyList, categorizedUncheckedKeys[columnType]);
  }

  render() {
    const {
      runInfos,
      isLoading,
      loadingMore,
      nextPageToken,
      handleLoadMoreRuns,
      experimentTags,
      experiment,
      tagKeyList,
      paramKeyList,
      metricKeyList,
    } = this.props;
    const { experiment_id, name, artifact_location } = experiment;
    const { persistedState } = this.state;
    const { unbaggedParams, unbaggedMetrics, categorizedUncheckedKeys } = persistedState;

    const filteredParamKeys = this.getFilteredKeys(paramKeyList, ColumnTypes.PARAMS);
    const filteredMetricKeys = this.getFilteredKeys(metricKeyList, ColumnTypes.METRICS);

    const filteredVisibleTagKeyList = this.getFilteredKeys(tagKeyList, ColumnTypes.TAGS);
    const filteredUnbaggedParamKeys = this.getFilteredKeys(unbaggedParams, ColumnTypes.PARAMS);
    const filteredUnbaggedMetricKeys = this.getFilteredKeys(unbaggedMetrics, ColumnTypes.METRICS);

    const compareDisabled = Object.keys(this.state.runsSelected).length < 2;
    const deleteDisabled = Object.keys(this.state.runsSelected).length < 1;
    const restoreDisabled = Object.keys(this.state.runsSelected).length < 1;
    const noteInfo = NoteInfo.fromTags(experimentTags);
    const searchInputHelpTooltipContent = (
<<<<<<< HEAD
      <div className="search-input-tooltip-content">
        Search runs using a simplified version of the SQL <b>WHERE</b> clause.<br />
=======
      <div className='search-input-tooltip-content'>
        Search runs using a simplified version of the SQL <b>WHERE</b> clause.
        <br />
>>>>>>> d4a4a366
        <a
          href='https://www.mlflow.org/docs/latest/search-syntax.html'
          target='_blank'
          rel='noopener noreferrer'
        >
          Learn more
        </a>
      </div>
    );
    return (
      <div className='ExperimentView runs-table-flex-container'>
        <DeleteRunModal
          isOpen={this.state.showDeleteRunModal}
          onClose={this.onCloseDeleteRunModal}
          selectedRunIds={Object.keys(this.state.runsSelected)}
        />
        <RestoreRunModal
          isOpen={this.state.showRestoreRunModal}
          onClose={this.onCloseRestoreRunModal}
          selectedRunIds={Object.keys(this.state.runsSelected)}
        />
        <h1>{name}</h1>
        <Descriptions className='metadata-list'>
          <Descriptions.Item label='Experiment ID'>{experiment_id}</Descriptions.Item>
          <Descriptions.Item label='Artifact Location'>{artifact_location}</Descriptions.Item>
        </Descriptions>
        <div className='ExperimentView-info'>{this.renderNoteSection(noteInfo)}</div>
        <div className='ExperimentView-runs runs-table-flex-container'>
          {this.props.searchRunsError ? (
            <div className='error-message'>
              <span className='error-message'>{this.props.searchRunsError}</span>
            </div>
          ) : null}
          <form className='ExperimentView-search-controls' onSubmit={this.onSearch}>
            <div className='ExperimentView-search-inputs'>
              <div className='ExperimentView-search'>
                <div className='ExperimentView-search-input'>
                  <label className='filter-label'>Search Runs:</label>
                  <div className='filter-wrapper'>
                    <input
<<<<<<< HEAD
                      className="ExperimentView-searchInput"
                      type="text"
                      placeholder={'metrics.rmse < 1 and params.model = "tree" and ' +
                        'tags.mlflow.source.type = "LOCAL"'}
=======
                      className='ExperimentView-searchInput'
                      type='text'
                      placeholder={
                        'metrics.rmse < 1 and params.model = "tree" and ' +
                        'tags.mlflow.source.type = "LOCAL"'
                      }
>>>>>>> d4a4a366
                      value={this.state.searchInput}
                      onChange={this.onSearchInput}
                    />
                  </div>
                </div>
                <Popover
                  overlayClassName='search-input-tooltip'
                  content={searchInputHelpTooltipContent}
                  placement='bottom'
                >
                  <Icon
                    type='question-circle'
                    className='ExperimentView-search-help'
                    theme='filled'
                  />
                </Popover>
                <div className='ExperimentView-lifecycle-input'>
                  <label className='filter-label' style={styles.lifecycleButtonLabel}>
                    State:
                  </label>
                  <div className='filter-wrapper' style={styles.lifecycleButtonFilterWrapper}>
                    <DropdownButton
                      id={'ExperimentView-lifecycle-button-id'}
                      className='ExperimentView-lifecycle-button'
                      key={this.state.lifecycleFilterInput}
                      bsStyle='default'
                      title={this.state.lifecycleFilterInput}
                    >
                      <MenuItem
                        active={this.state.lifecycleFilterInput === LIFECYCLE_FILTER.ACTIVE}
                        onSelect={this.onLifecycleFilterInput}
                        eventKey={LIFECYCLE_FILTER.ACTIVE}
                      >
                        {LIFECYCLE_FILTER.ACTIVE}
                      </MenuItem>
                      <MenuItem
                        active={this.state.lifecycleFilterInput === LIFECYCLE_FILTER.DELETED}
                        onSelect={this.onLifecycleFilterInput}
                        eventKey={LIFECYCLE_FILTER.DELETED}
                      >
                        {LIFECYCLE_FILTER.DELETED}
                      </MenuItem>
                    </DropdownButton>
                  </div>
                </div>
                <button className='btn btn-primary search-button' onClick={this.onSearch}>
                  Search
                </button>
                <button className='btn clear-button' onClick={this.onClear}>
                  Clear
                </button>
              </div>
            </div>
          </form>
          <div className='ExperimentView-run-buttons'>
            <span className='run-count'>
              Showing {runInfos.length} matching {runInfos.length === 1 ? 'run' : 'runs'}
            </span>
            <Button className='btn-primary' disabled={compareDisabled} onClick={this.onCompare}>
              Compare
            </Button>
<<<<<<< HEAD
            {
              this.props.lifecycleFilter === LIFECYCLE_FILTER.ACTIVE ?
                <Button disabled={deleteDisabled} onClick={this.onDeleteRun}>
                  Delete
              </Button> : null
            }
            {
              this.props.lifecycleFilter === LIFECYCLE_FILTER.DELETED ?
                <Button disabled={restoreDisabled} onClick={this.onRestoreRun}>
                  Restore
              </Button> : null
            }
            <Button onClick={this.onDownloadCsv}>
              Download CSV <i className="fas fa-download" />
=======
            {this.props.lifecycleFilter === LIFECYCLE_FILTER.ACTIVE ? (
              <Button disabled={deleteDisabled} onClick={this.onDeleteRun}>
                Delete
              </Button>
            ) : null}
            {this.props.lifecycleFilter === LIFECYCLE_FILTER.DELETED ? (
              <Button disabled={restoreDisabled} onClick={this.onRestoreRun}>
                Restore
              </Button>
            ) : null}
            <Button onClick={this.onDownloadCsv}>
              Download CSV <i className='fas fa-download' />
>>>>>>> d4a4a366
            </Button>
            <span style={{ float: 'right', marginLeft: 16 }}>
              <RunsTableColumnSelectionDropdown
                paramKeyList={paramKeyList}
                metricKeyList={metricKeyList}
                visibleTagKeyList={filteredVisibleTagKeyList}
                categorizedUncheckedKeys={categorizedUncheckedKeys}
                onCheck={this.handleColumnSelectionCheck}
              />
            </span>
            <span style={{ cursor: 'pointer', float: 'right' }}>
              <ButtonGroup style={styles.tableToggleButtonGroup}>
                <Button
                  onClick={() => this.setShowMultiColumns(false)}
<<<<<<< HEAD
                  title="Compact view"
                  className={classNames({ "active": !this.state.persistedState.showMultiColumns })}
                >
                  <i className={"fas fa-list"} />
                </Button>
                <Button
                  onClick={() => this.setShowMultiColumns(true)}
                  title="Grid view"
                  className={classNames({ "active": this.state.persistedState.showMultiColumns })}
                >
                  <i className={"fas fa-table"} />
=======
                  title='Compact view'
                  className={classNames({ active: !this.state.persistedState.showMultiColumns })}
                >
                  <i className={'fas fa-list'} />
                </Button>
                <Button
                  onClick={() => this.setShowMultiColumns(true)}
                  title='Grid view'
                  className={classNames({ active: this.state.persistedState.showMultiColumns })}
                >
                  <i className={'fas fa-table'} />
>>>>>>> d4a4a366
                </Button>
              </ButtonGroup>
            </span>
          </div>
          {this.state.persistedState.showMultiColumns ? (
            <ExperimentRunsTableMultiColumnView2
              experimentId={experiment.experiment_id}
              onSelectionChange={this.handleMultiColumnViewSelectionChange}
              runInfos={this.props.runInfos}
              paramsList={this.props.paramsList}
              metricsList={this.props.metricsList}
              tagsList={this.props.tagsList}
              paramKeyList={filteredParamKeys}
              metricKeyList={filteredMetricKeys}
              visibleTagKeyList={filteredVisibleTagKeyList}
              categorizedUncheckedKeys={categorizedUncheckedKeys}
              isAllChecked={this.isAllChecked()}
              onSortBy={this.onSortBy}
              onFilter={this.onFilter}
              orderByKey={this.props.orderByKey}
              orderByAsc={this.props.orderByAsc}
              runsSelected={this.state.runsSelected}
              runsExpanded={this.state.persistedState.runsExpanded}
              onExpand={this.onExpand}
              nextPageToken={nextPageToken}
              handleLoadMoreRuns={handleLoadMoreRuns}
              loadingMore={loadingMore}
              isLoading={isLoading}
            />
<<<<<<< HEAD
            :
            (isLoading ? <Spinner showImmediately /> : (
              <ExperimentRunsTableCompactView
                onCheckbox={this.onCheckbox}
                runInfos={this.props.runInfos}
                // Bagged param and metric keys
                paramKeyList={filteredParamKeys}
                metricKeyList={filteredMetricKeys}
                paramsList={this.props.paramsList}
                metricsList={this.props.metricsList}
                tagsList={this.props.tagsList}
                categorizedUncheckedKeys={categorizedUncheckedKeys}
                onCheckAll={this.onCheckAll}
                isAllChecked={this.isAllChecked()}
                onSortBy={this.onSortBy}
                orderByKey={this.props.orderByKey}
                orderByAsc={this.props.orderByAsc}
                runsSelected={this.state.runsSelected}
                runsExpanded={this.state.persistedState.runsExpanded}
                onExpand={this.onExpand}
                unbaggedMetrics={filteredUnbaggedMetricKeys}
                unbaggedParams={filteredUnbaggedParamKeys}
                onAddBagged={this.addBagged}
                onRemoveBagged={this.removeBagged}
                nextPageToken={nextPageToken}
                handleLoadMoreRuns={handleLoadMoreRuns}
                loadingMore={loadingMore}
              />
            )
            )
          }
=======
          ) : isLoading ? (
            <Spinner showImmediately />
          ) : (
            <ExperimentRunsTableCompactView
              onCheckbox={this.onCheckbox}
              runInfos={this.props.runInfos}
              // Bagged param and metric keys
              paramKeyList={filteredParamKeys}
              metricKeyList={filteredMetricKeys}
              paramsList={this.props.paramsList}
              metricsList={this.props.metricsList}
              tagsList={this.props.tagsList}
              categorizedUncheckedKeys={categorizedUncheckedKeys}
              onCheckAll={this.onCheckAll}
              isAllChecked={this.isAllChecked()}
              onSortBy={this.onSortBy}
              orderByKey={this.props.orderByKey}
              orderByAsc={this.props.orderByAsc}
              runsSelected={this.state.runsSelected}
              runsExpanded={this.state.persistedState.runsExpanded}
              onExpand={this.onExpand}
              unbaggedMetrics={filteredUnbaggedMetricKeys}
              unbaggedParams={filteredUnbaggedParamKeys}
              onAddBagged={this.addBagged}
              onRemoveBagged={this.removeBagged}
              nextPageToken={nextPageToken}
              handleLoadMoreRuns={handleLoadMoreRuns}
              loadingMore={loadingMore}
            />
          )}
>>>>>>> d4a4a366
        </div>
      </div>
    );
  }

  onSortBy(orderByKey, orderByAsc) {
    this.initiateSearch({ orderByKey, orderByAsc });
<<<<<<< HEAD
  }


  onFilter(filters) {
    const mapFilters = Object.entries(filters);
    const conditions = mapFilters.map(
      (entry) => {
        return entry[0] + translateQuery(entry[1]);
      }
    ).join(' AND ');

    const all_conditions = [];
    if (this.state.searchInput !== undefined && this.state.searchInput.length > 0) {
      all_conditions.push(this.state.searchInput);
    }
    if (conditions.length > 0) {
      all_conditions.push(conditions);
    }

    this.initiateSearch({ searchInput: all_conditions.join(' AND ') });
=======
>>>>>>> d4a4a366
  }

  initiateSearch({
    paramKeyFilterInput,
    metricKeyFilterInput,
    searchInput,
    lifecycleFilterInput,
    orderByKey,
    orderByAsc,
  }) {
<<<<<<< HEAD
    const myParamKeyFilterInput = (paramKeyFilterInput !== undefined ?
      paramKeyFilterInput : this.state.paramKeyFilterInput);
    const myMetricKeyFilterInput = (metricKeyFilterInput !== undefined ?
      metricKeyFilterInput : this.state.metricKeyFilterInput);
    const mySearchInput = (searchInput !== undefined ? searchInput : this.state.searchInput);
    const myLifecycleFilterInput = (lifecycleFilterInput !== undefined ?
      lifecycleFilterInput : this.state.lifecycleFilterInput);
    const myOrderByKey = (orderByKey !== undefined ? orderByKey : this.props.orderByKey);
    const myOrderByAsc = (orderByAsc !== undefined ? orderByAsc : this.props.orderByAsc);
=======
    const myParamKeyFilterInput =
      paramKeyFilterInput !== undefined ? paramKeyFilterInput : this.state.paramKeyFilterInput;
    const myMetricKeyFilterInput =
      metricKeyFilterInput !== undefined ? metricKeyFilterInput : this.state.metricKeyFilterInput;
    const mySearchInput = searchInput !== undefined ? searchInput : this.state.searchInput;
    const myLifecycleFilterInput =
      lifecycleFilterInput !== undefined ? lifecycleFilterInput : this.state.lifecycleFilterInput;
    const myOrderByKey = orderByKey !== undefined ? orderByKey : this.props.orderByKey;
    const myOrderByAsc = orderByAsc !== undefined ? orderByAsc : this.props.orderByAsc;
>>>>>>> d4a4a366

    try {
      this.props.onSearch(
        myParamKeyFilterInput,
        myMetricKeyFilterInput,
        mySearchInput,
        myLifecycleFilterInput,
        myOrderByKey,
        myOrderByAsc,
      );
    } catch (ex) {
      if (ex.errorMessage !== undefined) {
        this.setState({ searchErrorMessage: ex.errorMessage });
      } else {
        throw ex;
      }
    }
  }

  onCheckbox(runUuid) {
    const newState = Object.assign({}, this.state);
    if (this.state.runsSelected[runUuid]) {
      delete newState.runsSelected[runUuid];
      this.setState(newState);
    } else {
      this.setState({
        runsSelected: {
          ...this.state.runsSelected,
          [runUuid]: true,
        },
      });
    }
  }

  isAllChecked() {
    return Object.keys(this.state.runsSelected).length === this.props.runInfos.length;
  }

  onCheckAll() {
    if (this.isAllChecked()) {
      this.setState({ runsSelected: {} });
    } else {
      const runsSelected = {};
      this.props.runInfos.forEach(({ run_uuid }) => {
        runsSelected[run_uuid] = true;
      });
      this.setState({ runsSelected: runsSelected });
    }
  }

  // Special handler for ag-grid selection change event from multi-column view
  handleMultiColumnViewSelectionChange = (selectedRunUuids) => {
    const runsSelected = {};
    selectedRunUuids.forEach((runUuid) => (runsSelected[runUuid] = true));
    this.setState({ runsSelected });
  };

  onExpand(runId, childRunIds) {
    const { runsSelected, hiddenChildRunsSelected, persistedState } = this.state;
    const { runsExpanded } = persistedState;
    const expandedAfterToggle = !ExperimentViewUtil.isExpanderOpen(runsExpanded, runId);
    const newRunsSelected = { ...runsSelected };
    const newHiddenChildRunsSelected = { ...hiddenChildRunsSelected };

    if (expandedAfterToggle) {
      // User expanded current run, to automatically select previous hidden child runs that were
      // selected, find them in `hiddenChildRunsSelected` and add them to `newRunsSelected`
      childRunIds.forEach((childRunId) => {
        if (hiddenChildRunsSelected[childRunId]) {
          delete newHiddenChildRunsSelected[childRunId];
          newRunsSelected[childRunId] = true;
        }
      });
    } else {
      // User collapsed current run, find all currently selected child runs from `runsSelected` and
      // save them to `newHiddenChildRunsSelected`
      childRunIds.forEach((childRunId) => {
        if (runsSelected[childRunId]) {
          delete newRunsSelected[childRunId];
          newHiddenChildRunsSelected[childRunId] = true;
        }
      });
    }

    this.setState({
      runsSelected: newRunsSelected,
      hiddenChildRunsSelected: newHiddenChildRunsSelected,
      persistedState: new ExperimentViewPersistedState({
        ...this.state.persistedState,
        runsExpanded: {
          ...this.state.persistedState.runsExpanded,
          [runId]: expandedAfterToggle,
        },
      }).toJSON(),
    });
  }

  onParamKeyFilterInput(event) {
    this.setState({ paramKeyFilterInput: event.target.value });
  }

  onMetricKeyFilterInput(event) {
    this.setState({ metricKeyFilterInput: event.target.value });
  }

  onSearchInput(event) {
    this.setState({ searchInput: event.target.value });
  }

  onLifecycleFilterInput(newLifecycleInput) {
    this.setState({ lifecycleFilterInput: newLifecycleInput }, this.onSearch);
  }

  onSearch(e) {
    if (e !== undefined) {
      e.preventDefault();
    }
    const {
      paramKeyFilterInput,
      metricKeyFilterInput,
      searchInput,
      lifecycleFilterInput,
    } = this.state;
    this.initiateSearch({
<<<<<<< HEAD
      paramKeyFilterInput, metricKeyFilterInput, searchInput,
=======
      paramKeyFilterInput,
      metricKeyFilterInput,
      searchInput,
>>>>>>> d4a4a366
      lifecycleFilterInput,
    });
  }

  onClear() {
    // When user clicks "Clear", preserve multicolumn toggle state but reset other persisted state
    // attributes to their default values.
    const newPersistedState = new ExperimentViewPersistedState({
      showMultiColumns: this.state.persistedState.showMultiColumns,
    });
    this.setState({ persistedState: newPersistedState.toJSON() }, () => {
      this.snapshotComponentState();
      this.initiateSearch({
<<<<<<< HEAD
        paramKeyFilterInput: "", metricKeyFilterInput: "",
        searchInput: "", lifecycleFilterInput: LIFECYCLE_FILTER.ACTIVE,
        orderByKey: null, orderByAsc: true,
=======
        paramKeyFilterInput: '',
        metricKeyFilterInput: '',
        searchInput: '',
        lifecycleFilterInput: LIFECYCLE_FILTER.ACTIVE,
        orderByKey: null,
        orderByAsc: true,
>>>>>>> d4a4a366
      });
    });
  }

  onCompare() {
    const runsSelectedList = Object.keys(this.state.runsSelected);
    this.props.history.push(
      Routes.getCompareRunPageRoute(runsSelectedList, this.props.experiment.getExperimentId()),
    );
  }

  onDownloadCsv() {
    const { paramKeyList, metricKeyList, runInfos, paramsList, metricsList, tagsList } = this.props;
    const filteredParamKeys = this.getFilteredKeys(paramKeyList, ColumnTypes.PARAMS);
    const filteredMetricKeys = this.getFilteredKeys(metricKeyList, ColumnTypes.METRICS);
    const csv = ExperimentView.runInfosToCsv(
      runInfos,
      filteredParamKeys,
      filteredMetricKeys,
      paramsList,
      metricsList,
      tagsList,
    );
    const blob = new Blob([csv], { type: 'application/csv;charset=utf-8' });
    saveAs(blob, 'runs.csv');
  }

  /**
   * Format a string for insertion into a CSV file.
   */
  static csvEscape(str) {
    if (str === undefined) {
      return '';
    }
    if (/[,"\r\n]/.test(str)) {
      return '"' + str.replace(/"/g, '""') + '"';
    }
    return str;
  }

  /**
   * Convert a table to a CSV string.
   *
   * @param columns Names of columns
   * @param data Array of rows, each of which are an array of field values
   */
  static tableToCsv(columns, data) {
    let csv = '';
    let i;

    for (i = 0; i < columns.length; i++) {
      csv += ExperimentView.csvEscape(columns[i]);
      if (i < columns.length - 1) {
        csv += ',';
      }
    }
    csv += '\n';

    for (i = 0; i < data.length; i++) {
      for (let j = 0; j < data[i].length; j++) {
        csv += ExperimentView.csvEscape(data[i][j]);
        if (j < data[i].length - 1) {
          csv += ',';
        }
      }
      csv += '\n';
    }

    return csv;
  }

  /**
   * Convert an array of run infos to a CSV string, extracting the params and metrics in the
   * provided lists.
   */
  static runInfosToCsv(runInfos, paramKeyList, metricKeyList, paramsList, metricsList, tagsList) {
    const columns = ['Run ID', 'Name', 'Source Type', 'Source Name', 'User', 'Status'];
    paramKeyList.forEach((paramKey) => {
      columns.push(paramKey);
    });
    metricKeyList.forEach((metricKey) => {
      columns.push(metricKey);
    });

    const data = runInfos.map((runInfo, index) => {
      const row = [
        runInfo.run_uuid,
        Utils.getRunName(tagsList[index]), // add run name to csv export row
        Utils.getSourceType(tagsList[index]),
        Utils.getSourceName(tagsList[index]),
        Utils.getUser(runInfo, tagsList[index]),
        runInfo.status,
      ];

      const paramsMap = ExperimentViewUtil.toParamsMap(paramsList[index]);
      const metricsMap = ExperimentViewUtil.toMetricsMap(metricsList[index]);

      paramKeyList.forEach((paramKey) => {
        if (paramsMap[paramKey]) {
          row.push(paramsMap[paramKey].getValue());
        } else {
          row.push('');
        }
      });
      metricKeyList.forEach((metricKey) => {
        if (metricsMap[metricKey]) {
          row.push(metricsMap[metricKey].getValue());
        } else {
          row.push('');
        }
      });
      return row;
    });

    return ExperimentView.tableToCsv(columns, data);
  }
}

export const mapStateToProps = (state, ownProps) => {
  const { lifecycleFilter, metricKeysList, paramKeysList, tagKeysList } = ownProps;

  // The runUuids we should serve.
  const { runInfosByUuid } = state.entities;
  const runUuids = Object.values(runInfosByUuid)
    .filter((r) => r.experiment_id === ownProps.experimentId.toString())
    .map((r) => r.run_uuid);

  const runInfos = runUuids
    .map((run_id) => getRunInfo(run_id, state))
    .filter((rInfo) => {
      if (lifecycleFilter === LIFECYCLE_FILTER.ACTIVE) {
        return rInfo.lifecycle_stage === 'active';
      } else {
        return rInfo.lifecycle_stage === 'deleted';
      }
    });
  const experiment = getExperiment(ownProps.experimentId, state);
  const metricKeysSet = new Set();
  const paramKeysSet = new Set();
  const tagKeysSet = new Set();
  const metricsList = runInfos.map((runInfo) => {
    const metricsByRunUuid = getLatestMetrics(runInfo.getRunUuid(), state);
    return Object.values(metricsByRunUuid || {});
  });
  metricsList.forEach((metricByRunId) => {
    metricByRunId.forEach((metric) => metricKeysSet.add(metric.key));
  });

  if (Array.isArray(metricKeysList) && metricKeysList.length) {
    metricKeysList.forEach((metric) => {
      metricKeysSet.add(metric);
    });
  }

  const paramsList = runInfos.map((runInfo) =>
    Object.values(getParams(runInfo.getRunUuid(), state))
  );
  paramsList.forEach(paramByRunId => {
    paramByRunId.forEach(param => paramKeysSet.add(param.key));
  });

  if (Array.isArray(paramKeysList) && paramKeysList.length) {
    paramKeysList.forEach((param) => {
      paramKeysSet.add(param);
    });
  }

  const tagsList = runInfos.map((runInfo) => getRunTags(runInfo.getRunUuid(), state));
  tagsList.forEach(tagMap => {
    Object.values(tagMap).forEach(tag => tagKeysSet.add(tag.key));
  });

  if (Array.isArray(tagKeysList) && tagKeysList.length) {
    tagKeysList.forEach((tag) => {
      tagKeysSet.add(tag);
    });
  }

  const experimentTags = getExperimentTags(experiment.experiment_id, state);
  return {
    runInfos,
    experiment,
    metricKeyList: Array.from(metricKeysSet.values()).sort(),
    paramKeyList: Array.from(paramKeysSet.values()).sort(),
    tagKeyList: Array.from(tagKeysSet.values()).sort(),
    metricsList,
    paramsList,
    tagsList,
    experimentTags,
  };
};

const mapDispatchToProps = {
  setExperimentTagApi,
};

const styles = {
  lifecycleButtonLabel: {
    width: '32px',
  },
  lifecycleButtonFilterWrapper: {
    marginLeft: '48px',
  },
  tableToggleButtonGroup: {
    marginLeft: 16,
  },
};

const translateQuery = (entry) => {
  const filter = entry[0];
  const value = entry[1];
  if (filter === 'contains') {
    return ' LIKE \'%' + value + '%\'';
  }
  if (filter === 'greaterThan') {
    return ' >= ' + value;
  }
  if (filter === 'lessThan') {
    return ' <= ' + value;
  }
  return "";
};

export default withRouter(connect(mapStateToProps, mapDispatchToProps)(ExperimentView));<|MERGE_RESOLUTION|>--- conflicted
+++ resolved
@@ -7,12 +7,8 @@
   getParams,
   getRunInfo,
   getRunTags,
-<<<<<<< HEAD
-  getExperimentTags } from '../reducers/Reducers';
-=======
   getExperimentTags,
 } from '../reducers/Reducers';
->>>>>>> d4a4a366
 import { setExperimentTagApi } from '../actions';
 import { withRouter } from 'react-router-dom';
 import Routes from '../routes';
@@ -380,14 +376,9 @@
     const restoreDisabled = Object.keys(this.state.runsSelected).length < 1;
     const noteInfo = NoteInfo.fromTags(experimentTags);
     const searchInputHelpTooltipContent = (
-<<<<<<< HEAD
-      <div className="search-input-tooltip-content">
-        Search runs using a simplified version of the SQL <b>WHERE</b> clause.<br />
-=======
       <div className='search-input-tooltip-content'>
         Search runs using a simplified version of the SQL <b>WHERE</b> clause.
         <br />
->>>>>>> d4a4a366
         <a
           href='https://www.mlflow.org/docs/latest/search-syntax.html'
           target='_blank'
@@ -428,19 +419,12 @@
                   <label className='filter-label'>Search Runs:</label>
                   <div className='filter-wrapper'>
                     <input
-<<<<<<< HEAD
-                      className="ExperimentView-searchInput"
-                      type="text"
-                      placeholder={'metrics.rmse < 1 and params.model = "tree" and ' +
-                        'tags.mlflow.source.type = "LOCAL"'}
-=======
                       className='ExperimentView-searchInput'
                       type='text'
                       placeholder={
                         'metrics.rmse < 1 and params.model = "tree" and ' +
                         'tags.mlflow.source.type = "LOCAL"'
                       }
->>>>>>> d4a4a366
                       value={this.state.searchInput}
                       onChange={this.onSearchInput}
                     />
@@ -502,22 +486,6 @@
             <Button className='btn-primary' disabled={compareDisabled} onClick={this.onCompare}>
               Compare
             </Button>
-<<<<<<< HEAD
-            {
-              this.props.lifecycleFilter === LIFECYCLE_FILTER.ACTIVE ?
-                <Button disabled={deleteDisabled} onClick={this.onDeleteRun}>
-                  Delete
-              </Button> : null
-            }
-            {
-              this.props.lifecycleFilter === LIFECYCLE_FILTER.DELETED ?
-                <Button disabled={restoreDisabled} onClick={this.onRestoreRun}>
-                  Restore
-              </Button> : null
-            }
-            <Button onClick={this.onDownloadCsv}>
-              Download CSV <i className="fas fa-download" />
-=======
             {this.props.lifecycleFilter === LIFECYCLE_FILTER.ACTIVE ? (
               <Button disabled={deleteDisabled} onClick={this.onDeleteRun}>
                 Delete
@@ -530,7 +498,6 @@
             ) : null}
             <Button onClick={this.onDownloadCsv}>
               Download CSV <i className='fas fa-download' />
->>>>>>> d4a4a366
             </Button>
             <span style={{ float: 'right', marginLeft: 16 }}>
               <RunsTableColumnSelectionDropdown
@@ -545,19 +512,6 @@
               <ButtonGroup style={styles.tableToggleButtonGroup}>
                 <Button
                   onClick={() => this.setShowMultiColumns(false)}
-<<<<<<< HEAD
-                  title="Compact view"
-                  className={classNames({ "active": !this.state.persistedState.showMultiColumns })}
-                >
-                  <i className={"fas fa-list"} />
-                </Button>
-                <Button
-                  onClick={() => this.setShowMultiColumns(true)}
-                  title="Grid view"
-                  className={classNames({ "active": this.state.persistedState.showMultiColumns })}
-                >
-                  <i className={"fas fa-table"} />
-=======
                   title='Compact view'
                   className={classNames({ active: !this.state.persistedState.showMultiColumns })}
                 >
@@ -569,7 +523,6 @@
                   className={classNames({ active: this.state.persistedState.showMultiColumns })}
                 >
                   <i className={'fas fa-table'} />
->>>>>>> d4a4a366
                 </Button>
               </ButtonGroup>
             </span>
@@ -599,70 +552,36 @@
               loadingMore={loadingMore}
               isLoading={isLoading}
             />
-<<<<<<< HEAD
-            :
-            (isLoading ? <Spinner showImmediately /> : (
-              <ExperimentRunsTableCompactView
-                onCheckbox={this.onCheckbox}
-                runInfos={this.props.runInfos}
-                // Bagged param and metric keys
-                paramKeyList={filteredParamKeys}
-                metricKeyList={filteredMetricKeys}
-                paramsList={this.props.paramsList}
-                metricsList={this.props.metricsList}
-                tagsList={this.props.tagsList}
-                categorizedUncheckedKeys={categorizedUncheckedKeys}
-                onCheckAll={this.onCheckAll}
-                isAllChecked={this.isAllChecked()}
-                onSortBy={this.onSortBy}
-                orderByKey={this.props.orderByKey}
-                orderByAsc={this.props.orderByAsc}
-                runsSelected={this.state.runsSelected}
-                runsExpanded={this.state.persistedState.runsExpanded}
-                onExpand={this.onExpand}
-                unbaggedMetrics={filteredUnbaggedMetricKeys}
-                unbaggedParams={filteredUnbaggedParamKeys}
-                onAddBagged={this.addBagged}
-                onRemoveBagged={this.removeBagged}
-                nextPageToken={nextPageToken}
-                handleLoadMoreRuns={handleLoadMoreRuns}
-                loadingMore={loadingMore}
-              />
-            )
-            )
-          }
-=======
           ) : isLoading ? (
             <Spinner showImmediately />
           ) : (
-            <ExperimentRunsTableCompactView
-              onCheckbox={this.onCheckbox}
-              runInfos={this.props.runInfos}
-              // Bagged param and metric keys
-              paramKeyList={filteredParamKeys}
-              metricKeyList={filteredMetricKeys}
-              paramsList={this.props.paramsList}
-              metricsList={this.props.metricsList}
-              tagsList={this.props.tagsList}
-              categorizedUncheckedKeys={categorizedUncheckedKeys}
-              onCheckAll={this.onCheckAll}
-              isAllChecked={this.isAllChecked()}
-              onSortBy={this.onSortBy}
-              orderByKey={this.props.orderByKey}
-              orderByAsc={this.props.orderByAsc}
-              runsSelected={this.state.runsSelected}
-              runsExpanded={this.state.persistedState.runsExpanded}
-              onExpand={this.onExpand}
-              unbaggedMetrics={filteredUnbaggedMetricKeys}
-              unbaggedParams={filteredUnbaggedParamKeys}
-              onAddBagged={this.addBagged}
-              onRemoveBagged={this.removeBagged}
-              nextPageToken={nextPageToken}
-              handleLoadMoreRuns={handleLoadMoreRuns}
-              loadingMore={loadingMore}
-            />
-          )}
->>>>>>> d4a4a366
+                <ExperimentRunsTableCompactView
+                  onCheckbox={this.onCheckbox}
+                  runInfos={this.props.runInfos}
+                  // Bagged param and metric keys
+                  paramKeyList={filteredParamKeys}
+                  metricKeyList={filteredMetricKeys}
+                  paramsList={this.props.paramsList}
+                  metricsList={this.props.metricsList}
+                  tagsList={this.props.tagsList}
+                  categorizedUncheckedKeys={categorizedUncheckedKeys}
+                  onCheckAll={this.onCheckAll}
+                  isAllChecked={this.isAllChecked()}
+                  onSortBy={this.onSortBy}
+                  orderByKey={this.props.orderByKey}
+                  orderByAsc={this.props.orderByAsc}
+                  runsSelected={this.state.runsSelected}
+                  runsExpanded={this.state.persistedState.runsExpanded}
+                  onExpand={this.onExpand}
+                  unbaggedMetrics={filteredUnbaggedMetricKeys}
+                  unbaggedParams={filteredUnbaggedParamKeys}
+                  onAddBagged={this.addBagged}
+                  onRemoveBagged={this.removeBagged}
+                  nextPageToken={nextPageToken}
+                  handleLoadMoreRuns={handleLoadMoreRuns}
+                  loadingMore={loadingMore}
+                />
+              )}
         </div>
       </div>
     );
@@ -670,7 +589,6 @@
 
   onSortBy(orderByKey, orderByAsc) {
     this.initiateSearch({ orderByKey, orderByAsc });
-<<<<<<< HEAD
   }
 
 
@@ -691,8 +609,6 @@
     }
 
     this.initiateSearch({ searchInput: all_conditions.join(' AND ') });
-=======
->>>>>>> d4a4a366
   }
 
   initiateSearch({
@@ -703,17 +619,6 @@
     orderByKey,
     orderByAsc,
   }) {
-<<<<<<< HEAD
-    const myParamKeyFilterInput = (paramKeyFilterInput !== undefined ?
-      paramKeyFilterInput : this.state.paramKeyFilterInput);
-    const myMetricKeyFilterInput = (metricKeyFilterInput !== undefined ?
-      metricKeyFilterInput : this.state.metricKeyFilterInput);
-    const mySearchInput = (searchInput !== undefined ? searchInput : this.state.searchInput);
-    const myLifecycleFilterInput = (lifecycleFilterInput !== undefined ?
-      lifecycleFilterInput : this.state.lifecycleFilterInput);
-    const myOrderByKey = (orderByKey !== undefined ? orderByKey : this.props.orderByKey);
-    const myOrderByAsc = (orderByAsc !== undefined ? orderByAsc : this.props.orderByAsc);
-=======
     const myParamKeyFilterInput =
       paramKeyFilterInput !== undefined ? paramKeyFilterInput : this.state.paramKeyFilterInput;
     const myMetricKeyFilterInput =
@@ -723,7 +628,6 @@
       lifecycleFilterInput !== undefined ? lifecycleFilterInput : this.state.lifecycleFilterInput;
     const myOrderByKey = orderByKey !== undefined ? orderByKey : this.props.orderByKey;
     const myOrderByAsc = orderByAsc !== undefined ? orderByAsc : this.props.orderByAsc;
->>>>>>> d4a4a366
 
     try {
       this.props.onSearch(
@@ -848,13 +752,9 @@
       lifecycleFilterInput,
     } = this.state;
     this.initiateSearch({
-<<<<<<< HEAD
-      paramKeyFilterInput, metricKeyFilterInput, searchInput,
-=======
       paramKeyFilterInput,
       metricKeyFilterInput,
       searchInput,
->>>>>>> d4a4a366
       lifecycleFilterInput,
     });
   }
@@ -868,18 +768,12 @@
     this.setState({ persistedState: newPersistedState.toJSON() }, () => {
       this.snapshotComponentState();
       this.initiateSearch({
-<<<<<<< HEAD
-        paramKeyFilterInput: "", metricKeyFilterInput: "",
-        searchInput: "", lifecycleFilterInput: LIFECYCLE_FILTER.ACTIVE,
-        orderByKey: null, orderByAsc: true,
-=======
         paramKeyFilterInput: '',
         metricKeyFilterInput: '',
         searchInput: '',
         lifecycleFilterInput: LIFECYCLE_FILTER.ACTIVE,
         orderByKey: null,
         orderByAsc: true,
->>>>>>> d4a4a366
       });
     });
   }
