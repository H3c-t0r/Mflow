--- conflicted
+++ resolved
@@ -589,8 +589,10 @@
           breadcrumbs={breadcrumbs}
           feedbackForm={form}
         >
-<<<<<<< HEAD
-          <OverflowMenu menu={this.getExperimentOverflowItems()} />
+          <OverflowMenu
+            data-test-id='experiment-view-page-header'
+            menu={this.getExperimentOverflowItems()}
+          />
           <Tooltip
             title={this.props.intl.formatMessage({
               defaultMessage: 'Share experiment view',
@@ -604,12 +606,6 @@
               />
             </HeaderButton>
           </Tooltip>
-=======
-          <OverflowMenu
-            data-test-id='experiment-view-page-header'
-            menu={this.getExperimentOverflowItems()}
-          />
->>>>>>> 94db108c
         </PageHeader>
         {this.renderOnboardingContent()}
         <Descriptions className='metadata-list'>
@@ -941,9 +937,6 @@
                 </div>
               </div>
             </CSSTransition>
-<<<<<<< HEAD
-            {showMultiColumns && !this.props.forceCompactTableView ? (
-=======
             <div>
               <FormattedMessage
                 // eslint-disable-next-line max-len
@@ -953,8 +946,7 @@
                 values={{ length: runInfos.length }}
               />
             </div>
-            {this.state.persistedState.showMultiColumns && !this.props.forceCompactTableView ? (
->>>>>>> 94db108c
+            {showMultiColumns && !this.props.forceCompactTableView ? (
               <ExperimentRunsTableMultiColumnView2
                 experimentId={experiment.experiment_id}
                 modelVersionsByRunUuid={this.props.modelVersionsByRunUuid}
@@ -1228,119 +1220,6 @@
     const blob = new Blob([csv], { type: 'application/csv;charset=utf-8' });
     saveAs(blob, 'runs.csv');
   };
-<<<<<<< HEAD
-
-  // Format a string for insertion into a CSV file.
-  static csvEscape(str) {
-    if (str === undefined) {
-      return '';
-    }
-    if (/[,"\r\n]/.test(str)) {
-      return '"' + str.replace(/"/g, '""') + '"';
-    }
-    return str;
-  }
-
-  /**
-   * Convert a table to a CSV string.
-   *
-   * @param columns Names of columns
-   * @param data Array of rows, each of which are an array of field values
-   */
-  static tableToCsv(columns, data) {
-    let csv = '';
-    let i;
-
-    for (i = 0; i < columns.length; i++) {
-      csv += ExperimentView.csvEscape(columns[i]);
-      if (i < columns.length - 1) {
-        csv += ',';
-      }
-    }
-    csv += '\n';
-
-    for (i = 0; i < data.length; i++) {
-      for (let j = 0; j < data[i].length; j++) {
-        csv += ExperimentView.csvEscape(data[i][j]);
-        if (j < data[i].length - 1) {
-          csv += ',';
-        }
-      }
-      csv += '\n';
-    }
-
-    return csv;
-  }
-
-  /**
-   * Convert an array of run infos to a CSV string, extracting the params and metrics in the
-   * provided lists.
-   */
-  static runInfosToCsv(
-    runInfos,
-    paramKeyList,
-    metricKeyList,
-    tagKeyList,
-    paramsList,
-    metricsList,
-    tagsList,
-  ) {
-    const columns = [
-      'Start Time',
-      'Duration',
-      'Run ID',
-      'Name',
-      'Source Type',
-      'Source Name',
-      'User',
-      'Status',
-      ...paramKeyList,
-      ...metricKeyList,
-      ...tagKeyList,
-    ];
-
-    const data = runInfos.map((runInfo, index) => {
-      const row = [
-        Utils.formatTimestamp(runInfo.start_time),
-        Utils.getDuration(runInfo.start_time, runInfo.end_time) || '',
-        runInfo.run_uuid,
-        Utils.getRunName(tagsList[index]), // add run name to csv export row
-        Utils.getSourceType(tagsList[index]),
-        Utils.getSourceName(tagsList[index]),
-        Utils.getUser(runInfo, tagsList[index]),
-        runInfo.status,
-      ];
-      const paramsMap = ExperimentViewUtil.toParamsMap(paramsList[index]);
-      const metricsMap = ExperimentViewUtil.toMetricsMap(metricsList[index]);
-      const tagsMap = tagsList[index];
-
-      paramKeyList.forEach((paramKey) => {
-        if (paramsMap[paramKey]) {
-          row.push(paramsMap[paramKey].getValue());
-        } else {
-          row.push('');
-        }
-      });
-      metricKeyList.forEach((metricKey) => {
-        if (metricsMap[metricKey]) {
-          row.push(metricsMap[metricKey].getValue());
-        } else {
-          row.push('');
-        }
-      });
-      tagKeyList.forEach((tagKey) => {
-        if (tagsMap[tagKey]) {
-          row.push(tagsMap[tagKey].getValue());
-        } else {
-          row.push('');
-        }
-      });
-      return row;
-    });
-    return ExperimentView.tableToCsv(columns, data);
-  }
-=======
->>>>>>> 94db108c
 }
 
 export const mapStateToProps = (state, ownProps) => {
