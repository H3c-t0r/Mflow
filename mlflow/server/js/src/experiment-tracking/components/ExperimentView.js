import React, { Component } from 'react';
import PropTypes from 'prop-types';
import { connect } from 'react-redux';
import './ExperimentView.css';
import {
  getExperiment,
  getParams,
  getRunInfo,
  getRunTags,
  getExperimentTags,
} from '../reducers/Reducers';
import { setExperimentTagApi } from '../actions';
import { withRouter } from 'react-router-dom';
import Routes from '../routes';
import { Button, ButtonGroup, DropdownButton, MenuItem } from 'react-bootstrap';
import { Experiment, RunInfo } from '../sdk/MlflowMessages';
import { saveAs } from 'file-saver';
import { getLatestMetrics } from '../reducers/MetricReducer';
import KeyFilter from '../utils/KeyFilter';
import { ExperimentRunsTableMultiColumnView2 } from './ExperimentRunsTableMultiColumnView2';
import ExperimentRunsTableCompactView from './ExperimentRunsTableCompactView';
import { LIFECYCLE_FILTER } from './ExperimentPage';
import ExperimentViewUtil from './ExperimentViewUtil';
import DeleteRunModal from './modals/DeleteRunModal';
import RestoreRunModal from './modals/RestoreRunModal';
<<<<<<< HEAD
import { NoteInfo, NOTE_CONTENT_TAG } from '../utils/NoteUtils';
import LocalStorageUtils from '../../common/utils/LocalStorageUtils';
import { ExperimentViewPersistedState } from '../sdk/MlflowLocalStorageMessages';
import { Icon, Popover, Descriptions } from 'antd';
=======
import { NoteInfo, NOTE_CONTENT_TAG } from "../utils/NoteUtils";
import LocalStorageUtils from "../../common/utils/LocalStorageUtils";
import { ExperimentViewPersistedState } from "../sdk/MlflowLocalStorageMessages";
import { Icon, Popover, Descriptions, Button as AntdButton } from 'antd';
>>>>>>> 8351d82e
import { CollapsibleSection } from '../../common/components/CollapsibleSection';
import { EditableNote } from '../../common/components/EditableNote';
import classNames from 'classnames';
import Utils from '../../common/utils/Utils';
import { Spinner } from '../../common/components/Spinner';
import { RunsTableColumnSelectionDropdown } from './RunsTableColumnSelectionDropdown';
import _ from 'lodash';
import { ColumnTypes } from '../constants';
import { getUUID } from '../../common/utils/ActionUtils';

export const DEFAULT_EXPANDED_VALUE = false;

export class ExperimentView extends Component {
  constructor(props) {
    super(props);
    this.onCheckbox = this.onCheckbox.bind(this);
    this.onCompare = this.onCompare.bind(this);
    this.onDownloadCsv = this.onDownloadCsv.bind(this);
    this.onParamKeyFilterInput = this.onParamKeyFilterInput.bind(this);
    this.onMetricKeyFilterInput = this.onMetricKeyFilterInput.bind(this);
    this.onSearchInput = this.onSearchInput.bind(this);
    this.onSearch = this.onSearch.bind(this);
    this.onClear = this.onClear.bind(this);
    this.onSortBy = this.onSortBy.bind(this);
    this.isAllChecked = this.isAllChecked.bind(this);
    this.onCheckbox = this.onCheckbox.bind(this);
    this.onCheckAll = this.onCheckAll.bind(this);
    this.initiateSearch = this.initiateSearch.bind(this);
    this.onDeleteRun = this.onDeleteRun.bind(this);
    this.onRestoreRun = this.onRestoreRun.bind(this);
    this.onLifecycleFilterInput = this.onLifecycleFilterInput.bind(this);
    this.onCloseDeleteRunModal = this.onCloseDeleteRunModal.bind(this);
    this.onCloseRestoreRunModal = this.onCloseRestoreRunModal.bind(this);
    this.onExpand = this.onExpand.bind(this);
    this.addBagged = this.addBagged.bind(this);
    this.removeBagged = this.removeBagged.bind(this);
    this.renderNoteSection = this.renderNoteSection.bind(this);
    this.handleSubmitEditNote = this.handleSubmitEditNote.bind(this);
    this.handleCancelEditNote = this.handleCancelEditNote.bind(this);
    const store = ExperimentView.getLocalStore(this.props.experiment.experiment_id);
    const persistedState = new ExperimentViewPersistedState(store.loadComponentState());
    this.state = {
      ...ExperimentView.getDefaultUnpersistedState(),
      persistedState: persistedState.toJSON(),
      showNotesEditor: false,
      showNotes: true,
    };
  }

  static propTypes = {
    onSearch: PropTypes.func.isRequired,
    runInfos: PropTypes.arrayOf(RunInfo).isRequired,
    experiment: PropTypes.instanceOf(Experiment).isRequired,
    history: PropTypes.any,

    // List of all parameter keys available in the runs we're viewing
    paramKeyList: PropTypes.arrayOf(String).isRequired,
    // List of all metric keys available in the runs we're viewing
    metricKeyList: PropTypes.arrayOf(String).isRequired,

    // List of list of params in all the visible runs
    paramsList: PropTypes.arrayOf(Array).isRequired,
    // List of list of metrics in all the visible runs
    metricsList: PropTypes.arrayOf(Array).isRequired,
    // List of tags dictionary in all the visible runs.
    tagsList: PropTypes.arrayOf(Object).isRequired,
    // Object of experiment tags
    experimentTags: PropTypes.instanceOf(Object).isRequired,

    // Input to the paramKeyFilter field
    paramKeyFilter: PropTypes.instanceOf(KeyFilter).isRequired,
    // Input to the paramKeyFilter field
    metricKeyFilter: PropTypes.instanceOf(KeyFilter).isRequired,

    // Input to the lifecycleFilter field
    lifecycleFilter: PropTypes.string.isRequired,

    orderByKey: PropTypes.string,
    orderByAsc: PropTypes.bool.isRequired,

    // The initial searchInput
    searchInput: PropTypes.string.isRequired,
    searchRunsError: PropTypes.string,
    isLoading: PropTypes.bool.isRequired,

    nextPageToken: PropTypes.string,
    handleLoadMoreRuns: PropTypes.func.isRequired,
    loadingMore: PropTypes.bool.isRequired,
    setExperimentTagApi: PropTypes.func.isRequired,
  };

  /** Returns default values for state attributes that aren't persisted in local storage. */
  static getDefaultUnpersistedState() {
    return {
      // Object mapping from run UUID -> boolean (whether the run is selected)
      runsSelected: {},
      // A map { runUuid: true } of current selected child runs hidden by expander collapse
      // runsSelected + hiddenChildRunsSelected = all runs currently actually selected
      hiddenChildRunsSelected: {},
      // Text entered into the param filter field
      paramKeyFilterInput: '',
      // Text entered into the metric filter field
      metricKeyFilterInput: '',
      // Lifecycle stage of runs to display
      lifecycleFilterInput: '',
      // Text entered into the runs-search field
      searchInput: '',
      // String error message, if any, from an attempted search
      searchErrorMessage: undefined,
      // True if a model for deleting one or more runs should be displayed
      showDeleteRunModal: false,
      // True if a model for restoring one or more runs should be displayed
      showRestoreRunModal: false,
    };
  }

  /**
   * Returns a LocalStorageStore instance that can be used to persist data associated with the
   * ExperimentView component (e.g. component state such as table sort settings), for the
   * specified experiment.
   */
  static getLocalStore(experimentId) {
    return LocalStorageUtils.getStoreForComponent('ExperimentView', experimentId);
  }

  shouldComponentUpdate(nextProps, nextState) {
    // Don't update the component if a modal is showing before and after the update try.
    if (this.state.showDeleteRunModal && nextState.showDeleteRunModal) return false;
    if (this.state.showRestoreRunModal && nextState.showRestoreRunModal) return false;
    return true;
  }

  /**
   * Returns true if search filter text was updated, e.g. if a user entered new text into the
   * param filter, metric filter, or search text boxes.
   */
  filtersDidUpdate(prevState) {
    return (
      prevState.paramKeyFilterInput !== this.state.paramKeyFilterInput ||
      prevState.metricKeyFilterInput !== this.state.metricKeyFilterInput ||
      prevState.searchInput !== this.state.searchInput
    );
  }

  /** Snapshots desired attributes of the component's current state in local storage. */
  snapshotComponentState() {
    const store = ExperimentView.getLocalStore(this.props.experiment.experiment_id);
    store.saveComponentState(new ExperimentViewPersistedState(this.state.persistedState));
  }

  componentDidUpdate(prevProps, prevState) {
    // Don't snapshot state on changes to search filter text; we only want to save these on search
    // in ExperimentPage
    if (!this.filtersDidUpdate(prevState)) {
      this.snapshotComponentState();
    }
  }

  componentWillUnmount() {
    // Snapshot component state on unmounts to ensure we've captured component state in cases where
    // componentDidUpdate doesn't fire.
    this.snapshotComponentState();
  }

  componentDidMount() {
    let pageTitle = 'MLflow Experiment';
    if (this.props.experiment.name) {
      const experimentNameParts = this.props.experiment.name.split('/');
      const experimentSuffix = experimentNameParts[experimentNameParts.length - 1];
      pageTitle = `${experimentSuffix} - MLflow Experiment`;
    }
    Utils.updatePageTitle(pageTitle);
  }

  static getDerivedStateFromProps(nextProps, prevState) {
    // Compute the actual runs selected. (A run cannot be selected if it is not passed in as a
    // prop)
    const newRunsSelected = {};
    nextProps.runInfos.forEach((rInfo) => {
      const prevRunSelected = prevState.runsSelected[rInfo.run_uuid];
      if (prevRunSelected) {
        newRunsSelected[rInfo.run_uuid] = prevRunSelected;
      }
    });
    const { searchInput, paramKeyFilter, metricKeyFilter, lifecycleFilter } = nextProps;
    const paramKeyFilterInput = paramKeyFilter.getFilterString();
    const metricKeyFilterInput = metricKeyFilter.getFilterString();
    return {
      ...prevState,
      searchInput,
      paramKeyFilterInput,
      metricKeyFilterInput,
      lifecycleFilterInput: lifecycleFilter,
      runsSelected: newRunsSelected,
    };
  }

  setShowMultiColumns(value) {
    this.setState({
      persistedState: new ExperimentViewPersistedState({
        ...this.state.persistedState,
        showMultiColumns: value,
      }).toJSON(),
    });
  }

  onDeleteRun() {
    this.setState({ showDeleteRunModal: true });
  }

  onRestoreRun() {
    this.setState({ showRestoreRunModal: true });
  }

  onCloseDeleteRunModal() {
    this.setState({ showDeleteRunModal: false });
  }

  onCloseRestoreRunModal() {
    this.setState({ showRestoreRunModal: false });
  }

  /**
   * Mark a column as bagged by removing it from the appropriate array of unbagged columns.
   * @param isParam If true, the column is assumed to be a metric column; if false, the column is
   *                assumed to be a param column.
   * @param colName Name of the column (metric or param key).
   */
  addBagged(isParam, colName) {
    const unbagged = isParam
      ? this.state.persistedState.unbaggedParams
      : this.state.persistedState.unbaggedMetrics;
    const idx = unbagged.indexOf(colName);
    const newUnbagged =
      idx >= 0 ? unbagged.slice(0, idx).concat(unbagged.slice(idx + 1, unbagged.length)) : unbagged;
    const stateKey = isParam ? 'unbaggedParams' : 'unbaggedMetrics';
    this.setState({
      persistedState: new ExperimentViewPersistedState({
        ...this.state.persistedState,
        [stateKey]: newUnbagged,
      }).toJSON(),
    });
  }

  /**
   * Mark a column as unbagged by adding it to the appropriate array of unbagged columns.
   * @param isParam If true, the column is assumed to be a metric column; if false, the column is
   *                assumed to be a param column.
   * @param colName Name of the column (metric or param key).
   */
  removeBagged(isParam, colName) {
    const unbagged = isParam
      ? this.state.persistedState.unbaggedParams
      : this.state.persistedState.unbaggedMetrics;
    const stateKey = isParam ? 'unbaggedParams' : 'unbaggedMetrics';
    this.setState({
      persistedState: new ExperimentViewPersistedState({
        ...this.state.persistedState,
        [stateKey]: unbagged.concat([colName]),
      }).toJSON(),
    });
  }

  handleSubmitEditNote(note) {
    const { experiment_id } = this.props.experiment;
    this.props
      .setExperimentTagApi(experiment_id, NOTE_CONTENT_TAG, note, getUUID())
      .then(() => this.setState({ showNotesEditor: false }));
  }

  handleCancelEditNote() {
    this.setState({ showNotesEditor: false });
  }

  startEditingDescription = (e) => {
    e.stopPropagation();
    this.setState({ showNotesEditor: true });
  };

  renderNoteSection(noteInfo) {
    const { showNotesEditor } = this.state;

<<<<<<< HEAD
    const editIcon = (
      <a onClick={this.startEditingDescription}>
        <Icon type='form' />
      </a>
    );
=======
    const editIcon =
      <AntdButton type="link" onClick={this.startEditingDescription}>
        <Icon type='form'/>
      </AntdButton>;
>>>>>>> 8351d82e

    return (
      <CollapsibleSection
        title={<span>Notes {showNotesEditor ? null : editIcon}</span>}
        forceOpen={showNotesEditor}
      >
        <EditableNote
          defaultMarkdown={noteInfo && noteInfo.content}
          onSubmit={this.handleSubmitEditNote}
          onCancel={this.handleCancelEditNote}
          showEditor={showNotesEditor}
        />
      </CollapsibleSection>
    );
  }

  handleColumnSelectionCheck = (categorizedUncheckedKeys) => {
    this.setState({
      persistedState: new ExperimentViewPersistedState({
        ...this.state.persistedState,
        categorizedUncheckedKeys,
      }).toJSON(),
    });
  };

  getFilteredKeys(keyList, columnType) {
    const { categorizedUncheckedKeys } = this.state.persistedState;
    return _.difference(keyList, categorizedUncheckedKeys[columnType]);
  }

  render() {
    const {
      runInfos,
      isLoading,
      loadingMore,
      nextPageToken,
      handleLoadMoreRuns,
      experimentTags,
      experiment,
      tagsList,
      paramKeyList,
      metricKeyList,
    } = this.props;
    const { experiment_id, name, artifact_location } = experiment;
    const { persistedState } = this.state;
    const { unbaggedParams, unbaggedMetrics, categorizedUncheckedKeys } = persistedState;

    const filteredParamKeys = this.getFilteredKeys(paramKeyList, ColumnTypes.PARAMS);
    const filteredMetricKeys = this.getFilteredKeys(metricKeyList, ColumnTypes.METRICS);

    const visibleTagKeyList = Utils.getVisibleTagKeyList(tagsList);
    const filteredVisibleTagKeyList = this.getFilteredKeys(visibleTagKeyList, ColumnTypes.TAGS);
    const filteredUnbaggedParamKeys = this.getFilteredKeys(unbaggedParams, ColumnTypes.PARAMS);
    const filteredUnbaggedMetricKeys = this.getFilteredKeys(unbaggedMetrics, ColumnTypes.METRICS);

    const compareDisabled = Object.keys(this.state.runsSelected).length < 2;
    const deleteDisabled = Object.keys(this.state.runsSelected).length < 1;
    const restoreDisabled = Object.keys(this.state.runsSelected).length < 1;
    const noteInfo = NoteInfo.fromTags(experimentTags);
    const searchInputHelpTooltipContent = (
      <div className='search-input-tooltip-content'>
        Search runs using a simplified version of the SQL <b>WHERE</b> clause.
        <br />
        <a
          href='https://www.mlflow.org/docs/latest/search-syntax.html'
          target='_blank'
          rel='noopener noreferrer'
        >
          Learn more
        </a>
      </div>
    );
    return (
      <div className='ExperimentView runs-table-flex-container'>
        <DeleteRunModal
          isOpen={this.state.showDeleteRunModal}
          onClose={this.onCloseDeleteRunModal}
          selectedRunIds={Object.keys(this.state.runsSelected)}
        />
        <RestoreRunModal
          isOpen={this.state.showRestoreRunModal}
          onClose={this.onCloseRestoreRunModal}
          selectedRunIds={Object.keys(this.state.runsSelected)}
        />
        <h1>{name}</h1>
        <Descriptions className='metadata-list'>
          <Descriptions.Item label='Experiment ID'>{experiment_id}</Descriptions.Item>
          <Descriptions.Item label='Artifact Location'>{artifact_location}</Descriptions.Item>
        </Descriptions>
        <div className='ExperimentView-info'>{this.renderNoteSection(noteInfo)}</div>
        <div className='ExperimentView-runs runs-table-flex-container'>
          {this.props.searchRunsError ? (
            <div className='error-message'>
              <span className='error-message'>{this.props.searchRunsError}</span>
            </div>
          ) : null}
          <form className='ExperimentView-search-controls' onSubmit={this.onSearch}>
            <div className='ExperimentView-search-inputs'>
              <div className='ExperimentView-search'>
                <div className='ExperimentView-search-input'>
                  <label className='filter-label'>Search Runs:</label>
                  <div className='filter-wrapper'>
                    <input
                      className='ExperimentView-searchInput'
                      type='text'
                      placeholder={
                        'metrics.rmse < 1 and params.model = "tree" and ' +
                        'tags.mlflow.source.type = "LOCAL"'
                      }
                      value={this.state.searchInput}
                      onChange={this.onSearchInput}
                    />
                  </div>
                </div>
                <Popover
                  overlayClassName='search-input-tooltip'
                  content={searchInputHelpTooltipContent}
                  placement='bottom'
                >
                  <Icon
                    type='question-circle'
                    className='ExperimentView-search-help'
                    theme='filled'
                  />
                </Popover>
                <div className='ExperimentView-lifecycle-input'>
                  <label className='filter-label' style={styles.lifecycleButtonLabel}>
                    State:
                  </label>
                  <div className='filter-wrapper' style={styles.lifecycleButtonFilterWrapper}>
                    <DropdownButton
                      id={'ExperimentView-lifecycle-button-id'}
                      className='ExperimentView-lifecycle-button'
                      key={this.state.lifecycleFilterInput}
                      bsStyle='default'
                      title={this.state.lifecycleFilterInput}
                    >
                      <MenuItem
                        active={this.state.lifecycleFilterInput === LIFECYCLE_FILTER.ACTIVE}
                        onSelect={this.onLifecycleFilterInput}
                        eventKey={LIFECYCLE_FILTER.ACTIVE}
                      >
                        {LIFECYCLE_FILTER.ACTIVE}
                      </MenuItem>
                      <MenuItem
                        active={this.state.lifecycleFilterInput === LIFECYCLE_FILTER.DELETED}
                        onSelect={this.onLifecycleFilterInput}
                        eventKey={LIFECYCLE_FILTER.DELETED}
                      >
                        {LIFECYCLE_FILTER.DELETED}
                      </MenuItem>
                    </DropdownButton>
                  </div>
                </div>
                <button className='btn btn-primary search-button' onClick={this.onSearch}>
                  Search
                </button>
                <button className='btn clear-button' onClick={this.onClear}>
                  Clear
                </button>
              </div>
            </div>
          </form>
          <div className='ExperimentView-run-buttons'>
            <span className='run-count'>
              Showing {runInfos.length} matching {runInfos.length === 1 ? 'run' : 'runs'}
            </span>
            <Button className='btn-primary' disabled={compareDisabled} onClick={this.onCompare}>
              Compare
            </Button>
            {this.props.lifecycleFilter === LIFECYCLE_FILTER.ACTIVE ? (
              <Button disabled={deleteDisabled} onClick={this.onDeleteRun}>
                Delete
              </Button>
            ) : null}
            {this.props.lifecycleFilter === LIFECYCLE_FILTER.DELETED ? (
              <Button disabled={restoreDisabled} onClick={this.onRestoreRun}>
                Restore
              </Button>
            ) : null}
            <Button onClick={this.onDownloadCsv}>
              Download CSV <i className='fas fa-download' />
            </Button>
            <span style={{ float: 'right', marginLeft: 16 }}>
              <RunsTableColumnSelectionDropdown
                paramKeyList={paramKeyList}
                metricKeyList={metricKeyList}
                visibleTagKeyList={visibleTagKeyList}
                categorizedUncheckedKeys={categorizedUncheckedKeys}
                onCheck={this.handleColumnSelectionCheck}
              />
            </span>
            <span style={{ cursor: 'pointer', float: 'right' }}>
              <ButtonGroup style={styles.tableToggleButtonGroup}>
                <Button
                  onClick={() => this.setShowMultiColumns(false)}
                  title='Compact view'
                  className={classNames({ active: !this.state.persistedState.showMultiColumns })}
                >
                  <i className={'fas fa-list'} />
                </Button>
                <Button
                  onClick={() => this.setShowMultiColumns(true)}
                  title='Grid view'
                  className={classNames({ active: this.state.persistedState.showMultiColumns })}
                >
                  <i className={'fas fa-table'} />
                </Button>
              </ButtonGroup>
            </span>
          </div>
          {this.state.persistedState.showMultiColumns ? (
            <ExperimentRunsTableMultiColumnView2
              experimentId={experiment.experiment_id}
              onSelectionChange={this.handleMultiColumnViewSelectionChange}
              runInfos={this.props.runInfos}
              paramsList={this.props.paramsList}
              metricsList={this.props.metricsList}
              tagsList={this.props.tagsList}
              paramKeyList={filteredParamKeys}
              metricKeyList={filteredMetricKeys}
              visibleTagKeyList={filteredVisibleTagKeyList}
              categorizedUncheckedKeys={categorizedUncheckedKeys}
              isAllChecked={this.isAllChecked()}
              onSortBy={this.onSortBy}
              orderByKey={this.props.orderByKey}
              orderByAsc={this.props.orderByAsc}
              runsSelected={this.state.runsSelected}
              runsExpanded={this.state.persistedState.runsExpanded}
              onExpand={this.onExpand}
              nextPageToken={nextPageToken}
              handleLoadMoreRuns={handleLoadMoreRuns}
              loadingMore={loadingMore}
              isLoading={isLoading}
            />
          ) : isLoading ? (
            <Spinner showImmediately />
          ) : (
            <ExperimentRunsTableCompactView
              onCheckbox={this.onCheckbox}
              runInfos={this.props.runInfos}
              // Bagged param and metric keys
              paramKeyList={filteredParamKeys}
              metricKeyList={filteredMetricKeys}
              paramsList={this.props.paramsList}
              metricsList={this.props.metricsList}
              tagsList={this.props.tagsList}
              categorizedUncheckedKeys={categorizedUncheckedKeys}
              onCheckAll={this.onCheckAll}
              isAllChecked={this.isAllChecked()}
              onSortBy={this.onSortBy}
              orderByKey={this.props.orderByKey}
              orderByAsc={this.props.orderByAsc}
              runsSelected={this.state.runsSelected}
              runsExpanded={this.state.persistedState.runsExpanded}
              onExpand={this.onExpand}
              unbaggedMetrics={filteredUnbaggedMetricKeys}
              unbaggedParams={filteredUnbaggedParamKeys}
              onAddBagged={this.addBagged}
              onRemoveBagged={this.removeBagged}
              nextPageToken={nextPageToken}
              handleLoadMoreRuns={handleLoadMoreRuns}
              loadingMore={loadingMore}
            />
          )}
        </div>
      </div>
    );
  }

  onSortBy(orderByKey, orderByAsc) {
    this.initiateSearch({ orderByKey, orderByAsc });
  }

  initiateSearch({
    paramKeyFilterInput,
    metricKeyFilterInput,
    searchInput,
    lifecycleFilterInput,
    orderByKey,
    orderByAsc,
  }) {
    const myParamKeyFilterInput =
      paramKeyFilterInput !== undefined ? paramKeyFilterInput : this.state.paramKeyFilterInput;
    const myMetricKeyFilterInput =
      metricKeyFilterInput !== undefined ? metricKeyFilterInput : this.state.metricKeyFilterInput;
    const mySearchInput = searchInput !== undefined ? searchInput : this.state.searchInput;
    const myLifecycleFilterInput =
      lifecycleFilterInput !== undefined ? lifecycleFilterInput : this.state.lifecycleFilterInput;
    const myOrderByKey = orderByKey !== undefined ? orderByKey : this.props.orderByKey;
    const myOrderByAsc = orderByAsc !== undefined ? orderByAsc : this.props.orderByAsc;

    try {
      this.props.onSearch(
        myParamKeyFilterInput,
        myMetricKeyFilterInput,
        mySearchInput,
        myLifecycleFilterInput,
        myOrderByKey,
        myOrderByAsc,
      );
    } catch (ex) {
      if (ex.errorMessage !== undefined) {
        this.setState({ searchErrorMessage: ex.errorMessage });
      } else {
        throw ex;
      }
    }
  }

  onCheckbox(runUuid) {
    const newState = Object.assign({}, this.state);
    if (this.state.runsSelected[runUuid]) {
      delete newState.runsSelected[runUuid];
      this.setState(newState);
    } else {
      this.setState({
        runsSelected: {
          ...this.state.runsSelected,
          [runUuid]: true,
        },
      });
    }
  }

  isAllChecked() {
    return Object.keys(this.state.runsSelected).length === this.props.runInfos.length;
  }

  onCheckAll() {
    if (this.isAllChecked()) {
      this.setState({ runsSelected: {} });
    } else {
      const runsSelected = {};
      this.props.runInfos.forEach(({ run_uuid }) => {
        runsSelected[run_uuid] = true;
      });
      this.setState({ runsSelected: runsSelected });
    }
  }

  // Special handler for ag-grid selection change event from multi-column view
  handleMultiColumnViewSelectionChange = (selectedRunUuids) => {
    const runsSelected = {};
    selectedRunUuids.forEach((runUuid) => (runsSelected[runUuid] = true));
    this.setState({ runsSelected });
  };

  onExpand(runId, childRunIds) {
    const { runsSelected, hiddenChildRunsSelected, persistedState } = this.state;
    const { runsExpanded } = persistedState;
    const expandedAfterToggle = !ExperimentViewUtil.isExpanderOpen(runsExpanded, runId);
    const newRunsSelected = { ...runsSelected };
    const newHiddenChildRunsSelected = { ...hiddenChildRunsSelected };

    if (expandedAfterToggle) {
      // User expanded current run, to automatically select previous hidden child runs that were
      // selected, find them in `hiddenChildRunsSelected` and add them to `newRunsSelected`
      childRunIds.forEach((childRunId) => {
        if (hiddenChildRunsSelected[childRunId]) {
          delete newHiddenChildRunsSelected[childRunId];
          newRunsSelected[childRunId] = true;
        }
      });
    } else {
      // User collapsed current run, find all currently selected child runs from `runsSelected` and
      // save them to `newHiddenChildRunsSelected`
      childRunIds.forEach((childRunId) => {
        if (runsSelected[childRunId]) {
          delete newRunsSelected[childRunId];
          newHiddenChildRunsSelected[childRunId] = true;
        }
      });
    }

    this.setState({
      runsSelected: newRunsSelected,
      hiddenChildRunsSelected: newHiddenChildRunsSelected,
      persistedState: new ExperimentViewPersistedState({
        ...this.state.persistedState,
        runsExpanded: {
          ...this.state.persistedState.runsExpanded,
          [runId]: expandedAfterToggle,
        },
      }).toJSON(),
    });
  }

  onParamKeyFilterInput(event) {
    this.setState({ paramKeyFilterInput: event.target.value });
  }

  onMetricKeyFilterInput(event) {
    this.setState({ metricKeyFilterInput: event.target.value });
  }

  onSearchInput(event) {
    this.setState({ searchInput: event.target.value });
  }

  onLifecycleFilterInput(newLifecycleInput) {
    this.setState({ lifecycleFilterInput: newLifecycleInput }, this.onSearch);
  }

  onSearch(e) {
    if (e !== undefined) {
      e.preventDefault();
    }
    const {
      paramKeyFilterInput,
      metricKeyFilterInput,
      searchInput,
      lifecycleFilterInput,
    } = this.state;
    this.initiateSearch({
      paramKeyFilterInput,
      metricKeyFilterInput,
      searchInput,
      lifecycleFilterInput,
    });
  }

  onClear() {
    // When user clicks "Clear", preserve multicolumn toggle state but reset other persisted state
    // attributes to their default values.
    const newPersistedState = new ExperimentViewPersistedState({
      showMultiColumns: this.state.persistedState.showMultiColumns,
    });
    this.setState({ persistedState: newPersistedState.toJSON() }, () => {
      this.snapshotComponentState();
      this.initiateSearch({
        paramKeyFilterInput: '',
        metricKeyFilterInput: '',
        searchInput: '',
        lifecycleFilterInput: LIFECYCLE_FILTER.ACTIVE,
        orderByKey: null,
        orderByAsc: true,
      });
    });
  }

  onCompare() {
    const runsSelectedList = Object.keys(this.state.runsSelected);
    this.props.history.push(
      Routes.getCompareRunPageRoute(runsSelectedList, this.props.experiment.getExperimentId()),
    );
  }

  onDownloadCsv() {
    const { paramKeyList, metricKeyList, runInfos, paramsList, metricsList, tagsList } = this.props;
    const filteredParamKeys = this.getFilteredKeys(paramKeyList, ColumnTypes.PARAMS);
    const filteredMetricKeys = this.getFilteredKeys(metricKeyList, ColumnTypes.METRICS);
    const csv = ExperimentView.runInfosToCsv(
      runInfos,
      filteredParamKeys,
      filteredMetricKeys,
      paramsList,
      metricsList,
      tagsList,
    );
    const blob = new Blob([csv], { type: 'application/csv;charset=utf-8' });
    saveAs(blob, 'runs.csv');
  }

  /**
   * Format a string for insertion into a CSV file.
   */
  static csvEscape(str) {
    if (str === undefined) {
      return '';
    }
    if (/[,"\r\n]/.test(str)) {
      return '"' + str.replace(/"/g, '""') + '"';
    }
    return str;
  }

  /**
   * Convert a table to a CSV string.
   *
   * @param columns Names of columns
   * @param data Array of rows, each of which are an array of field values
   */
  static tableToCsv(columns, data) {
    let csv = '';
    let i;

    for (i = 0; i < columns.length; i++) {
      csv += ExperimentView.csvEscape(columns[i]);
      if (i < columns.length - 1) {
        csv += ',';
      }
    }
    csv += '\n';

    for (i = 0; i < data.length; i++) {
      for (let j = 0; j < data[i].length; j++) {
        csv += ExperimentView.csvEscape(data[i][j]);
        if (j < data[i].length - 1) {
          csv += ',';
        }
      }
      csv += '\n';
    }

    return csv;
  }

  /**
   * Convert an array of run infos to a CSV string, extracting the params and metrics in the
   * provided lists.
   */
  static runInfosToCsv(runInfos, paramKeyList, metricKeyList, paramsList, metricsList, tagsList) {
    const columns = ['Run ID', 'Name', 'Source Type', 'Source Name', 'User', 'Status'];
    paramKeyList.forEach((paramKey) => {
      columns.push(paramKey);
    });
    metricKeyList.forEach((metricKey) => {
      columns.push(metricKey);
    });

    const data = runInfos.map((runInfo, index) => {
      const row = [
        runInfo.run_uuid,
        Utils.getRunName(tagsList[index]), // add run name to csv export row
        Utils.getSourceType(tagsList[index]),
        Utils.getSourceName(tagsList[index]),
        Utils.getUser(runInfo, tagsList[index]),
        runInfo.status,
      ];

      const paramsMap = ExperimentViewUtil.toParamsMap(paramsList[index]);
      const metricsMap = ExperimentViewUtil.toMetricsMap(metricsList[index]);

      paramKeyList.forEach((paramKey) => {
        if (paramsMap[paramKey]) {
          row.push(paramsMap[paramKey].getValue());
        } else {
          row.push('');
        }
      });
      metricKeyList.forEach((metricKey) => {
        if (metricsMap[metricKey]) {
          row.push(metricsMap[metricKey].getValue());
        } else {
          row.push('');
        }
      });
      return row;
    });

    return ExperimentView.tableToCsv(columns, data);
  }
}

export const mapStateToProps = (state, ownProps) => {
  const { lifecycleFilter } = ownProps;

  // The runUuids we should serve.
  const { runInfosByUuid } = state.entities;
  const runUuids = Object.values(runInfosByUuid)
    .filter((r) => r.experiment_id === ownProps.experimentId.toString())
    .map((r) => r.run_uuid);

  const runInfos = runUuids
    .map((run_id) => getRunInfo(run_id, state))
    .filter((rInfo) => {
      if (lifecycleFilter === LIFECYCLE_FILTER.ACTIVE) {
        return rInfo.lifecycle_stage === 'active';
      } else {
        return rInfo.lifecycle_stage === 'deleted';
      }
    });
  const experiment = getExperiment(ownProps.experimentId, state);
  const metricKeysSet = new Set();
  const paramKeysSet = new Set();
  const metricsList = runInfos.map((runInfo) => {
    const metricsByRunUuid = getLatestMetrics(runInfo.getRunUuid(), state);
    const metrics = Object.values(metricsByRunUuid || {});
    metrics.forEach((metric) => {
      metricKeysSet.add(metric.key);
    });
    return metrics;
  });
  const paramsList = runInfos.map((runInfo) => {
    const params = Object.values(getParams(runInfo.getRunUuid(), state));
    params.forEach((param) => {
      paramKeysSet.add(param.key);
    });
    return params;
  });

  const tagsList = runInfos.map((runInfo) => getRunTags(runInfo.getRunUuid(), state));
  const experimentTags = getExperimentTags(experiment.experiment_id, state);
  return {
    runInfos,
    experiment,
    metricKeyList: Array.from(metricKeysSet.values()).sort(),
    paramKeyList: Array.from(paramKeysSet.values()).sort(),
    metricsList,
    paramsList,
    tagsList,
    experimentTags,
  };
};

const mapDispatchToProps = {
  setExperimentTagApi,
};

const styles = {
  lifecycleButtonLabel: {
    width: '32px',
  },
  lifecycleButtonFilterWrapper: {
    marginLeft: '48px',
  },
  tableToggleButtonGroup: {
    marginLeft: 16,
  },
};

export default withRouter(connect(mapStateToProps, mapDispatchToProps)(ExperimentView));<|MERGE_RESOLUTION|>--- conflicted
+++ resolved
@@ -7,9 +7,8 @@
   getParams,
   getRunInfo,
   getRunTags,
-  getExperimentTags,
-} from '../reducers/Reducers';
-import { setExperimentTagApi } from '../actions';
+  getExperimentTags } from '../reducers/Reducers';
+import { setExperimentTagApi} from '../actions';
 import { withRouter } from 'react-router-dom';
 import Routes from '../routes';
 import { Button, ButtonGroup, DropdownButton, MenuItem } from 'react-bootstrap';
@@ -18,27 +17,20 @@
 import { getLatestMetrics } from '../reducers/MetricReducer';
 import KeyFilter from '../utils/KeyFilter';
 import { ExperimentRunsTableMultiColumnView2 } from './ExperimentRunsTableMultiColumnView2';
-import ExperimentRunsTableCompactView from './ExperimentRunsTableCompactView';
+import ExperimentRunsTableCompactView from "./ExperimentRunsTableCompactView";
 import { LIFECYCLE_FILTER } from './ExperimentPage';
 import ExperimentViewUtil from './ExperimentViewUtil';
 import DeleteRunModal from './modals/DeleteRunModal';
 import RestoreRunModal from './modals/RestoreRunModal';
-<<<<<<< HEAD
-import { NoteInfo, NOTE_CONTENT_TAG } from '../utils/NoteUtils';
-import LocalStorageUtils from '../../common/utils/LocalStorageUtils';
-import { ExperimentViewPersistedState } from '../sdk/MlflowLocalStorageMessages';
-import { Icon, Popover, Descriptions } from 'antd';
-=======
 import { NoteInfo, NOTE_CONTENT_TAG } from "../utils/NoteUtils";
 import LocalStorageUtils from "../../common/utils/LocalStorageUtils";
 import { ExperimentViewPersistedState } from "../sdk/MlflowLocalStorageMessages";
 import { Icon, Popover, Descriptions, Button as AntdButton } from 'antd';
->>>>>>> 8351d82e
 import { CollapsibleSection } from '../../common/components/CollapsibleSection';
 import { EditableNote } from '../../common/components/EditableNote';
 import classNames from 'classnames';
 import Utils from '../../common/utils/Utils';
-import { Spinner } from '../../common/components/Spinner';
+import { Spinner } from "../../common/components/Spinner";
 import { RunsTableColumnSelectionDropdown } from './RunsTableColumnSelectionDropdown';
 import _ from 'lodash';
 import { ColumnTypes } from '../constants';
@@ -156,8 +148,9 @@
    * specified experiment.
    */
   static getLocalStore(experimentId) {
-    return LocalStorageUtils.getStoreForComponent('ExperimentView', experimentId);
-  }
+    return LocalStorageUtils.getStoreForComponent("ExperimentView", experimentId);
+  }
+
 
   shouldComponentUpdate(nextProps, nextState) {
     // Don't update the component if a modal is showing before and after the update try.
@@ -171,11 +164,9 @@
    * param filter, metric filter, or search text boxes.
    */
   filtersDidUpdate(prevState) {
-    return (
-      prevState.paramKeyFilterInput !== this.state.paramKeyFilterInput ||
+    return prevState.paramKeyFilterInput !== this.state.paramKeyFilterInput ||
       prevState.metricKeyFilterInput !== this.state.metricKeyFilterInput ||
-      prevState.searchInput !== this.state.searchInput
-    );
+      prevState.searchInput !== this.state.searchInput;
   }
 
   /** Snapshots desired attributes of the component's current state in local storage. */
@@ -199,9 +190,9 @@
   }
 
   componentDidMount() {
-    let pageTitle = 'MLflow Experiment';
+    let pageTitle = "MLflow Experiment";
     if (this.props.experiment.name) {
-      const experimentNameParts = this.props.experiment.name.split('/');
+      const experimentNameParts = this.props.experiment.name.split("/");
       const experimentSuffix = experimentNameParts[experimentNameParts.length - 1];
       pageTitle = `${experimentSuffix} - MLflow Experiment`;
     }
@@ -263,19 +254,19 @@
    * @param colName Name of the column (metric or param key).
    */
   addBagged(isParam, colName) {
-    const unbagged = isParam
-      ? this.state.persistedState.unbaggedParams
-      : this.state.persistedState.unbaggedMetrics;
+    const unbagged = isParam ? this.state.persistedState.unbaggedParams :
+      this.state.persistedState.unbaggedMetrics;
     const idx = unbagged.indexOf(colName);
-    const newUnbagged =
-      idx >= 0 ? unbagged.slice(0, idx).concat(unbagged.slice(idx + 1, unbagged.length)) : unbagged;
-    const stateKey = isParam ? 'unbaggedParams' : 'unbaggedMetrics';
-    this.setState({
-      persistedState: new ExperimentViewPersistedState({
-        ...this.state.persistedState,
-        [stateKey]: newUnbagged,
-      }).toJSON(),
-    });
+    const newUnbagged = idx >= 0 ?
+      unbagged.slice(0, idx).concat(unbagged.slice(idx + 1, unbagged.length)) : unbagged;
+    const stateKey = isParam ? "unbaggedParams" : "unbaggedMetrics";
+    this.setState(
+      {
+        persistedState: new ExperimentViewPersistedState({
+          ...this.state.persistedState,
+          [stateKey]: newUnbagged,
+        }).toJSON(),
+      });
   }
 
   /**
@@ -285,16 +276,16 @@
    * @param colName Name of the column (metric or param key).
    */
   removeBagged(isParam, colName) {
-    const unbagged = isParam
-      ? this.state.persistedState.unbaggedParams
-      : this.state.persistedState.unbaggedMetrics;
-    const stateKey = isParam ? 'unbaggedParams' : 'unbaggedMetrics';
-    this.setState({
-      persistedState: new ExperimentViewPersistedState({
-        ...this.state.persistedState,
-        [stateKey]: unbagged.concat([colName]),
-      }).toJSON(),
-    });
+    const unbagged = isParam ? this.state.persistedState.unbaggedParams :
+      this.state.persistedState.unbaggedMetrics;
+    const stateKey = isParam ? "unbaggedParams" : "unbaggedMetrics";
+    this.setState(
+      {
+        persistedState: new ExperimentViewPersistedState({
+          ...this.state.persistedState,
+          [stateKey]: unbagged.concat([colName]),
+        }).toJSON(),
+      });
   }
 
   handleSubmitEditNote(note) {
@@ -305,7 +296,7 @@
   }
 
   handleCancelEditNote() {
-    this.setState({ showNotesEditor: false });
+    this.setState({showNotesEditor: false});
   }
 
   startEditingDescription = (e) => {
@@ -316,18 +307,10 @@
   renderNoteSection(noteInfo) {
     const { showNotesEditor } = this.state;
 
-<<<<<<< HEAD
-    const editIcon = (
-      <a onClick={this.startEditingDescription}>
-        <Icon type='form' />
-      </a>
-    );
-=======
     const editIcon =
       <AntdButton type="link" onClick={this.startEditingDescription}>
         <Icon type='form'/>
       </AntdButton>;
->>>>>>> 8351d82e
 
     return (
       <CollapsibleSection
@@ -388,20 +371,19 @@
     const restoreDisabled = Object.keys(this.state.runsSelected).length < 1;
     const noteInfo = NoteInfo.fromTags(experimentTags);
     const searchInputHelpTooltipContent = (
-      <div className='search-input-tooltip-content'>
-        Search runs using a simplified version of the SQL <b>WHERE</b> clause.
-        <br />
+      <div className="search-input-tooltip-content">
+        Search runs using a simplified version of the SQL <b>WHERE</b> clause.<br/>
         <a
-          href='https://www.mlflow.org/docs/latest/search-syntax.html'
-          target='_blank'
-          rel='noopener noreferrer'
+          href="https://www.mlflow.org/docs/latest/search-syntax.html"
+          target="_blank"
+          rel="noopener noreferrer"
         >
           Learn more
         </a>
       </div>
     );
     return (
-      <div className='ExperimentView runs-table-flex-container'>
+      <div className="ExperimentView runs-table-flex-container">
         <DeleteRunModal
           isOpen={this.state.showDeleteRunModal}
           onClose={this.onCloseDeleteRunModal}
@@ -417,50 +399,49 @@
           <Descriptions.Item label='Experiment ID'>{experiment_id}</Descriptions.Item>
           <Descriptions.Item label='Artifact Location'>{artifact_location}</Descriptions.Item>
         </Descriptions>
-        <div className='ExperimentView-info'>{this.renderNoteSection(noteInfo)}</div>
-        <div className='ExperimentView-runs runs-table-flex-container'>
-          {this.props.searchRunsError ? (
-            <div className='error-message'>
-              <span className='error-message'>{this.props.searchRunsError}</span>
-            </div>
-          ) : null}
-          <form className='ExperimentView-search-controls' onSubmit={this.onSearch}>
-            <div className='ExperimentView-search-inputs'>
-              <div className='ExperimentView-search'>
-                <div className='ExperimentView-search-input'>
-                  <label className='filter-label'>Search Runs:</label>
-                  <div className='filter-wrapper'>
+        <div className="ExperimentView-info">
+          {this.renderNoteSection(noteInfo)}
+        </div>
+        <div className="ExperimentView-runs runs-table-flex-container">
+          {this.props.searchRunsError ?
+            <div className="error-message">
+              <span className="error-message">{this.props.searchRunsError}</span>
+            </div> :
+            null
+          }
+          <form className="ExperimentView-search-controls" onSubmit={this.onSearch}>
+            <div className="ExperimentView-search-inputs">
+              <div className="ExperimentView-search">
+                <div className="ExperimentView-search-input">
+                  <label className="filter-label">Search Runs:</label>
+                  <div className="filter-wrapper">
                     <input
-                      className='ExperimentView-searchInput'
-                      type='text'
-                      placeholder={
-                        'metrics.rmse < 1 and params.model = "tree" and ' +
-                        'tags.mlflow.source.type = "LOCAL"'
-                      }
+                      className="ExperimentView-searchInput"
+                      type="text"
+                      placeholder={'metrics.rmse < 1 and params.model = "tree" and ' +
+                                   'tags.mlflow.source.type = "LOCAL"'}
                       value={this.state.searchInput}
                       onChange={this.onSearchInput}
                     />
                   </div>
                 </div>
                 <Popover
-                  overlayClassName='search-input-tooltip'
+                  overlayClassName="search-input-tooltip"
                   content={searchInputHelpTooltipContent}
-                  placement='bottom'
+                  placement="bottom"
                 >
                   <Icon
-                    type='question-circle'
-                    className='ExperimentView-search-help'
-                    theme='filled'
+                    type="question-circle"
+                    className="ExperimentView-search-help"
+                    theme="filled"
                   />
                 </Popover>
-                <div className='ExperimentView-lifecycle-input'>
-                  <label className='filter-label' style={styles.lifecycleButtonLabel}>
-                    State:
-                  </label>
-                  <div className='filter-wrapper' style={styles.lifecycleButtonFilterWrapper}>
+                <div className="ExperimentView-lifecycle-input">
+                  <label className="filter-label" style={styles.lifecycleButtonLabel}>State:</label>
+                  <div className="filter-wrapper" style={styles.lifecycleButtonFilterWrapper}>
                     <DropdownButton
-                      id={'ExperimentView-lifecycle-button-id'}
-                      className='ExperimentView-lifecycle-button'
+                      id={"ExperimentView-lifecycle-button-id"}
+                      className="ExperimentView-lifecycle-button"
                       key={this.state.lifecycleFilterInput}
                       bsStyle='default'
                       title={this.state.lifecycleFilterInput}
@@ -482,34 +463,37 @@
                     </DropdownButton>
                   </div>
                 </div>
-                <button className='btn btn-primary search-button' onClick={this.onSearch}>
+                <button
+                  className='btn btn-primary search-button'
+                  onClick={this.onSearch}
+                >
                   Search
                 </button>
-                <button className='btn clear-button' onClick={this.onClear}>
-                  Clear
-                </button>
+                <button className='btn clear-button' onClick={this.onClear}>Clear</button>
               </div>
             </div>
           </form>
-          <div className='ExperimentView-run-buttons'>
-            <span className='run-count'>
+          <div className="ExperimentView-run-buttons">
+            <span className="run-count">
               Showing {runInfos.length} matching {runInfos.length === 1 ? 'run' : 'runs'}
             </span>
-            <Button className='btn-primary' disabled={compareDisabled} onClick={this.onCompare}>
+            <Button className="btn-primary" disabled={compareDisabled} onClick={this.onCompare}>
               Compare
             </Button>
-            {this.props.lifecycleFilter === LIFECYCLE_FILTER.ACTIVE ? (
+            {
+              this.props.lifecycleFilter === LIFECYCLE_FILTER.ACTIVE ?
               <Button disabled={deleteDisabled} onClick={this.onDeleteRun}>
                 Delete
-              </Button>
-            ) : null}
-            {this.props.lifecycleFilter === LIFECYCLE_FILTER.DELETED ? (
+              </Button> : null
+            }
+            {
+              this.props.lifecycleFilter === LIFECYCLE_FILTER.DELETED ?
               <Button disabled={restoreDisabled} onClick={this.onRestoreRun}>
                 Restore
-              </Button>
-            ) : null}
+              </Button> : null
+            }
             <Button onClick={this.onDownloadCsv}>
-              Download CSV <i className='fas fa-download' />
+              Download CSV <i className="fas fa-download"/>
             </Button>
             <span style={{ float: 'right', marginLeft: 16 }}>
               <RunsTableColumnSelectionDropdown
@@ -522,24 +506,24 @@
             </span>
             <span style={{ cursor: 'pointer', float: 'right' }}>
               <ButtonGroup style={styles.tableToggleButtonGroup}>
-                <Button
-                  onClick={() => this.setShowMultiColumns(false)}
-                  title='Compact view'
-                  className={classNames({ active: !this.state.persistedState.showMultiColumns })}
-                >
-                  <i className={'fas fa-list'} />
-                </Button>
-                <Button
-                  onClick={() => this.setShowMultiColumns(true)}
-                  title='Grid view'
-                  className={classNames({ active: this.state.persistedState.showMultiColumns })}
-                >
-                  <i className={'fas fa-table'} />
-                </Button>
+              <Button
+                onClick={() => this.setShowMultiColumns(false)}
+                title="Compact view"
+                className={classNames({ "active": !this.state.persistedState.showMultiColumns })}
+              >
+                <i className={"fas fa-list"}/>
+              </Button>
+              <Button
+                onClick={() => this.setShowMultiColumns(true)}
+                title="Grid view"
+                className={classNames({ "active": this.state.persistedState.showMultiColumns })}
+              >
+                <i className={"fas fa-table"}/>
+              </Button>
               </ButtonGroup>
             </span>
           </div>
-          {this.state.persistedState.showMultiColumns ? (
+          {this.state.persistedState.showMultiColumns ?
             <ExperimentRunsTableMultiColumnView2
               experimentId={experiment.experiment_id}
               onSelectionChange={this.handleMultiColumnViewSelectionChange}
@@ -563,72 +547,67 @@
               loadingMore={loadingMore}
               isLoading={isLoading}
             />
-          ) : isLoading ? (
-            <Spinner showImmediately />
-          ) : (
-            <ExperimentRunsTableCompactView
-              onCheckbox={this.onCheckbox}
-              runInfos={this.props.runInfos}
-              // Bagged param and metric keys
-              paramKeyList={filteredParamKeys}
-              metricKeyList={filteredMetricKeys}
-              paramsList={this.props.paramsList}
-              metricsList={this.props.metricsList}
-              tagsList={this.props.tagsList}
-              categorizedUncheckedKeys={categorizedUncheckedKeys}
-              onCheckAll={this.onCheckAll}
-              isAllChecked={this.isAllChecked()}
-              onSortBy={this.onSortBy}
-              orderByKey={this.props.orderByKey}
-              orderByAsc={this.props.orderByAsc}
-              runsSelected={this.state.runsSelected}
-              runsExpanded={this.state.persistedState.runsExpanded}
-              onExpand={this.onExpand}
-              unbaggedMetrics={filteredUnbaggedMetricKeys}
-              unbaggedParams={filteredUnbaggedParamKeys}
-              onAddBagged={this.addBagged}
-              onRemoveBagged={this.removeBagged}
-              nextPageToken={nextPageToken}
-              handleLoadMoreRuns={handleLoadMoreRuns}
-              loadingMore={loadingMore}
-            />
-          )}
+            :
+            (isLoading ? <Spinner showImmediately /> : (
+              <ExperimentRunsTableCompactView
+                onCheckbox={this.onCheckbox}
+                runInfos={this.props.runInfos}
+                // Bagged param and metric keys
+                paramKeyList={filteredParamKeys}
+                metricKeyList={filteredMetricKeys}
+                paramsList={this.props.paramsList}
+                metricsList={this.props.metricsList}
+                tagsList={this.props.tagsList}
+                categorizedUncheckedKeys={categorizedUncheckedKeys}
+                onCheckAll={this.onCheckAll}
+                isAllChecked={this.isAllChecked()}
+                onSortBy={this.onSortBy}
+                orderByKey={this.props.orderByKey}
+                orderByAsc={this.props.orderByAsc}
+                runsSelected={this.state.runsSelected}
+                runsExpanded={this.state.persistedState.runsExpanded}
+                onExpand={this.onExpand}
+                unbaggedMetrics={filteredUnbaggedMetricKeys}
+                unbaggedParams={filteredUnbaggedParamKeys}
+                onAddBagged={this.addBagged}
+                onRemoveBagged={this.removeBagged}
+                nextPageToken={nextPageToken}
+                handleLoadMoreRuns={handleLoadMoreRuns}
+                loadingMore={loadingMore}
+              />
+              )
+            )
+          }
         </div>
       </div>
     );
   }
 
   onSortBy(orderByKey, orderByAsc) {
-    this.initiateSearch({ orderByKey, orderByAsc });
+    this.initiateSearch({orderByKey, orderByAsc});
   }
 
   initiateSearch({
-    paramKeyFilterInput,
-    metricKeyFilterInput,
-    searchInput,
-    lifecycleFilterInput,
-    orderByKey,
-    orderByAsc,
-  }) {
-    const myParamKeyFilterInput =
-      paramKeyFilterInput !== undefined ? paramKeyFilterInput : this.state.paramKeyFilterInput;
-    const myMetricKeyFilterInput =
-      metricKeyFilterInput !== undefined ? metricKeyFilterInput : this.state.metricKeyFilterInput;
-    const mySearchInput = searchInput !== undefined ? searchInput : this.state.searchInput;
-    const myLifecycleFilterInput =
-      lifecycleFilterInput !== undefined ? lifecycleFilterInput : this.state.lifecycleFilterInput;
-    const myOrderByKey = orderByKey !== undefined ? orderByKey : this.props.orderByKey;
-    const myOrderByAsc = orderByAsc !== undefined ? orderByAsc : this.props.orderByAsc;
+      paramKeyFilterInput,
+      metricKeyFilterInput,
+      searchInput,
+      lifecycleFilterInput,
+      orderByKey,
+      orderByAsc,
+    }) {
+    const myParamKeyFilterInput = (paramKeyFilterInput !== undefined ?
+      paramKeyFilterInput : this.state.paramKeyFilterInput);
+    const myMetricKeyFilterInput = (metricKeyFilterInput !== undefined ?
+      metricKeyFilterInput : this.state.metricKeyFilterInput);
+    const mySearchInput = (searchInput !== undefined ? searchInput : this.state.searchInput);
+    const myLifecycleFilterInput = (lifecycleFilterInput !== undefined ?
+      lifecycleFilterInput : this.state.lifecycleFilterInput);
+    const myOrderByKey = (orderByKey !== undefined ? orderByKey : this.props.orderByKey);
+    const myOrderByAsc = (orderByAsc !== undefined ? orderByAsc : this.props.orderByAsc);
 
     try {
-      this.props.onSearch(
-        myParamKeyFilterInput,
-        myMetricKeyFilterInput,
-        mySearchInput,
-        myLifecycleFilterInput,
-        myOrderByKey,
-        myOrderByAsc,
-      );
+      this.props.onSearch(myParamKeyFilterInput, myMetricKeyFilterInput, mySearchInput,
+        myLifecycleFilterInput, myOrderByKey, myOrderByAsc);
     } catch (ex) {
       if (ex.errorMessage !== undefined) {
         this.setState({ searchErrorMessage: ex.errorMessage });
@@ -659,20 +638,20 @@
 
   onCheckAll() {
     if (this.isAllChecked()) {
-      this.setState({ runsSelected: {} });
+      this.setState({runsSelected: {}});
     } else {
       const runsSelected = {};
-      this.props.runInfos.forEach(({ run_uuid }) => {
+      this.props.runInfos.forEach(({run_uuid}) => {
         runsSelected[run_uuid] = true;
       });
-      this.setState({ runsSelected: runsSelected });
+      this.setState({runsSelected: runsSelected});
     }
   }
 
   // Special handler for ag-grid selection change event from multi-column view
   handleMultiColumnViewSelectionChange = (selectedRunUuids) => {
     const runsSelected = {};
-    selectedRunUuids.forEach((runUuid) => (runsSelected[runUuid] = true));
+    selectedRunUuids.forEach((runUuid) => runsSelected[runUuid] = true);
     this.setState({ runsSelected });
   };
 
@@ -742,12 +721,8 @@
       searchInput,
       lifecycleFilterInput,
     } = this.state;
-    this.initiateSearch({
-      paramKeyFilterInput,
-      metricKeyFilterInput,
-      searchInput,
-      lifecycleFilterInput,
-    });
+    this.initiateSearch({paramKeyFilterInput, metricKeyFilterInput, searchInput,
+      lifecycleFilterInput});
   }
 
   onClear() {
@@ -756,24 +731,18 @@
     const newPersistedState = new ExperimentViewPersistedState({
       showMultiColumns: this.state.persistedState.showMultiColumns,
     });
-    this.setState({ persistedState: newPersistedState.toJSON() }, () => {
+    this.setState({persistedState: newPersistedState.toJSON()}, () => {
       this.snapshotComponentState();
-      this.initiateSearch({
-        paramKeyFilterInput: '',
-        metricKeyFilterInput: '',
-        searchInput: '',
-        lifecycleFilterInput: LIFECYCLE_FILTER.ACTIVE,
-        orderByKey: null,
-        orderByAsc: true,
-      });
+      this.initiateSearch({paramKeyFilterInput: "", metricKeyFilterInput: "",
+        searchInput: "", lifecycleFilterInput: LIFECYCLE_FILTER.ACTIVE,
+        orderByKey: null, orderByAsc: true});
     });
   }
 
   onCompare() {
     const runsSelectedList = Object.keys(this.state.runsSelected);
-    this.props.history.push(
-      Routes.getCompareRunPageRoute(runsSelectedList, this.props.experiment.getExperimentId()),
-    );
+    this.props.history.push(Routes.getCompareRunPageRoute(
+      runsSelectedList, this.props.experiment.getExperimentId()));
   }
 
   onDownloadCsv() {
@@ -786,10 +755,10 @@
       filteredMetricKeys,
       paramsList,
       metricsList,
-      tagsList,
+      tagsList
     );
     const blob = new Blob([csv], { type: 'application/csv;charset=utf-8' });
-    saveAs(blob, 'runs.csv');
+    saveAs(blob, "runs.csv");
   }
 
   /**
@@ -797,9 +766,9 @@
    */
   static csvEscape(str) {
     if (str === undefined) {
-      return '';
-    }
-    if (/[,"\r\n]/.test(str)) {
+      return "";
+    }
+    if ((/[,"\r\n]/).test(str)) {
       return '"' + str.replace(/"/g, '""') + '"';
     }
     return str;
@@ -840,12 +809,25 @@
    * Convert an array of run infos to a CSV string, extracting the params and metrics in the
    * provided lists.
    */
-  static runInfosToCsv(runInfos, paramKeyList, metricKeyList, paramsList, metricsList, tagsList) {
-    const columns = ['Run ID', 'Name', 'Source Type', 'Source Name', 'User', 'Status'];
-    paramKeyList.forEach((paramKey) => {
+  static runInfosToCsv(
+    runInfos,
+    paramKeyList,
+    metricKeyList,
+    paramsList,
+    metricsList,
+    tagsList) {
+    const columns = [
+      "Run ID",
+      "Name",
+      "Source Type",
+      "Source Name",
+      "User",
+      "Status",
+    ];
+    paramKeyList.forEach(paramKey => {
       columns.push(paramKey);
     });
-    metricKeyList.forEach((metricKey) => {
+    metricKeyList.forEach(metricKey => {
       columns.push(metricKey);
     });
 
@@ -866,14 +848,14 @@
         if (paramsMap[paramKey]) {
           row.push(paramsMap[paramKey].getValue());
         } else {
-          row.push('');
+          row.push("");
         }
       });
       metricKeyList.forEach((metricKey) => {
         if (metricsMap[metricKey]) {
           row.push(metricsMap[metricKey].getValue());
         } else {
-          row.push('');
+          row.push("");
         }
       });
       return row;
@@ -892,8 +874,7 @@
     .filter((r) => r.experiment_id === ownProps.experimentId.toString())
     .map((r) => r.run_uuid);
 
-  const runInfos = runUuids
-    .map((run_id) => getRunInfo(run_id, state))
+  const runInfos = runUuids.map((run_id) => getRunInfo(run_id, state))
     .filter((rInfo) => {
       if (lifecycleFilter === LIFECYCLE_FILTER.ACTIVE) {
         return rInfo.lifecycle_stage === 'active';
