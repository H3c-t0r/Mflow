/**
 * Ag-grid based implementation of multi-column view with a bunch of new interactive features
 */
import React from 'react';
import PropTypes from 'prop-types';
import { RunInfo } from '../sdk/MlflowMessages';
import { Link } from 'react-router-dom';
import Routes from '../routes';
import Utils from '../../common/utils/Utils';

import { AgGridReact } from '@ag-grid-community/react/main';
import { Grid } from '@ag-grid-community/core';
import { ClientSideRowModelModule } from '@ag-grid-community/client-side-row-model';
import { RunsTableCustomHeader } from '../../common/components/ag-grid/RunsTableCustomHeader';
import '@ag-grid-community/core/dist/styles/ag-grid.css';
import '@ag-grid-community/core/dist/styles/ag-theme-balham.css';
import registeredModelSvg from '../../common/static/registered-model.svg';
import loggedModelSvg from '../../common/static/logged-model.svg';
import ExperimentViewUtil from './ExperimentViewUtil';
import { LoadMoreBar } from './LoadMoreBar';
import _ from 'lodash';
import { Spinner } from '../../common/components/Spinner';
import { ExperimentRunsTableEmptyOverlay } from '../../common/components/ExperimentRunsTableEmptyOverlay';
import LocalStorageUtils from '../../common/utils/LocalStorageUtils';
import { AgGridPersistedState } from '../sdk/MlflowLocalStorageMessages';
import { TrimmedText } from '../../common/components/TrimmedText';
import { getModelVersionPageRoute } from '../../model-registry/routes';
import { css } from 'emotion';
import { COLUMN_TYPES, ATTRIBUTE_COLUMN_LABELS, ATTRIBUTE_COLUMN_SORT_KEY } from '../constants';

const PARAM_PREFIX = '$$$param$$$';
const METRIC_PREFIX = '$$$metric$$$';
const TAG_PREFIX = '$$$tag$$$';
const MAX_PARAMS_COLS = 3;
const MAX_METRICS_COLS = 3;
const MAX_TAG_COLS = 3;
const EMPTY_CELL_PLACEHOLDER = '-';

export class ExperimentRunsTableMultiColumnView2 extends React.Component {
  static propTypes = {
    experimentId: PropTypes.string,
    runInfos: PropTypes.arrayOf(PropTypes.instanceOf(RunInfo)).isRequired,
    modelVersionsByRunUuid: PropTypes.object.isRequired,
    // List of list of params in all the visible runs
    paramsList: PropTypes.arrayOf(PropTypes.arrayOf(PropTypes.object)).isRequired,
    // List of list of metrics in all the visible runs
    metricsList: PropTypes.arrayOf(PropTypes.arrayOf(PropTypes.object)).isRequired,
    paramKeyList: PropTypes.arrayOf(PropTypes.string),
    metricKeyList: PropTypes.arrayOf(PropTypes.string),
    visibleTagKeyList: PropTypes.arrayOf(PropTypes.string),
    // List of tags dictionary in all the visible runs.
    tagsList: PropTypes.arrayOf(PropTypes.object).isRequired,
    onSelectionChange: PropTypes.func.isRequired,
    onExpand: PropTypes.func.isRequired,
    onSortBy: PropTypes.func.isRequired,
    orderByKey: PropTypes.string,
    orderByAsc: PropTypes.bool,
    runsSelected: PropTypes.object.isRequired,
    runsExpanded: PropTypes.object.isRequired,
    numRunsFromLatestSearch: PropTypes.number,
    handleLoadMoreRuns: PropTypes.func.isRequired,
    loadingMore: PropTypes.bool.isRequired,
    isLoading: PropTypes.bool.isRequired,
    categorizedUncheckedKeys: PropTypes.object.isRequired,
    nestChildren: PropTypes.bool,
  };

  static defaultColDef = {
    initialWidth: 100,
    // eslint-disable-next-line max-len
    // autoSizePadding property is set to 0 so that the size of the columns don't change for sort icon or anything and remains stable
    autoSizePadding: 0,
    headerComponentParams: { menuIcon: 'fa-bars' },
    resizable: true,
    filter: true,
    suppressMenu: true,
    suppressMovable: true,
  };

  // A map of framework(React) specific custom components.
  // Ideally we should minimize usage of framework cell renderer for better scrolling performance.
  // More scrolling performance related discussion is available here:
  // https://www.ag-grid.com/javascript-grid-performance/#3-create-fast-cell-renderers
  static frameworkComponents = {
    sourceCellRenderer: SourceCellRenderer,
    versionCellRenderer: VersionCellRenderer,
    modelsCellRenderer: ModelsCellRenderer,
    dateCellRenderer: DateCellRenderer,
    agColumnHeader: RunsTableCustomHeader,
    loadingOverlayComponent: Spinner,
    noRowsOverlayComponent: ExperimentRunsTableEmptyOverlay,
  };

  constructor(props) {
    super(props);
    this.getColumnDefs = this.getColumnDefs.bind(this);
  }

  componentDidMount() {
    // In some cases, the API request to fetch run info resolves
    // before this component is constructed and mounted. We need to get
    // column defs here to handle that case, as well as the one already
    // handled in componentDidUpdate for when the request resolves after the
    // fact.
    this.columnDefs = this.getColumnDefs();
  }

  /**
   * Returns a { name: value } map from a list of parameters/metrics/tags list
   * @param list - all available parameter/metric/tag metadata objects
   * @param keys - selected parameter/metric/tag keys
   * @param prefix - category based string prefix to for the new key, we need this prefix to
   * prevent name collision among parameters/metrics/tags
   */
  static getNameValueMapFromList(list, keys, prefix) {
    const map = {};
    // populate with default placeholder '-'
    keys.forEach((key) => {
      map[`${prefix}-${key}`] = EMPTY_CELL_PLACEHOLDER;
    });
    // override with existing value
    list.forEach(({ key, value }) => {
      if (value || _.isNumber(value)) {
        map[`${prefix}-${key}`] = value;
      }
    });
    return map;
  }

  static isFullWidthCell(rowNode) {
    return rowNode.data.isFullWidth;
  }

  getLocalStore = () =>
    LocalStorageUtils.getStoreForComponent(
      'ExperimentRunsTableMultiColumnView2',
      this.props.experimentId,
    );

  applyingRowSelectionFromProps = false;

  getColumnDefs() {
    const {
      metricKeyList,
      paramKeyList,
      categorizedUncheckedKeys,
      visibleTagKeyList,
      orderByKey,
      orderByAsc,
      onSortBy,
    } = this.props;
    const commonSortOrderProps = { orderByKey, orderByAsc, onSortBy };
    const getStyle = (key) => (key === this.props.orderByKey ? { backgroundColor: '#e6f7ff' } : {});
    const headerStyle = (key) => getStyle(key);
    const cellStyle = (params) => getStyle(params.colDef.headerComponentParams.canonicalSortKey);

    return [
      ...[
        {
          field: '',
          checkboxSelection: true,
          headerCheckboxSelection: true,
          pinned: 'left',
          initialWidth: 50,
        },
        {
          headerName: ATTRIBUTE_COLUMN_LABELS.DATE,
          field: 'startTime',
          pinned: 'left',
          initialWidth: 150,
          cellRenderer: 'dateCellRenderer',
          sortable: true,
          headerComponentParams: {
            ...commonSortOrderProps,
            canonicalSortKey: ATTRIBUTE_COLUMN_SORT_KEY.DATE,
            computedStylesOnSortKey: headerStyle,
          },
          cellStyle,
        },
        {
<<<<<<< HEAD
          headerName: ExperimentViewUtil.AttributeColumnLabels.DURATION,
=======
          headerName: ATTRIBUTE_COLUMN_LABELS.DURATION,
>>>>>>> c0178c74
          field: 'duration',
          pinned: 'left',
          initialWidth: 80,
          cellStyle,
        },
        {
<<<<<<< HEAD
          headerName: ExperimentViewUtil.AttributeColumnLabels.RUN_NAME,
=======
          headerName: ATTRIBUTE_COLUMN_LABELS.RUN_NAME,
>>>>>>> c0178c74
          pinned: 'left',
          field: 'runName',
          sortable: true,
          headerComponentParams: {
            ...commonSortOrderProps,
            canonicalSortKey: ATTRIBUTE_COLUMN_SORT_KEY.RUN_NAME,
            computedStylesOnSortKey: headerStyle,
          },
          cellStyle,
        },
        {
          headerName: ATTRIBUTE_COLUMN_LABELS.USER,
          field: 'user',
          sortable: true,
          headerComponentParams: {
            ...commonSortOrderProps,
            canonicalSortKey: ATTRIBUTE_COLUMN_SORT_KEY.USER,
            computedStylesOnSortKey: headerStyle,
          },
          cellStyle,
        },
        {
          headerName: ATTRIBUTE_COLUMN_LABELS.SOURCE,
          field: 'source',
          cellRenderer: 'sourceCellRenderer',
          sortable: true,
          headerComponentParams: {
            ...commonSortOrderProps,
            canonicalSortKey: ATTRIBUTE_COLUMN_SORT_KEY.SOURCE,
            computedStylesOnSortKey: headerStyle,
          },
          cellStyle,
        },
        {
          headerName: ATTRIBUTE_COLUMN_LABELS.VERSION,
          field: 'version',
          cellRenderer: 'versionCellRenderer',
          sortable: true,
          headerComponentParams: {
            ...commonSortOrderProps,
            canonicalSortKey: ATTRIBUTE_COLUMN_SORT_KEY.VERSION,
            computedStylesOnSortKey: headerStyle,
          },
          cellStyle,
        },
        {
          headerName: ATTRIBUTE_COLUMN_LABELS.MODELS,
          field: 'models',
          cellRenderer: 'modelsCellRenderer',
          initialWidth: 200,
        },
      ].filter((c) => !categorizedUncheckedKeys[COLUMN_TYPES.ATTRIBUTES].includes(c.headerName)),
      {
        headerName: 'Metrics',
        children: metricKeyList.map((metricKey, i) => {
          const columnKey = ExperimentViewUtil.makeCanonicalKey(COLUMN_TYPES.METRICS, metricKey);
          return {
            headerName: metricKey,
            headerTooltip: metricKey,
            field: `${METRIC_PREFIX}-${metricKey}`,
            // `columnGroupShow` controls whether to show the column when the group is open/closed.
            // Setting it to null means always show this column.
            // Here we want to show the first 3 columns plus the current orderByKey column if it
            // happens to be inside this column group.
            columnGroupShow: i >= MAX_METRICS_COLS && columnKey !== orderByKey ? 'open' : null,
            sortable: true,
            headerComponentParams: {
              ...commonSortOrderProps,
              canonicalSortKey: columnKey,
              computedStylesOnSortKey: headerStyle,
            },
            cellStyle,
          };
        }),
      },
      {
        headerName: 'Parameters',
        children: paramKeyList.map((paramKey, i) => {
          const columnKey = ExperimentViewUtil.makeCanonicalKey(COLUMN_TYPES.PARAMS, paramKey);
          return {
            headerName: paramKey,
            headerTooltip: paramKey,
            field: `${PARAM_PREFIX}-${paramKey}`,
            // `columnGroupShow` controls whether to show the column when the group is open/closed.
            // Setting it to null means always show this column.
            // Here we want to show the first 3 columns plus the current orderByKey column if it
            // happens to be inside this column group.
            columnGroupShow: i >= MAX_PARAMS_COLS && columnKey !== orderByKey ? 'open' : null,
            sortable: true,
            headerComponentParams: {
              ...commonSortOrderProps,
              canonicalSortKey: columnKey,
              computedStylesOnSortKey: headerStyle,
            },
            cellStyle,
          };
        }),
      },
      {
        headerName: 'Tags',
        children: visibleTagKeyList.map((tagKey, i) => ({
          headerName: tagKey,
          headerTooltip: tagKey,
          field: `${TAG_PREFIX}-${tagKey}`,
          ...(i >= MAX_TAG_COLS ? { columnGroupShow: 'open' } : null),
        })),
      },
    ];
  }

  // Only run based rows are selectable, other utility rows like "load more" row is not selectable
  isRowSelectable = (rowNode) => rowNode.data && rowNode.data.runInfo;

  getRowData() {
    const {
      runInfos,
      paramsList,
      metricsList,
      paramKeyList,
      metricKeyList,
      modelVersionsByRunUuid,
      tagsList,
      numRunsFromLatestSearch,
      runsExpanded,
      onExpand,
      loadingMore,
      visibleTagKeyList,
      nestChildren,
    } = this.props;
    const { getNameValueMapFromList } = ExperimentRunsTableMultiColumnView2;
    const mergedRows = ExperimentViewUtil.getRowRenderMetadata({
      runInfos,
      tagsList,
      runsExpanded,
      nestChildren,
    });

    const runs = mergedRows.map(({ idx, isParent, hasExpander, expanderOpen, childrenIds }) => {
      const tags = tagsList[idx];
      const params = paramsList[idx];
      const metrics = metricsList[idx].map(({ key, value }) => ({
        key,
        value: Utils.formatMetric(value),
      }));
      const runInfo = runInfos[idx];

      const user = Utils.getUser(runInfo, tags);
      const queryParams = window.location && window.location.search ? window.location.search : '';
      const startTime = runInfo.start_time;
      const duration = Utils.getDuration(runInfo.start_time, runInfo.end_time);
      const runName = Utils.getRunName(tags) || '-';
      const visibleTags = Utils.getVisibleTagValues(tags).map(([key, value]) => ({
        key,
        value,
      }));

      return {
        runInfo,
        startTime,
        duration,
        user,
        runName,
        tags,
        queryParams,
        modelVersionsByRunUuid,
        isParent,
        hasExpander,
        expanderOpen,
        childrenIds,
        onExpand,
        ...getNameValueMapFromList(params, paramKeyList, PARAM_PREFIX),
        ...getNameValueMapFromList(metrics, metricKeyList, METRIC_PREFIX),
        ...getNameValueMapFromList(visibleTags, visibleTagKeyList, TAG_PREFIX),
      };
    });

    // don't show LoadMoreBar if there are no runs at all
    if (runs.length) {
      runs.push({
        isFullWidth: true,
        loadingMore,
        numRunsFromLatestSearch,
      });
    }

    return runs;
  }

  handleSelectionChange = (event) => {
    // Avoid triggering event handlers while we are applying row selections from props
    if (this.applyingRowSelectionFromProps) {
      return;
    }
    const { onSelectionChange } = this.props;
    if (onSelectionChange) {
      const selectedRunUuids = [];
      event.api.getSelectedRows().forEach(({ runInfo }) => {
        if (runInfo) {
          selectedRunUuids.push(runInfo.run_uuid);
        }
      });
      // Do not trigger callback if the selection is not changed. This check helps improving
      // rendering performance especially after applyRowSelectionFromProps where a large number of
      // run selection event gets triggered because there is no batch select API.
      if (!_.isEqual(selectedRunUuids, this.prevSelectRunUuids)) {
        onSelectionChange(selectedRunUuids);
        this.prevSelectRunUuids = selectedRunUuids;
      }
    }
  };

  // Please do not call handleLoadingOverlay here. It results in the component state duplicating the
  // overlay, as a new overlay was added in https://github.com/databricks/universe/pull/66242.
  handleGridReady = (params) => {
    this.gridApi = params.api;
    this.columnApi = params.columnApi;
    this.applyRowSelectionFromProps();
  };

  // There is no way in ag-grid to declaratively specify row selections. Thus, we have to use grid
  // api to imperatively apply row selections per render. We don't want to trigger `selectionChange`
  // event in this method.
  applyRowSelectionFromProps() {
    if (!this.gridApi) return;
    const { runsSelected } = this.props;
    const selectedRunsSet = new Set(Object.keys(runsSelected));

    this.gridApi.deselectAll();
    // ag-grid has no existing component prop or batch select API to handle row selection so we have
    // to select rows with ag-grid API one by one. Currently, ag-grid batches selection value
    // changes but still fires events per setSelected call.
    // Like when we call:
    // row1.setSelected(true);
    // row2.setSelected(true);
    // row3.setSelected(true);
    // ag-grid will fire `selectionChange` event 3 times with the same selection [row1, row2, row3]
    // So, we need to be aware of this and not re-render when selection stays the same.
    this.gridApi.forEachNode((node) => {
      const { runInfo } = node.data;
      if (runInfo && selectedRunsSet.has(runInfo.getRunUuid())) {
        node.setSelected(true);
      }
    });
  }

  handleLoadingOverlay() {
    if (!this.gridApi) return;
    if (this.props.isLoading) {
      this.gridApi.showLoadingOverlay();
    } else if (this.props.runInfos.length === 0) {
      this.gridApi.showNoRowsOverlay();
    } else {
      this.gridApi.hideOverlay();
    }
  }

  persistGridState = () => {
    if (!this.columnApi) return;
    this.getLocalStore().saveComponentState(
      new AgGridPersistedState({
        columnGroupState: this.columnApi.getColumnGroupState(),
      }),
    );
  };

  restoreGridState() {
    if (!this.columnApi) return;
    const { columnGroupState } = this.getLocalStore().loadComponentState();
    if (columnGroupState) {
      this.columnApi.setColumnGroupState(columnGroupState);
    }
  }

  componentDidUpdate(prevProps) {
    this.applyRowSelectionFromProps();
    this.handleLoadingOverlay();
    this.restoreGridState();
    // The following block checks if any columnDefs parameters have changed to
    // update the columnDefs to prevent resizing and other column property issues.
    if (
      prevProps.metricKeyList.length !== this.props.metricKeyList.length ||
      prevProps.paramKeyList.length !== this.props.paramKeyList.length ||
      prevProps.categorizedUncheckedKeys.length !== this.props.categorizedUncheckedKeys.length ||
      prevProps.visibleTagKeyList.length !== this.props.visibleTagKeyList.length ||
      prevProps.orderByKey !== this.props.orderByKey ||
      prevProps.orderByAsc !== this.props.orderByAsc ||
      prevProps.onSortBy !== this.props.onSortBy
    ) {
      this.columnDefs = this.getColumnDefs();
    }
  }

  render() {
    const { handleLoadMoreRuns, loadingMore, numRunsFromLatestSearch, nestChildren } = this.props;
    const {
      defaultColDef,
      frameworkComponents,
      isFullWidthCell,
    } = ExperimentRunsTableMultiColumnView2;
    return (
      <div className='ag-theme-balham multi-column-view' data-test-id='detailed-runs-table-view'>
        <AgGridReact
          defaultColDef={defaultColDef}
          columnDefs={this.columnDefs}
          rowData={this.getRowData()}
          modules={[Grid, ClientSideRowModelModule]}
          rowSelection='multiple'
          onGridReady={this.handleGridReady}
          onSelectionChanged={this.handleSelectionChange}
          onColumnGroupOpened={this.persistGridState}
          suppressRowClickSelection
          suppressScrollOnNewData // retain scroll position after nested run toggling operations
          suppressFieldDotNotation
          enableCellTextSelection
          frameworkComponents={frameworkComponents}
          fullWidthCellRendererFramework={FullWidthCellRenderer}
          fullWidthCellRendererParams={{
            handleLoadMoreRuns,
            loadingMore,
            numRunsFromLatestSearch,
            nestChildren,
          }}
          loadingOverlayComponent='loadingOverlayComponent'
          loadingOverlayComponentParams={{ showImmediately: true }}
          isFullWidthCell={isFullWidthCell}
          isRowSelectable={this.isRowSelectable}
          noRowsOverlayComponent='noRowsOverlayComponent'
        />
      </div>
    );
  }
}

function FullWidthCellRenderer({
  handleLoadMoreRuns,
  loadingMore,
  numRunsFromLatestSearch,
  nestChildren,
}) {
  return (
    <div style={{ textAlign: 'center' }}>
      <LoadMoreBar
        loadingMore={loadingMore}
        onLoadMore={handleLoadMoreRuns}
        disableButton={ExperimentViewUtil.disableLoadMoreButton({
          numRunsFromLatestSearch,
        })}
        nestChildren={nestChildren}
      />
    </div>
  );
}

FullWidthCellRenderer.propTypes = {
  handleLoadMoreRuns: PropTypes.func,
  loadingMore: PropTypes.bool,
  nestChildren: PropTypes.bool,
  numRunsFromLatestSearch: PropTypes.number,
};

function DateCellRenderer(props) {
  const {
    startTime,
    runInfo,
    isParent,
    hasExpander,
    expanderOpen,
    childrenIds,
    onExpand,
  } = props.data;
  return (
    <div>
      {hasExpander ? (
        <div
          onClick={() => {
            onExpand(runInfo.run_uuid, childrenIds);
          }}
          key={'Expander-' + runInfo.run_uuid}
          style={{ paddingRight: 8, display: 'inline' }}
        >
          <i
            className={`ExperimentView-expander far fa-${expanderOpen ? 'minus' : 'plus'}-square`}
          />
        </div>
      ) : (
        <span style={{ paddingLeft: 18 }} />
      )}
      <Link
        to={Routes.getRunPageRoute(runInfo.experiment_id, runInfo.run_uuid)}
        style={{ paddingLeft: isParent ? 0 : 16 }}
        title={Utils.formatTimestamp(startTime)}
      >
        {ExperimentViewUtil.getRunStatusIcon(runInfo.status)} {Utils.timeSinceStr(startTime)}
      </Link>
    </div>
  );
}

DateCellRenderer.propTypes = { data: PropTypes.object };

function SourceCellRenderer(props) {
  const { tags, queryParams } = props.data;
  const sourceType = Utils.renderSource(tags, queryParams);
  return sourceType ? (
    <React.Fragment>
      {Utils.renderSourceTypeIcon(tags)}
      {sourceType}
    </React.Fragment>
  ) : (
    <React.Fragment>{EMPTY_CELL_PLACEHOLDER}</React.Fragment>
  );
}

SourceCellRenderer.propTypes = { data: PropTypes.object };

function VersionCellRenderer(props) {
  const { tags } = props.data;
  return Utils.renderVersion(tags) || EMPTY_CELL_PLACEHOLDER;
}

export function ModelsCellRenderer(props) {
  const { runInfo, tags, modelVersionsByRunUuid } = props.data;
  const registeredModels = modelVersionsByRunUuid[runInfo.run_uuid] || [];
  const loggedModels = Utils.getLoggedModelsFromTags(tags);
  const models = Utils.mergeLoggedAndRegisteredModels(loggedModels, registeredModels);
  const imageStyle = {
    wrapper: css({
      img: {
        height: '15px',
        position: 'relative',
        marginRight: '4px',
      },
    }),
  };
  if (models && models.length) {
    const modelToRender = models[0];
    let modelDiv;
    if (modelToRender.registeredModelName) {
      const { registeredModelName, registeredModelVersion } = modelToRender;
      modelDiv = (
        <>
          <img
            data-test-id='registered-model-icon'
            alt=''
            title='Registered Model'
            src={registeredModelSvg}
          />
          <a
            href={Utils.getIframeCorrectedRoute(
              getModelVersionPageRoute(registeredModelName, registeredModelVersion),
            )}
            className='registered-model-link'
            target='_blank'
          >
            <TrimmedText text={registeredModelName} maxSize={10} className={'model-name'} />
            {`/${registeredModelVersion}`}
          </a>
        </>
      );
    } else if (modelToRender.flavors) {
      const loggedModelFlavorText = modelToRender.flavors ? modelToRender.flavors[0] : 'Model';
      const loggedModelLink = Utils.getIframeCorrectedRoute(
        `${Routes.getRunPageRoute(runInfo.experiment_id, runInfo.run_uuid)}/artifactPath/${
          modelToRender.artifactPath
        }`,
      );
      modelDiv = (
        <>
          <img data-test-id='logged-model-icon' alt='' title='Logged Model' src={loggedModelSvg} />
          <a href={loggedModelLink} target='_blank' className='logged-model-link'>
            {loggedModelFlavorText}
          </a>
        </>
      );
    }

    return (
      <div className={`logged-model-cell ${imageStyle.wrapper}`}>
        {modelDiv}
        {loggedModels.length > 1 ? `, ${loggedModels.length - 1} more` : ''}
      </div>
    );
  }
  return EMPTY_CELL_PLACEHOLDER;
}

ModelsCellRenderer.propTypes = { data: PropTypes.object };<|MERGE_RESOLUTION|>--- conflicted
+++ resolved
@@ -178,22 +178,14 @@
           cellStyle,
         },
         {
-<<<<<<< HEAD
-          headerName: ExperimentViewUtil.AttributeColumnLabels.DURATION,
-=======
           headerName: ATTRIBUTE_COLUMN_LABELS.DURATION,
->>>>>>> c0178c74
           field: 'duration',
           pinned: 'left',
           initialWidth: 80,
           cellStyle,
         },
         {
-<<<<<<< HEAD
-          headerName: ExperimentViewUtil.AttributeColumnLabels.RUN_NAME,
-=======
           headerName: ATTRIBUTE_COLUMN_LABELS.RUN_NAME,
->>>>>>> c0178c74
           pinned: 'left',
           field: 'runName',
           sortable: true,
