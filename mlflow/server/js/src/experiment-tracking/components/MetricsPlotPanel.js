import React from 'react';
import { connect } from 'react-redux';
import Utils from '../../common/utils/Utils';
import RequestStateWrapper from '../../common/components/RequestStateWrapper';
import { getMetricHistoryApi, getRunApi } from '../actions';
import PropTypes from 'prop-types';
import _ from 'lodash';
import { MetricsPlotView } from './MetricsPlotView';
import { getRunTags, getRunInfo } from '../reducers/Reducers';
import {
  MetricsPlotControls,
  X_AXIS_WALL,
  X_AXIS_RELATIVE,
  X_AXIS_STEP,
} from './MetricsPlotControls';
import MetricsSummaryTable from './MetricsSummaryTable';
import qs from 'qs';
import { withRouter } from 'react-router-dom';
import Routes from '../routes';
import { RunLinksPopover } from './RunLinksPopover';
import { getUUID } from '../../common/utils/ActionUtils';

export const CHART_TYPE_LINE = 'line';
export const CHART_TYPE_BAR = 'bar';

export const METRICS_PLOT_POLLING_INTERVAL_MS = 10 * 1000; // 10 seconds
// A run is considered as 'hanging' if its status is 'RUNNING' but its latest metric was logged
// prior to this threshold. The metrics plot doesn't automatically update hanging runs.
export const METRICS_PLOT_HANGING_RUN_THRESHOLD_MS = 3600 * 24 * 7 * 1000; // 1 week

export class MetricsPlotPanel extends React.Component {
  static propTypes = {
    experimentIds: PropTypes.arrayOf(PropTypes.string).isRequired,
    runUuids: PropTypes.arrayOf(PropTypes.string).isRequired,
    completedRunUuids: PropTypes.arrayOf(PropTypes.string).isRequired,
    metricKey: PropTypes.string.isRequired,
    // A map of { runUuid : { metricKey: value } }
    latestMetricsByRunUuid: PropTypes.object.isRequired,
    // An array of distinct metric keys across all runUuids
    distinctMetricKeys: PropTypes.arrayOf(PropTypes.string).isRequired,
    // An array of { metricKey, history, runUuid, runDisplayName }
    metricsWithRunInfoAndHistory: PropTypes.arrayOf(PropTypes.object).isRequired,
    getMetricHistoryApi: PropTypes.func.isRequired,
    getRunApi: PropTypes.func.isRequired,
    location: PropTypes.object.isRequired,
    history: PropTypes.object.isRequired,
    runDisplayNames: PropTypes.arrayOf(PropTypes.string).isRequired,
  };

  // The fields below are exposed as instance attributes rather than component state so that they
  // can be updated without triggering a rerender.
  //
  // ID of Javascript future (created via setTimeout()) used to trigger legend-click events after a
  // delay, to allow time for double-click events to occur
  legendClickTimeout = null;
  // Time (millis after Unix epoch) since last legend click - if two clicks occur in short
  // succession, we trigger a double-click event & cancel the pending single-click.
  prevLegendClickTime = Math.inf;

  // Last curve ID clicked in the legend, used to determine if we're double-clicking on a specific
  // legend curve
  lastClickedLegendCurveId = null;

  // Max time interval (in milliseconds) between two successive clicks on the metric plot legend
  // that constitutes a double-click
  MAX_DOUBLE_CLICK_INTERVAL_MS = 300;

  // Delay (in ms) between when a user clicks on the metric plot legend & when event-handler logic
  // (to toggle display of the selected curve on or off) actually fires. Set to a larger value than
  // MAX_DOUBLE_CLICK_INTERVAL_MS to allow time for the double-click handler to fire before firing
  // a single-click event.
  SINGLE_CLICK_EVENT_DELAY_MS = this.MAX_DOUBLE_CLICK_INTERVAL_MS + 10;

  constructor(props) {
    super(props);
    this.state = {
      historyRequestIds: [],
      popoverVisible: false,
      popoverX: 0,
      popoverY: 0,
      popoverRunItems: [],
      focused: true,
    };
    this.displayPopover = false;
    this.intervalId = null;
    this.loadMetricHistory(this.props.runUuids, this.getUrlState().selectedMetricKeys);
  }

  hasMultipleExperiments() {
    return this.props.experimentIds && this.props.experimentIds.length > 1;
  }

  onFocus = () => {
    this.setState({ focused: true });
  };

  onBlur = () => {
    this.setState({ focused: false });
  };

  clearEventListeners = () => {
    // `window.removeEventListener` does nothing when called with an unregistered event listener:
    // https://developer.mozilla.org/en-US/docs/Web/API/EventTarget/removeEventListener
    window.removeEventListener('focus', this.onFocus);
    window.removeEventListener('blur', this.onBlur);
  };

  clearInterval = () => {
    // `clearInterval` does nothing when called with `null` or `undefine`:
    // https://www.w3.org/TR/2011/WD-html5-20110525/timers.html#dom-windowtimers-cleartimeout
    clearInterval(this.intervalId);
    this.intervalId = null;
  };

  allRunsCompleted = () => {
    return this.props.completedRunUuids.length === this.props.runUuids.length;
  };

  isHangingRunUuid = (activeRunUuid) => {
    const metrics = this.props.latestMetricsByRunUuid[activeRunUuid];
    if (!metrics) {
      return false;
    }
    const timestamps = Object.values(metrics).map(({ timestamp }) => timestamp);
    const latestTimestamp = Math.max(...timestamps);
    return new Date().getTime() - latestTimestamp > METRICS_PLOT_HANGING_RUN_THRESHOLD_MS;
  };

  getActiveRunUuids = () => {
    const { completedRunUuids, runUuids } = this.props;
    const activeRunUuids = _.difference(runUuids, completedRunUuids);
    return activeRunUuids.filter(_.negate(this.isHangingRunUuid)); // Exclude hanging runs
  };

  shouldPoll = () => {
    return !(this.allRunsCompleted() || this.getActiveRunUuids().length === 0);
  };

  componentDidMount() {
    if (this.shouldPoll()) {
      // Set event listeners to detect when this component gains/loses focus,
      // e.g., a user switches to a different browser tab or app.
      window.addEventListener('blur', this.onBlur);
      window.addEventListener('focus', this.onFocus);
      this.intervalId = setInterval(() => {
        // Skip polling if this component is out of focus.
        if (this.state.focused) {
          const activeRunUuids = this.getActiveRunUuids();
          this.loadMetricHistory(activeRunUuids, this.getUrlState().selectedMetricKeys);
          this.loadRuns(activeRunUuids);

          if (!this.shouldPoll()) {
            this.clearEventListeners();
            this.clearInterval();
          }
        }
      }, METRICS_PLOT_POLLING_INTERVAL_MS);
    }
  }

  componentWillUnmount() {
    this.clearEventListeners();
    this.clearInterval();
  }

  getUrlState() {
    return Utils.getMetricPlotStateFromUrl(this.props.location.search);
  }

  static predictChartType(metrics) {
    // Show bar chart when every metric has exactly 1 metric history
    if (
      metrics &&
      metrics.length &&
      _.every(metrics, (metric) => metric.history && metric.history.length === 1)
    ) {
      return CHART_TYPE_BAR;
    }
    return CHART_TYPE_LINE;
  }

  static isComparing(search) {
    const params = qs.parse(search);
    const runs = params && params['?runs'];
    return runs ? JSON.parse(runs).length > 1 : false;
  }

  // Update page URL from component state. Intended to be called after React applies component
  // state updates, e.g. in a setState callback
  updateUrlState = (updatedState) => {
    const { runUuids, metricKey, location, history } = this.props;
    const experimentIds = JSON.parse(qs.parse(location.search)['experiments']);
    const newState = {
      ...this.getUrlState(),
      ...updatedState,
    };
    const {
      selectedXAxis,
      selectedMetricKeys,
      showPoint,
      yAxisLogScale,
      lineSmoothness,
      layout,
      deselectedCurves,
      lastLinearYAxisRange,
    } = newState;
    history.replace(
      Routes.getMetricPageRoute(
        runUuids,
        metricKey,
        experimentIds,
        selectedMetricKeys,
        layout,
        selectedXAxis,
        yAxisLogScale,
        lineSmoothness,
        showPoint,
        deselectedCurves,
        lastLinearYAxisRange,
      ),
    );
  };

  loadMetricHistory = (runUuids, metricKeys) => {
    const requestIds = [];
    const { latestMetricsByRunUuid } = this.props;
    runUuids.forEach((runUuid) => {
      metricKeys.forEach((metricKey) => {
        if (latestMetricsByRunUuid[runUuid][metricKey]) {
          const id = getUUID();
          this.props.getMetricHistoryApi(runUuid, metricKey, id);
          requestIds.push(id);
        }
      });
    });
    return requestIds;
  };

  loadRuns = (runUuids) => {
    const requestIds = [];
    runUuids.forEach((runUuid) => {
      const id = getUUID();
      this.props.getRunApi(runUuid);
      requestIds.push(id);
    });
    return requestIds;
  };

  getMetrics = () => {
    /* eslint-disable no-param-reassign */
    const state = this.getUrlState();
    const selectedMetricsSet = new Set(state.selectedMetricKeys);
    const { selectedXAxis } = state;
    const { metricsWithRunInfoAndHistory } = this.props;

    // Take only selected metrics
    const metrics = metricsWithRunInfoAndHistory.filter((m) => selectedMetricsSet.has(m.metricKey));

    // Sort metric history based on selected x-axis
    metrics.forEach((metric) => {
      const isStep =
        selectedXAxis === X_AXIS_STEP && metric.history[0] && _.isNumber(metric.history[0].step);
      // Metric history can be large. Doing an in-place here to save memory
      metric.history.sort(isStep ? Utils.compareByStepAndTimestamp : Utils.compareByTimestamp);
    });
    return metrics;
  };

  /**
   * Handle changes in the scale type of the y-axis
   * @param yAxisLogScale: Boolean - if true, y-axis should be converted to log scale, and if false,
   * y-axis scale should be converted to a linear scale.
   */
  handleYAxisLogScaleChange = (yAxisLogScale) => {
    const state = this.getUrlState();
    const newLayout = _.cloneDeep(state.layout);
    const newAxisType = yAxisLogScale ? 'log' : 'linear';

    // Handle special case of a linear y-axis scale with negative values converted to log scale &
    // now being restored to linear scale, by restoring the old linear-axis range from
    // state.linearYAxisRange. In particular, we assume that if state.linearYAxisRange
    // is non-empty, it contains a linear y axis range with negative values.
    if (!yAxisLogScale && state.lastLinearYAxisRange && state.lastLinearYAxisRange.length > 0) {
      newLayout.yaxis = {
        type: 'linear',
        range: state.lastLinearYAxisRange,
      };
      this.updateUrlState({ layout: newLayout, lastLinearYAxisRange: [] });
      return;
    }

    // Otherwise, if plot previously had no y axis range configured, simply set the axis type to
    // log or linear scale appropriately
    if (!state.layout.yaxis || !state.layout.yaxis.range) {
      newLayout.yaxis = { type: newAxisType, autorange: true };
      this.updateUrlState({ layout: newLayout, lastLinearYAxisRange: [] });
      return;
    }

    // lastLinearYAxisRange contains the last range used for a linear-scale y-axis. We set
    // this state attribute if and only if we're converting from a linear-scale y-axis with
    // negative bounds to a log scale axis, so that we can restore the negative bounds if we
    // subsequently convert back to a linear scale axis. Otherwise, we reset this attribute to an
    // empty array
    let lastLinearYAxisRange = [];

    // At this point, we know the plot previously had a y axis specified with range bounds
    // Convert the range to/from log scale as appropriate
    const oldLayout = state.layout;
    const oldYRange = oldLayout.yaxis.range;
    if (yAxisLogScale) {
      if (oldYRange[0] <= 0) {
        lastLinearYAxisRange = oldYRange;
        // When converting to log scale, handle negative values (which have no log-scale
        // representation as taking the log of a negative number is not possible) as follows:
        // If bottom of old Y range is negative, then tell plotly to infer the log y-axis scale
        // (set 'autorange' to true), and preserve the old range in the lastLinearYAxisRange
        // state attribute so that we can restore it if the user converts back to a linear-scale
        // y axis. We defer to Plotly's autorange here under the assumption that it will produce
        // a reasonable y-axis log scale for plots containing negative values.
        newLayout.yaxis = {
          type: 'log',
          autorange: true,
        };
      } else {
        newLayout.yaxis = {
          type: 'log',
          range: [Math.log(oldYRange[0]) / Math.log(10), Math.log(oldYRange[1]) / Math.log(10)],
        };
      }
    } else {
      // Otherwise, convert from log to linear scale normally
      newLayout.yaxis = {
        type: 'linear',
        range: [Math.pow(10, oldYRange[0]), Math.pow(10, oldYRange[1])],
      };
    }
    this.updateUrlState({ layout: newLayout, lastLinearYAxisRange });
  };

  /**
   * Handle changes in the type of the metric plot's X axis (e.g. changes from wall-clock
   * scale to relative-time scale to step-based scale).
   * @param e: Selection event such that e.target.value is a string containing the new X axis type
   */
  handleXAxisChange = (e) => {
    // Set axis value type, & reset axis scaling via autorange
    const state = this.getUrlState();
    const axisEnumToPlotlyType = {
      [X_AXIS_WALL]: 'date',
      [X_AXIS_RELATIVE]: 'linear',
      [X_AXIS_STEP]: 'linear',
    };
    const axisType = axisEnumToPlotlyType[e.target.value] || 'linear';
    const newLayout = {
      ...state.layout,
      xaxis: {
        autorange: true,
        type: axisType,
      },
    };
    this.updateUrlState({ selectedXAxis: e.target.value, layout: newLayout });
  };

  getAxisType() {
    const state = this.getUrlState();
    return state.layout && state.layout.yaxis && state.layout.yaxis.type === 'log'
      ? 'log'
      : 'linear';
  }

  /**
   * Handle changes to metric plot layout (x & y axis ranges), e.g. specifically if the user
   * zooms in or out on the plot.
   *
   * @param newLayout: Object containing the new Plot layout. See
   * https://plot.ly/javascript/plotlyjs-events/#update-data for details on the object's fields
   * and schema.
   */
  handleLayoutChange = (newLayout) => {
    this.displayPopover = false;
    const state = this.getUrlState();
    // Unfortunately, we need to parse out the x & y axis range changes from the onLayout event...
    // see https://plot.ly/javascript/plotlyjs-events/#update-data
    const {
      'xaxis.range[0]': newXRange0,
      'xaxis.range[1]': newXRange1,
      'yaxis.range[0]': newYRange0,
      'yaxis.range[1]': newYRange1,
      'xaxis.autorange': xAxisAutorange,
      'yaxis.autorange': yAxisAutorange,
      'yaxis.showspikes': yAxisShowSpikes,
      'xaxis.showspikes': xAxisShowSpikes,
      ...restFields
    } = newLayout;

    let mergedLayout = {
      ...state.layout,
      ...restFields,
    };
    let lastLinearYAxisRange = [...state.lastLinearYAxisRange];

    // Set fields for x axis
    const newXAxis = mergedLayout.xaxis || {};
    if (newXRange0 !== undefined && newXRange1 !== undefined) {
      newXAxis.range = [newXRange0, newXRange1];
      newXAxis.autorange = false;
    }
    if (xAxisShowSpikes) {
      newXAxis.showspikes = true;
    }
    if (xAxisAutorange) {
      newXAxis.autorange = true;
    }
    // Set fields for y axis
    const newYAxis = mergedLayout.yaxis || {};
    if (newYRange0 !== undefined && newYRange1 !== undefined) {
      newYAxis.range = [newYRange0, newYRange1];
      newYAxis.autorange = false;
    }
    if (yAxisShowSpikes) {
      newYAxis.showspikes = true;
    }
    if (yAxisAutorange) {
      lastLinearYAxisRange = [];
      const axisType =
        state.layout && state.layout.yaxis && state.layout.yaxis.type === 'log' ? 'log' : 'linear';
      newYAxis.autorange = true;
      newYAxis.type = axisType;
    }
    // Merge new X & Y axis info into layout
    mergedLayout = {
      ...mergedLayout,
      xaxis: newXAxis,
      yaxis: newYAxis,
    };
    this.updateUrlState({ layout: mergedLayout, lastLinearYAxisRange });
  };

  // Return unique key identifying the curve or bar chart corresponding to the specified
  // Plotly plot data element
  static getCurveKey(plotDataElem) {
    // In bar charts, each legend item consists of a single run ID (all bars for that run are
    // associated with & toggled by that legend item)
    if (plotDataElem.type === 'bar') {
      return plotDataElem.runId;
    } else {
      // In line charts, each (run, metricKey) tuple has its own legend item, so construct
      // a unique legend item identifier by concatenating the run id & metric key
      return Utils.getCurveKey(plotDataElem.runId, plotDataElem.metricName);
    }
  }

  /**
   * Handle clicking on a single curve within the plot legend in order to toggle its display
   * on/off.
   */
  handleLegendClick = ({ curveNumber, data }) => {
    // If two clicks in short succession, trigger double-click event
    const state = this.getUrlState();
    const currentTime = Date.now();
    if (
      currentTime - this.prevLegendClickTime < this.MAX_DOUBLE_CLICK_INTERVAL_MS &&
      curveNumber === this.lastClickedLegendCurveId
    ) {
      this.handleLegendDoubleClick({ curveNumber, data });
      this.prevLegendClickTime = Math.inf;
    } else {
      // Otherwise, record time of current click & trigger click event
      // Wait full double-click window to trigger setting state, and only if there was no
      // double-click do we run the single-click logic (we wait a little extra to be safe)
      const curveKey = MetricsPlotPanel.getCurveKey(data[curveNumber]);
      this.legendClickTimeout = window.setTimeout(() => {
        const existingDeselectedCurves = new Set(state.deselectedCurves);
        if (existingDeselectedCurves.has(curveKey)) {
          existingDeselectedCurves.delete(curveKey);
        } else {
          existingDeselectedCurves.add(curveKey);
        }
        this.updateUrlState({ deselectedCurves: Array.from(existingDeselectedCurves) });
      }, this.SINGLE_CLICK_EVENT_DELAY_MS);
      this.prevLegendClickTime = currentTime;
    }
    this.lastClickedLegendCurveId = curveNumber;
    // Return false to disable plotly event handler
    return false;
  };

  /**
   * Handle double-clicking on a single curve within the plot legend in order to toggle display
   * of the selected curve on (and disable display of all other curves).
   */
  handleLegendDoubleClick = ({ curveNumber, data }) => {
    window.clearTimeout(this.legendClickTimeout);
    // Exclude everything besides the current curve key
    const curveKey = MetricsPlotPanel.getCurveKey(data[curveNumber]);
    const allCurveKeys = data.map((elem) => MetricsPlotPanel.getCurveKey(elem));
    const newDeselectedCurves = allCurveKeys.filter((curvePair) => curvePair !== curveKey);
    this.updateUrlState({ deselectedCurves: newDeselectedCurves });
    return false;
  };

  handleMetricsSelectChange = (metricValues, metricLabels, { triggerValue }) => {
    const requestIds = this.loadMetricHistory(this.props.runUuids, [triggerValue]);
    this.setState(
      (prevState) => ({
        historyRequestIds: [...prevState.historyRequestIds, ...requestIds],
      }),
      () => {
        this.updateUrlState({
          selectedMetricKeys: metricValues,
        });
      },
    );
  };

  handleShowPointChange = (showPoint) => this.updateUrlState({ showPoint });

  handleLineSmoothChange = (lineSmoothness) => this.updateUrlState({ lineSmoothness });

  handleKeyDownOnPopover = ({ key }) => {
    if (key === 'Escape') {
      this.setState({ popoverVisible: false });
    }
  };

  updatePopover = (data) => {
    this.displayPopover = !this.displayPopover;

    // Ignore double click.
    setTimeout(() => {
      if (this.displayPopover) {
        this.displayPopover = false;
        const { popoverVisible, popoverX, popoverY } = this.state;
        const {
          points,
          event: { clientX, clientY },
        } = data;
        const samePointClicked = popoverX === clientX && popoverY === clientY;
        const runItems = points
          .sort((a, b) => b.y - a.y)
          .map((point) => ({
            runId: point.data.runId,
            name: point.data.name,
            color: point.fullData.marker.color,
            y: point.y,
          }));

        this.setState({
          popoverVisible: !popoverVisible || !samePointClicked,
          popoverX: clientX,
          popoverY: clientY,
          popoverRunItems: runItems,
        });
      }
    }, 300);
  };

  render() {
    const { experimentIds, runUuids, runDisplayNames, distinctMetricKeys, location } = this.props;
    const { popoverVisible, popoverX, popoverY, popoverRunItems } = this.state;
    const state = this.getUrlState();
    const { showPoint, selectedXAxis, selectedMetricKeys, lineSmoothness } = state;
    const yAxisLogScale = this.getAxisType() === 'log';
    const { historyRequestIds } = this.state;
    const metrics = this.getMetrics();
    const chartType = MetricsPlotPanel.predictChartType(metrics);
    return (
      <div className='metrics-plot-container'>
        <MetricsPlotControls
          numRuns={this.props.runUuids.length}
          numCompletedRuns={this.props.completedRunUuids.length}
          distinctMetricKeys={distinctMetricKeys}
          selectedXAxis={selectedXAxis}
          selectedMetricKeys={selectedMetricKeys}
          handleXAxisChange={this.handleXAxisChange}
          handleMetricsSelectChange={this.handleMetricsSelectChange}
          handleShowPointChange={this.handleShowPointChange}
          handleYAxisLogScaleChange={this.handleYAxisLogScaleChange}
          handleLineSmoothChange={this.handleLineSmoothChange}
          chartType={chartType}
          initialLineSmoothness={lineSmoothness}
          yAxisLogScale={yAxisLogScale}
          showPoint={showPoint}
        />
<<<<<<< HEAD
        <div className='metrics-plot-data'>
          <RequestStateWrapper
            requestIds={historyRequestIds}
            // In this case where there are no history request IDs (e.g. on the
            // initial page load / before we try to load additional metrics),
            // optimistically render the children
            shouldOptimisticallyRender={historyRequestIds.length === 0}
          >
            <RunLinksPopover
              experimentId={experimentId}
=======
        <RequestStateWrapper
          requestIds={historyRequestIds}
          // In this case where there are no history request IDs (e.g. on the
          // initial page load / before we try to load additional metrics),
          // optimistically render the children
          shouldOptimisticallyRender={historyRequestIds.length === 0}
        >
          {this.hasMultipleExperiments() ? null : (
            <RunLinksPopover
              experimentId={experimentIds[0]}
>>>>>>> 276f71e0
              visible={popoverVisible}
              x={popoverX}
              y={popoverY}
              runItems={popoverRunItems}
              handleKeyDown={this.handleKeyDownOnPopover}
              handleClose={() => this.setState({ popoverVisible: false })}
              handleVisibleChange={(visible) => this.setState({ popoverVisible: visible })}
            />
<<<<<<< HEAD
            <MetricsPlotView
              runUuids={runUuids}
              runDisplayNames={runDisplayNames}
              xAxis={selectedXAxis}
              metrics={this.getMetrics()}
              metricKeys={selectedMetricKeys}
              showPoint={showPoint}
              chartType={chartType}
              isComparing={MetricsPlotPanel.isComparing(location.search)}
              lineSmoothness={lineSmoothness}
              extraLayout={state.layout}
              deselectedCurves={state.deselectedCurves}
              onLayoutChange={this.handleLayoutChange}
              onClick={this.updatePopover}
              onLegendClick={this.handleLegendClick}
              onLegendDoubleClick={this.handleLegendDoubleClick}
            />
            <MetricsSummaryTable
              experimentId={experimentId}
              runUuids={runUuids}
              runDisplayNames={runDisplayNames}
              metricKeys={selectedMetricKeys}
            />
          </RequestStateWrapper>
        </div>
=======
          )}
          <MetricsPlotView
            runUuids={runUuids}
            runDisplayNames={runDisplayNames}
            xAxis={selectedXAxis}
            metrics={this.getMetrics()}
            metricKeys={selectedMetricKeys}
            showPoint={showPoint}
            chartType={chartType}
            isComparing={MetricsPlotPanel.isComparing(location.search)}
            lineSmoothness={lineSmoothness}
            extraLayout={state.layout}
            deselectedCurves={state.deselectedCurves}
            onLayoutChange={this.handleLayoutChange}
            onClick={this.updatePopover}
            onLegendClick={this.handleLegendClick}
            onLegendDoubleClick={this.handleLegendDoubleClick}
          />
        </RequestStateWrapper>
>>>>>>> 276f71e0
      </div>
    );
  }
}

const mapStateToProps = (state, ownProps) => {
  const { runUuids } = ownProps;
  const completedRunUuids = runUuids.filter(
    (runUuid) => getRunInfo(runUuid, state).status !== 'RUNNING',
  );
  const { latestMetricsByRunUuid, metricsByRunUuid } = state.entities;

  // All metric keys from all runUuids, non-distinct
  const metricKeys = _.flatMap(runUuids, (runUuid) => {
    const latestMetrics = latestMetricsByRunUuid[runUuid];
    return latestMetrics ? Object.keys(latestMetrics) : [];
  });
  const distinctMetricKeys = [...new Set(metricKeys)].sort();
  const runDisplayNames = [];

  // Flat array of all metrics, with history and information of the run it belongs to
  // This is used for underlying MetricsPlotView & predicting chartType for MetricsPlotControls
  const metricsWithRunInfoAndHistory = _.flatMap(runUuids, (runUuid) => {
    const runDisplayName = Utils.getRunDisplayName(getRunTags(runUuid, state), runUuid);
    runDisplayNames.push(runDisplayName);
    const metricsHistory = metricsByRunUuid[runUuid];
    return metricsHistory
      ? Object.keys(metricsHistory).map((metricKey) => {
          const history = metricsHistory[metricKey].map((entry) => ({
            key: entry.key,
            value: entry.value,
            step: Number.parseInt(entry.step, 10) || 0, // default step to 0
            timestamp: Number.parseFloat(entry.timestamp),
          }));
          return { metricKey, history, runUuid, runDisplayName };
        })
      : [];
  });

  return {
    runDisplayNames,
    latestMetricsByRunUuid,
    distinctMetricKeys,
    metricsWithRunInfoAndHistory,
    completedRunUuids,
  };
};

const mapDispatchToProps = { getMetricHistoryApi, getRunApi };

export default withRouter(connect(mapStateToProps, mapDispatchToProps)(MetricsPlotPanel));<|MERGE_RESOLUTION|>--- conflicted
+++ resolved
@@ -583,7 +583,6 @@
           yAxisLogScale={yAxisLogScale}
           showPoint={showPoint}
         />
-<<<<<<< HEAD
         <div className='metrics-plot-data'>
           <RequestStateWrapper
             requestIds={historyRequestIds}
@@ -592,29 +591,18 @@
             // optimistically render the children
             shouldOptimisticallyRender={historyRequestIds.length === 0}
           >
-            <RunLinksPopover
-              experimentId={experimentId}
-=======
-        <RequestStateWrapper
-          requestIds={historyRequestIds}
-          // In this case where there are no history request IDs (e.g. on the
-          // initial page load / before we try to load additional metrics),
-          // optimistically render the children
-          shouldOptimisticallyRender={historyRequestIds.length === 0}
-        >
-          {this.hasMultipleExperiments() ? null : (
-            <RunLinksPopover
-              experimentId={experimentIds[0]}
->>>>>>> 276f71e0
-              visible={popoverVisible}
-              x={popoverX}
-              y={popoverY}
-              runItems={popoverRunItems}
-              handleKeyDown={this.handleKeyDownOnPopover}
-              handleClose={() => this.setState({ popoverVisible: false })}
-              handleVisibleChange={(visible) => this.setState({ popoverVisible: visible })}
-            />
-<<<<<<< HEAD
+            {this.hasMultipleExperiments() ? null : (
+              <RunLinksPopover
+                experimentId={experimentIds[0]}
+                visible={popoverVisible}
+                x={popoverX}
+                y={popoverY}
+                runItems={popoverRunItems}
+                handleKeyDown={this.handleKeyDownOnPopover}
+                handleClose={() => this.setState({ popoverVisible: false })}
+                handleVisibleChange={(visible) => this.setState({ popoverVisible: visible })}
+              />
+            )}
             <MetricsPlotView
               runUuids={runUuids}
               runDisplayNames={runDisplayNames}
@@ -640,27 +628,6 @@
             />
           </RequestStateWrapper>
         </div>
-=======
-          )}
-          <MetricsPlotView
-            runUuids={runUuids}
-            runDisplayNames={runDisplayNames}
-            xAxis={selectedXAxis}
-            metrics={this.getMetrics()}
-            metricKeys={selectedMetricKeys}
-            showPoint={showPoint}
-            chartType={chartType}
-            isComparing={MetricsPlotPanel.isComparing(location.search)}
-            lineSmoothness={lineSmoothness}
-            extraLayout={state.layout}
-            deselectedCurves={state.deselectedCurves}
-            onLayoutChange={this.handleLayoutChange}
-            onClick={this.updatePopover}
-            onLegendClick={this.handleLegendClick}
-            onLegendDoubleClick={this.handleLegendDoubleClick}
-          />
-        </RequestStateWrapper>
->>>>>>> 276f71e0
       </div>
     );
   }
