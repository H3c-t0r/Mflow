import os

from flask import Flask, send_from_directory, make_response

from mlflow.server import handlers
from mlflow.utils.process import exec_cmd

FILE_STORE_ENV_VAR = "MLFLOW_SERVER_FILE_STORE"
ARTIFACT_ROOT_ENV_VAR = "MLFLOW_SERVER_ARTIFACT_ROOT"
STATIC_PREFIX_ENV_VAR = "MLFLOW_STATIC_PREFIX"

REL_STATIC_DIR = "js/build"
app = Flask(__name__, static_folder=REL_STATIC_DIR)
STATIC_DIR = os.path.join(app.root_path, REL_STATIC_DIR)

for http_path, handler, methods in handlers.get_endpoints():
    app.add_url_rule(http_path, handler.__name__, handler, methods=methods)


def _add_static_prefix(route):
    prefix = os.environ.get(STATIC_PREFIX_ENV_VAR)
    if prefix:
        return prefix + route
    return route


# Serve the font awesome fonts for the React app
@app.route(_add_static_prefix('/webfonts/<path:path>'))
def serve_webfonts(path):
    return send_from_directory(STATIC_DIR, os.path.join('webfonts', path))


# We expect the react app to be built assuming it is hosted at /static-files, so that requests for
# CSS/JS resources will be made to e.g. /static-files/main.css and we can handle them here.
@app.route(_add_static_prefix('/static-files/<path:path>'))
def serve_static_file(path):
    return send_from_directory(STATIC_DIR, path)


# Serve the index.html for the React App for all other routes.
@app.route(_add_static_prefix('/'))
def serve():
    return send_from_directory(STATIC_DIR, 'index.html')


<<<<<<< HEAD
def _run_server(file_store_path, artifact_root, host, port, workers, static_prefix):
    """
    Run the MLflow server, wrapping it in gunicorn
    :param static_prefix: If set, the index.html asset will be served from the path static_prefix.
                          If left None, the index.html asset will be served from the root path.
    :return: None
    """
    env_map = {}
    if file_store_path:
        env_map[FILE_STORE_ENV_VAR] = file_store_path
    if artifact_root:
        env_map[ARTIFACT_ROOT_ENV_VAR] = artifact_root
    if static_prefix:
        env_map[STATIC_PREFIX_ENV_VAR] = static_prefix
=======
def _run_server(file_store_path, default_artifact_root, host, port, workers):
    """Run the MLflow server, wrapping it in gunicorn"""
    env_map = {}
    if file_store_path:
        env_map[FILE_STORE_ENV_VAR] = file_store_path
    if default_artifact_root:
        env_map[ARTIFACT_ROOT_ENV_VAR] = default_artifact_root
>>>>>>> f8f6e4aa
    bind_address = "%s:%s" % (host, port)
    exec_cmd(["gunicorn", "-b", bind_address, "-w", "%s" % workers, "mlflow.server:app"],
             env=env_map, stream_output=True)<|MERGE_RESOLUTION|>--- conflicted
+++ resolved
@@ -43,8 +43,7 @@
     return send_from_directory(STATIC_DIR, 'index.html')
 
 
-<<<<<<< HEAD
-def _run_server(file_store_path, artifact_root, host, port, workers, static_prefix):
+def _run_server(file_store_path, default_artifact_root, host, port, workers, static_prefix):
     """
     Run the MLflow server, wrapping it in gunicorn
     :param static_prefix: If set, the index.html asset will be served from the path static_prefix.
@@ -54,19 +53,8 @@
     env_map = {}
     if file_store_path:
         env_map[FILE_STORE_ENV_VAR] = file_store_path
-    if artifact_root:
-        env_map[ARTIFACT_ROOT_ENV_VAR] = artifact_root
-    if static_prefix:
-        env_map[STATIC_PREFIX_ENV_VAR] = static_prefix
-=======
-def _run_server(file_store_path, default_artifact_root, host, port, workers):
-    """Run the MLflow server, wrapping it in gunicorn"""
-    env_map = {}
-    if file_store_path:
-        env_map[FILE_STORE_ENV_VAR] = file_store_path
     if default_artifact_root:
         env_map[ARTIFACT_ROOT_ENV_VAR] = default_artifact_root
->>>>>>> f8f6e4aa
     bind_address = "%s:%s" % (host, port)
     exec_cmd(["gunicorn", "-b", bind_address, "-w", "%s" % workers, "mlflow.server:app"],
              env=env_map, stream_output=True)