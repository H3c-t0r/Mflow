# Define all the service endpoint handlers here.
import json
import os
import re
import six

from flask import Response, request, send_file
from google.protobuf.json_format import MessageToJson, ParseDict
from querystring_parser import parser

from mlflow.entities import Metric, Param, RunTag
from mlflow.protos import databricks_pb2
<<<<<<< HEAD
from mlflow.protos.service_pb2 import CreateExperiment, MlflowService, GetExperiment, GetExperimentByName, \
    GetRun, SearchRuns, ListArtifacts, GetArtifact, GetMetricHistory, CreateRun, \
=======
from mlflow.protos.service_pb2 import CreateExperiment, MlflowService, GetExperiment, \
    GetRun, SearchRuns, ListArtifacts, GetMetricHistory, CreateRun, \
>>>>>>> faf43d9f
    UpdateRun, LogMetric, LogParam, ListExperiments, GetMetric, GetParam
from mlflow.store.artifact_repo import ArtifactRepository
from mlflow.store.file_store import FileStore


_store = None


def _get_store():
    from mlflow.server import FILE_STORE_ENV_VAR, ARTIFACT_ROOT_ENV_VAR
    global _store
    if _store is None:
        store_dir = os.environ.get(FILE_STORE_ENV_VAR, os.path.abspath("mlruns"))
        artifact_root = os.environ.get(ARTIFACT_ROOT_ENV_VAR, store_dir)
        _store = FileStore(store_dir, artifact_root)
    return _store


def _get_request_message(request_message, flask_request=request):
    if flask_request.method == 'GET' and len(flask_request.query_string) > 0:
        # This is a hack to make arrays of length 1 work with the parser.
        # for example experiment_ids%5B%5D=0 should be parsed to {experiment_ids: [0]}
        # but it gets parsed to {experiment_ids: 0}
        # but it doesn't. However, experiment_ids%5B0%5D=0 will get parsed to the right
        # result.
        query_string = re.sub('%5B%5D', '%5B0%5D', flask_request.query_string.decode("utf-8"))
        request_dict = parser.parse(query_string, normalized=True)
        ParseDict(request_dict, request_message)
        return request_message

    request_json = flask_request.get_json(force=True, silent=True)

    # Older clients may post their JSON double-encoded as strings, so the get_json
    # above actually converts it to a string. Therefore, we check this condition
    # (which we can tell for sure because any proper request should be a dictionary),
    # and decode it a second time.
    if isinstance(request_json, six.string_types):
        request_json = json.loads(request_json)

    # If request doesn't have json body then assume it's empty.
    if request_json is None:
        request_json = {}
    ParseDict(request_json, request_message)
    return request_message


def get_handler(request_class):
    """
    :param request_class: The type of protobuf message
    :return:
    """
    return HANDLERS.get(request_class, _not_implemented)


_TEXT_EXTENSIONS = ['txt', 'yaml', 'json', 'js', 'py', 'csv', 'md', 'rst', 'MLmodel', 'MLproject']


def get_artifact_handler():
    query_string = request.query_string.decode('utf-8')
    request_dict = parser.parse(query_string, normalized=True)
    run = _get_store().get_run(request_dict['run_uuid'])
    filename = os.path.abspath(_get_artifact_repo(run).download_artifacts(request_dict['path']))
    extension = os.path.splitext(filename)[-1].replace(".", "")
    if extension in _TEXT_EXTENSIONS:
        return send_file(filename, mimetype='text/plain')
    else:
        return send_file(filename)


def _not_implemented():
    response = Response()
    response.status_code = 404
    return response


def _message_to_json(message):
    # preserving_proto_field_name keeps the JSON-serialized form snake_case
    return MessageToJson(message, preserving_proto_field_name=True)


def _create_experiment():
    request_message = _get_request_message(CreateExperiment())
    experiment_id = _get_store().create_experiment(request_message.name,
                                                   request_message.artifact_location)
    response_message = CreateExperiment.Response()
    response_message.experiment_id = experiment_id
    response = Response(mimetype='application/json')
    response.set_data(_message_to_json(response_message))
    return response


def _get_experiment():
    request_message = _get_request_message(GetExperiment())
    response_message = GetExperiment.Response()
    response_message.experiment.MergeFrom(_get_store().get_experiment(request_message.experiment_id)
                                          .to_proto())
    run_info_entities = _get_store().list_run_infos(request_message.experiment_id)
    response_message.runs.extend([r.to_proto() for r in run_info_entities])
    response = Response(mimetype='application/json')
    response.set_data(_message_to_json(response_message))
    return response


def _get_experiment_by_name():
    request_message = _get_request_message(GetExperimentByName(), from_get=True)
    response_message = GetExperiment.Response()
    response_message.experiment.MergeFrom(_get_store().get_experiment_by_name(request_message.name)
                                          .to_proto())
    run_info_entities = _get_store().list_run_infos(response_message.experiment.experiment_id)
    response_message.runs.extend([r.to_proto() for r in run_info_entities])
    response = Response(mimetype='application/json')
    response.set_data(MessageToJson(response_message, preserving_proto_field_name=True))
    return response


def _create_run():
    request_message = _get_request_message(CreateRun())

    tags = [RunTag(tag.key, tag.value) for tag in request_message.tags]
    run = _get_store().create_run(
        experiment_id=request_message.experiment_id,
        user_id=request_message.user_id,
        run_name=request_message.run_name,
        source_type=request_message.source_type,
        source_name=request_message.source_name,
        entry_point_name=request_message.entry_point_name,
        start_time=request_message.start_time,
        source_version=request_message.source_version,
        tags=tags)

    response_message = CreateRun.Response()
    response_message.run.MergeFrom(run.to_proto())
    response = Response(mimetype='application/json')
    response.set_data(_message_to_json(response_message))
    return response


def _update_run():
    request_message = _get_request_message(UpdateRun())
    updated_info = _get_store().update_run_info(request_message.run_uuid, request_message.status,
                                                request_message.end_time)
    response_message = UpdateRun.Response(run_info=updated_info.to_proto())
    response = Response(mimetype='application/json')
    response.set_data(_message_to_json(response_message))
    return response


def _log_metric():
    request_message = _get_request_message(LogMetric())
    metric = Metric(request_message.key, request_message.value, request_message.timestamp)
    _get_store().log_metric(request_message.run_uuid, metric)
    response_message = LogMetric.Response()
    response = Response(mimetype='application/json')
    response.set_data(_message_to_json(response_message))
    return response


def _log_param():
    request_message = _get_request_message(LogParam())
    param = Param(request_message.key, request_message.value)
    _get_store().log_param(request_message.run_uuid, param)
    response_message = LogParam.Response()
    response = Response(mimetype='application/json')
    response.set_data(_message_to_json(response_message))
    return response


def _get_run():
    request_message = _get_request_message(GetRun())
    response_message = GetRun.Response()
    response_message.run.MergeFrom(_get_store().get_run(request_message.run_uuid).to_proto())
    response = Response(mimetype='application/json')
    response.set_data(_message_to_json(response_message))
    return response


def _search_runs():
    request_message = _get_request_message(SearchRuns())
    response_message = SearchRuns.Response()
    run_entities = _get_store().search_runs(request_message.experiment_ids,
                                            request_message.anded_expressions)
    response_message.runs.extend([r.to_proto() for r in run_entities])
    response = Response(mimetype='application/json')
    response.set_data(_message_to_json(response_message))
    return response


def _list_artifacts():
    request_message = _get_request_message(ListArtifacts())
    response_message = ListArtifacts.Response()
    if request_message.HasField('path'):
        path = request_message.path
    else:
        path = None
    run = _get_store().get_run(request_message.run_uuid)
    artifact_entities = _get_artifact_repo(run).list_artifacts(path)
    response_message.files.extend([a.to_proto() for a in artifact_entities])
    response_message.root_uri = _get_artifact_repo(run).artifact_uri
    response = Response(mimetype='application/json')
    response.set_data(_message_to_json(response_message))
    return response


def _get_metric_history():
    request_message = _get_request_message(GetMetricHistory())
    response_message = GetMetricHistory.Response()
    metric_entites = _get_store().get_metric_history(request_message.run_uuid,
                                                     request_message.metric_key)
    response_message.metrics.extend([m.to_proto() for m in metric_entites])
    response = Response(mimetype='application/json')
    response.set_data(_message_to_json(response_message))
    return response


def _get_metric():
    request_message = _get_request_message(GetMetric())
    response_message = GetMetric.Response()
    metric = _get_store().get_metric(request_message.run_uuid, request_message.metric_key)
    response_message.metric.MergeFrom(metric.to_proto())
    response = Response(mimetype='application/json')
    response.set_data(_message_to_json(response_message))
    return response


def _get_param():
    request_message = _get_request_message(GetParam())
    response_message = GetParam.Response()
    parameter = _get_store().get_param(request_message.run_uuid, request_message.param_name)
    response_message.parameter.MergeFrom(parameter.to_proto())
    response = Response(mimetype='application/json')
    response.set_data(_message_to_json(response_message))
    return response


def _list_experiments():
    response_message = ListExperiments.Response()
    experiment_entities = _get_store().list_experiments()
    response_message.experiments.extend([e.to_proto() for e in experiment_entities])
    response = Response(mimetype='application/json')
    response.set_data(_message_to_json(response_message))
    return response


def _get_artifact_repo(run):
    store = _get_store()
    if run.info.artifact_uri:
        return ArtifactRepository.from_artifact_uri(run.info.artifact_uri, store)

    # TODO(aaron) Remove this once everyone locally only has runs from after
    # the introduction of "artifact_uri".
    uri = os.path.join(store.root_directory, str(run.info.experiment_id),
                       run.info.run_uuid, "artifacts")
    return ArtifactRepository.from_artifact_uri(uri, store)


def _get_paths(base_path):
    """
    A service endpoints base path is typically something like /preview/mlflow/experiment.
    We should register paths like /api/2.0/preview/mlflow/experiment and
    /ajax-api/2.0/preview/mlflow/experiment in the Flask router.
    """
    return ['/api/2.0{}'.format(base_path), '/ajax-api/2.0{}'.format(base_path)]


def get_endpoints():
    """
    :return: List of tuples (path, handler, methods)
    """
    service_methods = MlflowService.DESCRIPTOR.methods
    ret = []
    for service_method in service_methods:
        endpoints = service_method.GetOptions().Extensions[databricks_pb2.rpc].endpoints
        for endpoint in endpoints:
            for http_path in _get_paths(endpoint.path):
                handler = get_handler(MlflowService().GetRequestClass(service_method))
                ret.append((http_path, handler, [endpoint.method]))
    return ret


HANDLERS = {
    CreateExperiment: _create_experiment,
    GetExperiment: _get_experiment,
    GetExperimentByName: _get_experiment_by_name,
    CreateRun: _create_run,
    UpdateRun: _update_run,
    LogParam: _log_param,
    LogMetric: _log_metric,
    GetRun: _get_run,
    SearchRuns: _search_runs,
    ListArtifacts: _list_artifacts,
    GetMetricHistory: _get_metric_history,
    ListExperiments: _list_experiments,
    GetParam: _get_param,
    GetMetric: _get_metric,
}<|MERGE_RESOLUTION|>--- conflicted
+++ resolved
@@ -10,13 +10,9 @@
 
 from mlflow.entities import Metric, Param, RunTag
 from mlflow.protos import databricks_pb2
-<<<<<<< HEAD
-from mlflow.protos.service_pb2 import CreateExperiment, MlflowService, GetExperiment, GetExperimentByName, \
-    GetRun, SearchRuns, ListArtifacts, GetArtifact, GetMetricHistory, CreateRun, \
-=======
-from mlflow.protos.service_pb2 import CreateExperiment, MlflowService, GetExperiment, \
+
+from mlflow.protos.service_pb2 import CreateExperiment, MlflowService, GetExperiment, GetExperimentByName,\
     GetRun, SearchRuns, ListArtifacts, GetMetricHistory, CreateRun, \
->>>>>>> faf43d9f
     UpdateRun, LogMetric, LogParam, ListExperiments, GetMetric, GetParam
 from mlflow.store.artifact_repo import ArtifactRepository
 from mlflow.store.file_store import FileStore
