# Define all the service endpoint handlers here.
import json
import logging
import os
import pathlib
import posixpath
import re
import tempfile
import time
import urllib
from functools import wraps

import requests
from flask import Response, current_app, request, send_file
from google.protobuf import descriptor
from google.protobuf.json_format import ParseError

from mlflow.entities import DatasetInput, ExperimentTag, FileInfo, Metric, Param, RunTag, ViewType
from mlflow.entities.model_registry import ModelVersionTag, RegisteredModelTag
from mlflow.entities.multipart_upload import MultipartUploadPart
from mlflow.environment_variables import (
    MLFLOW_ALLOW_FILE_URI_AS_MODEL_VERSION_SOURCE,
    MLFLOW_GATEWAY_URI,
)
from mlflow.exceptions import MlflowException
from mlflow.models import Model
from mlflow.protos import databricks_pb2
from mlflow.protos.databricks_pb2 import (
<<<<<<< HEAD
    BAD_REQUEST,
    INTERNAL_ERROR,
=======
>>>>>>> 3284f3d7
    INVALID_PARAMETER_VALUE,
    RESOURCE_DOES_NOT_EXIST,
)
from mlflow.protos.mlflow_artifacts_pb2 import (
    AbortMultipartUpload,
    CompleteMultipartUpload,
    CreateMultipartUpload,
    DeleteArtifact,
    DownloadArtifact,
    MlflowArtifactsService,
    UploadArtifact,
)
from mlflow.protos.mlflow_artifacts_pb2 import (
    ListArtifacts as ListArtifactsMlflowArtifacts,
)
from mlflow.protos.model_registry_pb2 import (
    CreateModelVersion,
    CreateRegisteredModel,
    DeleteModelVersion,
    DeleteModelVersionTag,
    DeleteRegisteredModel,
    DeleteRegisteredModelAlias,
    DeleteRegisteredModelTag,
    GetLatestVersions,
    GetModelVersion,
    GetModelVersionByAlias,
    GetModelVersionDownloadUri,
    GetRegisteredModel,
    ModelRegistryService,
    RenameRegisteredModel,
    SearchModelVersions,
    SearchRegisteredModels,
    SetModelVersionTag,
    SetRegisteredModelAlias,
    SetRegisteredModelTag,
    TransitionModelVersionStage,
    UpdateModelVersion,
    UpdateRegisteredModel,
)
from mlflow.protos.service_pb2 import (
    CreateExperiment,
    CreateRun,
    DeleteExperiment,
    DeleteRun,
    DeleteTag,
    GetExperiment,
    GetExperimentByName,
    GetMetricHistory,
    GetRun,
    ListArtifacts,
    LogBatch,
    LogInputs,
    LogMetric,
    LogModel,
    LogParam,
    MlflowService,
    RestoreExperiment,
    RestoreRun,
    SearchExperiments,
    SearchRuns,
    SetExperimentTag,
    SetTag,
    UpdateExperiment,
    UpdateRun,
)
from mlflow.store.artifact.artifact_repo import MultipartUploadMixin
from mlflow.store.artifact.artifact_repository_registry import get_artifact_repository
from mlflow.store.db.db_types import DATABASE_ENGINES
from mlflow.tracking._model_registry import utils as registry_utils
from mlflow.tracking._model_registry.registry import ModelRegistryStoreRegistry
from mlflow.tracking._tracking_service import utils
from mlflow.tracking._tracking_service.registry import TrackingStoreRegistry
from mlflow.tracking.registry import UnsupportedModelRegistryStoreURIException
from mlflow.utils.file_utils import local_file_uri_to_path
from mlflow.utils.mime_type_utils import _guess_mime_type
from mlflow.utils.promptlab_utils import _create_promptlab_run_impl
from mlflow.utils.proto_json_utils import message_to_json, parse_dict
from mlflow.utils.string_utils import is_string_type
from mlflow.utils.uri import is_file_uri, is_local_uri
from mlflow.utils.validation import _validate_batch_log_api_req

_logger = logging.getLogger(__name__)
_tracking_store = None
_model_registry_store = None
_artifact_repo = None
STATIC_PREFIX_ENV_VAR = "_MLFLOW_STATIC_PREFIX"


class TrackingStoreRegistryWrapper(TrackingStoreRegistry):
    def __init__(self):
        super().__init__()
        self.register("", self._get_file_store)
        self.register("file", self._get_file_store)
        for scheme in DATABASE_ENGINES:
            self.register(scheme, self._get_sqlalchemy_store)
        self.register_entrypoints()

    @classmethod
    def _get_file_store(cls, store_uri, artifact_uri):
        from mlflow.store.tracking.file_store import FileStore

        return FileStore(store_uri, artifact_uri)

    @classmethod
    def _get_sqlalchemy_store(cls, store_uri, artifact_uri):
        from mlflow.store.tracking.sqlalchemy_store import SqlAlchemyStore

        return SqlAlchemyStore(store_uri, artifact_uri)


class ModelRegistryStoreRegistryWrapper(ModelRegistryStoreRegistry):
    def __init__(self):
        super().__init__()
        self.register("", self._get_file_store)
        self.register("file", self._get_file_store)
        for scheme in DATABASE_ENGINES:
            self.register(scheme, self._get_sqlalchemy_store)
        self.register_entrypoints()

    @classmethod
    def _get_file_store(cls, store_uri):
        from mlflow.store.model_registry.file_store import FileStore

        return FileStore(store_uri)

    @classmethod
    def _get_sqlalchemy_store(cls, store_uri):
        from mlflow.store.model_registry.sqlalchemy_store import SqlAlchemyStore

        return SqlAlchemyStore(store_uri)


_tracking_store_registry = TrackingStoreRegistryWrapper()
_model_registry_store_registry = ModelRegistryStoreRegistryWrapper()


def _get_artifact_repo_mlflow_artifacts():
    """
    Get an artifact repository specified by ``--artifacts-destination`` option for ``mlflow server``
    command.
    """
    from mlflow.server import ARTIFACTS_DESTINATION_ENV_VAR

    global _artifact_repo
    if _artifact_repo is None:
        _artifact_repo = get_artifact_repository(os.environ[ARTIFACTS_DESTINATION_ENV_VAR])
    return _artifact_repo


def _is_serving_proxied_artifacts():
    """
    :return: ``True`` if the MLflow server is serving proxied artifacts (i.e. acting as a proxy for
             artifact upload / download / list operations), as would be enabled by specifying the
             ``--serve-artifacts`` configuration option. ``False`` otherwise.
    """
    from mlflow.server import SERVE_ARTIFACTS_ENV_VAR

    return os.environ.get(SERVE_ARTIFACTS_ENV_VAR, "false") == "true"


def _is_servable_proxied_run_artifact_root(run_artifact_root):
    """
    Determines whether or not the following are true:

    - The specified Run artifact root is a proxied artifact root (i.e. an artifact root with scheme
      ``http``, ``https``, or ``mlflow-artifacts``).

    - The MLflow server is capable of resolving and accessing the underlying storage location
      corresponding to the proxied artifact root, allowing it to fulfill artifact list and
      download requests by using this storage location directly.

    :param run_artifact_root: The Run artifact root location (URI).
    :return: ``True`` if the specified Run artifact root refers to proxied artifacts that can be
             served by this MLflow server (i.e. the server has access to the destination and
             can respond to list and download requests for the artifact). ``False`` otherwise.
    """
    parsed_run_artifact_root = urllib.parse.urlparse(run_artifact_root)
    # NB: If the run artifact root is a proxied artifact root (has scheme `http`, `https`, or
    # `mlflow-artifacts`) *and* the MLflow server is configured to serve artifacts, the MLflow
    # server always assumes that it has access to the underlying storage location for the proxied
    # artifacts. This may not always be accurate. For example:
    #
    # An organization may initially use the MLflow server to serve Tracking API requests and proxy
    # access to artifacts stored in Location A (via `mlflow server --serve-artifacts`). Then, for
    # scalability and / or security purposes, the organization may decide to store artifacts in a
    # new location B and set up a separate server (e.g. `mlflow server --artifacts-only`) to proxy
    # access to artifacts stored in Location B.
    #
    # In this scenario, requests for artifacts stored in Location B that are sent to the original
    # MLflow server will fail if the original MLflow server does not have access to Location B
    # because it will assume that it can serve all proxied artifacts regardless of the underlying
    # location. Such failures can be remediated by granting the original MLflow server access to
    # Location B.
    return (
        parsed_run_artifact_root.scheme in ["http", "https", "mlflow-artifacts"]
        and _is_serving_proxied_artifacts()
    )


def _get_proxied_run_artifact_destination_path(proxied_artifact_root, relative_path=None):
    """
    Resolves the specified proxied artifact location within a Run to a concrete storage location.

    :param proxied_artifact_root: The Run artifact root location (URI) with scheme ``http``,
                                  ``https``, or `mlflow-artifacts` that can be resolved by the
                                  MLflow server to a concrete storage location.
    :param relative_path: The relative path of the destination within the specified
                          ``proxied_artifact_root``. If ``None``, the destination is assumed to be
                          the resolved ``proxied_artifact_root``.
    :return: The storage location of the specified artifact.
    """
    parsed_proxied_artifact_root = urllib.parse.urlparse(proxied_artifact_root)
    assert parsed_proxied_artifact_root.scheme in ["http", "https", "mlflow-artifacts"]

    if parsed_proxied_artifact_root.scheme == "mlflow-artifacts":
        # If the proxied artifact root is an `mlflow-artifacts` URI, the run artifact root path is
        # simply the path component of the URI, since the fully-qualified format of an
        # `mlflow-artifacts` URI is `mlflow-artifacts://<netloc>/path/to/artifact`
        proxied_run_artifact_root_path = parsed_proxied_artifact_root.path.lstrip("/")
    else:
        # In this case, the proxied artifact root is an HTTP(S) URL referring to an mlflow-artifacts
        # API route that can be used to download the artifact. These routes are always anchored at
        # `/api/2.0/mlflow-artifacts/artifacts`. Accordingly, we split the path on this route anchor
        # and interpret the rest of the path (everything after the route anchor) as the run artifact
        # root path
        mlflow_artifacts_http_route_anchor = "/api/2.0/mlflow-artifacts/artifacts/"
        assert mlflow_artifacts_http_route_anchor in parsed_proxied_artifact_root.path

        proxied_run_artifact_root_path = parsed_proxied_artifact_root.path.split(
            mlflow_artifacts_http_route_anchor
        )[1].lstrip("/")

    return (
        posixpath.join(proxied_run_artifact_root_path, relative_path)
        if relative_path is not None
        else proxied_run_artifact_root_path
    )


def _get_tracking_store(backend_store_uri=None, default_artifact_root=None):
    from mlflow.server import ARTIFACT_ROOT_ENV_VAR, BACKEND_STORE_URI_ENV_VAR

    global _tracking_store
    if _tracking_store is None:
        store_uri = backend_store_uri or os.environ.get(BACKEND_STORE_URI_ENV_VAR, None)
        artifact_root = default_artifact_root or os.environ.get(ARTIFACT_ROOT_ENV_VAR, None)
        _tracking_store = _tracking_store_registry.get_store(store_uri, artifact_root)
        utils.set_tracking_uri(store_uri)
    return _tracking_store


def _get_model_registry_store(registry_store_uri=None):
    from mlflow.server import BACKEND_STORE_URI_ENV_VAR, REGISTRY_STORE_URI_ENV_VAR

    global _model_registry_store
    if _model_registry_store is None:
        store_uri = (
            registry_store_uri
            or os.environ.get(REGISTRY_STORE_URI_ENV_VAR, None)
            or os.environ.get(BACKEND_STORE_URI_ENV_VAR, None)
        )
        _model_registry_store = _model_registry_store_registry.get_store(store_uri)
        registry_utils.set_registry_uri(store_uri)
    return _model_registry_store


def initialize_backend_stores(
    backend_store_uri=None, registry_store_uri=None, default_artifact_root=None
):
    _get_tracking_store(backend_store_uri, default_artifact_root)
    try:
        _get_model_registry_store(registry_store_uri)
    except UnsupportedModelRegistryStoreURIException:
        pass


def _assert_string(x):
    assert isinstance(x, str)


def _assert_intlike(x):
    try:
        x = int(x)
    except ValueError:
        pass

    assert isinstance(x, int)


def _assert_bool(x):
    assert isinstance(x, bool)


def _assert_floatlike(x):
    try:
        x = float(x)
    except ValueError:
        pass

    assert isinstance(x, float)


def _assert_array(x):
    assert isinstance(x, list)


def _assert_required(x):
    assert x is not None
    # When parsing JSON payloads via proto, absent string fields
    # are expressed as empty strings
    assert x != ""


def _assert_less_than_or_equal(x, max_value):
    assert x <= max_value


def _assert_item_type_string(x):
    assert all(isinstance(item, str) for item in x)


_TYPE_VALIDATORS = {
    _assert_intlike,
    _assert_string,
    _assert_bool,
    _assert_floatlike,
    _assert_array,
    _assert_item_type_string,
}


def _validate_param_against_schema(schema, param, value, proto_parsing_succeeded=False):
    """
    Attempts to validate a single parameter against a specified schema.
    Examples of the elements of the schema are type assertions and checks for required parameters.
    Returns None on validation success. Otherwise, raises an MLFlowException if an assertion fails.
    This method is intended to be called for side effects.

            Parameters:
    :param schema: A list of functions to validate the parameter against.
    :param param: The string name of the parameter being validated.
    :param value: The corresponding value of the `param` being validated.
    :param proto_parsing_succeeded: A boolean value indicating whether proto parsing succeeded.
                                    If the proto was successfully parsed, we assume all of the types
                                    of the parameters in the request body were correctly specified,
                                    and thus we skip validating types. If proto parsing failed,
                                    then we validate types in addition to the rest of the schema.
                                    For details, see https://github.com/mlflow/mlflow/pull/
                                    5458#issuecomment-1080880870.
    """

    for f in schema:
        if f in _TYPE_VALIDATORS and proto_parsing_succeeded:
            continue

        try:
            f(value)
        except AssertionError:
            if f == _assert_required:
                message = f"Missing value for required parameter '{param}'."
            else:
                message = (
                    f"Invalid value {value} for parameter '{param}' supplied."
                    f" Hint: Value was of type '{type(value).__name__}'."
                )
            raise MlflowException(
                message=(
                    message + " See the API docs for more information about request parameters."
                ),
                error_code=INVALID_PARAMETER_VALUE,
            )

    return None


def _get_request_json(flask_request=request):
    return flask_request.get_json(force=True, silent=True)


def _get_request_message(request_message, flask_request=request, schema=None):
    from querystring_parser import parser

    if flask_request.method == "GET" and len(flask_request.query_string) > 0:
        # This is a hack to make arrays of length 1 work with the parser.
        # for example experiment_ids%5B%5D=0 should be parsed to {experiment_ids: [0]}
        # but it gets parsed to {experiment_ids: 0}
        # but it doesn't. However, experiment_ids%5B0%5D=0 will get parsed to the right
        # result.
        query_string = re.sub("%5B%5D", "%5B0%5D", flask_request.query_string.decode("utf-8"))
        request_dict = parser.parse(query_string, normalized=True)
        # Convert atomic values of repeated fields to lists before calling protobuf deserialization.
        # Context: We parse the parameter string into a dictionary outside of protobuf since
        # protobuf does not know how to read the query parameters directly. The query parser above
        # has no type information and hence any parameter that occurs exactly once is parsed as an
        # atomic value. Since protobuf requires that the values of repeated fields are lists,
        # deserialization will fail unless we do the fix below.
        for field in request_message.DESCRIPTOR.fields:
            if (
                field.label == descriptor.FieldDescriptor.LABEL_REPEATED
                and field.name in request_dict
            ):
                if not isinstance(request_dict[field.name], list):
                    request_dict[field.name] = [request_dict[field.name]]
        parse_dict(request_dict, request_message)
        return request_message

    request_json = _get_request_json(flask_request)

    # Older clients may post their JSON double-encoded as strings, so the get_json
    # above actually converts it to a string. Therefore, we check this condition
    # (which we can tell for sure because any proper request should be a dictionary),
    # and decode it a second time.
    if is_string_type(request_json):
        request_json = json.loads(request_json)

    # If request doesn't have json body then assume it's empty.
    if request_json is None:
        request_json = {}

    proto_parsing_succeeded = True
    try:
        parse_dict(request_json, request_message)
    except ParseError:
        proto_parsing_succeeded = False

    schema = schema or {}
    for schema_key, schema_validation_fns in schema.items():
        if schema_key in request_json or _assert_required in schema_validation_fns:
            value = request_json.get(schema_key)
            if schema_key == "run_id" and value is None and "run_uuid" in request_json:
                value = request_json.get("run_uuid")
            _validate_param_against_schema(
                schema=schema_validation_fns,
                param=schema_key,
                value=value,
                proto_parsing_succeeded=proto_parsing_succeeded,
            )

    return request_message


def _response_with_file_attachment_headers(file_path, response):
    mime_type = _guess_mime_type(file_path)
    filename = pathlib.Path(file_path).name
    response.mimetype = mime_type
    content_disposition_header_name = "Content-Disposition"
    if content_disposition_header_name not in response.headers:
        response.headers[content_disposition_header_name] = f"attachment; filename={filename}"
    response.headers["X-Content-Type-Options"] = "nosniff"
    response.headers["Content-Type"] = mime_type
    return response


def _send_artifact(artifact_repository, path):
    file_path = os.path.abspath(artifact_repository.download_artifacts(path))
    # Always send artifacts as attachments to prevent the browser from displaying them on our web
    # server's domain, which might enable XSS.
    mime_type = _guess_mime_type(file_path)
    file_sender_response = send_file(file_path, mimetype=mime_type, as_attachment=True)
    return _response_with_file_attachment_headers(file_path, file_sender_response)


def catch_mlflow_exception(func):
    @wraps(func)
    def wrapper(*args, **kwargs):
        try:
            return func(*args, **kwargs)
        except MlflowException as e:
            response = Response(mimetype="application/json")
            response.set_data(e.serialize_as_json())
            response.status_code = e.get_http_status_code()
            return response

    return wrapper


def _disable_unless_serve_artifacts(func):
    @wraps(func)
    def wrapper(*args, **kwargs):
        if not _is_serving_proxied_artifacts():
            return Response(
                (
                    f"Endpoint: {request.url_rule} disabled due to the mlflow server running "
                    "with `--no-serve-artifacts`. To enable artifacts server functionality, "
                    "run `mlflow server` with `--serve-artifacts`"
                ),
                503,
            )
        return func(*args, **kwargs)

    return wrapper


def _disable_if_artifacts_only(func):
    @wraps(func)
    def wrapper(*args, **kwargs):
        from mlflow.server import ARTIFACTS_ONLY_ENV_VAR

        if os.environ.get(ARTIFACTS_ONLY_ENV_VAR):
            return Response(
                (
                    f"Endpoint: {request.url_rule} disabled due to the mlflow server running "
                    "in `--artifacts-only` mode. To enable tracking server functionality, run "
                    "`mlflow server` without `--artifacts-only`"
                ),
                503,
            )
        return func(*args, **kwargs)

    return wrapper


_OS_ALT_SEPS = [sep for sep in [os.sep, os.path.altsep] if sep is not None and sep != "/"]


def validate_path_is_safe(path):
    """
    Validates that the specified path is safe to join with a trusted prefix. This is a security
    measure to prevent path traversal attacks.
    A valid path should:
        not contain separators other than '/'
        not contain .. to navigate to parent dir in path
        not be an absolute path
    """
    if is_file_uri(path):
        path = local_file_uri_to_path(path)
    if (
        any((s in path) for s in _OS_ALT_SEPS)
        or ".." in path.split("/")
        or pathlib.PureWindowsPath(path).is_absolute()
        or pathlib.PurePosixPath(path).is_absolute()
    ):
        raise MlflowException(f"Invalid path: {path}", error_code=INVALID_PARAMETER_VALUE)


@catch_mlflow_exception
def get_artifact_handler():
    from querystring_parser import parser

    query_string = request.query_string.decode("utf-8")
    request_dict = parser.parse(query_string, normalized=True)
    run_id = request_dict.get("run_id") or request_dict.get("run_uuid")
    path = request_dict["path"]
    validate_path_is_safe(path)
    run = _get_tracking_store().get_run(run_id)

    if _is_servable_proxied_run_artifact_root(run.info.artifact_uri):
        artifact_repo = _get_artifact_repo_mlflow_artifacts()
        artifact_path = _get_proxied_run_artifact_destination_path(
            proxied_artifact_root=run.info.artifact_uri,
            relative_path=path,
        )
    else:
        artifact_repo = _get_artifact_repo(run)
        artifact_path = path

    return _send_artifact(artifact_repo, artifact_path)


def _not_implemented():
    response = Response()
    response.status_code = 404
    return response


# Tracking Server APIs


@catch_mlflow_exception
@_disable_if_artifacts_only
def _create_experiment():
    request_message = _get_request_message(
        CreateExperiment(),
        schema={
            "name": [_assert_required, _assert_string],
            "artifact_location": [_assert_string],
            "tags": [_assert_array],
        },
    )

    tags = [ExperimentTag(tag.key, tag.value) for tag in request_message.tags]
    experiment_id = _get_tracking_store().create_experiment(
        request_message.name, request_message.artifact_location, tags
    )
    response_message = CreateExperiment.Response()
    response_message.experiment_id = experiment_id
    response = Response(mimetype="application/json")
    response.set_data(message_to_json(response_message))
    return response


@catch_mlflow_exception
@_disable_if_artifacts_only
def _get_experiment():
    request_message = _get_request_message(
        GetExperiment(), schema={"experiment_id": [_assert_required, _assert_string]}
    )
    response_message = GetExperiment.Response()
    experiment = _get_tracking_store().get_experiment(request_message.experiment_id).to_proto()
    response_message.experiment.MergeFrom(experiment)
    response = Response(mimetype="application/json")
    response.set_data(message_to_json(response_message))
    return response


@catch_mlflow_exception
@_disable_if_artifacts_only
def _get_experiment_by_name():
    request_message = _get_request_message(
        GetExperimentByName(), schema={"experiment_name": [_assert_required, _assert_string]}
    )
    response_message = GetExperimentByName.Response()
    store_exp = _get_tracking_store().get_experiment_by_name(request_message.experiment_name)
    if store_exp is None:
        raise MlflowException(
            f"Could not find experiment with name '{request_message.experiment_name}'",
            error_code=RESOURCE_DOES_NOT_EXIST,
        )
    experiment = store_exp.to_proto()
    response_message.experiment.MergeFrom(experiment)
    response = Response(mimetype="application/json")
    response.set_data(message_to_json(response_message))
    return response


@catch_mlflow_exception
@_disable_if_artifacts_only
def _delete_experiment():
    request_message = _get_request_message(
        DeleteExperiment(), schema={"experiment_id": [_assert_required, _assert_string]}
    )
    _get_tracking_store().delete_experiment(request_message.experiment_id)
    response_message = DeleteExperiment.Response()
    response = Response(mimetype="application/json")
    response.set_data(message_to_json(response_message))
    return response


@catch_mlflow_exception
@_disable_if_artifacts_only
def _restore_experiment():
    request_message = _get_request_message(
        RestoreExperiment(), schema={"experiment_id": [_assert_required, _assert_string]}
    )
    _get_tracking_store().restore_experiment(request_message.experiment_id)
    response_message = RestoreExperiment.Response()
    response = Response(mimetype="application/json")
    response.set_data(message_to_json(response_message))
    return response


@catch_mlflow_exception
@_disable_if_artifacts_only
def _update_experiment():
    request_message = _get_request_message(
        UpdateExperiment(),
        schema={
            "experiment_id": [_assert_required, _assert_string],
            "new_name": [_assert_string, _assert_required],
        },
    )
    if request_message.new_name:
        _get_tracking_store().rename_experiment(
            request_message.experiment_id, request_message.new_name
        )
    response_message = UpdateExperiment.Response()
    response = Response(mimetype="application/json")
    response.set_data(message_to_json(response_message))
    return response


@catch_mlflow_exception
@_disable_if_artifacts_only
def _create_run():
    request_message = _get_request_message(
        CreateRun(),
        schema={
            "experiment_id": [_assert_string],
            "start_time": [_assert_intlike],
            "run_name": [_assert_string],
        },
    )

    tags = [RunTag(tag.key, tag.value) for tag in request_message.tags]
    run = _get_tracking_store().create_run(
        experiment_id=request_message.experiment_id,
        user_id=request_message.user_id,
        start_time=request_message.start_time,
        tags=tags,
        run_name=request_message.run_name,
    )

    response_message = CreateRun.Response()
    response_message.run.MergeFrom(run.to_proto())
    response = Response(mimetype="application/json")
    response.set_data(message_to_json(response_message))
    return response


@catch_mlflow_exception
@_disable_if_artifacts_only
def _update_run():
    request_message = _get_request_message(
        UpdateRun(),
        schema={
            "run_id": [_assert_required, _assert_string],
            "end_time": [_assert_intlike],
            "status": [_assert_string],
            "run_name": [_assert_string],
        },
    )
    run_id = request_message.run_id or request_message.run_uuid
    run_name = request_message.run_name if request_message.HasField("run_name") else None
    end_time = request_message.end_time if request_message.HasField("end_time") else None
    status = request_message.status if request_message.HasField("status") else None
    updated_info = _get_tracking_store().update_run_info(run_id, status, end_time, run_name)
    response_message = UpdateRun.Response(run_info=updated_info.to_proto())
    response = Response(mimetype="application/json")
    response.set_data(message_to_json(response_message))
    return response


@catch_mlflow_exception
@_disable_if_artifacts_only
def _delete_run():
    request_message = _get_request_message(
        DeleteRun(), schema={"run_id": [_assert_required, _assert_string]}
    )
    _get_tracking_store().delete_run(request_message.run_id)
    response_message = DeleteRun.Response()
    response = Response(mimetype="application/json")
    response.set_data(message_to_json(response_message))
    return response


@catch_mlflow_exception
@_disable_if_artifacts_only
def _restore_run():
    request_message = _get_request_message(
        RestoreRun(), schema={"run_id": [_assert_required, _assert_string]}
    )
    _get_tracking_store().restore_run(request_message.run_id)
    response_message = RestoreRun.Response()
    response = Response(mimetype="application/json")
    response.set_data(message_to_json(response_message))
    return response


@catch_mlflow_exception
@_disable_if_artifacts_only
def _log_metric():
    request_message = _get_request_message(
        LogMetric(),
        schema={
            "run_id": [_assert_required, _assert_string],
            "key": [_assert_required, _assert_string],
            "value": [_assert_required, _assert_floatlike],
            "timestamp": [_assert_intlike, _assert_required],
            "step": [_assert_intlike],
        },
    )
    metric = Metric(
        request_message.key, request_message.value, request_message.timestamp, request_message.step
    )
    run_id = request_message.run_id or request_message.run_uuid
    _get_tracking_store().log_metric(run_id, metric)
    response_message = LogMetric.Response()
    response = Response(mimetype="application/json")
    response.set_data(message_to_json(response_message))
    return response


@catch_mlflow_exception
@_disable_if_artifacts_only
def _log_param():
    request_message = _get_request_message(
        LogParam(),
        schema={
            "run_id": [_assert_required, _assert_string],
            "key": [_assert_required, _assert_string],
            "value": [_assert_string],
        },
    )
    param = Param(request_message.key, request_message.value)
    run_id = request_message.run_id or request_message.run_uuid
    _get_tracking_store().log_param(run_id, param)
    response_message = LogParam.Response()
    response = Response(mimetype="application/json")
    response.set_data(message_to_json(response_message))
    return response


@catch_mlflow_exception
@_disable_if_artifacts_only
def _log_inputs():
    request_message = _get_request_message(
        LogInputs(),
        schema={
            "run_id": [_assert_required, _assert_string],
            "datasets": [_assert_required, _assert_array],
        },
    )
    run_id = request_message.run_id
    datasets = [
        DatasetInput.from_proto(proto_dataset_input)
        for proto_dataset_input in request_message.datasets
    ]

    _get_tracking_store().log_inputs(run_id, datasets=datasets)
    response_message = LogInputs.Response()
    response = Response(mimetype="application/json")
    response.set_data(message_to_json(response_message))
    return response


@catch_mlflow_exception
@_disable_if_artifacts_only
def _set_experiment_tag():
    request_message = _get_request_message(
        SetExperimentTag(),
        schema={
            "experiment_id": [_assert_required, _assert_string],
            "key": [_assert_required, _assert_string],
            "value": [_assert_string],
        },
    )
    tag = ExperimentTag(request_message.key, request_message.value)
    _get_tracking_store().set_experiment_tag(request_message.experiment_id, tag)
    response_message = SetExperimentTag.Response()
    response = Response(mimetype="application/json")
    response.set_data(message_to_json(response_message))
    return response


@catch_mlflow_exception
@_disable_if_artifacts_only
def _set_tag():
    request_message = _get_request_message(
        SetTag(),
        schema={
            "run_id": [_assert_required, _assert_string],
            "key": [_assert_required, _assert_string],
            "value": [_assert_string],
        },
    )
    tag = RunTag(request_message.key, request_message.value)
    run_id = request_message.run_id or request_message.run_uuid
    _get_tracking_store().set_tag(run_id, tag)
    response_message = SetTag.Response()
    response = Response(mimetype="application/json")
    response.set_data(message_to_json(response_message))
    return response


@catch_mlflow_exception
@_disable_if_artifacts_only
def _delete_tag():
    request_message = _get_request_message(
        DeleteTag(),
        schema={
            "run_id": [_assert_required, _assert_string],
            "key": [_assert_required, _assert_string],
        },
    )
    _get_tracking_store().delete_tag(request_message.run_id, request_message.key)
    response_message = DeleteTag.Response()
    response = Response(mimetype="application/json")
    response.set_data(message_to_json(response_message))
    return response


@catch_mlflow_exception
@_disable_if_artifacts_only
def _get_run():
    request_message = _get_request_message(
        GetRun(), schema={"run_id": [_assert_required, _assert_string]}
    )
    response_message = GetRun.Response()
    run_id = request_message.run_id or request_message.run_uuid
    response_message.run.MergeFrom(_get_tracking_store().get_run(run_id).to_proto())
    response = Response(mimetype="application/json")
    response.set_data(message_to_json(response_message))
    return response


@catch_mlflow_exception
@_disable_if_artifacts_only
def _search_runs():
    request_message = _get_request_message(
        SearchRuns(),
        schema={
            "experiment_ids": [_assert_array],
            "filter": [_assert_string],
            "max_results": [_assert_intlike, lambda x: _assert_less_than_or_equal(x, 50000)],
            "order_by": [_assert_array, _assert_item_type_string],
        },
    )
    response_message = SearchRuns.Response()
    run_view_type = ViewType.ACTIVE_ONLY
    if request_message.HasField("run_view_type"):
        run_view_type = ViewType.from_proto(request_message.run_view_type)
    filter_string = request_message.filter
    max_results = request_message.max_results
    experiment_ids = request_message.experiment_ids
    order_by = request_message.order_by
    page_token = request_message.page_token
    run_entities = _get_tracking_store().search_runs(
        experiment_ids, filter_string, run_view_type, max_results, order_by, page_token
    )
    response_message.runs.extend([r.to_proto() for r in run_entities])
    if run_entities.token:
        response_message.next_page_token = run_entities.token
    response = Response(mimetype="application/json")
    response.set_data(message_to_json(response_message))
    return response


@catch_mlflow_exception
@_disable_if_artifacts_only
def _list_artifacts():
    request_message = _get_request_message(
        ListArtifacts(),
        schema={
            "run_id": [_assert_string, _assert_required],
            "path": [_assert_string],
            "page_token": [_assert_string],
        },
    )
    response_message = ListArtifacts.Response()
    if request_message.HasField("path"):
        path = request_message.path
        validate_path_is_safe(path)
    else:
        path = None
    run_id = request_message.run_id or request_message.run_uuid
    run = _get_tracking_store().get_run(run_id)

    if _is_servable_proxied_run_artifact_root(run.info.artifact_uri):
        artifact_entities = _list_artifacts_for_proxied_run_artifact_root(
            proxied_artifact_root=run.info.artifact_uri,
            relative_path=path,
        )
    else:
        artifact_entities = _get_artifact_repo(run).list_artifacts(path)

    response_message.files.extend([a.to_proto() for a in artifact_entities])
    response_message.root_uri = run.info.artifact_uri
    response = Response(mimetype="application/json")
    response.set_data(message_to_json(response_message))
    return response


@catch_mlflow_exception
def _list_artifacts_for_proxied_run_artifact_root(proxied_artifact_root, relative_path=None):
    """
    Lists artifacts from the specified ``relative_path`` within the specified proxied Run artifact
    root (i.e. a Run artifact root with scheme ``http``, ``https``, or ``mlflow-artifacts``).

    :param proxied_artifact_root: The Run artifact root location (URI) with scheme ``http``,
                                  ``https``, or ``mlflow-artifacts`` that can be resolved by the
                                  MLflow server to a concrete storage location.
    :param relative_path: The relative path within the specified ``proxied_artifact_root`` under
                          which to list artifact contents. If ``None``, artifacts are listed from
                          the ``proxied_artifact_root`` directory.
    """
    parsed_proxied_artifact_root = urllib.parse.urlparse(proxied_artifact_root)
    assert parsed_proxied_artifact_root.scheme in ["http", "https", "mlflow-artifacts"]

    artifact_destination_repo = _get_artifact_repo_mlflow_artifacts()
    artifact_destination_path = _get_proxied_run_artifact_destination_path(
        proxied_artifact_root=proxied_artifact_root,
        relative_path=relative_path,
    )

    artifact_entities = []
    for file_info in artifact_destination_repo.list_artifacts(artifact_destination_path):
        basename = posixpath.basename(file_info.path)
        run_relative_artifact_path = (
            posixpath.join(relative_path, basename) if relative_path else basename
        )
        artifact_entities.append(
            FileInfo(run_relative_artifact_path, file_info.is_dir, file_info.file_size)
        )

    return artifact_entities


@catch_mlflow_exception
@_disable_if_artifacts_only
def _get_metric_history():
    request_message = _get_request_message(
        GetMetricHistory(),
        schema={
            "run_id": [_assert_string, _assert_required],
            "metric_key": [_assert_string, _assert_required],
        },
    )
    response_message = GetMetricHistory.Response()
    run_id = request_message.run_id or request_message.run_uuid
    metric_entities = _get_tracking_store().get_metric_history(run_id, request_message.metric_key)
    response_message.metrics.extend([m.to_proto() for m in metric_entities])
    response = Response(mimetype="application/json")
    response.set_data(message_to_json(response_message))
    return response


@catch_mlflow_exception
@_disable_if_artifacts_only
def get_metric_history_bulk_handler():
    MAX_HISTORY_RESULTS = 25000
    MAX_RUN_IDS_PER_REQUEST = 20
    run_ids = request.args.to_dict(flat=False).get("run_id", [])
    if not run_ids:
        raise MlflowException(
            message="GetMetricHistoryBulk request must specify at least one run_id.",
            error_code=INVALID_PARAMETER_VALUE,
        )
    if len(run_ids) > MAX_RUN_IDS_PER_REQUEST:
        raise MlflowException(
            message=(
                f"GetMetricHistoryBulk request cannot specify more than {MAX_RUN_IDS_PER_REQUEST}"
                f" run_ids. Received {len(run_ids)} run_ids."
            ),
            error_code=INVALID_PARAMETER_VALUE,
        )

    metric_key = request.args.get("metric_key")
    if metric_key is None:
        raise MlflowException(
            message="GetMetricHistoryBulk request must specify a metric_key.",
            error_code=INVALID_PARAMETER_VALUE,
        )

    max_results = int(request.args.get("max_results", MAX_HISTORY_RESULTS))
    max_results = min(max_results, MAX_HISTORY_RESULTS)

    store = _get_tracking_store()

    def _default_history_bulk_impl():
        metrics_with_run_ids = []
        for run_id in sorted(run_ids):
            metrics_for_run = sorted(
                store.get_metric_history(
                    run_id=run_id,
                    metric_key=metric_key,
                    max_results=max_results,
                ),
                key=lambda metric: (metric.timestamp, metric.step, metric.value),
            )
            metrics_with_run_ids.extend(
                [
                    {
                        "key": metric.key,
                        "value": metric.value,
                        "timestamp": metric.timestamp,
                        "step": metric.step,
                        "run_id": run_id,
                    }
                    for metric in metrics_for_run
                ]
            )
        return metrics_with_run_ids

    if hasattr(store, "get_metric_history_bulk"):
        metrics_with_run_ids = [
            metric.to_dict()
            for metric in store.get_metric_history_bulk(
                run_ids=run_ids,
                metric_key=metric_key,
                max_results=max_results,
            )
        ]
    else:
        metrics_with_run_ids = _default_history_bulk_impl()

    return {
        "metrics": metrics_with_run_ids[:max_results],
    }


@catch_mlflow_exception
@_disable_if_artifacts_only
def search_datasets_handler():
    MAX_EXPERIMENT_IDS_PER_REQUEST = 20
    experiment_ids = request.json.get("experiment_ids", [])
    if not experiment_ids:
        raise MlflowException(
            message="SearchDatasets request must specify at least one experiment_id.",
            error_code=INVALID_PARAMETER_VALUE,
        )
    if len(experiment_ids) > MAX_EXPERIMENT_IDS_PER_REQUEST:
        raise MlflowException(
            message=(
                f"SearchDatasets request cannot specify more than {MAX_EXPERIMENT_IDS_PER_REQUEST}"
                f" experiment_ids. Received {len(experiment_ids)} experiment_ids."
            ),
            error_code=INVALID_PARAMETER_VALUE,
        )

    store = _get_tracking_store()

    if hasattr(store, "_search_datasets"):
        return {
            "dataset_summaries": [
                summary.to_dict() for summary in store._search_datasets(experiment_ids)
            ]
        }
    else:
        return _not_implemented()


@catch_mlflow_exception
def gateway_proxy_handler():
    gateway_uri = MLFLOW_GATEWAY_URI.get()
    if not gateway_uri:
        # Pretend an empty gateway service is running
        return {"routes": []}

    if request.method == "GET":
        args = request.args
    else:
        args = request.json

    gateway_path = args.get("gateway_path")
    if not gateway_path:
        raise MlflowException(
            message="GatewayProxy request must specify a gateway_path.",
            error_code=INVALID_PARAMETER_VALUE,
        )
    request_type = request.method
    json_data = args.get("json_data", None)

    response = requests.request(request_type, f"{gateway_uri}/{gateway_path}", json=json_data)

    if response.status_code == 200:
        return response.json()
    else:
        raise MlflowException(
            message=f"GatewayProxy request failed with error code {response.status_code}. "
            f"Error message: {response.text}",
            error_code=response.status_code,
        )


@catch_mlflow_exception
@_disable_if_artifacts_only
def create_promptlab_run_handler():
    def assert_arg_exists(arg_name, arg):
        if not arg:
            raise MlflowException(
                message=f"CreatePromptlabRun request must specify {arg_name}.",
                error_code=INVALID_PARAMETER_VALUE,
            )

    args = request.json
    experiment_id = args.get("experiment_id")
    assert_arg_exists("experiment_id", experiment_id)
    run_name = args.get("run_name", None)
    tags = args.get("tags", [])
    prompt_template = args.get("prompt_template")
    assert_arg_exists("prompt_template", prompt_template)
    raw_prompt_parameters = args.get("prompt_parameters")
    assert_arg_exists("prompt_parameters", raw_prompt_parameters)
    prompt_parameters = [
        Param(param.get("key"), param.get("value")) for param in args.get("prompt_parameters")
    ]
    model_route = args.get("model_route")
    assert_arg_exists("model_route", model_route)
    raw_model_parameters = args.get("model_parameters", [])
    model_parameters = [
        Param(param.get("key"), param.get("value")) for param in raw_model_parameters
    ]
    model_input = args.get("model_input")
    assert_arg_exists("model_input", model_input)
    model_output = args.get("model_output", None)
    raw_model_output_parameters = args.get("model_output_parameters", [])
    model_output_parameters = [
        Param(param.get("key"), param.get("value")) for param in raw_model_output_parameters
    ]
    mlflow_version = args.get("mlflow_version")
    assert_arg_exists("mlflow_version", mlflow_version)
    user_id = args.get("user_id", "unknown")

    # use current time if not provided
    start_time = args.get("start_time", int(time.time() * 1000))

    store = _get_tracking_store()

    run = _create_promptlab_run_impl(
        store,
        experiment_id=experiment_id,
        run_name=run_name,
        tags=tags,
        prompt_template=prompt_template,
        prompt_parameters=prompt_parameters,
        model_route=model_route,
        model_parameters=model_parameters,
        model_input=model_input,
        model_output=model_output,
        model_output_parameters=model_output_parameters,
        mlflow_version=mlflow_version,
        user_id=user_id,
        start_time=start_time,
    )
    response_message = CreateRun.Response()
    response_message.run.MergeFrom(run.to_proto())
    response = Response(mimetype="application/json")
    response.set_data(message_to_json(response_message))
    return response


@catch_mlflow_exception
def upload_artifact_handler():
    args = request.args
    run_uuid = args.get("run_uuid")
    if not run_uuid:
        raise MlflowException(
            message="Request must specify run_uuid.",
            error_code=INVALID_PARAMETER_VALUE,
        )
    path = args.get("path")
    if not path:
        raise MlflowException(
            message="Request must specify path.",
            error_code=INVALID_PARAMETER_VALUE,
        )
    validate_path_is_safe(path)

    if request.content_length and request.content_length > 10 * 1024 * 1024:
        raise MlflowException(
            message="Artifact size is too large. Max size is 10MB.",
            error_code=INVALID_PARAMETER_VALUE,
        )

    data = request.data
    if not data:
        raise MlflowException(
            message="Request must specify data.",
            error_code=INVALID_PARAMETER_VALUE,
        )

    run = _get_tracking_store().get_run(run_uuid)
    artifact_dir = run.info.artifact_uri

    basename = posixpath.basename(path)
    dirname = posixpath.dirname(path)

    def _log_artifact_to_repo(file, run, dirname, artifact_dir):
        if _is_servable_proxied_run_artifact_root(run.info.artifact_uri):
            artifact_repo = _get_artifact_repo_mlflow_artifacts()
            path_to_log = (
                os.path.join(run.info.experiment_id, run.info.run_id, "artifacts", dirname)
                if dirname
                else os.path.join(run.info.experiment_id, run.info.run_id, "artifacts")
            )
        else:
            artifact_repo = get_artifact_repository(artifact_dir)
            path_to_log = dirname

        artifact_repo.log_artifact(file, path_to_log)

    with tempfile.TemporaryDirectory() as tmpdir:
        dir_path = os.path.join(tmpdir, dirname) if dirname else tmpdir
        file_path = os.path.join(dir_path, basename)

        os.makedirs(dir_path, exist_ok=True)

        with open(file_path, "wb") as f:
            f.write(data)

        _log_artifact_to_repo(file_path, run, dirname, artifact_dir)

    return Response(mimetype="application/json")


@catch_mlflow_exception
@_disable_if_artifacts_only
def _search_experiments():
    request_message = _get_request_message(
        SearchExperiments(),
        schema={
            "view_type": [_assert_intlike],
            "max_results": [_assert_intlike],
            "order_by": [_assert_array],
            "filter": [_assert_string],
            "page_token": [_assert_string],
        },
    )
    experiment_entities = _get_tracking_store().search_experiments(
        view_type=request_message.view_type,
        max_results=request_message.max_results,
        order_by=request_message.order_by,
        filter_string=request_message.filter,
        page_token=request_message.page_token,
    )
    response_message = SearchExperiments.Response()
    response_message.experiments.extend([e.to_proto() for e in experiment_entities])
    if experiment_entities.token:
        response_message.next_page_token = experiment_entities.token
    response = Response(mimetype="application/json")
    response.set_data(message_to_json(response_message))
    return response


@catch_mlflow_exception
def _get_artifact_repo(run):
    return get_artifact_repository(run.info.artifact_uri)


@catch_mlflow_exception
@_disable_if_artifacts_only
def _log_batch():
    def _assert_metrics_fields_present(metrics):
        for m in metrics:
            _assert_required(m.get("key"))
            _assert_required(m.get("value"))
            _assert_required(m.get("timestamp"))

    def _assert_params_tags_fields_present(params_or_tags):
        for param_or_tag in params_or_tags:
            _assert_required(param_or_tag.get("key"))

    _validate_batch_log_api_req(_get_request_json())
    request_message = _get_request_message(
        LogBatch(),
        schema={
            "run_id": [_assert_string, _assert_required],
            "metrics": [_assert_array, _assert_metrics_fields_present],
            "params": [_assert_array, _assert_params_tags_fields_present],
            "tags": [_assert_array, _assert_params_tags_fields_present],
        },
    )
    metrics = [Metric.from_proto(proto_metric) for proto_metric in request_message.metrics]
    params = [Param.from_proto(proto_param) for proto_param in request_message.params]
    tags = [RunTag.from_proto(proto_tag) for proto_tag in request_message.tags]
    _get_tracking_store().log_batch(
        run_id=request_message.run_id, metrics=metrics, params=params, tags=tags
    )
    response_message = LogBatch.Response()
    response = Response(mimetype="application/json")
    response.set_data(message_to_json(response_message))
    return response


@catch_mlflow_exception
@_disable_if_artifacts_only
def _log_model():
    request_message = _get_request_message(
        LogModel(),
        schema={
            "run_id": [_assert_string, _assert_required],
            "model_json": [_assert_string, _assert_required],
        },
    )
    try:
        model = json.loads(request_message.model_json)
    except Exception:
        raise MlflowException(
            f"Malformed model info. \n {request_message.model_json} \n is not a valid JSON.",
            error_code=INVALID_PARAMETER_VALUE,
        )

    missing_fields = {"artifact_path", "flavors", "utc_time_created", "run_id"} - set(model.keys())

    if missing_fields:
        raise MlflowException(
            f"Model json is missing mandatory fields: {missing_fields}",
            error_code=INVALID_PARAMETER_VALUE,
        )
    _get_tracking_store().record_logged_model(
        run_id=request_message.run_id, mlflow_model=Model.from_dict(model)
    )
    response_message = LogModel.Response()
    response = Response(mimetype="application/json")
    response.set_data(message_to_json(response_message))
    return response


def _wrap_response(response_message):
    response = Response(mimetype="application/json")
    response.set_data(message_to_json(response_message))
    return response


# Model Registry APIs


@catch_mlflow_exception
@_disable_if_artifacts_only
def _create_registered_model():
    request_message = _get_request_message(
        CreateRegisteredModel(),
        schema={
            "name": [_assert_string, _assert_required],
            "tags": [_assert_array],
            "description": [_assert_string],
        },
    )
    registered_model = _get_model_registry_store().create_registered_model(
        name=request_message.name,
        tags=request_message.tags,
        description=request_message.description,
    )
    response_message = CreateRegisteredModel.Response(registered_model=registered_model.to_proto())
    return _wrap_response(response_message)


@catch_mlflow_exception
@_disable_if_artifacts_only
def _get_registered_model():
    request_message = _get_request_message(
        GetRegisteredModel(), schema={"name": [_assert_string, _assert_required]}
    )
    registered_model = _get_model_registry_store().get_registered_model(name=request_message.name)
    response_message = GetRegisteredModel.Response(registered_model=registered_model.to_proto())
    return _wrap_response(response_message)


@catch_mlflow_exception
@_disable_if_artifacts_only
def _update_registered_model():
    request_message = _get_request_message(
        UpdateRegisteredModel(),
        schema={"name": [_assert_string, _assert_required], "description": [_assert_string]},
    )
    name = request_message.name
    new_description = request_message.description
    registered_model = _get_model_registry_store().update_registered_model(
        name=name, description=new_description
    )
    response_message = UpdateRegisteredModel.Response(registered_model=registered_model.to_proto())
    return _wrap_response(response_message)


@catch_mlflow_exception
@_disable_if_artifacts_only
def _rename_registered_model():
    request_message = _get_request_message(
        RenameRegisteredModel(),
        schema={
            "name": [_assert_string, _assert_required],
            "new_name": [_assert_string, _assert_required],
        },
    )
    name = request_message.name
    new_name = request_message.new_name
    registered_model = _get_model_registry_store().rename_registered_model(
        name=name, new_name=new_name
    )
    response_message = RenameRegisteredModel.Response(registered_model=registered_model.to_proto())
    return _wrap_response(response_message)


@catch_mlflow_exception
@_disable_if_artifacts_only
def _delete_registered_model():
    request_message = _get_request_message(
        DeleteRegisteredModel(), schema={"name": [_assert_string, _assert_required]}
    )
    _get_model_registry_store().delete_registered_model(name=request_message.name)
    return _wrap_response(DeleteRegisteredModel.Response())


@catch_mlflow_exception
@_disable_if_artifacts_only
def _search_registered_models():
    request_message = _get_request_message(
        SearchRegisteredModels(),
        schema={
            "filter": [_assert_string],
            "max_results": [_assert_intlike, lambda x: _assert_less_than_or_equal(x, 1000)],
            "order_by": [_assert_array, _assert_item_type_string],
            "page_token": [_assert_string],
        },
    )
    store = _get_model_registry_store()
    registered_models = store.search_registered_models(
        filter_string=request_message.filter,
        max_results=request_message.max_results,
        order_by=request_message.order_by,
        page_token=request_message.page_token,
    )
    response_message = SearchRegisteredModels.Response()
    response_message.registered_models.extend([e.to_proto() for e in registered_models])
    if registered_models.token:
        response_message.next_page_token = registered_models.token
    return _wrap_response(response_message)


@catch_mlflow_exception
@_disable_if_artifacts_only
def _get_latest_versions():
    request_message = _get_request_message(
        GetLatestVersions(),
        schema={
            "name": [_assert_string, _assert_required],
            "stages": [_assert_array, _assert_item_type_string],
        },
    )
    latest_versions = _get_model_registry_store().get_latest_versions(
        name=request_message.name, stages=request_message.stages
    )
    response_message = GetLatestVersions.Response()
    response_message.model_versions.extend([e.to_proto() for e in latest_versions])
    return _wrap_response(response_message)


@catch_mlflow_exception
@_disable_if_artifacts_only
def _set_registered_model_tag():
    request_message = _get_request_message(
        SetRegisteredModelTag(),
        schema={
            "name": [_assert_string, _assert_required],
            "key": [_assert_string, _assert_required],
            "value": [_assert_string],
        },
    )
    tag = RegisteredModelTag(key=request_message.key, value=request_message.value)
    _get_model_registry_store().set_registered_model_tag(name=request_message.name, tag=tag)
    return _wrap_response(SetRegisteredModelTag.Response())


@catch_mlflow_exception
@_disable_if_artifacts_only
def _delete_registered_model_tag():
    request_message = _get_request_message(
        DeleteRegisteredModelTag(),
        schema={
            "name": [_assert_string, _assert_required],
            "key": [_assert_string, _assert_required],
        },
    )
    _get_model_registry_store().delete_registered_model_tag(
        name=request_message.name, key=request_message.key
    )
    return _wrap_response(DeleteRegisteredModelTag.Response())


def _validate_non_local_source_contains_relative_paths(source: str):
    """
    Validation check to ensure that sources that are provided that conform to the schemes:
    http, https, or mlflow-artifacts do not contain relative path designations that are intended
    to access local file system paths on the tracking server.

    Example paths that this validation function is intended to find and raise an Exception if
    passed:
    "mlflow-artifacts://host:port/../../../../"
    "http://host:port/api/2.0/mlflow-artifacts/artifacts/../../../../"
    "https://host:port/api/2.0/mlflow-artifacts/artifacts/../../../../"
    "/models/artifacts/../../../"
    "s3:/my_bucket/models/path/../../other/path"
    "file://path/to/../../../../some/where/you/should/not/be"
    "mlflow-artifacts://host:port/..%2f..%2f..%2f..%2f"
    "http://host:port/api/2.0/mlflow-artifacts/artifacts%00"
    """
    invalid_source_error_message = (
        f"Invalid model version source: '{source}'. If supplying a source as an http, https, "
        "local file path, ftp, objectstore, or mlflow-artifacts uri, an absolute path must be "
        "provided without relative path references present. "
        "Please provide an absolute path."
    )

    while (unquoted := urllib.parse.unquote_plus(source)) != source:
        source = unquoted
    source_path = re.sub(r"/+", "/", urllib.parse.urlparse(source).path.rstrip("/"))
    if "\x00" in source_path:
        raise MlflowException(invalid_source_error_message, INVALID_PARAMETER_VALUE)
    resolved_source = pathlib.Path(source_path).resolve().as_posix()
    # NB: drive split is specifically for Windows since WindowsPath.resolve() will append the
    # drive path of the pwd to a given path. We don't care about the drive here, though.
    _, resolved_path = os.path.splitdrive(resolved_source)

    if resolved_path != source_path:
        raise MlflowException(invalid_source_error_message, INVALID_PARAMETER_VALUE)


def _validate_source(source: str, run_id: str) -> None:
    if is_local_uri(source):
        if run_id:
            store = _get_tracking_store()
            run = store.get_run(run_id)
            source = pathlib.Path(local_file_uri_to_path(source)).resolve()
            run_artifact_dir = pathlib.Path(local_file_uri_to_path(run.info.artifact_uri)).resolve()
            if run_artifact_dir in [source, *source.parents]:
                return

        raise MlflowException(
            f"Invalid model version source: '{source}'. To use a local path as a model version "
            "source, the run_id request parameter has to be specified and the local path has to be "
            "contained within the artifact directory of the run specified by the run_id.",
            INVALID_PARAMETER_VALUE,
        )

    # There might be file URIs that are local but can bypass the above check. To prevent this, we
    # disallow using file URIs as model version sources by default unless it's explicitly allowed
    # by setting the MLFLOW_ALLOW_FILE_URI_AS_MODEL_VERSION_SOURCE environment variable to True.
    if not MLFLOW_ALLOW_FILE_URI_AS_MODEL_VERSION_SOURCE.get() and is_file_uri(source):
        raise MlflowException(
            f"Invalid model version source: '{source}'. MLflow tracking server doesn't allow using "
            "a file URI as a model version source for security reasons. To disable this check, set "
            f"the {MLFLOW_ALLOW_FILE_URI_AS_MODEL_VERSION_SOURCE} environment variable to "
            "True.",
            INVALID_PARAMETER_VALUE,
        )

    # Checks if relative paths are present in the source (a security threat). If any are present,
    # raises an Exception.
    _validate_non_local_source_contains_relative_paths(source)


@catch_mlflow_exception
@_disable_if_artifacts_only
def _create_model_version():
    request_message = _get_request_message(
        CreateModelVersion(),
        schema={
            "name": [_assert_string, _assert_required],
            "source": [_assert_string, _assert_required],
            "run_id": [_assert_string],
            "tags": [_assert_array],
            "run_link": [_assert_string],
            "description": [_assert_string],
        },
    )

    _validate_source(request_message.source, request_message.run_id)

    model_version = _get_model_registry_store().create_model_version(
        name=request_message.name,
        source=request_message.source,
        run_id=request_message.run_id,
        run_link=request_message.run_link,
        tags=request_message.tags,
        description=request_message.description,
    )
    response_message = CreateModelVersion.Response(model_version=model_version.to_proto())
    return _wrap_response(response_message)


@catch_mlflow_exception
@_disable_if_artifacts_only
def get_model_version_artifact_handler():
    from querystring_parser import parser

    query_string = request.query_string.decode("utf-8")
    request_dict = parser.parse(query_string, normalized=True)
    name = request_dict.get("name")
    version = request_dict.get("version")
    path = request_dict["path"]
    validate_path_is_safe(path)
    artifact_uri = _get_model_registry_store().get_model_version_download_uri(name, version)
    if _is_servable_proxied_run_artifact_root(artifact_uri):
        artifact_repo = _get_artifact_repo_mlflow_artifacts()
        artifact_path = _get_proxied_run_artifact_destination_path(
            proxied_artifact_root=artifact_uri,
            relative_path=path,
        )
    else:
        artifact_repo = get_artifact_repository(artifact_uri)
        artifact_path = path

    return _send_artifact(artifact_repo, artifact_path)


@catch_mlflow_exception
@_disable_if_artifacts_only
def _get_model_version():
    request_message = _get_request_message(
        GetModelVersion(),
        schema={
            "name": [_assert_string, _assert_required],
            "version": [_assert_string, _assert_required],
        },
    )
    model_version = _get_model_registry_store().get_model_version(
        name=request_message.name, version=request_message.version
    )
    response_proto = model_version.to_proto()
    response_message = GetModelVersion.Response(model_version=response_proto)
    return _wrap_response(response_message)


@catch_mlflow_exception
@_disable_if_artifacts_only
def _update_model_version():
    request_message = _get_request_message(
        UpdateModelVersion(),
        schema={
            "name": [_assert_string, _assert_required],
            "version": [_assert_string, _assert_required],
            "description": [_assert_string],
        },
    )
    new_description = None
    if request_message.HasField("description"):
        new_description = request_message.description
    model_version = _get_model_registry_store().update_model_version(
        name=request_message.name, version=request_message.version, description=new_description
    )
    return _wrap_response(UpdateModelVersion.Response(model_version=model_version.to_proto()))


@catch_mlflow_exception
@_disable_if_artifacts_only
def _transition_stage():
    request_message = _get_request_message(
        TransitionModelVersionStage(),
        schema={
            "name": [_assert_string, _assert_required],
            "version": [_assert_string, _assert_required],
            "stage": [_assert_string, _assert_required],
            "archive_existing_versions": [_assert_bool],
        },
    )
    model_version = _get_model_registry_store().transition_model_version_stage(
        name=request_message.name,
        version=request_message.version,
        stage=request_message.stage,
        archive_existing_versions=request_message.archive_existing_versions,
    )
    return _wrap_response(
        TransitionModelVersionStage.Response(model_version=model_version.to_proto())
    )


@catch_mlflow_exception
@_disable_if_artifacts_only
def _delete_model_version():
    request_message = _get_request_message(
        DeleteModelVersion(),
        schema={
            "name": [_assert_string, _assert_required],
            "version": [_assert_string, _assert_required],
        },
    )
    _get_model_registry_store().delete_model_version(
        name=request_message.name, version=request_message.version
    )
    return _wrap_response(DeleteModelVersion.Response())


@catch_mlflow_exception
@_disable_if_artifacts_only
def _get_model_version_download_uri():
    request_message = _get_request_message(GetModelVersionDownloadUri())
    download_uri = _get_model_registry_store().get_model_version_download_uri(
        name=request_message.name, version=request_message.version
    )
    response_message = GetModelVersionDownloadUri.Response(artifact_uri=download_uri)
    return _wrap_response(response_message)


@catch_mlflow_exception
@_disable_if_artifacts_only
def _search_model_versions():
    request_message = _get_request_message(
        SearchModelVersions(),
        schema={
            "filter": [_assert_string],
            "max_results": [_assert_intlike, lambda x: _assert_less_than_or_equal(x, 200_000)],
            "order_by": [_assert_array, _assert_item_type_string],
            "page_token": [_assert_string],
        },
    )
    store = _get_model_registry_store()
    model_versions = store.search_model_versions(
        filter_string=request_message.filter,
        max_results=request_message.max_results,
        order_by=request_message.order_by,
        page_token=request_message.page_token,
    )
    response_message = SearchModelVersions.Response()
    response_message.model_versions.extend([e.to_proto() for e in model_versions])
    if model_versions.token:
        response_message.next_page_token = model_versions.token
    return _wrap_response(response_message)


@catch_mlflow_exception
@_disable_if_artifacts_only
def _set_model_version_tag():
    request_message = _get_request_message(
        SetModelVersionTag(),
        schema={
            "name": [_assert_string, _assert_required],
            "version": [_assert_string, _assert_required],
            "key": [_assert_string, _assert_required],
            "value": [_assert_string],
        },
    )
    tag = ModelVersionTag(key=request_message.key, value=request_message.value)
    _get_model_registry_store().set_model_version_tag(
        name=request_message.name, version=request_message.version, tag=tag
    )
    return _wrap_response(SetModelVersionTag.Response())


@catch_mlflow_exception
@_disable_if_artifacts_only
def _delete_model_version_tag():
    request_message = _get_request_message(
        DeleteModelVersionTag(),
        schema={
            "name": [_assert_string, _assert_required],
            "version": [_assert_string, _assert_required],
            "key": [_assert_string, _assert_required],
        },
    )
    _get_model_registry_store().delete_model_version_tag(
        name=request_message.name, version=request_message.version, key=request_message.key
    )
    return _wrap_response(DeleteModelVersionTag.Response())


@catch_mlflow_exception
@_disable_if_artifacts_only
def _set_registered_model_alias():
    request_message = _get_request_message(
        SetRegisteredModelAlias(),
        schema={
            "name": [_assert_string, _assert_required],
            "alias": [_assert_string, _assert_required],
            "version": [_assert_string, _assert_required],
        },
    )
    _get_model_registry_store().set_registered_model_alias(
        name=request_message.name, alias=request_message.alias, version=request_message.version
    )
    return _wrap_response(SetRegisteredModelAlias.Response())


@catch_mlflow_exception
@_disable_if_artifacts_only
def _delete_registered_model_alias():
    request_message = _get_request_message(
        DeleteRegisteredModelAlias(),
        schema={
            "name": [_assert_string, _assert_required],
            "alias": [_assert_string, _assert_required],
        },
    )
    _get_model_registry_store().delete_registered_model_alias(
        name=request_message.name, alias=request_message.alias
    )
    return _wrap_response(DeleteRegisteredModelAlias.Response())


@catch_mlflow_exception
@_disable_if_artifacts_only
def _get_model_version_by_alias():
    request_message = _get_request_message(
        GetModelVersionByAlias(),
        schema={
            "name": [_assert_string, _assert_required],
            "alias": [_assert_string, _assert_required],
        },
    )
    model_version = _get_model_registry_store().get_model_version_by_alias(
        name=request_message.name, alias=request_message.alias
    )
    response_proto = model_version.to_proto()
    response_message = GetModelVersionByAlias.Response(model_version=response_proto)
    return _wrap_response(response_message)


# MLflow Artifacts APIs


@catch_mlflow_exception
@_disable_unless_serve_artifacts
def _download_artifact(artifact_path):
    """
    A request handler for `GET /mlflow-artifacts/artifacts/<artifact_path>` to download an artifact
    from `artifact_path` (a relative path from the root artifact directory).
    """
    validate_path_is_safe(artifact_path)
    tmp_dir = tempfile.TemporaryDirectory()
    artifact_repo = _get_artifact_repo_mlflow_artifacts()
    dst = artifact_repo.download_artifacts(artifact_path, tmp_dir.name)

    # Ref: https://stackoverflow.com/a/24613980/6943581
    file_handle = open(dst, "rb")

    def stream_and_remove_file():
        yield from file_handle
        file_handle.close()
        tmp_dir.cleanup()

    file_sender_response = current_app.response_class(stream_and_remove_file())

    return _response_with_file_attachment_headers(artifact_path, file_sender_response)


@catch_mlflow_exception
@_disable_unless_serve_artifacts
def _upload_artifact(artifact_path):
    """
    A request handler for `PUT /mlflow-artifacts/artifacts/<artifact_path>` to upload an artifact
    to `artifact_path` (a relative path from the root artifact directory).
    """
    validate_path_is_safe(artifact_path)
    head, tail = posixpath.split(artifact_path)
    with tempfile.TemporaryDirectory() as tmp_dir:
        tmp_path = os.path.join(tmp_dir, tail)
        with open(tmp_path, "wb") as f:
            chunk_size = 1024 * 1024  # 1 MB
            while True:
                chunk = request.stream.read(chunk_size)
                if len(chunk) == 0:
                    break
                f.write(chunk)

        artifact_repo = _get_artifact_repo_mlflow_artifacts()
        artifact_repo.log_artifact(tmp_path, artifact_path=head or None)

    return _wrap_response(UploadArtifact.Response())


@catch_mlflow_exception
@_disable_unless_serve_artifacts
def _list_artifacts_mlflow_artifacts():
    """
    A request handler for `GET /mlflow-artifacts/artifacts?path=<value>` to list artifacts in `path`
    (a relative path from the root artifact directory).
    """
    request_message = _get_request_message(ListArtifactsMlflowArtifacts())
    if request_message.HasField("path"):
        validate_path_is_safe(request_message.path)
        path = request_message.path
    else:
        path = None
    artifact_repo = _get_artifact_repo_mlflow_artifacts()
    files = []
    for file_info in artifact_repo.list_artifacts(path):
        basename = posixpath.basename(file_info.path)
        new_file_info = FileInfo(basename, file_info.is_dir, file_info.file_size)
        files.append(new_file_info.to_proto())
    response_message = ListArtifacts.Response()
    response_message.files.extend(files)
    response = Response(mimetype="application/json")
    response.set_data(message_to_json(response_message))
    return response


@catch_mlflow_exception
@_disable_unless_serve_artifacts
def _delete_artifact_mlflow_artifacts(artifact_path):
    """
    A request handler for `DELETE /mlflow-artifacts/artifacts?path=<value>` to delete artifacts in
    `path` (a relative path from the root artifact directory).
    """
    validate_path_is_safe(artifact_path)
    _get_request_message(DeleteArtifact())
    artifact_repo = _get_artifact_repo_mlflow_artifacts()
    artifact_repo.delete_artifacts(artifact_path)
    response_message = DeleteArtifact.Response()
    response = Response(mimetype="application/json")
    response.set_data(message_to_json(response_message))
    return response


def _validate_support_multipart_upload(artifact_repo):
    if not isinstance(artifact_repo, MultipartUploadMixin):
        raise MlflowException(
            "Multipart upload is not supported for artifact repository "
            f"{artifact_repo.__class__.__name__}",
            error_code=BAD_REQUEST,
        )


@catch_mlflow_exception
@_disable_unless_serve_artifacts
def _create_multipart_upload_artifact(artifact_path):
    """
    A request handler for `POST /mlflow-artifacts/mpu/create` to create a multipart upload
    to `artifact_path` (a relative path from the root artifact directory).
    """
    validate_path_is_safe(artifact_path)

    request_message = _get_request_message(
        CreateMultipartUpload(),
        schema={
            "path": [_assert_required, _assert_string],
            "num_parts": [_assert_intlike],
        },
    )
    path = request_message.path
    num_parts = request_message.num_parts

    artifact_repo = _get_artifact_repo_mlflow_artifacts()
    _validate_support_multipart_upload(artifact_repo)

    create_response = artifact_repo.create_multipart_upload(
        path,
        num_parts,
        artifact_path,
    )
    response_message = create_response.to_proto()
    response = Response(mimetype="application/json")
    response.set_data(message_to_json(response_message))
    return response


@catch_mlflow_exception
@_disable_unless_serve_artifacts
def _complete_multipart_upload_artifact(artifact_path):
    """
    A request handler for `POST /mlflow-artifacts/mpu/complete` to complete a multipart upload
    to `artifact_path` (a relative path from the root artifact directory).
    """
    validate_path_is_safe(artifact_path)

    request_message = _get_request_message(
        CompleteMultipartUpload(),
        schema={
            "path": [_assert_required, _assert_string],
            "upload_id": [_assert_string],
            "parts": [_assert_required],
        },
    )
    path = request_message.path
    upload_id = request_message.upload_id
    parts = [MultipartUploadPart.from_proto(part) for part in request_message.parts]

    artifact_repo = _get_artifact_repo_mlflow_artifacts()
    _validate_support_multipart_upload(artifact_repo)

    artifact_repo.complete_multipart_upload(
        path,
        upload_id,
        parts,
        artifact_path,
    )
    return _wrap_response(CompleteMultipartUpload.Response())


@catch_mlflow_exception
@_disable_unless_serve_artifacts
def _abort_multipart_upload_artifact(artifact_path):
    """
    A request handler for `POST /mlflow-artifacts/mpu/abort` to abort a multipart upload
    to `artifact_path` (a relative path from the root artifact directory).
    """
    validate_path_is_safe(artifact_path)

    request_message = _get_request_message(
        AbortMultipartUpload(),
        schema={
            "path": [_assert_required, _assert_string],
            "upload_id": [_assert_string],
        },
    )
    path = request_message.path
    upload_id = request_message.upload_id

    artifact_repo = _get_artifact_repo_mlflow_artifacts()
    _validate_support_multipart_upload(artifact_repo)

    artifact_repo.abort_multipart_upload(
        path,
        upload_id,
        artifact_path,
    )
    return _wrap_response(AbortMultipartUpload.Response())


def _get_rest_path(base_path):
    return f"/api/2.0{base_path}"


def _get_ajax_path(base_path):
    return _add_static_prefix(f"/ajax-api/2.0{base_path}")


def _add_static_prefix(route):
    prefix = os.environ.get(STATIC_PREFIX_ENV_VAR)
    if prefix:
        return prefix + route
    return route


def _get_paths(base_path):
    """
    A service endpoints base path is typically something like /mlflow/experiment.
    We should register paths like /api/2.0/mlflow/experiment and
    /ajax-api/2.0/mlflow/experiment in the Flask router.
    """
    return [_get_rest_path(base_path), _get_ajax_path(base_path)]


def get_handler(request_class):
    """
    :param request_class: The type of protobuf message
    :return:
    """
    return HANDLERS.get(request_class, _not_implemented)


def get_service_endpoints(service, get_handler):
    ret = []
    for service_method in service.DESCRIPTOR.methods:
        endpoints = service_method.GetOptions().Extensions[databricks_pb2.rpc].endpoints
        for endpoint in endpoints:
            for http_path in _get_paths(endpoint.path):
                handler = get_handler(service().GetRequestClass(service_method))
                ret.append((http_path, handler, [endpoint.method]))
    return ret


def get_endpoints(get_handler=get_handler):
    """
    :return: List of tuples (path, handler, methods)
    """
    return (
        get_service_endpoints(MlflowService, get_handler)
        + get_service_endpoints(ModelRegistryService, get_handler)
        + get_service_endpoints(MlflowArtifactsService, get_handler)
    )


HANDLERS = {
    # Tracking Server APIs
    CreateExperiment: _create_experiment,
    GetExperiment: _get_experiment,
    GetExperimentByName: _get_experiment_by_name,
    DeleteExperiment: _delete_experiment,
    RestoreExperiment: _restore_experiment,
    UpdateExperiment: _update_experiment,
    CreateRun: _create_run,
    UpdateRun: _update_run,
    DeleteRun: _delete_run,
    RestoreRun: _restore_run,
    LogParam: _log_param,
    LogMetric: _log_metric,
    SetExperimentTag: _set_experiment_tag,
    SetTag: _set_tag,
    DeleteTag: _delete_tag,
    LogBatch: _log_batch,
    LogModel: _log_model,
    GetRun: _get_run,
    SearchRuns: _search_runs,
    ListArtifacts: _list_artifacts,
    GetMetricHistory: _get_metric_history,
    SearchExperiments: _search_experiments,
    LogInputs: _log_inputs,
    # Model Registry APIs
    CreateRegisteredModel: _create_registered_model,
    GetRegisteredModel: _get_registered_model,
    DeleteRegisteredModel: _delete_registered_model,
    UpdateRegisteredModel: _update_registered_model,
    RenameRegisteredModel: _rename_registered_model,
    SearchRegisteredModels: _search_registered_models,
    GetLatestVersions: _get_latest_versions,
    CreateModelVersion: _create_model_version,
    GetModelVersion: _get_model_version,
    DeleteModelVersion: _delete_model_version,
    UpdateModelVersion: _update_model_version,
    TransitionModelVersionStage: _transition_stage,
    GetModelVersionDownloadUri: _get_model_version_download_uri,
    SearchModelVersions: _search_model_versions,
    SetRegisteredModelTag: _set_registered_model_tag,
    DeleteRegisteredModelTag: _delete_registered_model_tag,
    SetModelVersionTag: _set_model_version_tag,
    DeleteModelVersionTag: _delete_model_version_tag,
    SetRegisteredModelAlias: _set_registered_model_alias,
    DeleteRegisteredModelAlias: _delete_registered_model_alias,
    GetModelVersionByAlias: _get_model_version_by_alias,
    # MLflow Artifacts APIs
    DownloadArtifact: _download_artifact,
    UploadArtifact: _upload_artifact,
    ListArtifactsMlflowArtifacts: _list_artifacts_mlflow_artifacts,
    DeleteArtifact: _delete_artifact_mlflow_artifacts,
    CreateMultipartUpload: _create_multipart_upload_artifact,
    CompleteMultipartUpload: _complete_multipart_upload_artifact,
    AbortMultipartUpload: _abort_multipart_upload_artifact,
}<|MERGE_RESOLUTION|>--- conflicted
+++ resolved
@@ -26,11 +26,8 @@
 from mlflow.models import Model
 from mlflow.protos import databricks_pb2
 from mlflow.protos.databricks_pb2 import (
-<<<<<<< HEAD
     BAD_REQUEST,
     INTERNAL_ERROR,
-=======
->>>>>>> 3284f3d7
     INVALID_PARAMETER_VALUE,
     RESOURCE_DOES_NOT_EXIST,
 )
