--- conflicted
+++ resolved
@@ -1661,17 +1661,9 @@
                     data_out = data_out[2:].lstrip()
                 # If the user has indicated to remove newlines and extra spaces from the generated
                 # text, replace them with a single space.
-<<<<<<< HEAD
-                if collapse_whitespace:
-                    data_out = re.sub(r"\s+", " ", data_out).strip()
-                return data_out
-            else:
-                return data_out
-=======
             if collapse_whitespace:
                 data_out = re.sub(r"\s+", " ", data_out).strip()
             return data_out
->>>>>>> 631cda9d
 
         if isinstance(input_data, list) and isinstance(output, list):
             return [trim_input(data_in, data_out) for data_in, data_out in zip(input_data, output)]
