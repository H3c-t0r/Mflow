--- conflicted
+++ resolved
@@ -2,11 +2,8 @@
 import base64
 import binascii
 import contextlib
-<<<<<<< HEAD
+import functools
 import copy
-=======
-import functools
->>>>>>> 424d54d6
 from functools import lru_cache
 import json
 import logging
