--- conflicted
+++ resolved
@@ -532,11 +532,7 @@
 
 
 @experimental
-<<<<<<< HEAD
-def autolog(log_input_example=False, log_model_signature=True, should_log_model=True):
-=======
-def autolog(log_input_examples=False, log_model_signatures=True):
->>>>>>> 322b766e
+def autolog(log_input_examples=False, log_model_signatures=True, should_log_model=True):
     """
     Enables autologging for scikit-learn estimators.
 
@@ -700,14 +696,6 @@
         pprint(artifacts)
         # ['model/MLmodel', 'model/conda.yaml', 'model/model.pkl']
 
-<<<<<<< HEAD
-    :param log_input_example: if True, logs a sample of the training data as part of the model
-                              as an example for future reference. If False, no sample is logged.
-    :param log_model_signature: if True, records the type signature of the inputs and outputs as
-                                part of the model. If False, the signature is not recorded to the
-                                model.
-    :param should_log_model: if True, logs the trained model. If False, the trained model is not recorded.
-=======
     :param log_input_examples: If ``True``, input examples from training datasets are collected and
                                logged along with scikit-learn model artifacts during training. If
                                ``False``, input examples are not logged.
@@ -716,7 +704,7 @@
                                  describing model inputs and outputs are collected and logged along
                                  with scikit-learn model artifacts during training. If ``False``,
                                  signatures are not logged.
->>>>>>> 322b766e
+    :param should_log_model: if True, logs the trained model. If False, the trained model is not recorded.
     """
     import pandas as pd
     import sklearn
