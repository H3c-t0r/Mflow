"""
The ``mlflow.sklearn`` module provides an API for logging and loading scikit-learn models. This
module exports scikit-learn models with the following flavors:

Python (native) `pickle <https://scikit-learn.org/stable/modules/model_persistence.html>`_ format
    This is the main flavor that can be loaded back into scikit-learn.

:py:mod:`mlflow.pyfunc`
    Produced for use by generic pyfunc-based deployment tools and batch inference.
"""
import functools
import gorilla
import os
import logging
import pickle
import yaml
import warnings

import mlflow
from mlflow import pyfunc
from mlflow.entities.run_status import RunStatus
from mlflow.exceptions import MlflowException
from mlflow.models import Model
from mlflow.models.model import MLMODEL_FILE_NAME
from mlflow.models.signature import ModelSignature
from mlflow.models.utils import ModelInputExample, _save_example
from mlflow.protos.databricks_pb2 import INVALID_PARAMETER_VALUE, INTERNAL_ERROR
from mlflow.protos.databricks_pb2 import RESOURCE_ALREADY_EXISTS
from mlflow.tracking.artifact_utils import _download_artifact_from_uri
from mlflow.utils.annotations import experimental
from mlflow.utils.environment import _mlflow_conda_env
from mlflow.utils.model_utils import _get_flavor_configuration
from mlflow.utils.autologging_utils import try_mlflow_log

FLAVOR_NAME = "sklearn"

SERIALIZATION_FORMAT_PICKLE = "pickle"
SERIALIZATION_FORMAT_CLOUDPICKLE = "cloudpickle"

SUPPORTED_SERIALIZATION_FORMATS = [SERIALIZATION_FORMAT_PICKLE, SERIALIZATION_FORMAT_CLOUDPICKLE]

_logger = logging.getLogger(__name__)


def get_default_conda_env(include_cloudpickle=False):
    """
    :return: The default Conda environment for MLflow Models produced by calls to
             :func:`save_model()` and :func:`log_model()`.
    """
    import sklearn

    pip_deps = None
    if include_cloudpickle:
        import cloudpickle

        pip_deps = ["cloudpickle=={}".format(cloudpickle.__version__)]
    return _mlflow_conda_env(
        additional_conda_deps=["scikit-learn={}".format(sklearn.__version__)],
        additional_pip_deps=pip_deps,
        additional_conda_channels=None,
    )


def save_model(
    sk_model,
    path,
    conda_env=None,
    mlflow_model=None,
    serialization_format=SERIALIZATION_FORMAT_CLOUDPICKLE,
    signature: ModelSignature = None,
    input_example: ModelInputExample = None,
):
    """
    Save a scikit-learn model to a path on the local file system.

    :param sk_model: scikit-learn model to be saved.
    :param path: Local path where the model is to be saved.
    :param conda_env: Either a dictionary representation of a Conda environment or the path to a
                      Conda environment yaml file. If provided, this decsribes the environment
                      this model should be run in. At minimum, it should specify the dependencies
                      contained in :func:`get_default_conda_env()`. If `None`, the default
                      :func:`get_default_conda_env()` environment is added to the model.
                      The following is an *example* dictionary representation of a Conda
                      environment::

                        {
                            'name': 'mlflow-env',
                            'channels': ['defaults'],
                            'dependencies': [
                                'python=3.7.0',
                                'scikit-learn=0.19.2'
                            ]
                        }

    :param mlflow_model: :py:mod:`mlflow.models.Model` this flavor is being added to.
    :param serialization_format: The format in which to serialize the model. This should be one of
                                 the formats listed in
                                 ``mlflow.sklearn.SUPPORTED_SERIALIZATION_FORMATS``. The Cloudpickle
                                 format, ``mlflow.sklearn.SERIALIZATION_FORMAT_CLOUDPICKLE``,
                                 provides better cross-system compatibility by identifying and
                                 packaging code dependencies with the serialized model.

    :param signature: (Experimental) :py:class:`ModelSignature <mlflow.models.ModelSignature>`
                      describes model input and output :py:class:`Schema <mlflow.types.Schema>`.
                      The model signature can be :py:func:`inferred <mlflow.models.infer_signature>`
                      from datasets with valid model input (e.g. the training dataset with target
                      column omitted) and valid model output (e.g. model predictions generated on
                      the training dataset), for example:

                      .. code-block:: python

                        from mlflow.models.signature import infer_signature
                        train = df.drop_column("target_label")
                        predictions = ... # compute model predictions
                        signature = infer_signature(train, predictions)
    :param input_example: (Experimental) Input example provides one or several instances of valid
                          model input. The example can be used as a hint of what data to feed the
                          model. The given example will be converted to a Pandas DataFrame and then
                          serialized to json using the Pandas split-oriented format. Bytes are
                          base64-encoded.


    .. code-block:: python
        :caption: Example

        import mlflow.sklearn
        from sklearn.datasets import load_iris
        from sklearn import tree

        iris = load_iris()
        sk_model = tree.DecisionTreeClassifier()
        sk_model = sk_model.fit(iris.data, iris.target)

        # Save the model in cloudpickle format
        # set path to location for persistence
        sk_path_dir_1 = ...
        mlflow.sklearn.save_model(
                sk_model, sk_path_dir_1,
                serialization_format=mlflow.sklearn.SERIALIZATION_FORMAT_CLOUDPICKLE)

        # save the model in pickle format
        # set path to location for persistence
        sk_path_dir_2 = ...
        mlflow.sklearn.save_model(sk_model, sk_path_dir_2,
                                  serialization_format=mlflow.sklearn.SERIALIZATION_FORMAT_PICKLE)
    """
    import sklearn

    if serialization_format not in SUPPORTED_SERIALIZATION_FORMATS:
        raise MlflowException(
            message=(
                "Unrecognized serialization format: {serialization_format}. Please specify one"
                " of the following supported formats: {supported_formats}.".format(
                    serialization_format=serialization_format,
                    supported_formats=SUPPORTED_SERIALIZATION_FORMATS,
                )
            ),
            error_code=INVALID_PARAMETER_VALUE,
        )

    if os.path.exists(path):
        raise MlflowException(
            message="Path '{}' already exists".format(path), error_code=RESOURCE_ALREADY_EXISTS
        )
    os.makedirs(path)
    if mlflow_model is None:
        mlflow_model = Model()
    if signature is not None:
        mlflow_model.signature = signature
    if input_example is not None:
        _save_example(mlflow_model, input_example, path)

    model_data_subpath = "model.pkl"
    _save_model(
        sk_model=sk_model,
        output_path=os.path.join(path, model_data_subpath),
        serialization_format=serialization_format,
    )

    conda_env_subpath = "conda.yaml"
    if conda_env is None:
        conda_env = get_default_conda_env(
            include_cloudpickle=serialization_format == SERIALIZATION_FORMAT_CLOUDPICKLE
        )
    elif not isinstance(conda_env, dict):
        with open(conda_env, "r") as f:
            conda_env = yaml.safe_load(f)
    with open(os.path.join(path, conda_env_subpath), "w") as f:
        yaml.safe_dump(conda_env, stream=f, default_flow_style=False)

    # `PyFuncModel` doesn't work for sklearn models that don't define `predict()`.
    if hasattr(sk_model, "predict"):
        pyfunc.add_to_model(
            mlflow_model,
            loader_module="mlflow.sklearn",
            model_path=model_data_subpath,
            env=conda_env_subpath,
        )
    mlflow_model.add_flavor(
        FLAVOR_NAME,
        pickled_model=model_data_subpath,
        sklearn_version=sklearn.__version__,
        serialization_format=serialization_format,
    )
    mlflow_model.save(os.path.join(path, MLMODEL_FILE_NAME))


def log_model(
    sk_model,
    artifact_path,
    conda_env=None,
    serialization_format=SERIALIZATION_FORMAT_CLOUDPICKLE,
    registered_model_name=None,
    signature: ModelSignature = None,
    input_example: ModelInputExample = None,
):
    """
    Log a scikit-learn model as an MLflow artifact for the current run.

    :param sk_model: scikit-learn model to be saved.
    :param artifact_path: Run-relative artifact path.
    :param conda_env: Either a dictionary representation of a Conda environment or the path to a
                      Conda environment yaml file. If provided, this decsribes the environment
                      this model should be run in. At minimum, it should specify the dependencies
                      contained in :func:`get_default_conda_env()`. If `None`, the default
                      :func:`get_default_conda_env()` environment is added to the model.
                      The following is an *example* dictionary representation of a Conda
                      environment::

                        {
                            'name': 'mlflow-env',
                            'channels': ['defaults'],
                            'dependencies': [
                                'python=3.7.0',
                                'scikit-learn=0.19.2'
                            ]
                        }

    :param serialization_format: The format in which to serialize the model. This should be one of
                                 the formats listed in
                                 ``mlflow.sklearn.SUPPORTED_SERIALIZATION_FORMATS``. The Cloudpickle
                                 format, ``mlflow.sklearn.SERIALIZATION_FORMAT_CLOUDPICKLE``,
                                 provides better cross-system compatibility by identifying and
                                 packaging code dependencies with the serialized model.
    :param registered_model_name: (Experimental) If given, create a model version under
                                  ``registered_model_name``, also creating a registered model if one
                                  with the given name does not exist.

    :param signature: (Experimental) :py:class:`ModelSignature <mlflow.models.ModelSignature>`
                      describes model input and output :py:class:`Schema <mlflow.types.Schema>`.
                      The model signature can be :py:func:`inferred <mlflow.models.infer_signature>`
                      from datasets with valid model input (e.g. the training dataset with target
                      column omitted) and valid model output (e.g. model predictions generated on
                      the training dataset), for example:

                      .. code-block:: python

                        from mlflow.models.signature import infer_signature
                        train = df.drop_column("target_label")
                        predictions = ... # compute model predictions
                        signature = infer_signature(train, predictions)
    :param input_example: (Experimental) Input example provides one or several instances of valid
                          model input. The example can be used as a hint of what data to feed the
                          model. The given example will be converted to a Pandas DataFrame and then
                          serialized to json using the Pandas split-oriented format. Bytes are
                          base64-encoded.



    .. code-block:: python
        :caption: Example

        import mlflow
        import mlflow.sklearn
        from sklearn.datasets import load_iris
        from sklearn import tree

        iris = load_iris()
        sk_model = tree.DecisionTreeClassifier()
        sk_model = sk_model.fit(iris.data, iris.target)
        # set the artifact_path to location where experiment artifacts will be saved

        #log model params
        mlflow.log_param("criterion", sk_model.criterion)
        mlflow.log_param("splitter", sk_model.splitter)

        # log model
        mlflow.sklearn.log_model(sk_model, "sk_models")
    """
    return Model.log(
        artifact_path=artifact_path,
        flavor=mlflow.sklearn,
        sk_model=sk_model,
        conda_env=conda_env,
        serialization_format=serialization_format,
        registered_model_name=registered_model_name,
        signature=signature,
        input_example=input_example,
    )


def _load_model_from_local_file(path, serialization_format):
    """Load a scikit-learn model saved as an MLflow artifact on the local file system.

    :param path: Local filesystem path to the MLflow Model saved with the ``sklearn`` flavor
    :param serialization_format: The format in which the model was serialized. This should be one of
                                 the following: ``mlflow.sklearn.SERIALIZATION_FORMAT_PICKLE`` or
                                 ``mlflow.sklearn.SERIALIZATION_FORMAT_CLOUDPICKLE``.
    """
    # TODO: we could validate the scikit-learn version here
    if serialization_format not in SUPPORTED_SERIALIZATION_FORMATS:
        raise MlflowException(
            message=(
                "Unrecognized serialization format: {serialization_format}. Please specify one"
                " of the following supported formats: {supported_formats}.".format(
                    serialization_format=serialization_format,
                    supported_formats=SUPPORTED_SERIALIZATION_FORMATS,
                )
            ),
            error_code=INVALID_PARAMETER_VALUE,
        )
    with open(path, "rb") as f:
        # Models serialized with Cloudpickle cannot necessarily be deserialized using Pickle;
        # That's why we check the serialization format of the model before deserializing
        if serialization_format == SERIALIZATION_FORMAT_PICKLE:
            return pickle.load(f)
        elif serialization_format == SERIALIZATION_FORMAT_CLOUDPICKLE:
            import cloudpickle

            return cloudpickle.load(f)


def _load_pyfunc(path):
    """
    Load PyFunc implementation. Called by ``pyfunc.load_pyfunc``.

    :param path: Local filesystem path to the MLflow Model with the ``sklearn`` flavor.
    """
    if os.path.isfile(path):
        # Scikit-learn models saved in older versions of MLflow (<= 1.9.1) specify the ``data``
        # field within the pyfunc flavor configuration. For these older models, the ``path``
        # parameter of ``_load_pyfunc()`` refers directly to a serialized scikit-learn model
        # object. In this case, we assume that the serialization format is ``pickle``, since
        # the model loading procedure in older versions of MLflow used ``pickle.load()``.
        serialization_format = SERIALIZATION_FORMAT_PICKLE
    else:
        # In contrast, scikit-learn models saved in versions of MLflow > 1.9.1 do not
        # specify the ``data`` field within the pyfunc flavor configuration. For these newer
        # models, the ``path`` parameter of ``load_pyfunc()`` refers to the top-level MLflow
        # Model directory. In this case, we parse the model path from the MLmodel's pyfunc
        # flavor configuration and attempt to fetch the serialization format from the
        # scikit-learn flavor configuration
        try:
            sklearn_flavor_conf = _get_flavor_configuration(
                model_path=path, flavor_name=FLAVOR_NAME
            )
            serialization_format = sklearn_flavor_conf.get(
                "serialization_format", SERIALIZATION_FORMAT_PICKLE
            )
        except MlflowException:
            _logger.warning(
                "Could not find scikit-learn flavor configuration during model loading process."
                " Assuming 'pickle' serialization format."
            )
            serialization_format = SERIALIZATION_FORMAT_PICKLE

        pyfunc_flavor_conf = _get_flavor_configuration(
            model_path=path, flavor_name=pyfunc.FLAVOR_NAME
        )
        path = os.path.join(path, pyfunc_flavor_conf["model_path"])

    return _load_model_from_local_file(path=path, serialization_format=serialization_format)


def _save_model(sk_model, output_path, serialization_format):
    """
    :param sk_model: The scikit-learn model to serialize.
    :param output_path: The file path to which to write the serialized model.
    :param serialization_format: The format in which to serialize the model. This should be one of
                                 the following: ``mlflow.sklearn.SERIALIZATION_FORMAT_PICKLE`` or
                                 ``mlflow.sklearn.SERIALIZATION_FORMAT_CLOUDPICKLE``.
    """
    with open(output_path, "wb") as out:
        if serialization_format == SERIALIZATION_FORMAT_PICKLE:
            pickle.dump(sk_model, out)
        elif serialization_format == SERIALIZATION_FORMAT_CLOUDPICKLE:
            import cloudpickle

            cloudpickle.dump(sk_model, out)
        else:
            raise MlflowException(
                message="Unrecognized serialization format: {serialization_format}".format(
                    serialization_format=serialization_format
                ),
                error_code=INTERNAL_ERROR,
            )


def load_model(model_uri):
    """
    Load a scikit-learn model from a local file or a run.

    :param model_uri: The location, in URI format, of the MLflow model, for example:

                      - ``/Users/me/path/to/local/model``
                      - ``relative/path/to/local/model``
                      - ``s3://my_bucket/path/to/model``
                      - ``runs:/<mlflow_run_id>/run-relative/path/to/model``
                      - ``models:/<model_name>/<model_version>``
                      - ``models:/<model_name>/<stage>``

                      For more information about supported URI schemes, see
                      `Referencing Artifacts <https://www.mlflow.org/docs/latest/concepts.html#
                      artifact-locations>`_.

    :return: A scikit-learn model.

    .. code-block:: python
        :caption: Example

        import mlflow.sklearn
        sk_model = mlflow.sklearn.load_model("runs:/96771d893a5e46159d9f3b49bf9013e2/sk_models")

        # use Pandas DataFrame to make predictions
        pandas_df = ...
        predictions = sk_model.predict(pandas_df)
    """
    local_model_path = _download_artifact_from_uri(artifact_uri=model_uri)
    flavor_conf = _get_flavor_configuration(model_path=local_model_path, flavor_name=FLAVOR_NAME)
    sklearn_model_artifacts_path = os.path.join(local_model_path, flavor_conf["pickled_model"])
    serialization_format = flavor_conf.get("serialization_format", SERIALIZATION_FORMAT_PICKLE)
    return _load_model_from_local_file(
        path=sklearn_model_artifacts_path, serialization_format=serialization_format
    )


# NOTE: The current implementation doesn't guarantee thread-safety, but that's okay for now because:
# 1. We don't currently have any use cases for allow_children=True.
# 2. The list append & pop operations are thread-safe, so we will always clear the session stack
#    once all _SklearnTrainingSessions exit.
class _SklearnTrainingSession(object):
    _session_stack = []

    def __init__(self, clazz, allow_children=True):
        """
        A session manager for nested autologging runs.

        :param clazz: A class object that this session originates from.
        :param allow_children: If True, allows autologging in child sessions.
                               If False, disallows autologging in all descendant sessions.

        Example:

        >>> class Parent: pass
        >>> class Child: pass
        >>> class Grandchild: pass

        >>> with _SklearnTrainingSession(Parent, False) as p:
        ...     with _SklearnTrainingSession(Child, True) as c:
        ...         with _SklearnTrainingSession(Grandchild, True) as g:
        ...             print(p.should_log())
        ...             print(c.should_log())
        ...             print(g.should_log())
        True
        False
        False

        >>> with _SklearnTrainingSession(Parent, True) as p:
        ...     with _SklearnTrainingSession(Child, False) as c:
        ...         with _SklearnTrainingSession(Grandchild, True) as g:
        ...             print(p.should_log())
        ...             print(c.should_log())
        ...             print(g.should_log())
        True
        True
        False

        >>> with _SklearnTrainingSession(Child, True) as c1:
        ...     with _SklearnTrainingSession(Child, True) as c2:
        ...             print(c1.should_log())
        ...             print(c2.should_log())
        True
        False
        """
        self.allow_children = allow_children
        self.clazz = clazz
        self._parent = None

    def __enter__(self):
        if len(_SklearnTrainingSession._session_stack) > 0:
            self._parent = _SklearnTrainingSession._session_stack[-1]
            self.allow_children = (
                _SklearnTrainingSession._session_stack[-1].allow_children and self.allow_children
            )
        _SklearnTrainingSession._session_stack.append(self)
        return self

    def __exit__(self, tp, val, traceback):
        _SklearnTrainingSession._session_stack.pop()

    def should_log(self):
        """
        Returns True when at least one of the following conditions satisfies:

        1. This session is the root session.
        2. The parent session allows autologging and its class differs from this session's class.
        """
        return (self._parent is None) or (
            self._parent.allow_children and self._parent.clazz != self.clazz
        )


@experimental
def autolog():
    """
    Enables autologging for scikit-learn estimators.

    **When is autologging performed?**
      Autologging is performed when you call:

      - ``estimator.fit()``
      - ``estimator.fit_predict()``
      - ``estimator.fit_transform()``

    **Logged information**
      **Parameters**
        - Parameters obtained by ``estimator.get_params(deep=True)``. Note that ``get_params``
          is called with ``deep=True``. This means when you fit a meta estimator that chains
          a series of estimators, the parameters of these child estimators are also logged.

      **Metrics**
        - A training score obtained by ``estimator.score``. Note that the training score is
          computed using parameters given to ``fit()``.

      **Tags**
        - An estimator class name (e.g. "LinearRegression").
        - A fully qualified estimator class name
          (e.g. "sklearn.linear_model._base.LinearRegression").

      **Artifacts**
        - A fitted estimator (logged by :py:func:`mlflow.sklearn.log_model()`).

    **How does autologging work for meta estimators?**
      When a meta estimator (e.g. `Pipeline`_, `GridSearchCV`_) calls ``fit()``, it internally calls
      ``fit()`` on its child estimators. Autologging does NOT perform logging on these constituent
      ``fit()`` calls.

      **Parameter search**
          In addition to recording the information discussed above, autologging for parameter
          search meta estimators (`GridSearchCV`_ and `RandomizedSearchCV`_) records child runs
          with metrics for each set of explored parameters, as well as artifacts and parameters
          for the best model (if available).

    **Supported estimators**
      - All estimators obtained by `sklearn.utils.all_estimators`_ (including meta estimators).
      - `Pipeline`_
      - Parameter search estimators (`GridSearchCV`_ and `RandomizedSearchCV`_)

    .. _sklearn.utils.all_estimators:
        https://scikit-learn.org/stable/modules/generated/sklearn.utils.all_estimators.html

    .. _Pipeline:
        https://scikit-learn.org/stable/modules/generated/sklearn.pipeline.Pipeline.html

    .. _GridSearchCV:
        https://scikit-learn.org/stable/modules/generated/sklearn.model_selection.GridSearchCV.html

    .. _RandomizedSearchCV:
        https://scikit-learn.org/stable/modules/generated/sklearn.model_selection.RandomizedSearchCV.html

    **Example**

    .. code-block:: python

        from pprint import pprint
        import numpy as np
        import sklearn.linear_model
        import mlflow

        # enable autologging
        mlflow.sklearn.autolog()

        # prepare training data
        X = np.array([[1, 1], [1, 2], [2, 2], [2, 3]])
        y = np.dot(X, np.array([1, 2])) + 3

        # train a model
        with mlflow.start_run() as run:
            reg = sklearn.linear_model.LinearRegression().fit(X, y)

        def fetch_logged_data(run_id):
            client = mlflow.tracking.MlflowClient()
            data = client.get_run(run_id).data
            tags = {k: v for k, v in data.tags.items() if not k.startswith("mlflow.")}
            artifacts = [f.path for f in client.list_artifacts(run_id, "model")]

        # fetch logged data
        params, metrics, tags, artifacts = fetch_logged_data(run._info.run_id)

        pprint(params)
        # {'copy_X': 'True',
        #  'fit_intercept': 'True',
        #  'n_jobs': 'None',
        #  'normalize': 'False'}

        pprint(metrics)
        # {'training_score': 1.0}

        pprint(tags)
        # {'estimator_class': 'sklearn.linear_model._base.LinearRegression',
        #  'estimator_name': 'LinearRegression'}

        pprint(artifacts)
        # ['model/MLmodel', 'model/conda.yaml', 'model/model.pkl']
    """
    import sklearn
<<<<<<< HEAD

    from mlflow.models import infer_signature
=======
    import pandas as pd
>>>>>>> ae93778d
    from mlflow.sklearn.utils import (
        _MIN_SKLEARN_VERSION,
        _is_supported_version,
        _chunk_dict,
        _get_args_for_score,
        _get_Xy,
        _all_estimators,
        _truncate_dict,
<<<<<<< HEAD
        _get_arg_names,
=======
        _get_estimator_info_tags,
        _get_meta_estimators_for_autologging,
        _is_parameter_search_estimator,
        _log_parameter_search_results_as_artifact,
        _create_child_runs_for_parameter_search,
>>>>>>> ae93778d
    )
    from mlflow.tracking.context import registry as context_registry
    from mlflow.utils.validation import (
        MAX_PARAMS_TAGS_PER_BATCH,
        MAX_PARAM_VAL_LENGTH,
        MAX_ENTITY_KEY_LENGTH,
    )

    if not _is_supported_version():
        warnings.warn(
            "Autologging utilities may not work properly on scikit-learn < {} ".format(
                _MIN_SKLEARN_VERSION
            )
            + "(current version: {})".format(sklearn.__version__),
            stacklevel=2,
        )

    def fit_mlflow(self, func_name, *args, **kwargs):
        should_start_run = mlflow.active_run() is None
        if should_start_run:
            try_mlflow_log(mlflow.start_run)

        _log_pretraining_metadata(self, *args, **kwargs)

        original_fit = gorilla.get_original_attribute(self, func_name)
        try:
            fit_output = original_fit(*args, **kwargs)
        except Exception as e:
            if should_start_run:
                try_mlflow_log(mlflow.end_run, RunStatus.to_string(RunStatus.FAILED))

            raise e

        _log_posttraining_metadata(self, *args, **kwargs)

        if should_start_run:
            try_mlflow_log(mlflow.end_run)

        return fit_output

    def _log_pretraining_metadata(estimator, *args, **kwargs):  # pylint: disable=unused-argument
        """
        Records metadata (e.g., params and tags) for a scikit-learn estimator prior to training.
        This is intended to be invoked within a patched scikit-learn training routine
        (e.g., `fit()`, `fit_transform()`, ...) and assumes the existence of an active
        MLflow run that can be referenced via the fluent Tracking API.

        :param estimator: The scikit-learn estimator for which to log metadata.
        :param args: The arguments passed to the scikit-learn training routine (e.g.,
                     `fit()`, `fit_transform()`, ...).
        :param kwargs: The keyword arguments passed to the scikit-learn training routine.
        """
        # Deep parameter logging includes parameters from children of a given
        # estimator. For some meta estimators (e.g., pipelines), recording
        # these parameters is desirable. For parameter search estimators,
        # however, child estimators act as seeds for the parameter search
        # process; accordingly, we avoid logging initial, untuned parameters
        # for these seed estimators.
        should_log_params_deeply = not _is_parameter_search_estimator(estimator)
        # Chunk model parameters to avoid hitting the log_batch API limit
        for chunk in _chunk_dict(
            estimator.get_params(deep=should_log_params_deeply),
            chunk_size=MAX_PARAMS_TAGS_PER_BATCH,
        ):
            truncated = _truncate_dict(chunk, MAX_ENTITY_KEY_LENGTH, MAX_PARAM_VAL_LENGTH)
            try_mlflow_log(mlflow.log_params, truncated)

        try_mlflow_log(mlflow.set_tags, _get_estimator_info_tags(estimator))

    def _log_posttraining_metadata(estimator, *args, **kwargs):
        """
        Records metadata for a scikit-learn estimator after training has completed.
        This is intended to be invoked within a patched scikit-learn training routine
        (e.g., `fit()`, `fit_transform()`, ...) and assumes the existence of an active
        MLflow run that can be referenced via the fluent Tracking API.

        :param estimator: The scikit-learn estimator for which to log metadata.
        :param args: The arguments passed to the scikit-learn training routine (e.g.,
                     `fit()`, `fit_transform()`, ...).
        :param kwargs: The keyword arguments passed to the scikit-learn training routine.
        """
        if hasattr(estimator, "score"):
            try:
                score_args = _get_args_for_score(estimator.score, estimator.fit, args, kwargs)
                training_score = estimator.score(*score_args)
            except Exception as e:  # pylint: disable=broad-except
                msg = (
                    estimator.score.__qualname__
                    + " failed. The 'training_score' metric will not be recorded. Scoring error: "
                    + str(e)
                )
                _logger.warning(msg)
            else:
                try_mlflow_log(mlflow.log_metric, "training_score", training_score)

<<<<<<< HEAD
        SAMPLE_ROWS = 5
        fit_arg_names = _get_arg_names(self.fit)
        X_var_name, y_var_name = fit_arg_names[:2]

        try:
            X_sample = _get_Xy(args, kwargs, X_var_name, y_var_name)[0][:SAMPLE_ROWS]
        except Exception as e:
            X_sample = None
            _logger.warning(
                "Failed to sample `X`. The model signature and input example will not be recorded: "
                + str(e)
            )

        signature = None

        if X_sample is not None:
            has_predict = hasattr(self, "predict")

            if has_predict:
                try:
                    model_output = self.predict(X_sample)
                except Exception as e:
                    model_output = None
                    _logger.warning("Failed to get the model prediction: " + str(e))
            else:
                model_output = None

            if has_predict:
                try:
                    signature = infer_signature(X_sample, model_output)
                except Exception as e:
                    _logger.warning("Failed to infer the model signature: " + str(e))

        try_mlflow_log(
            log_model, self, artifact_path="model", signature=signature, input_example=X_sample
        )

        if should_start_run:
            try_mlflow_log(mlflow.end_run)

        return fit_output
=======
        try_mlflow_log(log_model, estimator, artifact_path="model")

        if _is_parameter_search_estimator(estimator):
            if hasattr(estimator, "best_estimator_"):
                try_mlflow_log(log_model, estimator.best_estimator_, artifact_path="best_estimator")

            if hasattr(estimator, "best_params_"):
                best_params = {
                    "best_{param_name}".format(param_name=param_name): param_value
                    for param_name, param_value in estimator.best_params_.items()
                }
                try_mlflow_log(mlflow.log_params, best_params)

            if hasattr(estimator, "cv_results_"):
                try:
                    # Fetch environment-specific tags (e.g., user and source) to ensure that lineage
                    # information is consistent with the parent run
                    environment_tags = context_registry.resolve_tags()
                    _create_child_runs_for_parameter_search(
                        cv_estimator=estimator,
                        parent_run=mlflow.active_run(),
                        child_tags=environment_tags,
                    )
                except Exception as e:  # pylint: disable=broad-except

                    msg = (
                        "Encountered exception during creation of child runs for parameter search."
                        " Child runs may be missing. Exception: {}".format(str(e))
                    )
                    _logger.warning(msg)

                try:
                    cv_results_df = pd.DataFrame.from_dict(estimator.cv_results_)
                    _log_parameter_search_results_as_artifact(
                        cv_results_df, mlflow.active_run().info.run_id
                    )
                except Exception as e:  # pylint: disable=broad-except

                    msg = (
                        "Failed to log parameter search results as an artifact."
                        " Exception: {}".format(str(e))
                    )
                    _logger.warning(msg)
>>>>>>> ae93778d

    def patched_fit(self, func_name, *args, **kwargs):
        """
        To be applied to a sklearn model class that defines a `fit` method and
        inherits from `BaseEstimator` (thereby defining the `get_params()` method)
        """
        with _SklearnTrainingSession(clazz=self.__class__, allow_children=False) as t:
            if t.should_log():
                return fit_mlflow(self, func_name, *args, **kwargs)
            else:
                original_fit = gorilla.get_original_attribute(self, func_name)
                return original_fit(*args, **kwargs)

    def create_patch_func(func_name):
        def f(self, *args, **kwargs):
            return patched_fit(self, func_name, *args, **kwargs)

        return f

    patch_settings = gorilla.Settings(allow_hit=True, store_hit=True)
    _, estimators_to_patch = zip(*_all_estimators())
    # Ensure that relevant meta estimators (e.g. GridSearchCV, Pipeline) are selected
    # for patching if they are not already included in the output of `all_estimators()`
    estimators_to_patch = set(estimators_to_patch).union(
        set(_get_meta_estimators_for_autologging())
    )
    for class_def in estimators_to_patch:
        for func_name in ["fit", "fit_transform", "fit_predict"]:
            if hasattr(class_def, func_name):
                original = getattr(class_def, func_name)

                # A couple of estimators use property methods to return fitting functions,
                # rather than defining the fitting functions on the estimator class directly.
                #
                # Example: https://github.com/scikit-learn/scikit-learn/blob/0.23.2/sklearn/neighbors/_lof.py#L183  # noqa
                #
                # We currently exclude these property fitting methods from patching because
                # it's challenging to patch them correctly.
                #
                # Excluded fitting methods:
                # - sklearn.cluster._agglomerative.FeatureAgglomeration.fit_predict
                # - sklearn.neighbors._lof.LocalOutlierFactor.fit_predict
                #
                # You can list property fitting methods by inserting "print(class_def, func_name)"
                # in the if clause below.
                if isinstance(original, property):
                    continue

                patch_func = create_patch_func(func_name)
                # TODO(harupy): Package this wrap & patch routine into a utility function so we can
                # reuse it in other autologging integrations.
                # preserve original function attributes
                patch_func = functools.wraps(original)(patch_func)
                patch = gorilla.Patch(class_def, func_name, patch_func, settings=patch_settings)
                gorilla.apply(patch)<|MERGE_RESOLUTION|>--- conflicted
+++ resolved
@@ -613,13 +613,10 @@
         pprint(artifacts)
         # ['model/MLmodel', 'model/conda.yaml', 'model/model.pkl']
     """
+    import pandas as pd
     import sklearn
-<<<<<<< HEAD
 
     from mlflow.models import infer_signature
-=======
-    import pandas as pd
->>>>>>> ae93778d
     from mlflow.sklearn.utils import (
         _MIN_SKLEARN_VERSION,
         _is_supported_version,
@@ -628,15 +625,12 @@
         _get_Xy,
         _all_estimators,
         _truncate_dict,
-<<<<<<< HEAD
         _get_arg_names,
-=======
         _get_estimator_info_tags,
         _get_meta_estimators_for_autologging,
         _is_parameter_search_estimator,
         _log_parameter_search_results_as_artifact,
         _create_child_runs_for_parameter_search,
->>>>>>> ae93778d
     )
     from mlflow.tracking.context import registry as context_registry
     from mlflow.utils.validation import (
@@ -718,6 +712,43 @@
                      `fit()`, `fit_transform()`, ...).
         :param kwargs: The keyword arguments passed to the scikit-learn training routine.
         """
+        SAMPLE_ROWS = 5
+        fit_arg_names = _get_arg_names(estimator.fit)
+        X_var_name, y_var_name = fit_arg_names[:2]
+
+        try:
+            X_sample = _get_Xy(args, kwargs, X_var_name, y_var_name)[0][:SAMPLE_ROWS]
+        except Exception as e:
+            X_sample = None
+            _logger.warning(
+                "Failed to sample `X`. The model signature and input example will not be recorded: "
+                + str(e)
+            )
+
+        signature = None
+
+        if X_sample is not None:
+            has_predict = hasattr(estimator, "predict")
+
+            if has_predict:
+                try:
+                    model_output = estimator.predict(X_sample)
+                except Exception as e:
+                    model_output = None
+                    _logger.warning("Failed to get the model prediction: " + str(e))
+            else:
+                model_output = None
+
+            if has_predict:
+                try:
+                    signature = infer_signature(X_sample, model_output)
+                except Exception as e:
+                    _logger.warning("Failed to infer the model signature: " + str(e))
+
+        try_mlflow_log(
+            log_model, estimator, artifact_path="model", signature=signature, input_example=X_sample
+        )
+
         if hasattr(estimator, "score"):
             try:
                 score_args = _get_args_for_score(estimator.score, estimator.fit, args, kwargs)
@@ -732,49 +763,6 @@
             else:
                 try_mlflow_log(mlflow.log_metric, "training_score", training_score)
 
-<<<<<<< HEAD
-        SAMPLE_ROWS = 5
-        fit_arg_names = _get_arg_names(self.fit)
-        X_var_name, y_var_name = fit_arg_names[:2]
-
-        try:
-            X_sample = _get_Xy(args, kwargs, X_var_name, y_var_name)[0][:SAMPLE_ROWS]
-        except Exception as e:
-            X_sample = None
-            _logger.warning(
-                "Failed to sample `X`. The model signature and input example will not be recorded: "
-                + str(e)
-            )
-
-        signature = None
-
-        if X_sample is not None:
-            has_predict = hasattr(self, "predict")
-
-            if has_predict:
-                try:
-                    model_output = self.predict(X_sample)
-                except Exception as e:
-                    model_output = None
-                    _logger.warning("Failed to get the model prediction: " + str(e))
-            else:
-                model_output = None
-
-            if has_predict:
-                try:
-                    signature = infer_signature(X_sample, model_output)
-                except Exception as e:
-                    _logger.warning("Failed to infer the model signature: " + str(e))
-
-        try_mlflow_log(
-            log_model, self, artifact_path="model", signature=signature, input_example=X_sample
-        )
-
-        if should_start_run:
-            try_mlflow_log(mlflow.end_run)
-
-        return fit_output
-=======
         try_mlflow_log(log_model, estimator, artifact_path="model")
 
         if _is_parameter_search_estimator(estimator):
@@ -818,7 +806,6 @@
                         " Exception: {}".format(str(e))
                     )
                     _logger.warning(msg)
->>>>>>> ae93778d
 
     def patched_fit(self, func_name, *args, **kwargs):
         """
