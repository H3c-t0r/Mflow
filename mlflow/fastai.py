"""
The ``mlflow.fastai`` module provides an API for logging and loading fast.ai models. This module
exports fast.ai models with the following flavors:

fastai (native) format
    This is the main flavor that can be loaded back into fastai.
:py:mod:`mlflow.pyfunc`
    Produced for use by generic pyfunc-based deployment tools and batch inference.

.. _fastai.Learner:
    https://docs.fast.ai/basic_train.html#Learner
.. _fastai.Learner.export:
    https://docs.fast.ai/basic_train.html#Learner.export
"""
import os
import yaml
import tempfile
import shutil
import pandas as pd
import numpy as np

from mlflow import pyfunc
from mlflow.models import Model, ModelSignature, ModelInputExample
import mlflow.tracking
from mlflow.exceptions import MlflowException
from mlflow.models.utils import _save_example
from mlflow.models.model import MLMODEL_FILE_NAME
from mlflow.tracking.artifact_utils import _download_artifact_from_uri
from mlflow.utils.environment import (
    _mlflow_conda_env,
    _validate_env_arguments,
    _process_pip_requirements,
    _process_conda_env,
    _CONDA_ENV_FILE_NAME,
    _REQUIREMENTS_FILE_NAME,
    _CONSTRAINTS_FILE_NAME,
)
from mlflow.utils.requirements_utils import _get_pinned_requirement
from mlflow.utils.file_utils import write_to
from mlflow.utils.docstring_utils import format_docstring, LOG_MODEL_PARAM_DOCS
from mlflow.utils.model_utils import _get_flavor_configuration
from mlflow.utils.annotations import experimental
from mlflow.utils.autologging_utils import (
    try_mlflow_log,
    log_fn_args_as_params,
    safe_patch,
    batch_metrics_logger,
    autologging_integration,
    ExceptionSafeClass,
)
from mlflow.tracking._model_registry import DEFAULT_AWAIT_MAX_SLEEP_SECONDS


FLAVOR_NAME = "fastai"


def get_default_pip_requirements(include_cloudpickle=False):
    """
    :return: A list of default pip requirements for MLflow Models produced by this flavor.
             Calls to :func:`save_model()` and :func:`log_model()` produce a pip environment
             that, at minimum, contains these requirements.
    """
    pip_deps = [_get_pinned_requirement("fastai")]
    if include_cloudpickle:
        pip_deps.append(_get_pinned_requirement("cloudpickle"))

    return pip_deps


def get_default_conda_env(include_cloudpickle=False):
    """
    :return: The default Conda environment as a dictionary for MLflow Models produced by calls to
             :func:`save_model()` and :func:`log_model()`.


    .. code-block:: python
        :caption: Example

        import mlflow.fastai

        # Start MLflow session and log the fastai learner model
        with mlflow.start_run():
           model.fit(epochs, learning_rate)
           mlflow.fastai.log_model(model, "model")

        # Fetch the default conda environment
        env = mlflow.fastai.get_default_conda_env()
        print("conda environment: {}".format(env))

    .. code-block:: text
        :caption: Output

        conda environment: {'name': 'mlflow-env',
                            'channels': ['defaults', 'conda-forge'],
                            'dependencies': ['python=3.7.5', 'fastai=1.0.61',
                                             'pip', {'pip': ['mlflow']}]}
    """
    return _mlflow_conda_env(additional_pip_deps=get_default_pip_requirements(include_cloudpickle))


@format_docstring(LOG_MODEL_PARAM_DOCS.format(package_name=FLAVOR_NAME))
def save_model(
    fastai_learner,
    path,
    conda_env=None,
    mlflow_model=None,
    signature: ModelSignature = None,
    input_example: ModelInputExample = None,
    pip_requirements=None,
    extra_pip_requirements=None,
    **kwargs
):
    """
    Save a fastai Learner to a path on the local file system.

    :param fastai_learner: fastai Learner to be saved.
    :param path: Local path where the model is to be saved.
    :param conda_env: {{ conda_env }}
    :param mlflow_model: MLflow model config this flavor is being added to.

    :param signature: :py:class:`ModelSignature <mlflow.models.ModelSignature>`
                      describes model input and output :py:class:`Schema <mlflow.types.Schema>`.
                      The model signature can be :py:func:`inferred <mlflow.models.infer_signature>`
                      from datasets with valid model input (e.g. the training dataset with target
                      column omitted) and valid model output (e.g. model predictions generated on
                      the training dataset), for example:

                      .. code-block:: python

                        from mlflow.models.signature import infer_signature
                        train = df.drop_column("target_label")
                        predictions = ... # compute model predictions
                        signature = infer_signature(train, predictions)
    :param input_example: Input example provides one or several instances of valid
                          model input. The example can be used as a hint of what data to feed the
                          model. The given example will be converted to a Pandas DataFrame and then
                          serialized to json using the Pandas split-oriented format. Bytes are
                          base64-encoded.
    :param pip_requirements: {{ pip_requirements }}
    :param extra_pip_requirements: {{ extra_pip_requirements }}

    :param kwargs: kwargs to pass to ``Learner.save`` method.

    .. code-block:: python
        :caption: Example

        import os

        import mlflow.fastai

        # Create a fastai Learner model
        model = ...

        # Start MLflow session and save model to current working directory
        with mlflow.start_run():
            model.fit(epochs, learning_rate)
            mlflow.fastai.save_model(model, 'model')

        # Load saved model for inference
        model_uri = "{}/{}".format(os.getcwd(), 'model')
        loaded_model = mlflow.fastai.load_model(model_uri)
        results = loaded_model.predict(predict_data)
    """
    import fastai
    from pathlib import Path

    _validate_env_arguments(conda_env, pip_requirements, extra_pip_requirements)

    path = os.path.abspath(path)
    if os.path.exists(path):
        raise MlflowException("Path '{}' already exists".format(path))
    model_data_subpath = "model.fastai"
    model_data_path = os.path.join(path, model_data_subpath)
    model_data_path = Path(model_data_path)
    os.makedirs(path)

    if mlflow_model is None:
        mlflow_model = Model()
    if signature is not None:
        mlflow_model.signature = signature
    if input_example is not None:
        _save_example(mlflow_model, input_example, path)

    # Save an Learner
    fastai_learner.export(model_data_path, **kwargs)

    pyfunc.add_to_model(
        mlflow_model,
        loader_module="mlflow.fastai",
        data=model_data_subpath,
        env=_CONDA_ENV_FILE_NAME,
    )
    mlflow_model.add_flavor(FLAVOR_NAME, fastai_version=fastai.__version__, data=model_data_subpath)
    mlflow_model.save(os.path.join(path, MLMODEL_FILE_NAME))

    if conda_env is None:
        default_reqs = get_default_pip_requirements()
        if pip_requirements is None:
            # To ensure `_load_pyfunc` can successfully load the model during the dependency
            # inference, `mlflow_model.save` must be called beforehand to save an MLmodel file.
            inferred_reqs = mlflow.models.infer_pip_requirements(
                path, FLAVOR_NAME, fallback=default_reqs,
            )
            default_reqs = sorted(set(inferred_reqs).union(default_reqs))
        conda_env, pip_requirements, pip_constraints = _process_pip_requirements(
            default_reqs, pip_requirements, extra_pip_requirements,
        )
    else:
        conda_env, pip_requirements, pip_constraints = _process_conda_env(conda_env)

    with open(os.path.join(path, _CONDA_ENV_FILE_NAME), "w") as f:
        yaml.safe_dump(conda_env, stream=f, default_flow_style=False)

    # Save `constraints.txt` if necessary
    if pip_constraints:
        write_to(os.path.join(path, _CONSTRAINTS_FILE_NAME), "\n".join(pip_constraints))

    # Save `requirements.txt`
    write_to(os.path.join(path, _REQUIREMENTS_FILE_NAME), "\n".join(pip_requirements))


@format_docstring(LOG_MODEL_PARAM_DOCS.format(package_name=FLAVOR_NAME))
def log_model(
    fastai_learner,
    artifact_path,
    conda_env=None,
    registered_model_name=None,
    signature: ModelSignature = None,
    input_example: ModelInputExample = None,
    await_registration_for=DEFAULT_AWAIT_MAX_SLEEP_SECONDS,
    pip_requirements=None,
    extra_pip_requirements=None,
    **kwargs
):
    """
    Log a fastai model as an MLflow artifact for the current run.

    :param fastai_learner: Fastai model (an instance of `fastai.Learner`_) to be saved.
    :param artifact_path: Run-relative artifact path.
<<<<<<< HEAD
    :param conda_env: {{ conda_env }}
    :param registered_model_name: Note:: Experimental: This argument may change or be removed in a
=======
    :param conda_env: Either a dictionary representation of a Conda environment or the path to a
                      Conda environment yaml file. If provided, this describes the environment
                      this model should be run in. At minimum, it should specify the dependencies
                      contained in :func:`get_default_conda_env()`. If ``None``, the default
                      :func:`get_default_conda_env()` environment is added to the model.
                      The following is an *example* dictionary representation of a Conda
                      environment::

                        {
                            'name': 'mlflow-env',
                            'channels': ['defaults'],
                            'dependencies': [
                                'python=3.7.0',
                                'fastai=1.0.60',
                            ]
                        }
    :param registered_model_name: This argument may change or be removed in a
>>>>>>> ab08d1f9
                                  future release without warning. If given, create a model
                                  version under ``registered_model_name``, also creating a
                                  registered model if one with the given name does not exist.

    :param signature: :py:class:`ModelSignature <mlflow.models.ModelSignature>`
                      describes model input and output :py:class:`Schema <mlflow.types.Schema>`.
                      The model signature can be :py:func:`inferred <mlflow.models.infer_signature>`
                      from datasets with valid model input (e.g. the training dataset with target
                      column omitted) and valid model output (e.g. model predictions generated on
                      the training dataset), for example:

                      .. code-block:: python

                        from mlflow.models.signature import infer_signature
                        train = df.drop_column("target_label")
                        predictions = ... # compute model predictions
                        signature = infer_signature(train, predictions)
    :param input_example: Input example provides one or several instances of valid
                          model input. The example can be used as a hint of what data to feed the
                          model. The given example will be converted to a Pandas DataFrame and then
                          serialized to json using the Pandas split-oriented format. Bytes are
                          base64-encoded.

    :param kwargs: kwargs to pass to `fastai.Learner.export`_ method.
    :param await_registration_for: Number of seconds to wait for the model version to finish
                            being created and is in ``READY`` status. By default, the function
                            waits for five minutes. Specify 0 or None to skip waiting.
    :param pip_requirements: {{ pip_requirements }}
    :param extra_pip_requirements: {{ extra_pip_requirements }}

    .. code-block:: python
        :caption: Example

        import fastai.vision as vis
        import mlflow.fastai
        from mlflow.tracking import MlflowClient

        def main(epochs=5, learning_rate=0.01):
            # Download and untar the MNIST data set
            path = vis.untar_data(vis.URLs.MNIST_SAMPLE)

           # Prepare, transform, and normalize the data
           data = vis.ImageDataBunch.from_folder(path, ds_tfms=(vis.rand_pad(2, 28), []), bs=64)
           data.normalize(vis.imagenet_stats)

           # Create the CNN Learner model
           model = vis.cnn_learner(data, vis.models.resnet18, metrics=vis.accuracy)

           # Start MLflow session and log model
           with mlflow.start_run() as run:
                model.fit(epochs, learning_rate)
                mlflow.fastai.log_model(model, 'model')

           # fetch the logged model artifacts
           artifacts = [f.path for f in MlflowClient().list_artifacts(run.info.run_id, 'model')]
           print("artifacts: {}".format(artifacts))

        main()

    .. code-block:: text
        :caption: Output

        artifacts: ['model/MLmodel', 'model/conda.yaml', 'model/model.fastai']
    """
    Model.log(
        artifact_path=artifact_path,
        flavor=mlflow.fastai,
        registered_model_name=registered_model_name,
        fastai_learner=fastai_learner,
        conda_env=conda_env,
        signature=signature,
        input_example=input_example,
        await_registration_for=await_registration_for,
        pip_requirements=pip_requirements,
        extra_pip_requirements=extra_pip_requirements,
        **kwargs,
    )


def _load_model(path):
    from fastai.basic_train import load_learner

    abspath = os.path.abspath(path)
    path, file = os.path.split(abspath)
    return load_learner(path, file)


class _FastaiModelWrapper:
    def __init__(self, learner):
        self.learner = learner

    def predict(self, dataframe):
        from fastai.tabular import TabularList
        from fastai.basic_data import DatasetType

        test_data = TabularList.from_df(dataframe, cont_names=self.learner.data.cont_names)
        self.learner.data.add_test(test_data)
        preds, target = self.learner.get_preds(DatasetType.Test)
        preds = pd.Series(map(np.array, preds.numpy()), name="predictions")
        target = pd.Series(target.numpy(), name="target")
        return pd.concat([preds, target], axis="columns")


def _load_pyfunc(path):
    """
    Load PyFunc implementation. Called by ``pyfunc.load_pyfunc``.

    :param path: Local filesystem path to the MLflow Model with the ``fastai`` flavor.
    """
    return _FastaiModelWrapper(_load_model(path))


def load_model(model_uri):
    """
    Load a fastai model from a local file or a run.

    :param model_uri: The location, in URI format, of the MLflow model. For example:

                      - ``/Users/me/path/to/local/model``
                      - ``relative/path/to/local/model``
                      - ``s3://my_bucket/path/to/model``
                      - ``runs:/<mlflow_run_id>/run-relative/path/to/model``

                      For more information about supported URI schemes, see
                      `Referencing Artifacts <https://www.mlflow.org/docs/latest/tracking.html#
                      artifact-locations>`_.

    :return: A fastai model (an instance of `fastai.Learner`_).

    .. code-block:: python
        :caption: Example

        import mlflow.fastai

        # Define the Learner model
        model = ...

        # log the fastai Leaner model
        with mlflow.start_run() as run:
            model.fit(epochs, learning_rate)
            mlflow.fastai.log_model(model, "model")

        # Load the model for scoring
        model_uri = "runs:/{}/model".format(run.info.run_id)
        loaded_model = mlflow.fastai.load_model(model_uri)
        results = loaded_model.predict(predict_data)
    """
    local_model_path = _download_artifact_from_uri(artifact_uri=model_uri)
    flavor_conf = _get_flavor_configuration(model_path=local_model_path, flavor_name=FLAVOR_NAME)
    model_file_path = os.path.join(local_model_path, flavor_conf.get("data", "model.fastai"))
    return _load_model(path=model_file_path)


@experimental
@autologging_integration(FLAVOR_NAME)
def autolog(
    log_models=True,
    disable=False,
    exclusive=False,
    disable_for_unsupported_versions=False,
    silent=False,
):  # pylint: disable=unused-argument
    """
    Enable automatic logging from Fastai to MLflow.
    Logs loss and any other metrics specified in the fit
    function, and optimizer data as parameters. Model checkpoints
    are logged as artifacts to a 'models' directory.

    MLflow will also log the parameters of the
    `EarlyStoppingCallback <https://docs.fast.ai/callbacks.html#EarlyStoppingCallback>`_
    and `OneCycleScheduler <https://docs.fast.ai/callbacks.html#OneCycleScheduler>`_ callbacks

    :param log_models: If ``True``, trained models are logged as MLflow model artifacts.
                       If ``False``, trained models are not logged.
    :param disable: If ``True``, disables the Fastai autologging integration. If ``False``,
                    enables the Fastai autologging integration.
    :param exclusive: If ``True``, autologged content is not logged to user-created fluent runs.
                      If ``False``, autologged content is logged to the active fluent run,
                      which may be user-created.
    :param disable_for_unsupported_versions: If ``True``, disable autologging for versions of
                      fastai that have not been tested against this version of the MLflow client
                      or are incompatible.
    :param silent: If ``True``, suppress all event logs and warnings from MLflow during Fastai
                   autologging. If ``False``, show all events and warnings during Fastai
                   autologging.

    .. code-block:: python
        :caption: Example

        # This is a modified example from
        # https://github.com/mlflow/mlflow/tree/master/examples/fastai
        # demonstrating autolog capabilites.

        import fastai.vision as vis
        import mlflow.fastai
        from mlflow.tracking import MlflowClient

        def print_auto_logged_info(r):
            tags = {k: v for k, v in r.data.tags.items() if not k.startswith("mlflow.")}
            artifacts = [f.path for f in MlflowClient().list_artifacts(r.info.run_id, "model")]
            print("run_id: {}".format(r.info.run_id))
            print("artifacts: {}".format(artifacts))
            print("params: {}".format(r.data.params))
            print("metrics: {}".format(r.data.metrics))
            print("tags: {}".format(tags))

        def main(epochs=5, learning_rate=0.01):
            # Download and untar the MNIST data set
            path = vis.untar_data(vis.URLs.MNIST_SAMPLE)

            # Prepare, transform, and normalize the data
            data = vis.ImageDataBunch.from_folder(path, ds_tfms=(vis.rand_pad(2, 28), []), bs=64)
            data.normalize(vis.imagenet_stats)

            # Create CNN the Learner model
            model = vis.cnn_learner(data, vis.models.resnet18, metrics=vis.accuracy)

            # Enable auto logging
            mlflow.fastai.autolog()

            # Start MLflow session
            with mlflow.start_run() as run:
                model.fit(epochs, learning_rate)

            # fetch the auto logged parameters, metrics, and artifacts
            print_auto_logged_info(mlflow.get_run(run_id=run.info.run_id))

        main()

    .. code-block:: text
        :caption: output

        run_id: 5a23dcbcaa334637814dbce7a00b2f6a
        artifacts: ['model/MLmodel', 'model/conda.yaml', 'model/model.fastai']
        params: {'wd': 'None',
                 'bn_wd': 'True',
                 'opt_func': 'Adam',
                 'epochs': '5', '
                 train_bn': 'True',
                 'num_layers': '60',
                 'lr': '0.01',
                 'true_wd': 'True'}
        metrics: {'train_loss': 0.024,
                  'accuracy': 0.99214,
                  'valid_loss': 0.021}
        # Tags model summary omitted too long
        tags: {...}

    .. figure:: ../_static/images/fastai_autolog.png

        Fastai autologged MLflow entities
    """
    from fastai.basic_train import LearnerCallback, Learner
    from fastai.callbacks.hooks import model_summary, layers_info
    from fastai.callbacks import EarlyStoppingCallback, OneCycleScheduler

    def getFastaiCallback(metrics_logger, learner):
        class __MLflowFastaiCallback(LearnerCallback, metaclass=ExceptionSafeClass):
            """
            Callback for auto-logging metrics and parameters.
            Records model structural information as params when training begins
            """

            def __init__(self, learner):
                super().__init__(learner)
                self.learner = learner
                self.opt = self.learn.opt
                self.metrics_names = ["train_loss", "valid_loss"] + [
                    o.__name__ for o in learner.metrics
                ]

            def on_epoch_end(self, **kwargs):
                """
                Log loss and other metrics values after each epoch
                """
                if kwargs["smooth_loss"] is None or kwargs["last_metrics"] is None:
                    return
                epoch = kwargs["epoch"]
                metrics = [kwargs["smooth_loss"]] + kwargs["last_metrics"]
                metrics = map(float, metrics)
                metrics = dict(zip(self.metrics_names, metrics))
                metrics_logger.record_metrics(metrics, epoch)

            def on_train_begin(self, **kwargs):
                info = layers_info(self.learner)
                try_mlflow_log(mlflow.log_param, "num_layers", len(info))
                try_mlflow_log(mlflow.log_param, "opt_func", self.opt_func.func.__name__)

                if hasattr(self.opt, "true_wd"):
                    try_mlflow_log(mlflow.log_param, "true_wd", self.opt.true_wd)

                if hasattr(self.opt, "bn_wd"):
                    try_mlflow_log(mlflow.log_param, "bn_wd", self.opt.bn_wd)

                if hasattr(self.opt, "train_bn"):
                    try_mlflow_log(mlflow.log_param, "train_bn", self.train_bn)

                summary = model_summary(self.learner)

                tempdir = tempfile.mkdtemp()
                try:
                    summary_file = os.path.join(tempdir, "model_summary.txt")
                    with open(summary_file, "w") as f:
                        f.write(summary)
                    try_mlflow_log(mlflow.log_artifact, local_path=summary_file)
                finally:
                    shutil.rmtree(tempdir)

            def on_train_end(self, **kwargs):
                if log_models:
                    try_mlflow_log(log_model, self.learner, artifact_path="model")

        return __MLflowFastaiCallback(learner)

    def _find_callback_of_type(callback_type, callbacks):
        for callback in callbacks:
            if isinstance(callback, callback_type):
                return callback
        return None

    def _log_early_stop_callback_params(callback):
        if callback:
            try:
                earlystopping_params = {
                    "early_stop_monitor": callback.monitor,
                    "early_stop_min_delta": callback.min_delta,
                    "early_stop_patience": callback.patience,
                    "early_stop_mode": callback.mode,
                }
                try_mlflow_log(mlflow.log_params, earlystopping_params)
            except Exception:  # pylint: disable=W0703
                return

    def _log_one_cycle_callback_params(callback):
        if callback:
            try:
                params = {
                    "lr_max": callback.lr_max,
                    "div_factor": callback.div_factor,
                    "pct_start": callback.pct_start,
                    "final_div": callback.final_div,
                    "tot_epochs": callback.tot_epochs,
                    "start_epoch": callback.start_epoch,
                    "moms": callback.moms,
                }
                try_mlflow_log(mlflow.log_params, params)
            except Exception:  # pylint: disable=W0703
                return

    def _run_and_log_function(self, original, args, kwargs, unlogged_params, callback_arg_index):
        log_fn_args_as_params(original, list(args), kwargs, unlogged_params)

        callbacks = [cb(self) for cb in self.callback_fns] + (self.callbacks or [])

        run_id = mlflow.active_run().info.run_id
        with batch_metrics_logger(run_id) as metrics_logger:
            mlflowFastaiCallback = getFastaiCallback(metrics_logger, self)

            # Checking if the 'callback' argument of the function is set
            if len(args) > callback_arg_index:
                tmp_list = list(args)
                callbacks += list(args[callback_arg_index])
                tmp_list[callback_arg_index] += [mlflowFastaiCallback]
                args = tuple(tmp_list)
            elif kwargs.get("callbacks"):
                callbacks += list(kwargs["callbacks"])
                kwargs["callbacks"] += [mlflowFastaiCallback]
            else:
                kwargs["callbacks"] = [mlflowFastaiCallback]

            early_stop_callback = _find_callback_of_type(EarlyStoppingCallback, callbacks)
            one_cycle_callback = _find_callback_of_type(OneCycleScheduler, callbacks)

            _log_early_stop_callback_params(early_stop_callback)
            _log_one_cycle_callback_params(one_cycle_callback)

            result = original(self, *args, **kwargs)

        return result

    def fit(original, self, *args, **kwargs):
        unlogged_params = ["self", "callbacks", "learner"]
        return _run_and_log_function(self, original, args, kwargs, unlogged_params, 3)

    safe_patch(FLAVOR_NAME, Learner, "fit", fit, manage_run=True)<|MERGE_RESOLUTION|>--- conflicted
+++ resolved
@@ -237,28 +237,8 @@
 
     :param fastai_learner: Fastai model (an instance of `fastai.Learner`_) to be saved.
     :param artifact_path: Run-relative artifact path.
-<<<<<<< HEAD
     :param conda_env: {{ conda_env }}
-    :param registered_model_name: Note:: Experimental: This argument may change or be removed in a
-=======
-    :param conda_env: Either a dictionary representation of a Conda environment or the path to a
-                      Conda environment yaml file. If provided, this describes the environment
-                      this model should be run in. At minimum, it should specify the dependencies
-                      contained in :func:`get_default_conda_env()`. If ``None``, the default
-                      :func:`get_default_conda_env()` environment is added to the model.
-                      The following is an *example* dictionary representation of a Conda
-                      environment::
-
-                        {
-                            'name': 'mlflow-env',
-                            'channels': ['defaults'],
-                            'dependencies': [
-                                'python=3.7.0',
-                                'fastai=1.0.60',
-                            ]
-                        }
     :param registered_model_name: This argument may change or be removed in a
->>>>>>> ab08d1f9
                                   future release without warning. If given, create a model
                                   version under ``registered_model_name``, also creating a
                                   registered model if one with the given name does not exist.
