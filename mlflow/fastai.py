--- conflicted
+++ resolved
@@ -393,10 +393,8 @@
 
     :param log_models: If ``True``, trained models are logged as MLflow model artifacts.
                        If ``False``, trained models are not logged.
-<<<<<<< HEAD
     :param disable: If ``True``, disables the Fastai autologging integration. If ``False``,
                     enables the Fastai autologging integration.
-=======
 
     .. code-block:: python
         :caption: Example
@@ -463,7 +461,6 @@
     .. figure:: ../_static/images/fastai_autolog.png
 
         Fastai autologged MLflow entities
->>>>>>> dcbd84a8
     """
     from fastai.basic_train import LearnerCallback, Learner
     from fastai.callbacks.hooks import model_summary, layers_info
