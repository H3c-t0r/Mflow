--- conflicted
+++ resolved
@@ -154,12 +154,8 @@
 
 def _load_model(path, **kwargs):
     """
-<<<<<<< HEAD
-    :param path: The path to a serialized PyTorch model
-=======
     :param path: The path to a serialized PyTorch model.
     :param kwargs: Additional kwargs to pass to the PyTorch ``torch.load`` function.
->>>>>>> 1b3b9965
     """
     return torch.load(path, **kwargs)
 
