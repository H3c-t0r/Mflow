--- conflicted
+++ resolved
@@ -49,7 +49,6 @@
                                   version under ``registered_model_name``, also creating a
                                   registered model if one with the given name does not exist.
 
-<<<<<<< HEAD
    :param signature: Note:: Experimental: This argument may change or be removed in a
                      future release without warning. Model signature describes model input
                      and output schema. The model signature can be inferred from datasets
@@ -69,37 +68,6 @@
                           examples of valid model input. The example can be used as a hint of what
                           data to feed the model.
 
-    >>> import mlflow
-    >>> import mlflow.mleap
-    >>> import pyspark
-    >>> from pyspark.ml import Pipeline
-    >>> from pyspark.ml.classification import LogisticRegression
-    >>> from pyspark.ml.feature import HashingTF, Tokenizer
-    >>># training DataFrame
-    >>> training = spark.createDataFrame([
-    ...     (0, "a b c d e spark", 1.0),
-    ...     (1, "b d", 0.0),
-    ...     (2, "spark f g h", 1.0),
-    ...     (3, "hadoop mapreduce", 0.0) ], ["id", "text", "label"])
-    >>># testing DataFrame
-    >>> test_df = spark.createDataFrame([
-    ...     (4, "spark i j k"),
-    ...     (5, "l m n"),
-    ...     (6, "spark hadoop spark"),
-    ...     (7, "apache hadoop")], ["id", "text"])
-    >>> # Create an MLlib pipeline
-    >>> tokenizer = Tokenizer(inputCol="text", outputCol="words")
-    >>> hashingTF = HashingTF(inputCol=tokenizer.getOutputCol(), outputCol="features")
-    >>> lr = LogisticRegression(maxIter=10, regParam=0.001)
-    >>> pipeline = Pipeline(stages=[tokenizer, hashingTF, lr])
-    >>> model = pipeline.fit(training)
-    >>> #log parameters
-    >>> mlflow.log_param("max_iter", 10)
-    >>> mlflow.log_param("reg_param", 0.001)
-    >>> #log the Spark MLlib model in MLeap format
-    >>> mlflow.mleap.log_model(spark_model=model, sample_input=test_df,
-    >>>                        artifact_path="mleap-model")
-=======
     .. code-block:: python
         :caption: Example
 
@@ -132,7 +100,6 @@
         mlflow.log_param("reg_param", 0.001)
         # log the Spark MLlib model in MLeap format
         mlflow.mleap.log_model(spark_model=model, sample_input=test_df, artifact_path="mleap-model")
->>>>>>> cdc6a651
     """
     return Model.log(artifact_path=artifact_path, flavor=mlflow.mleap,
                      spark_model=spark_model, sample_input=sample_input,
