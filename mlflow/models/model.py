from datetime import datetime
import json
import logging
import warnings

import yaml
import os
import uuid

from typing import Any, Dict, Optional, Union, Callable

import mlflow
from mlflow.artifacts import download_artifacts
from mlflow.exceptions import MlflowException
from mlflow.tracking._model_registry import DEFAULT_AWAIT_MAX_SLEEP_SECONDS
from mlflow.tracking._tracking_service.utils import _resolve_tracking_uri
from mlflow.utils.annotations import experimental
from mlflow.utils.file_utils import TempDir
from mlflow.utils.databricks_utils import get_databricks_runtime
from mlflow.utils.uri import get_uri_scheme

_logger = logging.getLogger(__name__)

# NOTE: The MLMODEL_FILE_NAME constant is considered @developer_stable
MLMODEL_FILE_NAME = "MLmodel"
_LOG_MODEL_METADATA_WARNING_TEMPLATE = (
    "Logging model metadata to the tracking server has failed. The model artifacts "
    "have been logged successfully under %s. Set logging level to DEBUG via "
    '`logging.getLogger("mlflow").setLevel(logging.DEBUG)` to see the full traceback.'
)
_LOG_MODEL_MISSING_SIGNATURE_WARNING = (
    "Model logged without a signature. Signatures will be required for upcoming model registry "
    "features as they validate model inputs and denote the expected schema of model outputs. "
    f"Please visit https://www.mlflow.org/docs/{mlflow.__version__.replace('.dev0', '')}/"
    "models.html#set-signature-on-logged-model for instructions on setting a model signature on "
    "your logged model."
)
# NOTE: The _MLFLOW_VERSION_KEY constant is considered @developer_stable
_MLFLOW_VERSION_KEY = "mlflow_version"


class ModelInfo:
    """
    The metadata of a logged MLflow Model.
    """

    def __init__(
        self,
        artifact_path: str,
        flavors: Dict[str, Any],
        model_uri: str,
        model_uuid: str,
        run_id: str,
        saved_input_example_info: Optional[Dict[str, Any]],
        signature,  # Optional[ModelSignature]
        utc_time_created: str,
        mlflow_version: str,
        signature_dict: Optional[Dict[str, Any]] = None,
        metadata: Optional[Dict[str, Any]] = None,
    ):
        self._artifact_path = artifact_path
        self._flavors = flavors
        self._model_uri = model_uri
        self._model_uuid = model_uuid
        self._run_id = run_id
        self._saved_input_example_info = saved_input_example_info
        self._signature_dict = signature_dict
        self._signature = signature
        self._utc_time_created = utc_time_created
        self._mlflow_version = mlflow_version
        self._metadata = metadata

    @property
    def artifact_path(self):
        """
        Run relative path identifying the logged model.

        :getter: Retrieves the relative path of the logged model.
        :type: str
        """
        return self._artifact_path

    @property
    def flavors(self):
        """
        A dictionary mapping the flavor name to how to serve
        the model as that flavor.

        :getter: Gets the mapping for the logged model's flavor that defines parameters used in
            serving of the model
        :type: Dict[str, str]

        .. code-block:: python
            :caption: Example flavor mapping for a scikit-learn logged model

            {
                "python_function": {
                    "model_path": "model.pkl",
                    "loader_module": "mlflow.sklearn",
                    "python_version": "3.8.10",
                    "env": "conda.yaml",
                },
                "sklearn": {
                    "pickled_model": "model.pkl",
                    "sklearn_version": "0.24.1",
                    "serialization_format": "cloudpickle",
                },
            }

        """
        return self._flavors

    @property
    def model_uri(self):
        """
        The ``model_uri`` of the logged model in the format ``'runs:/<run_id>/<artifact_path>'``.

        :getter: Gets the uri path of the logged model from the uri `runs:/<run_id>` path
            encapsulation
        :type: str
        """
        return self._model_uri

    @property
    def model_uuid(self):
        """
        The ``model_uuid`` of the logged model,
        e.g., ``'39ca11813cfc46b09ab83972740b80ca'``.

        :getter: [Legacy] Gets the model_uuid (run_id) of a logged model
        :type: str
        """
        return self._model_uuid

    @property
    def run_id(self):
        """
        The ``run_id`` associated with the logged model,
        e.g., ``'8ede7df408dd42ed9fc39019ef7df309'``

        :getter: Gets the run_id identifier for the logged model
        :type: str
        """
        return self._run_id

    @property
    def saved_input_example_info(self):
        """
        A dictionary that contains the metadata of the saved input example, e.g.,
        ``{"artifact_path": "input_example.json", "type": "dataframe", "pandas_orient": "split"}``.

        :getter: Gets the input example if specified during model logging
        :type: Optional[Dict[str, str]]
        """
        return self._saved_input_example_info

    @property
    def signature_dict(self):
        """
        A dictionary that describes the model input and output generated by
        :py:meth:`ModelSignature.to_dict() <mlflow.models.ModelSignature.to_dict>`.

        :getter: Gets the model signature as a dictionary
        :type: Optional[Dict[str, Any]]
        """
        warnings.warn(
            "Field signature_dict is deprecated since v1.28.1. Use signature instead.",
            category=FutureWarning,
            stacklevel=2,
        )
        return self._signature_dict

    @property
    def signature(self):  # -> Optional[ModelSignature]
        """
        A :py:class:`ModelSignature <mlflow.models.ModelSignature>` that describes the
        model input and output.

        :getter: Gets the model signature if it is defined
        :type: Optional[ModelSignature]
        """
        return self._signature

    @property
    def utc_time_created(self):
        """
        The UTC time that the logged model is created, e.g., ``'2022-01-12 05:17:31.634689'``.

        :getter: Gets the UTC formatted timestamp for when the model was logged
        :type: str
        """
        return self._utc_time_created

    @property
    def mlflow_version(self):
        """
        Version of MLflow used to log the model

        :getter: Gets the version of Mlflow that was installed when a model was logged
        :type: str
        """
        return self._mlflow_version

    @experimental
    @property
    def metadata(self) -> Optional[Dict[str, Any]]:
        """
        User defined metadata added to the model.

        :getter: Gets the user-defined metadata about a model
        :type: Optional[Dict[str, Any]]

        .. code-block:: python
            :caption: Example usage of Model Metadata

            # Create and log a model with metadata to the Model Registry

            from sklearn import datasets
            from sklearn.ensemble import RandomForestClassifier
            import mlflow
            from mlflow.models import infer_signature

            with mlflow.start_run():
                iris = datasets.load_iris()
                clf = RandomForestClassifier()
                clf.fit(iris.data, iris.target)
                signature = infer_signature(iris.data, iris.target)
                mlflow.sklearn.log_model(
                    clf,
                    "iris_rf",
                    signature=signature,
                    registered_model_name="model-with-metadata",
                    metadata={"metadata_key": "metadata_value"},
                )

            # model uri for the above model
            model_uri = "models:/model-with-metadata/1"

            # Load the model and access the custom metadata from its ModelInfo object
            model = mlflow.pyfunc.load_model(model_uri=model_uri)
            assert model.metadata.get_model_info().metadata["metadata_key"] == "metadata_value"

            # Load the ModelInfo and access the custom metadata
            model_info = mlflow.models.get_model_info(model_uri=model_uri)
            assert model_info.metadata["metadata_key"] == "metadata_value"
        """
        return self._metadata


class Model:
    """
    An MLflow Model that can support multiple model flavors. Provides APIs for implementing
    new Model flavors.
    """

    def __init__(
        self,
        artifact_path=None,
        run_id=None,
        utc_time_created=None,
        flavors=None,
        signature=None,  # ModelSignature
        saved_input_example_info: Dict[str, Any] = None,
        model_uuid: Union[str, Callable, None] = lambda: uuid.uuid4().hex,
        mlflow_version: Union[str, None] = mlflow.version.VERSION,
        metadata: Optional[Dict[str, Any]] = None,
        **kwargs,
    ):
        # store model id instead of run_id and path to avoid confusion when model gets exported
        if run_id:
            self.run_id = run_id
            self.artifact_path = artifact_path

        self.utc_time_created = str(utc_time_created or datetime.utcnow())
        self.flavors = flavors if flavors is not None else {}
        self.signature = signature
        self.saved_input_example_info = saved_input_example_info
        self.model_uuid = model_uuid() if callable(model_uuid) else model_uuid
        self.mlflow_version = mlflow_version
        self.metadata = metadata
        self.__dict__.update(kwargs)

    def __eq__(self, other):
        if not isinstance(other, Model):
            return False
        return self.__dict__ == other.__dict__

    def get_input_schema(self):
        """
        Retrieves the input schema of the Model iff the model was saved with a schema definition.
        """
        return self.signature.inputs if self.signature is not None else None

    def get_output_schema(self):
        """
        Retrieves the output schema of the Model iff the model was saved with a schema definition.
        """
        return self.signature.outputs if self.signature is not None else None

    def get_params_schema(self):
        """
        Retrieves the parameters schema of the Model iff the model was saved with a schema
        definition.
        """
        return getattr(self.signature, "params", None)

    def load_input_example(self, path: str):
        """
        Load the input example saved along a model. Returns None if there is no example metadata
        (i.e. the model was saved without example). Raises FileNotFoundError if there is model
        metadata but the example file is missing.

        :param path: Path to the model directory.

        :return: Input example (NumPy ndarray, SciPy csc_matrix, SciPy csr_matrix,
                 pandas DataFrame, dict) or None if the model has no example.
        """

        # Just-in-time import to only load example-parsing libraries (e.g. numpy, pandas, etc.) if
        # example is requested.
        from mlflow.models.utils import _read_example

        return _read_example(self, path)

    def add_flavor(self, name, **params):
        """Add an entry for how to serve the model in a given format."""
        self.flavors[name] = params
        return self

    @experimental
    @property
    def metadata(self) -> Optional[Dict[str, Any]]:
        """
        Custom metadata dictionary passed to the model and stored in the MLmodel file.

        :getter: Retrieves custom metadata that have been applied to a model instance.
        :setter: Sets a dictionary of custom keys and values to be included with the model instance
        :type: Optional[Dict[str, Any]]

        :return: A Dictionary of user-defined metadata iff defined.

        .. code-block:: python
            :caption: Example

            # Create and log a model with metadata to the Model Registry

            from sklearn import datasets
            from sklearn.ensemble import RandomForestClassifier
            import mlflow
            from mlflow.models import infer_signature

            with mlflow.start_run():
                iris = datasets.load_iris()
                clf = RandomForestClassifier()
                clf.fit(iris.data, iris.target)
                signature = infer_signature(iris.data, iris.target)
                mlflow.sklearn.log_model(
                    clf,
                    "iris_rf",
                    signature=signature,
                    registered_model_name="model-with-metadata",
                    metadata={"metadata_key": "metadata_value"},
                )

            # model uri for the above model
            model_uri = "models:/model-with-metadata/1"

            # Load the model and access the custom metadata
            model = mlflow.pyfunc.load_model(model_uri=model_uri)
            assert model.metadata.metadata["metadata_key"] == "metadata_value"

        """
        return self._metadata

    @experimental
    @metadata.setter
    def metadata(self, value: Optional[Dict[str, Any]]):
        # pylint: disable=attribute-defined-outside-init
        self._metadata = value

    @property
    def signature(self):  # -> Optional[ModelSignature]
        """
        An optional definition of the expected inputs to and outputs from a model object, defined
        with both field names and data types. Signatures support both column-based and tensor-based
        inputs and outputs.

        :getter: Retrieves the signature of a model instance iff the model was saved with a
            signature definition.
        :setter: Sets a signature to a model instance.
        :type: Optional[ModelSignature]
        """
        return self._signature

    @signature.setter
    def signature(self, value):
        # signature cannot be set to `False`, which is used in `log_model` and `save_model` calls
        # to disable automatic signature inference
        if value is not False:
            # pylint: disable=attribute-defined-outside-init
            self._signature = value

    @property
    def saved_input_example_info(self) -> Optional[Dict[str, Any]]:
        """
        A dictionary that contains the metadata of the saved input example, e.g.,
        ``{"artifact_path": "input_example.json", "type": "dataframe", "pandas_orient": "split"}``.
        """
        return self._saved_input_example_info

    @saved_input_example_info.setter
    def saved_input_example_info(self, value: Dict[str, Any]):
        # pylint: disable=attribute-defined-outside-init
        self._saved_input_example_info = value

    def get_model_info(self):
        """
        Create a :py:class:`ModelInfo <mlflow.models.model.ModelInfo>` instance that contains the
        model metadata.
        """
        return ModelInfo(
            artifact_path=self.artifact_path,
            flavors=self.flavors,
            model_uri=f"runs:/{self.run_id}/{self.artifact_path}",
            model_uuid=self.model_uuid,
            run_id=self.run_id,
            saved_input_example_info=self.saved_input_example_info,
            signature_dict=self.signature.to_dict() if self.signature else None,
            signature=self.signature,
            utc_time_created=self.utc_time_created,
            mlflow_version=self.mlflow_version,
            metadata=self.metadata,
        )

    def to_dict(self):
        """Serialize the model to a dictionary."""
        res = {k: v for k, v in self.__dict__.items() if not k.startswith("_")}
        databricks_runtime = get_databricks_runtime()
        if databricks_runtime:
            res["databricks_runtime"] = databricks_runtime
        if self.signature is not None:
            res["signature"] = self.signature.to_dict()
        if self.saved_input_example_info is not None:
            res["saved_input_example_info"] = self.saved_input_example_info
        if self.mlflow_version is None and _MLFLOW_VERSION_KEY in res:
            res.pop(_MLFLOW_VERSION_KEY)
        if self.metadata is not None:
            res["metadata"] = self.metadata
        return res

    def to_yaml(self, stream=None):
        """Write the model as yaml string."""
        return yaml.safe_dump(self.to_dict(), stream=stream, default_flow_style=False)

    def __str__(self):
        return self.to_yaml()

    def to_json(self):
        """Write the model as json."""
        return json.dumps(self.to_dict())

    def save(self, path):
        """Write the model as a local YAML file."""
        with open(path, "w") as out:
            self.to_yaml(out)

    @classmethod
    def load(cls, path):
        """
        Load a model from its YAML representation.

        :param path: A local filesystem path or URI referring to the MLmodel YAML file
                     representation of the :py:class:`Model` object or to the directory containing
                     the MLmodel YAML file representation.
        :return: An instance of :py:class:`Model`.


        .. code-block:: python
            :caption: example

            from mlflow.models import Model

            # Load the Model object from a local MLmodel file
            model1 = Model.load("~/path/to/my/MLmodel")

            # Load the Model object from a remote model directory
            model2 = Model.load("s3://mybucket/path/to/my/model")
        """
        path = download_artifacts(artifact_uri=path)
        if os.path.isdir(path):
            path = os.path.join(path, MLMODEL_FILE_NAME)
        with open(path) as f:
            return cls.from_dict(yaml.safe_load(f.read()))

    @classmethod
    def from_dict(cls, model_dict):
        """Load a model from its YAML representation."""

        from .signature import ModelSignature

        model_dict = model_dict.copy()
        if "signature" in model_dict and isinstance(model_dict["signature"], dict):
            model_dict["signature"] = ModelSignature.from_dict(model_dict["signature"])

        if "model_uuid" not in model_dict:
            model_dict["model_uuid"] = None

        if _MLFLOW_VERSION_KEY not in model_dict:
            model_dict[_MLFLOW_VERSION_KEY] = None

        return cls(**model_dict)

    @classmethod
    def log(
        cls,
        artifact_path,
        flavor,
        registered_model_name=None,
        await_registration_for=DEFAULT_AWAIT_MAX_SLEEP_SECONDS,
        metadata=None,
        **kwargs,
    ):
        """
        Log model using supplied flavor module. If no run is active, this method will create a new
        active run.

        :param artifact_path: Run relative path identifying the model.
        :param flavor: Flavor module to save the model with. The module must have
                       the ``save_model`` function that will persist the model as a valid
                       MLflow model.
        :param registered_model_name: If given, create a model version under
                                      ``registered_model_name``, also creating a registered model if
                                      one with the given name does not exist.
        :param signature: :py:class:`ModelSignature` describes model input
                          and output :py:class:`Schema <mlflow.types.Schema>`. The model signature
                          can be :py:func:`inferred <infer_signature>` from datasets representing
                          valid model input (e.g. the training dataset) and valid model output
                          (e.g. model predictions generated on the training dataset), for example:

                          .. code-block:: python

                            from mlflow.models import infer_signature

                            train = df.drop_column("target_label")
                            signature = infer_signature(train, model.predict(train))

        :param input_example: Input example provides one or several examples of
                              valid model input. The example can be used as a hint of what data to
                              feed the model. The given example will be converted to a Pandas
                              DataFrame and then serialized to json using the Pandas split-oriented
                              format. Bytes are base64-encoded.

        :param await_registration_for: Number of seconds to wait for the model version to finish
                            being created and is in ``READY`` status. By default, the function
                            waits for five minutes. Specify 0 or None to skip waiting.

        :param metadata: Custom metadata dictionary passed to the model and stored in
                         the MLmodel file.

                         .. Note:: Experimental: This parameter may change or be removed in a
                                                 future release without warning.

        :param kwargs: Extra args passed to the model flavor.

        :return: A :py:class:`ModelInfo <mlflow.models.model.ModelInfo>` instance that contains the
                 metadata of the logged model.
        """
        with TempDir() as tmp:
            local_path = tmp.path("model")
            run_id = mlflow.tracking.fluent._get_or_start_run().info.run_id
            mlflow_model = cls(artifact_path=artifact_path, run_id=run_id, metadata=metadata)
            flavor.save_model(path=local_path, mlflow_model=mlflow_model, **kwargs)
            mlflow.tracking.fluent.log_artifacts(local_path, mlflow_model.artifact_path)
            tracking_uri = _resolve_tracking_uri()
            if (
                tracking_uri == "databricks" or get_uri_scheme(tracking_uri) == "databricks"
            ) and kwargs.get("signature") is None:
                _logger.warning(_LOG_MODEL_MISSING_SIGNATURE_WARNING)
            try:
                mlflow.tracking.fluent._record_logged_model(mlflow_model)
            except MlflowException:
                # We need to swallow all mlflow exceptions to maintain backwards compatibility with
                # older tracking servers. Only print out a warning for now.
                _logger.warning(_LOG_MODEL_METADATA_WARNING_TEMPLATE, mlflow.get_artifact_uri())
                _logger.debug("", exc_info=True)
            if registered_model_name is not None:
                run_id = mlflow.tracking.fluent.active_run().info.run_id
<<<<<<< HEAD
                mlflow.tracking._model_registry.fluent._register_model(
                    "runs:/{}/{}".format(run_id, mlflow_model.artifact_path),
=======
                mlflow.register_model(
                    f"runs:/{run_id}/{mlflow_model.artifact_path}",
>>>>>>> 9ebab719
                    registered_model_name,
                    await_registration_for=await_registration_for,
                    local_model_path=local_path,
                )
        return mlflow_model.get_model_info()


def get_model_info(model_uri: str) -> ModelInfo:
    """
    Get metadata for the specified model, such as its input/output signature.

    :param model_uri: The location, in URI format, of the MLflow model. For example:

                      - ``/Users/me/path/to/local/model``
                      - ``relative/path/to/local/model``
                      - ``s3://my_bucket/path/to/model``
                      - ``runs:/<mlflow_run_id>/run-relative/path/to/model``
                      - ``models:/<model_name>/<model_version>``
                      - ``models:/<model_name>/<stage>``
                      - ``mlflow-artifacts:/path/to/model``

                      For more information about supported URI schemes, see
                      `Referencing Artifacts <https://www.mlflow.org/docs/latest/concepts.html#
                      artifact-locations>`_.

    :return: A :py:class:`ModelInfo <mlflow.models.model.ModelInfo>` instance that contains the
            metadata of the logged model.

    .. code-block:: python
            :caption: Example usage of get_model_info

            import mlflow.models
            import mlflow.sklearn
            from sklearn.ensemble import RandomForestRegressor

            with mlflow.start_run() as run:
                params = {"n_estimators": 3, "random_state": 42}
                X, y = [[0, 1]], [1]
                signature = mlflow.models.infer_signature(X, y)
                rfr = RandomForestRegressor(**params).fit(X, y)
                mlflow.log_params(params)
                mlflow.sklearn.log_model(rfr, artifact_path="sklearn-model", signature=signature)

            model_uri = "runs:/{}/sklearn-model".format(run.info.run_id)
            # Get model info with model_uri
            model_info = mlflow.models.get_model_info(model_uri)
            # Get model signature directly
            model_signature = model_info.signature
            assert model_signature == signature
    """
    from mlflow.pyfunc import _download_artifact_from_uri

    local_path = _download_artifact_from_uri(artifact_uri=model_uri, output_path=None)
    model_meta = Model.load(os.path.join(local_path, MLMODEL_FILE_NAME))
    return ModelInfo(
        artifact_path=model_meta.artifact_path,
        flavors=model_meta.flavors,
        model_uri=model_uri,
        model_uuid=model_meta.model_uuid,
        run_id=model_meta.run_id,
        saved_input_example_info=model_meta.saved_input_example_info,
        signature_dict=model_meta.signature.to_dict() if model_meta.signature else None,
        signature=model_meta.signature,
        utc_time_created=model_meta.utc_time_created,
        mlflow_version=model_meta.mlflow_version,
        metadata=model_meta.metadata,
    )<|MERGE_RESOLUTION|>--- conflicted
+++ resolved
@@ -585,13 +585,8 @@
                 _logger.debug("", exc_info=True)
             if registered_model_name is not None:
                 run_id = mlflow.tracking.fluent.active_run().info.run_id
-<<<<<<< HEAD
                 mlflow.tracking._model_registry.fluent._register_model(
-                    "runs:/{}/{}".format(run_id, mlflow_model.artifact_path),
-=======
-                mlflow.register_model(
                     f"runs:/{run_id}/{mlflow_model.artifact_path}",
->>>>>>> 9ebab719
                     registered_model_name,
                     await_registration_for=await_registration_for,
                     local_model_path=local_path,
