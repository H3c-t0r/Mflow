--- conflicted
+++ resolved
@@ -77,7 +77,6 @@
                                                                       json_format=json_format)
 
 
-<<<<<<< HEAD
 @commands.command("build-docker")
 @experimental
 @cli_args.MODEL_URI
@@ -102,10 +101,7 @@
     _build_image(model_uri, name, mlflow_home=".", flavor=flavor)
 
 
-def _get_flavor_backend(model_uri, no_conda):
-=======
 def _get_flavor_backend(model_uri, **kwargs):
->>>>>>> 5d4bf89f
     with TempDir() as tmp:
         local_path = _download_artifact_from_uri(posixpath.join(model_uri, "MLmodel"),
                                                  output_path=tmp.path())
