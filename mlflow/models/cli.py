--- conflicted
+++ resolved
@@ -38,11 +38,7 @@
     port,
     host,
     workers,
-<<<<<<< HEAD
-    no_conda=False,
-=======
     no_conda,  # pylint: disable=unused-argument
->>>>>>> 14d2000c
     env_manager=None,
     install_mlflow=False,
     enable_mlserver=False,
@@ -66,17 +62,8 @@
             "data": [[1, 2, 3], [4, 5, 6]]
         }'
     """
-    env_manager = cli_args._get_env_manager(no_conda, env_manager)
     return _get_flavor_backend(
-<<<<<<< HEAD
-        model_uri,
-        no_conda=no_conda,
-        env_manager=env_manager,
-        workers=workers,
-        install_mlflow=install_mlflow,
-=======
         model_uri, env_manager=env_manager, workers=workers, install_mlflow=install_mlflow
->>>>>>> 14d2000c
     ).serve(model_uri=model_uri, port=port, host=host, enable_mlserver=enable_mlserver)
 
 
@@ -118,11 +105,7 @@
     output_path,
     content_type,
     json_format,
-<<<<<<< HEAD
-    no_conda,
-=======
     no_conda,  # pylint: disable=unused-argument
->>>>>>> 14d2000c
     env_manager,
     install_mlflow,
 ):
@@ -131,18 +114,10 @@
     data formats accepted by this function, see the following documentation:
     https://www.mlflow.org/docs/latest/models.html#built-in-deployment-tools.
     """
-    env_manager = cli_args._get_env_manager(no_conda, env_manager)
     if content_type == "json" and json_format not in ("split", "records"):
         raise Exception("Unsupported json format '{}'.".format(json_format))
     return _get_flavor_backend(
-<<<<<<< HEAD
-        model_uri,
-        no_conda=no_conda,
-        env_manager=env_manager,
-        install_mlflow=install_mlflow,
-=======
         model_uri, env_manager=env_manager, install_mlflow=install_mlflow
->>>>>>> 14d2000c
     ).predict(
         model_uri=model_uri,
         input_path=input_path,
@@ -157,31 +132,19 @@
 @cli_args.NO_CONDA
 @cli_args.ENV_MANAGER
 @cli_args.INSTALL_MLFLOW
-<<<<<<< HEAD
-def prepare_env(model_uri, no_conda, env_manager, install_mlflow):
-=======
 def prepare_env(
     model_uri,
     no_conda,  # pylint: disable=unused-argument
     env_manager,
     install_mlflow,
 ):
->>>>>>> 14d2000c
     """
     Performs any preparation necessary to predict or serve the model, for example
     downloading dependencies or initializing a conda environment. After preparation,
     calling predict or serve should be fast.
     """
-    env_manager = cli_args._get_env_manager(no_conda, env_manager)
     return _get_flavor_backend(
-<<<<<<< HEAD
-        model_uri,
-        no_conda=no_conda,
-        env_manager=env_manager,
-        install_mlflow=install_mlflow,
-=======
         model_uri, env_manager=env_manager, install_mlflow=install_mlflow
->>>>>>> 14d2000c
     ).prepare_env(model_uri=model_uri)
 
 
