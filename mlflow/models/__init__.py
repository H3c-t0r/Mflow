--- conflicted
+++ resolved
@@ -24,21 +24,14 @@
 from .model import Model
 from .flavor_backend import FlavorBackend
 from ..utils.environment import infer_pip_requirements
-<<<<<<< HEAD
-from .evaluation import evaluate
-=======
 from .evaluation import evaluate, EvaluationDataset
->>>>>>> c630d6d2
 
 __all__ = [
     "Model",
     "FlavorBackend",
     "infer_pip_requirements",
     "evaluate",
-<<<<<<< HEAD
-=======
     "EvaluationDataset",
->>>>>>> c630d6d2
 ]
 
 
