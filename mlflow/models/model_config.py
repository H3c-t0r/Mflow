import os
from typing import Optional, Union, Dict, Any

import yaml

__mlflow_model_config__ = None


# TODO: Let ModelConfig take in a dictionary instead of a file path
class ModelConfig:
    """
    ModelConfig used in code to read a YAML configuration file, and this configuration file can be
    overridden when logging a model.
    """

<<<<<<< HEAD
    def __init__(self, *, development_config: Optional[Union[str, Dict[str, Any]]] = None):
        config = globals().get("__mlflow_model_config__", None)
        # backwards compatibility
        rag_config = globals().get("__databricks_rag_config_path__", None)
        self.config = config or rag_config or development_config
=======
    def __init__(self, *, development_config: Optional[str] = None):
        config = globals().get("__mlflow_model_config__", None)
        # backwards compatibility
        rag_config = globals().get("__databricks_rag_config_path__", None)
        self.config_path = config or rag_config or development_config
>>>>>>> f60d23fe

        if not self.config:
            raise FileNotFoundError("Config file is None. Please provide a valid path.")

        if not isinstance(development_config, dict) and not os.path.isfile(self.config):
            raise FileNotFoundError(f"Config file '{self.config}' not found.")

    def _read_config(self):
        """Reads the YAML configuration file and returns its contents.

        Raises:
            FileNotFoundError: If the configuration file does not exist.
            yaml.YAMLError: If there is an error parsing the YAML content.

        Returns:
            dict or None: The content of the YAML file as a dictionary, or None if the
            config path is not set.
        """
        if isinstance(self.config, dict):
            return self.config

        with open(self.config) as file:
            try:
                return yaml.safe_load(file)
            except yaml.YAMLError as e:
                raise yaml.YAMLError(f"Error parsing YAML file: {e}")

    def get(self, key):
        """Gets the value of a top-level parameter in the configuration."""
        config_data = self._read_config()

        if config_data and key in config_data:
            return config_data[key]
        else:
            raise KeyError(f"Key '{key}' not found in configuration: {config_data}.")


def _set_model_config(model_config):
    globals()["__mlflow_model_config__"] = model_config<|MERGE_RESOLUTION|>--- conflicted
+++ resolved
@@ -13,19 +13,11 @@
     overridden when logging a model.
     """
 
-<<<<<<< HEAD
     def __init__(self, *, development_config: Optional[Union[str, Dict[str, Any]]] = None):
         config = globals().get("__mlflow_model_config__", None)
         # backwards compatibility
         rag_config = globals().get("__databricks_rag_config_path__", None)
         self.config = config or rag_config or development_config
-=======
-    def __init__(self, *, development_config: Optional[str] = None):
-        config = globals().get("__mlflow_model_config__", None)
-        # backwards compatibility
-        rag_config = globals().get("__databricks_rag_config_path__", None)
-        self.config_path = config or rag_config or development_config
->>>>>>> f60d23fe
 
         if not self.config:
             raise FileNotFoundError("Config file is None. Please provide a valid path.")
