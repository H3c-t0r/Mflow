import os
from typing import Any, Dict, Optional, Union

import yaml

import mlflow

__mlflow_model_config__ = None


# TODO: Let ModelConfig take in a dictionary instead of a file path
class ModelConfig:
    """
    ModelConfig used in code to read a YAML configuration file, and this configuration file can be
    overridden when logging a model.
    """

    def __init__(self, *, development_config: Optional[Union[str, Dict[str, Any]]] = None):
        config = globals().get("__mlflow_model_config__", None)
        # backwards compatibility
<<<<<<< HEAD
        rag_config = globals().get("__databricks_rag_config_path__", None)
        self.config = config or rag_config or development_config

        if not self.config:
            raise FileNotFoundError("Config file is None. Please provide a valid path.")
=======
        rag_config = getattr(mlflow.langchain._rag_utils, "__databricks_rag_config_path__", None)

        # Here mlflow_model_config have 3 states:
        # 1. None, this means if the mlflow_model_config is None, use development_config if
        # available
        # 2. "", Empty string, this means the users explicitly didn't set the model config
        # while logging the model so if ModelConfig is used, it should throw an error
        # 3. A valid path, this means the users have set the model config while logging the
        # model so use that path
        if config is not None:
            self.config_path = config
        elif rag_config is not None:
            self.config_path = rag_config
        else:
            self.config_path = development_config

        if not self.config_path:
            raise FileNotFoundError(
                "Config file is not provided which is needed to load the model. "
                "Please provide a valid path."
            )
>>>>>>> 000e03cb

        if not isinstance(self.config, dict) and not os.path.isfile(self.config):
            raise FileNotFoundError(f"Config file '{self.config}' not found.")

    def _read_config(self):
        """Reads the YAML configuration file and returns its contents.

        Raises:
            FileNotFoundError: If the configuration file does not exist.
            yaml.YAMLError: If there is an error parsing the YAML content.

        Returns:
            dict or None: The content of the YAML file as a dictionary, or None if the
            config path is not set.
        """
        if isinstance(self.config, dict):
            return self.config

        with open(self.config) as file:
            try:
                return yaml.safe_load(file)
            except yaml.YAMLError as e:
                raise yaml.YAMLError(f"Error parsing YAML file: {e}")

    def get(self, key):
        """Gets the value of a top-level parameter in the configuration."""
        config_data = self._read_config()

        if config_data and key in config_data:
            return config_data[key]
        else:
            raise KeyError(f"Key '{key}' not found in configuration: {config_data}.")


def _set_model_config(model_config):
    globals()["__mlflow_model_config__"] = model_config<|MERGE_RESOLUTION|>--- conflicted
+++ resolved
@@ -18,15 +18,8 @@
     def __init__(self, *, development_config: Optional[Union[str, Dict[str, Any]]] = None):
         config = globals().get("__mlflow_model_config__", None)
         # backwards compatibility
-<<<<<<< HEAD
         rag_config = globals().get("__databricks_rag_config_path__", None)
-        self.config = config or rag_config or development_config
-
-        if not self.config:
-            raise FileNotFoundError("Config file is None. Please provide a valid path.")
-=======
-        rag_config = getattr(mlflow.langchain._rag_utils, "__databricks_rag_config_path__", None)
-
+        
         # Here mlflow_model_config have 3 states:
         # 1. None, this means if the mlflow_model_config is None, use development_config if
         # available
@@ -35,18 +28,17 @@
         # 3. A valid path, this means the users have set the model config while logging the
         # model so use that path
         if config is not None:
-            self.config_path = config
+            self.config = config
         elif rag_config is not None:
-            self.config_path = rag_config
+            self.config = rag_config
         else:
-            self.config_path = development_config
+            self.config = development_config
 
-        if not self.config_path:
+        if not self.config:
             raise FileNotFoundError(
                 "Config file is not provided which is needed to load the model. "
                 "Please provide a valid path."
             )
->>>>>>> 000e03cb
 
         if not isinstance(self.config, dict) and not os.path.isfile(self.config):
             raise FileNotFoundError(f"Config file '{self.config}' not found.")
