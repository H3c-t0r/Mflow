--- conflicted
+++ resolved
@@ -519,20 +519,12 @@
         :param kwargs: For forwards compatibility, a placeholder for additional arguments that
                        may be added to the evaluation interface in the future.
         :param baseline_model: (Optional) A string URI referring to a MLflow model with the pyfunc
-<<<<<<< HEAD
-                                          flavor as baseline model to be compared with the
-                                          candidate model for model validation.
-                                          (pyfunc model instance is not allowed)
-        :return: :py:class:`mlflow.models.EvaluationResult` instance containing
-                 evaluation metrics for candidate model and baseline model and artifacts for
-                 candidate model.
-=======
                                           flavor as a baseline model to be compared with the
                                           candidate model (specified by the `model` param) for model
                                           validation. (pyfunc model instance is not allowed)
-        :return: A tuple of :py:class:`mlflow.models.EvaluationResult` instance containing
-                 evaluation results for candidate model and baseline model (if provided else None).
->>>>>>> ddf463f7
+        :return: A :py:class:`mlflow.models.EvaluationResult` instance containing
+                 evaluation metrics for candidate model and baseline model and
+                 artifacts for candidate model.
         """
         raise NotImplementedError()
 
