--- conflicted
+++ resolved
@@ -1130,10 +1130,7 @@
 should be at least 5 percent greater than baseline model accuracy
                                                          min_relative_change=0.05, # accuracy \
 should be at least 0.05 greater than baseline model accuracy
-<<<<<<< HEAD
-=======
                                                          higher_is_better=True
->>>>>>> 13245a5c
                                                      ),
                                                  }
 
