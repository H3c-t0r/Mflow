from typing import Dict, Union, Any
import mlflow
import hashlib
import json
import os
from mlflow.protos.databricks_pb2 import INVALID_PARAMETER_VALUE
from mlflow.tracking.client import MlflowClient
from contextlib import contextmanager
from mlflow.exceptions import MlflowException
from mlflow.utils.file_utils import TempDir
from mlflow.entities import RunTag
from mlflow.tracking.artifact_utils import _download_artifact_from_uri
from mlflow.utils import _get_fully_qualified_class_name
from mlflow.utils.class_utils import _get_class_from_string
from mlflow.utils.annotations import experimental
from mlflow.utils.proto_json_utils import NumpyEncoder
from mlflow.models.evaluation.validation import _MetricValidationResult
import logging
import struct
import sys
import math
import urllib
import pathlib
from collections import OrderedDict
from abc import ABCMeta, abstractmethod
import operator
from decimal import Decimal

_logger = logging.getLogger(__name__)


class EvaluationArtifact(metaclass=ABCMeta):
    """
    A model evaluation artifact containing an artifact uri and content.
    """

    def __init__(self, uri, content=None):
        self._uri = uri
        self._content = content

    @abstractmethod
    def _load_content_from_file(self, local_artifact_path):
        """
        Abstract interface to load the content from local artifact file path,
        and return the loaded content.
        """
        pass

    def _load(self, local_artifact_path=None):
        """
        If ``local_artifact_path`` is ``None``, download artifact from the artifact uri.
        Otherwise, load artifact content from the specified path. Assign the loaded content to
        ``self._content``, and return the loaded content.
        """
        if local_artifact_path is not None:
            self._content = self._load_content_from_file(local_artifact_path)
        else:
            with TempDir() as temp_dir:
                temp_dir_path = temp_dir.path()
                _download_artifact_from_uri(self._uri, temp_dir_path)
                local_artifact_file = temp_dir.path(os.listdir(temp_dir_path)[0])
                self._content = self._load_content_from_file(local_artifact_file)
        return self._content

    @abstractmethod
    def _save(self, output_artifact_path):
        """Save artifact content into specified path."""
        pass

    @property
    def content(self):
        """
        The content of the artifact (representation varies)
        """
        if self._content is None:
            self._load()
        return self._content

    @property
    def uri(self) -> str:
        """
        The URI of the artifact
        """
        return self._uri

    def __repr__(self):
        return f"{self.__class__.__name__}(uri='{self.uri}')"


class EvaluationResult:
    """
    Represents the model evaluation outputs of a `mlflow.evaluate()` API call, containing
    both scalar metrics and output artifacts such as performance plots.
    """

    def __init__(self, metrics, artifacts, baseline_model_metrics=None):
        self._metrics = metrics
        self._artifacts = artifacts
        self._baseline_model_metrics = baseline_model_metrics if baseline_model_metrics else dict()

    @classmethod
    def load(cls, path):
        """Load the evaluation results from the specified local filesystem path"""
        with open(os.path.join(path, "metrics.json"), "r") as fp:
            metrics = json.load(fp)

        with open(os.path.join(path, "artifacts_metadata.json"), "r") as fp:
            artifacts_metadata = json.load(fp)

        artifacts = {}

        artifacts_dir = os.path.join(path, "artifacts")

        for artifact_name, meta in artifacts_metadata.items():
            uri = meta["uri"]
            ArtifactCls = _get_class_from_string(meta["class_name"])
            artifact = ArtifactCls(uri=uri)
            filename = pathlib.Path(urllib.parse.urlparse(uri).path).name
            artifact._load(os.path.join(artifacts_dir, filename))
            artifacts[artifact_name] = artifact

        return EvaluationResult(metrics=metrics, artifacts=artifacts)

    def save(self, path):
        """Write the evaluation results to the specified local filesystem path"""
        os.makedirs(path, exist_ok=True)
        with open(os.path.join(path, "metrics.json"), "w") as fp:
            json.dump(self.metrics, fp, cls=NumpyEncoder)

        artifacts_metadata = {
            artifact_name: {
                "uri": artifact.uri,
                "class_name": _get_fully_qualified_class_name(artifact),
            }
            for artifact_name, artifact in self.artifacts.items()
        }
        with open(os.path.join(path, "artifacts_metadata.json"), "w") as fp:
            json.dump(artifacts_metadata, fp)

        artifacts_dir = os.path.join(path, "artifacts")
        os.makedirs(artifacts_dir, exist_ok=True)

        for artifact in self.artifacts.values():
            filename = pathlib.Path(urllib.parse.urlparse(artifact.uri).path).name
            artifact._save(os.path.join(artifacts_dir, filename))

    @property
    def metrics(self) -> Dict[str, Any]:
        """
        A dictionary mapping scalar metric names to scalar metric values
        """
        return self._metrics

    @property
    def artifacts(self) -> Dict[str, "mlflow.models.EvaluationArtifact"]:
        """
        A dictionary mapping standardized artifact names (e.g. "roc_data") to
        artifact content and location information
        """
        return self._artifacts

    @property
    def baseline_model_metrics(self) -> Dict[str, Any]:
        """
        A dictionary mapping scalar metric names to scalar metric values for the baseline model
        """
        return self._baseline_model_metrics


_cached_mlflow_client = None


def _hash_uint64_ndarray_as_bytes(array):
    assert len(array.shape) == 1
    # see struct pack format string https://docs.python.org/3/library/struct.html#format-strings
    return struct.pack(f">{array.size}Q", *array)


def _hash_ndarray_as_bytes(nd_array):
    from pandas.util import hash_array
    import numpy as np

    return _hash_uint64_ndarray_as_bytes(
        hash_array(nd_array.flatten(order="C"))
    ) + _hash_uint64_ndarray_as_bytes(np.array(nd_array.shape, dtype="uint64"))


def _hash_array_like_obj_as_bytes(data):
    """
    Helper method to convert pandas dataframe/numpy array/list into bytes for
    MD5 calculation purpose.
    """
    from pandas.util import hash_pandas_object
    import numpy as np
    import pandas as pd

    if isinstance(data, pd.DataFrame):
        # add checking `'pyspark' in sys.modules` to avoid importing pyspark when user
        # run code not related to pyspark.
        if "pyspark" in sys.modules:
            from pyspark.ml.linalg import Vector as spark_vector_type
        else:
            spark_vector_type = None

        def _hash_array_like_element_as_bytes(v):
            if spark_vector_type is not None:
                if isinstance(v, spark_vector_type):
                    return _hash_ndarray_as_bytes(v.toArray())
            if isinstance(v, np.ndarray):
                return _hash_ndarray_as_bytes(v)
            if isinstance(v, list):
                return _hash_ndarray_as_bytes(np.array(v))
            return v

        data = data.applymap(_hash_array_like_element_as_bytes)
        return _hash_uint64_ndarray_as_bytes(hash_pandas_object(data))
    elif isinstance(data, np.ndarray):
        return _hash_ndarray_as_bytes(data)
    elif isinstance(data, list):
        return _hash_ndarray_as_bytes(np.array(data))
    else:
        raise ValueError("Unsupported data type.")


def _gen_md5_for_arraylike_obj(md5_gen, data):
    """
    Helper method to generate MD5 hash array-like object, the MD5 will calculate over:
     - array length
     - first NUM_SAMPLE_ROWS_FOR_HASH rows content
     - last NUM_SAMPLE_ROWS_FOR_HASH rows content
    """
    import numpy as np

    len_bytes = _hash_uint64_ndarray_as_bytes(np.array([len(data)], dtype="uint64"))
    md5_gen.update(len_bytes)
    if len(data) < EvaluationDataset.NUM_SAMPLE_ROWS_FOR_HASH * 2:
        md5_gen.update(_hash_array_like_obj_as_bytes(data))
    else:
        head_rows = data[: EvaluationDataset.NUM_SAMPLE_ROWS_FOR_HASH]
        tail_rows = data[-EvaluationDataset.NUM_SAMPLE_ROWS_FOR_HASH :]
        md5_gen.update(_hash_array_like_obj_as_bytes(head_rows))
        md5_gen.update(_hash_array_like_obj_as_bytes(tail_rows))


class EvaluationDataset:
    """
    An input dataset for model evaluation. This is intended for use with the
    :py:func:`mlflow.models.evaluate()`
    API.
    """

    NUM_SAMPLE_ROWS_FOR_HASH = 5
    SPARK_DATAFRAME_LIMIT = 10000

    def __init__(self, data, *, targets, name=None, path=None, feature_names=None):
        """
        The values of the constructor arguments comes from the `evaluate` call.
        """
        import numpy as np
        import pandas as pd

        if name is not None and '"' in name:
            raise MlflowException(
                message=f'Dataset name cannot include a double quote (") but got {name}',
                error_code=INVALID_PARAMETER_VALUE,
            )
        if path is not None and '"' in path:
            raise MlflowException(
                message=f'Dataset path cannot include a double quote (") but got {path}',
                error_code=INVALID_PARAMETER_VALUE,
            )

        self._user_specified_name = name
        self._path = path
        self._hash = None
        self._supported_dataframe_types = (pd.DataFrame,)
        self._spark_df_type = None

        try:
            # add checking `'pyspark' in sys.modules` to avoid importing pyspark when user
            # run code not related to pyspark.
            if "pyspark" in sys.modules:
                from pyspark.sql import DataFrame as SparkDataFrame

                self._supported_dataframe_types = (pd.DataFrame, SparkDataFrame)
                self._spark_df_type = SparkDataFrame
        except ImportError:
            pass

        if feature_names is not None and len(set(feature_names)) < len(list(feature_names)):
            raise MlflowException(
                message="`feature_names` argument must be a list containing unique feature names.",
                error_code=INVALID_PARAMETER_VALUE,
            )

        if isinstance(data, (np.ndarray, list)):
            if not isinstance(targets, (np.ndarray, list)):
                raise MlflowException(
                    message="If data is a numpy array or list of evaluation features, "
                    "`targets` argument must be a numpy array or list of evaluation labels.",
                    error_code=INVALID_PARAMETER_VALUE,
                )
            if isinstance(data, list):
                data = np.array(data)

            if len(data.shape) != 2:
                raise MlflowException(
                    message="If the `data` argument is a numpy array, it must be a 2 dimension"
                    " array and second dimension represent the number of features. If the `data` "
                    "argument is a list, each of its element must be a feature array of "
                    "numpy array or list and all element must has the same length.",
                    error_code=INVALID_PARAMETER_VALUE,
                )

            self._features_data = data
            self._labels_data = targets if isinstance(targets, np.ndarray) else np.array(targets)

            if len(self._features_data) != len(self._labels_data):
                raise MlflowException(
                    message="The input features example rows must be the same length "
                    "with labels array.",
                    erorr_code=INVALID_PARAMETER_VALUE,
                )

            num_features = data.shape[1]

            if feature_names is not None:
                feature_names = list(feature_names)
                if num_features != len(feature_names):
                    raise MlflowException(
                        message="feature name list must be the same length with feature data.",
                        error_code=INVALID_PARAMETER_VALUE,
                    )
                self._feature_names = feature_names
            else:
                self._feature_names = [
                    f"feature_{str(i + 1).zfill(math.ceil((math.log10(num_features + 1))))}"
                    for i in range(num_features)
                ]
        elif isinstance(data, self._supported_dataframe_types):
            if not isinstance(targets, str):
                raise MlflowException(
                    message="If data is a Pandas DataFrame or Spark DataFrame, `targets` argument "
                    "must be the name of the column which contains evaluation labels in the `data`"
                    " dataframe.",
                    error_code=INVALID_PARAMETER_VALUE,
                )
            if self._spark_df_type and isinstance(data, self._spark_df_type):
                _logger.warning(
                    "Specified Spark DataFrame is too large for model evaluation. Only "
                    f"the first {EvaluationDataset.SPARK_DATAFRAME_LIMIT} rows will be used."
                    "If you want evaluate on the whole spark dataframe, please manually call "
                    "`spark_dataframe.toPandas()`."
                )
                data = data.limit(EvaluationDataset.SPARK_DATAFRAME_LIMIT).toPandas()

            self._labels_data = data[targets].to_numpy()

            if feature_names is not None:
                self._features_data = data[list(feature_names)]
                self._feature_names = feature_names
            else:
                self._features_data = data.drop(targets, axis=1, inplace=False)
                self._feature_names = list(self._features_data.columns)
        else:
            raise MlflowException(
                message="The data argument must be a numpy array, a list or a Pandas DataFrame, or "
                "spark DataFrame if pyspark package installed.",
                error_code=INVALID_PARAMETER_VALUE,
            )

        # generate dataset hash
        md5_gen = hashlib.md5()
        _gen_md5_for_arraylike_obj(md5_gen, self._features_data)
        _gen_md5_for_arraylike_obj(md5_gen, self._labels_data)
        md5_gen.update(",".join(self._feature_names).encode("UTF-8"))

        self._hash = md5_gen.hexdigest()

    @property
    def feature_names(self):
        return self._feature_names

    @property
    def features_data(self):
        """
        return features data as a numpy array or a pandas DataFrame.
        """
        return self._features_data

    @property
    def labels_data(self):
        """
        return labels data as a numpy array
        """
        return self._labels_data

    @property
    def name(self):
        """
        Dataset name, which is specified dataset name or the dataset hash if user don't specify
        name.
        """
        return self._user_specified_name if self._user_specified_name is not None else self.hash

    @property
    def path(self):
        """
        Dataset path
        """
        return self._path

    @property
    def hash(self):
        """
        Dataset hash, includes hash on first 20 rows and last 20 rows.
        """
        return self._hash

    @property
    def _metadata(self):
        """
        Return dataset metadata containing name, hash, and optional path.
        """
        metadata = {
            "name": self.name,
            "hash": self.hash,
        }
        if self.path is not None:
            metadata["path"] = self.path
        return metadata

    def _log_dataset_tag(self, client, run_id, model_uuid):
        """
        Log dataset metadata as a tag "mlflow.datasets", if the tag already exists, it will
        append current dataset metadata into existing tag content.
        """
        existing_dataset_metadata_str = client.get_run(run_id).data.tags.get(
            "mlflow.datasets", "[]"
        )
        dataset_metadata_list = json.loads(existing_dataset_metadata_str)

        for metadata in dataset_metadata_list:
            if (
                metadata["hash"] == self.hash
                and metadata["name"] == self.name
                and metadata["model"] == model_uuid
            ):
                break
        else:
            dataset_metadata_list.append({**self._metadata, "model": model_uuid})

        dataset_metadata_str = json.dumps(dataset_metadata_list, separators=(",", ":"))
        client.log_batch(
            run_id,
            tags=[RunTag("mlflow.datasets", dataset_metadata_str)],
        )

    def __hash__(self):
        return hash(self.hash)

    def __eq__(self, other):
        import numpy as np

        if not isinstance(other, EvaluationDataset):
            return False

        if isinstance(self._features_data, np.ndarray):
            is_features_data_equal = np.array_equal(self._features_data, other._features_data)
        else:
            is_features_data_equal = self._features_data.equals(other._features_data)

        return (
            is_features_data_equal
            and np.array_equal(self._labels_data, other._labels_data)
            and self.name == other.name
            and self.path == other.path
            and self._feature_names == other._feature_names
        )


class ModelEvaluator(metaclass=ABCMeta):
    @abstractmethod
    def can_evaluate(self, *, model_type, evaluator_config, **kwargs) -> bool:
        """
        :param model_type: A string describing the model type (e.g., "regressor", "classifier", …).
        :param evaluator_config: A dictionary of additional configurations for
                                 the evaluator.
        :param kwargs: For forwards compatibility, a placeholder for additional arguments
                       that may be added to the evaluation interface in the future.
        :return: True if the evaluator can evaluate the specified model on the
                 specified dataset. False otherwise.
        """
        raise NotImplementedError()

    @abstractmethod
    def evaluate(
        self,
        *,
        model,
        model_type,
        dataset,
        run_id,
        evaluator_config,
        custom_metrics=None,
        baseline_model=None,
        **kwargs,
    ):
        """
        The abstract API to log metrics and artifacts, and return evaluation results.

        :param model: A pyfunc model instance, used as the candidate_model
                      to be compared with baseline_model (specified by the `baseline_model` param)
                      for model validation.
        :param model_type: A string describing the model type
                           (e.g., ``"regressor"``, ``"classifier"``, …).
        :param dataset: An instance of `mlflow.models.evaluation.base._EvaluationDataset`
                        containing features and labels (optional) for model evaluation.
        :param run_id: The ID of the MLflow Run to which to log results.
        :param evaluator_config: A dictionary of additional configurations for
                                 the evaluator.
        :param custom_metrics: A list of callable custom metric functions.
        :param kwargs: For forwards compatibility, a placeholder for additional arguments that
                       may be added to the evaluation interface in the future.
        :param baseline_model: (Optional) A string URI referring to a MLflow model with the pyfunc
                                          flavor as a baseline model to be compared with the
                                          candidate model (specified by the `model` param) for model
                                          validation. (pyfunc model instance is not allowed)
        :return: A :py:class:`mlflow.models.EvaluationResult` instance containing
                 evaluation metrics for candidate model and baseline model and
                 artifacts for candidate model.
        """
        raise NotImplementedError()


def list_evaluators():
    """
    Return a name list for all available Evaluators.
    """
    # import _model_evaluation_registry inside function to avoid circuit importing
    from mlflow.models.evaluation.evaluator_registry import _model_evaluation_registry

    return list(_model_evaluation_registry._registry.keys())


@contextmanager
def _start_run_or_reuse_active_run():
    """
    A manager context return:
     - If there's an active run, return the active run id.
     - otherwise start a mflow run with the specified run_id,
       if specified run_id is None, start a new run.
    """
    active_run = mlflow.active_run()
    if not active_run:
        # Note `mlflow.start_run` throws if `run_id` is not found.
        with mlflow.start_run() as run:
            yield run.info.run_id
    else:
        yield active_run.info.run_id


def _normalize_evaluators_and_evaluator_config_args(
    evaluators,
    evaluator_config,
):
    from mlflow.models.evaluation.evaluator_registry import _model_evaluation_registry

    def check_nesting_config_dict(_evaluator_name_list, _evaluator_name_to_conf_map):
        return isinstance(_evaluator_name_to_conf_map, dict) and all(
            k in _evaluator_name_list and isinstance(v, dict)
            for k, v in _evaluator_name_to_conf_map.items()
        )

    if evaluators is None:
        evaluator_name_list = list(_model_evaluation_registry._registry.keys())
        if len(evaluator_name_list) > 1:
            _logger.warning(
                f"Multiple registered evaluators are found {evaluator_name_list} and "
                "they will all be used in evaluation if they support the specified model type. "
                "If you want to evaluate with one evaluator, specify the `evaluator` argument "
                "and optionally specify the `evaluator_config` argument."
            )
        if evaluator_config is not None:
            conf_dict_value_error = MlflowException(
                message="If `evaluators` argument is None, all available evaluators will be used. "
                "If only the default evaluator is available, the `evaluator_config` argument is "
                "interpreted as the config dictionary for the default evaluator. Otherwise, the "
                "`evaluator_config` argument must be a dictionary mapping each evaluator's name "
                "to its own evaluator config dictionary.",
                error_code=INVALID_PARAMETER_VALUE,
            )
            if evaluator_name_list == ["default"]:
                if not isinstance(evaluator_config, dict):
                    raise conf_dict_value_error
                elif "default" not in evaluator_config:
                    evaluator_name_to_conf_map = {"default": evaluator_config}
                else:
                    evaluator_name_to_conf_map = evaluator_config
            else:
                if not check_nesting_config_dict(evaluator_name_list, evaluator_config):
                    raise conf_dict_value_error
                evaluator_name_to_conf_map = evaluator_config
        else:
            evaluator_name_to_conf_map = {}
    elif isinstance(evaluators, str):
        if not (evaluator_config is None or isinstance(evaluator_config, dict)):
            raise MlflowException(
                message="If `evaluators` argument is the name of an evaluator, evaluator_config"
                " must be None or a dict containing config items for the evaluator.",
                error_code=INVALID_PARAMETER_VALUE,
            )
        evaluator_name_list = [evaluators]
        evaluator_name_to_conf_map = {evaluators: evaluator_config}
    elif isinstance(evaluators, list):
        if evaluator_config is not None:
            if not check_nesting_config_dict(evaluators, evaluator_config):
                raise MlflowException(
                    message="If `evaluators` argument is an evaluator name list, evaluator_config "
                    "must be a dict contains mapping from evaluator name to individual "
                    "evaluator config dict.",
                    error_code=INVALID_PARAMETER_VALUE,
                )
        # Use `OrderedDict.fromkeys` to deduplicate elements but keep elements order.
        evaluator_name_list = list(OrderedDict.fromkeys(evaluators))
        evaluator_name_to_conf_map = evaluator_config or {}
    else:
        raise MlflowException(
            message="`evaluators` argument must be None, an evaluator name string, or a list of "
            "evaluator names.",
            erorr_code=INVALID_PARAMETER_VALUE,
        )

    return evaluator_name_list, evaluator_name_to_conf_map


_last_failed_evaluator = None


def _get_last_failed_evaluator():
    """
    Return the evaluator name of the last failed evaluator when calling `evaluate`.
    This can be used to check which evaluator fail when `evaluate` API fail.
    """
    return _last_failed_evaluator


def _validate(validation_thresholds, candidate_metrics, baseline_metrics=None):
    """
    Validate the model based on validation_thresholds by metrics value and
    metrics comparison between candidate model's metrics (candidate_metrics) and
    baseline_model's metrics (baseline_metrics).
    :param validation_thresholds: A dictionary from metric_name to MetricThreshold.
    :param candidate_metrics: The metric evaluation result of the candidate model.
    :param baseline_metrics: The metric evaluation result of the baseline model.
    If the validation does not pass, raise an MlflowException with detail failure message.
    """
    if not baseline_metrics:
        baseline_metrics = dict()

    validation_results = {
        metric_name: _MetricValidationResult(
            metric_name,
            candidate_metrics.get(metric_name, None),
            threshold,
            baseline_metrics.get(metric_name, None),
        )
        for (metric_name, threshold) in validation_thresholds.items()
    }

    for metric_name in validation_thresholds.keys():

        metric_threshold, validation_result = (
            validation_thresholds[metric_name],
            validation_results[metric_name],
        )

        if metric_name not in candidate_metrics:
            validation_result.missing = True
            continue

        candidate_metric_value, baseline_metric_value = (
            candidate_metrics[metric_name],
            baseline_metrics[metric_name] if baseline_metrics else None,
        )

        # If metric is higher is better, >= is used, otherwise <= is used
        # for thresholding metric value and model comparsion
        comparator_fn = operator.__ge__ if metric_threshold.higher_is_better else operator.__le__

        if metric_threshold.threshold is not None:
            # metric threshold failed
            # - if not (metric_value >= threshold) for higher is better
            # - if not (metric_value <= threshold) for lower is better
            validation_result.threshold_failed = not comparator_fn(
                candidate_metric_value, metric_threshold.threshold
            )

        if not baseline_metrics or metric_name not in baseline_metrics:
            continue

        if metric_threshold.min_absolute_change is not None:
            # metric comparsion aboslute change failed
            # - if not (metric_value >= baseline + min_absolute_change) for higher is better
            # - if not (metric_value <= baseline + min_absolute_change) for lower is better
            validation_result.min_absolute_change_failed = not comparator_fn(
                Decimal(candidate_metric_value),
                Decimal(baseline_metric_value + metric_threshold.min_absolute_change),
            )

        if metric_threshold.min_relative_change is not None:
            # metric comparsion relative change failed
            # - if (metric_value - baseline) / baseline < min_relative_change for higher is better
            # - if (baseline - metric_value) / baseline < min_relative_change for lower is better
            if metric_threshold.higher_is_better:
                relative_change = (
                    candidate_metric_value - baseline_metric_value
                ) / baseline_metric_value
            else:
                relative_change = (
                    baseline_metric_value - candidate_metric_value
                ) / baseline_metric_value
            validation_result.min_relative_change_failed = (
                relative_change < metric_threshold.min_relative_change
            )

    failure_messages = []

    for metric_validation_result in validation_results.values():
        if metric_validation_result.is_success():
            continue
        failure_messages.append(str(metric_validation_result))

    if not failure_messages:
        return

    raise MlflowException(message=os.linesep.join(failure_messages))


def _evaluate(
    *,
    model,
    model_type,
    dataset,
    run_id,
    evaluator_name_list,
    evaluator_name_to_conf_map,
    custom_metrics,
    baseline_model,
):
    """
    The public API "evaluate" will verify argument first, and then pass normalized arguments
    to the _evaluate method.
    """
    # import _model_evaluation_registry and PyFuncModel inside function to avoid circuit importing
    from mlflow.models.evaluation.evaluator_registry import _model_evaluation_registry

    global _last_failed_evaluator
    _last_failed_evaluator = None

    client = MlflowClient()

    model_uuid = model.metadata.model_uuid

    dataset._log_dataset_tag(client, run_id, model_uuid)

    eval_results = []
    for evaluator_name in evaluator_name_list:
        config = evaluator_name_to_conf_map.get(evaluator_name) or {}
        try:
            evaluator = _model_evaluation_registry.get_evaluator(evaluator_name)
        except MlflowException:
            _logger.warning(f"Evaluator '{evaluator_name}' is not registered.")
            continue

        _last_failed_evaluator = evaluator_name
        if evaluator.can_evaluate(model_type=model_type, evaluator_config=config):
            _logger.info(f"Evaluating the model with the {evaluator_name} evaluator.")
            eval_result = evaluator.evaluate(
                model=model,
                model_type=model_type,
                dataset=dataset,
                run_id=run_id,
                evaluator_config=config,
                custom_metrics=custom_metrics,
                baseline_model=baseline_model,
            )
            eval_results.append(eval_result)

    _last_failed_evaluator = None

    if len(eval_results) == 0:
        raise MlflowException(
            message="The model could not be evaluated by any of the registered evaluators, please "
            "verify that the model type and other configs are set correctly.",
            erorr_code=INVALID_PARAMETER_VALUE,
        )

    merged_eval_result = EvaluationResult(dict(), dict(), dict())

    for eval_result in eval_results:
        if not eval_result:
            continue
        merged_eval_result.metrics.update(eval_result.metrics)
        merged_eval_result.artifacts.update(eval_result.artifacts)
        if baseline_model and eval_result.baseline_model_metrics:
            merged_eval_result.baseline_model_metrics.update(eval_result.baseline_model_metrics)

    return merged_eval_result


@experimental
def evaluate(
    model: Union[str, "mlflow.pyfunc.PyFuncModel"],
    data,
    *,
    targets,
    model_type: str,
    dataset_name=None,
    dataset_path=None,
    feature_names: list = None,
    evaluators=None,
    evaluator_config=None,
    custom_metrics=None,
    validation_thresholds=None,
    baseline_model=None,
):
    """
    Evaluate a PyFunc model on the specified dataset using one or more specified ``evaluators``, and
    log resulting metrics & artifacts to MLflow Tracking. For additional overview information, see
    :ref:`the Model Evaluation documentation <model-evaluation>`.

    Default Evaluator behavior:
     - The default evaluator, which can be invoked with ``evaluators="default"`` or
       ``evaluators=None``, supports the ``"regressor"`` and ``"classifier"`` model types.
       It generates a variety of model performance metrics, model performance plots, and
       model explanations.

     - For both the ``"regressor"`` and ``"classifier"`` model types, the default evaluator
       generates model summary plots and feature importance plots using
       `SHAP <https://shap.readthedocs.io/en/latest/index.html>`_.

     - For regressor models, the default evaluator additionally logs:
        - **metrics**: example_count, mean_absolute_error, mean_squared_error,
          root_mean_squared_error, sum_on_label, mean_on_label, r2_score, max_error,
          mean_absolute_percentage_error.

     - For binary classifiers, the default evaluator additionally logs:
        - **metrics**: true_negatives, false_positives, false_negatives, true_positives, recall,
          precision, f1_score, accuracy, example_count, log_loss, roc_auc, precision_recall_auc.
        - **artifacts**: lift curve plot, precision-recall plot, ROC plot.

     - For multiclass classifiers, the default evaluator additionally logs:
        - **metrics**: accuracy, example_count, f1_score_micro, f1_score_macro, log_loss
        - **artifacts**: A CSV file for "per_class_metrics" (per-class metrics includes
          true_negatives/false_positives/false_negatives/true_positives/recall/precision/roc_auc,
          precision_recall_auc), precision-recall merged curves plot, ROC merged curves plot.

     - For sklearn models, the default evaluator additionally logs the model's evaluation criterion
       (e.g. mean accuracy for a classifier) computed by `model.score` method.

     - The logged MLflow metric keys are constructed using the format:
       ``{metric_name}_on_{dataset_name}``. Any preexisting metrics with the same name are
       overwritten.

     - The metrics/artifacts listed above are logged to the active MLflow run.
       If no active run exists, a new MLflow run is created for logging these metrics and
       artifacts.

     - Additionally, information about the specified dataset - hash, name (if specified), path
       (if specified), and the UUID of the model that evaluated it - is logged to the
       ``mlflow.datasets`` tag.

     - The available ``evaluator_config`` options for the default evaluator include:
        - **log_model_explainability**: A boolean value specifying whether or not to log model
          explainability insights, default value is True.
        - **explainability_algorithm**: A string to specify the SHAP Explainer algorithm for model
          explainability. Supported algorithm includes: 'exact', 'permutation', 'partition',
          'kernel'.
          If not set, ``shap.Explainer`` is used with the "auto" algorithm, which chooses the best
          Explainer based on the model.
        - **explainability_nsamples**: The number of sample rows to use for computing model
          explainability insights. Default value is 2000.
        - **explainability_kernel_link**: The kernel link function used by shap kernal explainer.
          Available values are "identity" and "logit". Default value is "identity".
        - **max_classes_for_multiclass_roc_pr**:
          For multiclass classification tasks, the maximum number of classes for which to log
          the per-class ROC curve and Precision-Recall curve. If the number of classes is
          larger than the configured maximum, these curves are not logged.

     - Limitations of evaluation dataset:
        - For classification tasks, dataset labels are used to infer the total number of classes.
        - For binary classification tasks, the negative label value must be 0 or -1 or False, and
          the positive label value must be 1 or True.

     - Limitations of metrics/artifacts computation:
        - For classification tasks, some metric and artifact computations require the model to
          output class probabilities. Currently, for scikit-learn models, the default evaluator
          calls the ``predict_proba`` method on the underlying model to obtain probabilities. For
          other model types, the default evaluator does not compute metrics/artifacts that require
          probability outputs.

     - Limitations of default evaluator logging model explainability insights:
        - The ``shap.Explainer`` ``auto`` algorithm uses the ``Linear`` explainer for linear models
          and the ``Tree`` explainer for tree models. Because SHAP's ``Linear`` and ``Tree``
          explainers do not support multi-class classification, the default evaluator falls back to
          using the ``Exact`` or ``Permutation`` explainers for multi-class classification tasks.
        - Logging model explainability insights is not currently supported for PySpark models.
        - The evaluation dataset label values must be numeric or boolean, all feature values
          must be numeric, and each feature column must only contain scalar values.

    :param model: A pyfunc model instance, or a URI referring to such a model, as
                  the candidate_model to be compared with baseline_model
                  (specified by the `baseline_model` param) for model validation.

    :param data: One of the following:

                 - A numpy array or list of evaluation features, excluding labels.

                 - A Pandas DataFrame or Spark DataFrame, containing evaluation features and
                   labels. If ``feature_names`` argument not specified, all columns are regarded
                   as feature columns. Otherwise, only column names present in ``feature_names``
                   are regarded as feature columns. If it is Spark DataFrame, only the first 10000
                   rows in the Spark DataFrame will be used as evaluation data.

    :param targets: If ``data`` is a numpy array or list, a numpy array or list of evaluation
                    labels. If ``data`` is a DataFrame, the string name of a column from ``data``
                    that contains evaluation labels.

    :param model_type: A string describing the model type. The default evaluator
                       supports ``"regressor"`` and ``"classifier"`` as model types.

    :param dataset_name: (Optional) The name of the dataset, must not contain double quotes (``“``).
                         The name is logged to the ``mlflow.datasets`` tag for lineage tracking
                         purposes. If not specified, the dataset hash is used as the dataset name.

    :param dataset_path: (Optional) The path where the data is stored. Must not contain double
                         quotes (``“``). If specified, the path is logged to the ``mlflow.datasets``
                         tag for lineage tracking purposes.

    :param feature_names: (Optional) If the ``data`` argument is a feature data numpy array or list,
                          ``feature_names`` is a list of the feature names for each feature. If
                          ``None``, then the ``feature_names`` are generated using the format
                          ``feature_{feature_index}``. If the ``data`` argument is a Pandas
                          DataFrame or a Spark DataFrame, ``feature_names`` is a list of the names
                          of the feature columns in the DataFrame. If ``None``, then all columns
                          except the label column are regarded as feature columns.

    :param evaluators: The name of the evaluator to use for model evaluation, or a list of
                       evaluator names. If unspecified, all evaluators capable of evaluating the
                       specified model on the specified dataset are used. The default evaluator
                       can be referred to by the name ``"default"``. To see all available
                       evaluators, call :py:func:`mlflow.models.list_evaluators`.

    :param evaluator_config: A dictionary of additional configurations to supply to the evaluator.
                             If multiple evaluators are specified, each configuration should be
                             supplied as a nested dictionary whose key is the evaluator name.

    :param custom_metrics: (Optional) A list of custom metric functions. A custom metric
                           function is required to take in two parameters:

                           - ``Union[pandas.Dataframe, pyspark.sql.DataFrame]``: The first being a
                             Pandas or Spark DataFrame containing ``prediction`` and ``target``
                             column. The ``prediction`` column contains the predictions made by
                             the model. The ``target`` column contains the corresponding labels
                             to the predictions made on that row.
                           - ``Dict``: The second is a dictionary containing the metrics calculated
                             by the default evaluator. The keys are the names of the metrics
                             and the values are the scalar values of the metrics. Refer to the
                             DefaultEvaluator behavior section for what metrics will be returned
                             based on the type of model (i.e. classifier or regressor).
                           - (Optional) ``str``: the path to a temporary directory that can be used
                             by the custom metric function to temporarily store produced artifacts.
                             The directory will be deleted after the artifacts are logged.

                           A custom metric function can return in the following format:

                           - ``Dict[AnyStr, Union[int, float, np.number]``: a singular dictionary of
                             custom metrics, where the keys are the names of the metrics, and the
                             values are the scalar values of the metrics.
                           - ``Tuple[Dict[AnyStr, Union[int,float,np.number]], Dict[AnyStr,Any]]``:
                             a tuple of a dict containing the custom metrics, and a dict of
                             artifacts, where the keys are the names of the artifacts, and the
                             values are objects representing the artifacts.

                           Object types that artifacts can be represented as:

                           - A string uri representing the file path to the artifact. MLflow will
                             infer the type of the artifact based on the file extension.
                           - A string representation of a JSON object. This will be saved as a
                             .json artifact.
                           - Pandas DataFrame. This will be resolved as a CSV artifact.
                           - Numpy array. This will be saved as a .npy artifact.
                           - Matplotlib Figure. This will be saved as an image artifact. Note that
                             ``matplotlib.pyplot.savefig`` is called behind the scene with default
                             configurations. To customize, either save the figure with the desired
                             configurations and return its file path or define customizations
                             through environment variables in ``matplotlib.rcParams``.
                           - Other objects will be attempted to be pickled with the default
                             protocol.

                           .. code-block:: python
                               :caption: Custom Metric Function Boilerplate

                               def custom_metrics_boilerplate(eval_df, builtin_metrics):
                                   # ...
                                   metrics: Dict[AnyStr, Union[int, float, np.number]] = some_dict
                                   artifacts: Dict[AnyStr, Any] = some_artifact_dict
                                   # ...
                                   if artifacts is not None:
                                       return metrics, artifacts
                                   return metrics

                           .. code-block:: python
                               :caption: Example usage of custom metrics

                               def squared_diff_plus_one(eval_df, builtin_metrics):
                                   return {
                                       "squared_diff_plus_one": (
                                           np.sum(
                                               np.abs(
                                                   eval_df["prediction"] - eval_df["target"] + 1
                                               ) ** 2
                                           )
                                       )
                                   }

                               def scatter_plot(eval_df, builtin_metrics, artifacts_dir):
                                   import tempfile
                                   plt.scatter(eval_df['prediction'], eval_df['target'])
                                   plt.xlabel('Targets')
                                   plt.ylabel('Predictions')
                                   plt.title("Targets vs. Predictions")
                                   plt.savefig(os.path.join(artifacts_dir, "example.png"))
                                   return {}, {
                                       "pred_target_scatter": os.path.join(
                                            artifacts_dir, "example.png"
                                       )
                                   }

                               with mlflow.start_run():
                                   mlflow.evaluate(
                                       model,
                                       data,
                                       targets,
                                       model_type,
                                       dataset_name,
                                       evaluators,
                                       custom_metrics=[squared_diff_plus_one, scatter_plot],
                                   )
    :param validation_thresholds: (Optional) A dictionary of name to MetricThreshold used for
                                             model validation.
                                             Metric name must be one of the builtin metric's name or
                                             name of a custom metric in custom_metrics argument.
    :param baseline_model: (Optional) A string URI referring to a MLflow model with the pyfunc
                                      flavor as a baseline model to be compared with the
                                      candidate model (specified by the `model` param) for model
                                      validation. (pyfunc model instance is not allowed)

    :return: An :py:class:`mlflow.models.EvaluationResult` instance containing
             metrics of candidate model and baseline model, and artifacts of candidate model.
    """
    from mlflow.pyfunc import PyFuncModel

    if isinstance(model, str):
        model = mlflow.pyfunc.load_model(model)
    elif isinstance(model, PyFuncModel):
        pass
    else:
        raise MlflowException(
            message="The model argument must be a string URI referring to an MLflow model or "
            "an instance of `mlflow.pyfunc.PyFuncModel`.",
            erorr_code=INVALID_PARAMETER_VALUE,
        )
    if isinstance(baseline_model, str):
        baseline_model = mlflow.pyfunc.load_model(baseline_model)
    elif baseline_model is not None:
        raise MlflowException(
            message="The baseline model argument must be a string URI referring to an MLflow model",
            error_code=INVALID_PARAMETER_VALUE,
        )

    (
        evaluator_name_list,
        evaluator_name_to_conf_map,
    ) = _normalize_evaluators_and_evaluator_config_args(evaluators, evaluator_config)

    dataset = EvaluationDataset(
        data,
        targets=targets,
        name=dataset_name,
        path=dataset_path,
        feature_names=feature_names,
    )

    with _start_run_or_reuse_active_run() as run_id:
        evaluate_result = _evaluate(
            model=model,
            model_type=model_type,
            dataset=dataset,
            run_id=run_id,
            evaluator_name_list=evaluator_name_list,
            evaluator_name_to_conf_map=evaluator_name_to_conf_map,
            custom_metrics=custom_metrics,
            baseline_model=baseline_model,
        )
<<<<<<< HEAD

        if not validation_thresholds:
            return evaluate_result

        _validate(
            validation_thresholds,
            evaluate_result.metrics,
            evaluate_result.baseline_model_metrics,
        )
=======
        if not baseline_model:
            return evaluate_result

        # TODO: Add Model Validation here
        if baseline_model and validation_thresholds:
            pass

>>>>>>> 7f523328
        return evaluate_result<|MERGE_RESOLUTION|>--- conflicted
+++ resolved
@@ -1104,7 +1104,6 @@
             custom_metrics=custom_metrics,
             baseline_model=baseline_model,
         )
-<<<<<<< HEAD
 
         if not validation_thresholds:
             return evaluate_result
@@ -1114,13 +1113,4 @@
             evaluate_result.metrics,
             evaluate_result.baseline_model_metrics,
         )
-=======
-        if not baseline_model:
-            return evaluate_result
-
-        # TODO: Add Model Validation here
-        if baseline_model and validation_thresholds:
-            pass
-
->>>>>>> 7f523328
         return evaluate_result