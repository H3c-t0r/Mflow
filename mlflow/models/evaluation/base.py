--- conflicted
+++ resolved
@@ -465,7 +465,6 @@
 
 
 def _hash_ndarray_as_bytes(nd_array):
-<<<<<<< HEAD
     nd_array = np.array(nd_array, copy=False)
     flat_array = nd_array.ravel()
 
@@ -473,17 +472,6 @@
     hash_shape = _hash_uint64_ndarray_as_bytes(np.array(nd_array.shape, dtype=np.uint64))
 
     return hash_value + hash_shape
-=======
-    if not isinstance(nd_array, np.ndarray):
-        nd_array = np.array(nd_array)
-
-    if _is_array_has_dict(nd_array):
-        return _hash_array_of_dict_as_bytes(nd_array)
-
-    return _hash_uint64_ndarray_as_bytes(
-        pd.util.hash_array(nd_array.flatten(order="C"))
-    ) + _hash_uint64_ndarray_as_bytes(np.array(nd_array.shape, dtype="uint64"))
->>>>>>> a924d129
 
 
 def _hash_data_as_bytes(data):
