import copy
import functools
import inspect
import json
import logging
import math
import pathlib
import pickle
import shutil
import tempfile
import time
import traceback
import warnings
from collections import namedtuple
from functools import partial
from typing import Callable, NamedTuple

import numpy as np
import pandas as pd
from packaging.version import Version
from sklearn import metrics as sk_metrics
from sklearn.pipeline import Pipeline as sk_Pipeline

import mlflow
from mlflow import MlflowClient
from mlflow.entities.metric import Metric
from mlflow.exceptions import MlflowException
from mlflow.metrics import (
    EvaluationMetric,
    MetricValue,
    ari_grade_level,
    exact_match,
    flesch_kincaid_grade_level,
<<<<<<< HEAD
    perplexity,
    precision_at_k,
=======
>>>>>>> 2d78a491
    rouge1,
    rouge2,
    rougeL,
    rougeLsum,
    token_count,
    toxicity,
)
from mlflow.models.evaluation.artifacts import (
    CsvEvaluationArtifact,
    ImageEvaluationArtifact,
    JsonEvaluationArtifact,
    NumpyEvaluationArtifact,
    _infer_artifact_type_and_ext,
)
from mlflow.models.evaluation.base import (
    EvaluationResult,
    ModelEvaluator,
    _ModelType,
)
from mlflow.models.utils import plot_lines
from mlflow.protos.databricks_pb2 import INVALID_PARAMETER_VALUE
from mlflow.pyfunc import _ServedPyFuncModel
from mlflow.sklearn import _SklearnModelWrapper
from mlflow.utils.file_utils import TempDir
from mlflow.utils.proto_json_utils import NumpyEncoder
from mlflow.utils.time import get_current_time_millis

_logger = logging.getLogger(__name__)

_DEFAULT_SAMPLE_ROWS_FOR_SHAP = 2000
_EVAL_TABLE_FILE_NAME = "eval_results_table.json"
_TOKEN_COUNT_METRIC_NAME = "token_count"
_LATENCY_METRIC_NAME = "latency"


def _is_categorical(values):
    """
    Infer whether input values are categorical on best effort.
    Return True represent they are categorical, return False represent we cannot determine result.
    """
    dtype_name = pd.Series(values).convert_dtypes().dtype.name.lower()
    return dtype_name in ["category", "string", "boolean"]


def _is_continuous(values):
    """
    Infer whether input values is continuous on best effort.
    Return True represent they are continous, return False represent we cannot determine result.
    """
    dtype_name = pd.Series(values).convert_dtypes().dtype.name.lower()
    return dtype_name.startswith("float")


def _infer_model_type_by_labels(labels):
    """
    Infer model type by target values.
    """
    if _is_categorical(labels):
        return _ModelType.CLASSIFIER
    elif _is_continuous(labels):
        return _ModelType.REGRESSOR
    else:
        return None  # Unknown


def _extract_raw_model(model):
    model_loader_module = model.metadata.flavors["python_function"]["loader_module"]
    if model_loader_module == "mlflow.sklearn" and not isinstance(model, _ServedPyFuncModel):
        # If we load a sklearn model with mlflow.pyfunc.load_model, the model will be wrapped
        # with _SklearnModelWrapper, we need to extract the raw model from it.
        if isinstance(model._model_impl, _SklearnModelWrapper):
            return model_loader_module, model._model_impl.sklearn_model
        return model_loader_module, model._model_impl
    else:
        return model_loader_module, None


def _extract_predict_fn(model, raw_model):
    predict_fn = model.predict if model is not None else None
    predict_proba_fn = None

    if raw_model is not None:
        predict_fn = raw_model.predict
        predict_proba_fn = getattr(raw_model, "predict_proba", None)

        try:
            import xgboost

            if isinstance(raw_model, xgboost.XGBModel):
                # Because shap evaluation will pass evaluation data in ndarray format
                # (without feature names), if set validate_features=True it will raise error.
                predict_fn = partial(predict_fn, validate_features=False)
                if predict_proba_fn is not None:
                    predict_proba_fn = partial(predict_proba_fn, validate_features=False)
        except ImportError:
            pass

    return predict_fn, predict_proba_fn


def _get_regressor_metrics(y, y_pred, sample_weights):
    sum_on_target = (
        (np.array(y) * np.array(sample_weights)).sum() if sample_weights is not None else sum(y)
    )
    return {
        "example_count": len(y),
        "mean_absolute_error": sk_metrics.mean_absolute_error(
            y, y_pred, sample_weight=sample_weights
        ),
        "mean_squared_error": sk_metrics.mean_squared_error(
            y, y_pred, sample_weight=sample_weights
        ),
        "root_mean_squared_error": sk_metrics.mean_squared_error(
            y, y_pred, sample_weight=sample_weights, squared=False
        ),
        "sum_on_target": sum_on_target,
        "mean_on_target": sum_on_target / len(y),
        "r2_score": sk_metrics.r2_score(y, y_pred, sample_weight=sample_weights),
        "max_error": sk_metrics.max_error(y, y_pred),
        "mean_absolute_percentage_error": sk_metrics.mean_absolute_percentage_error(
            y, y_pred, sample_weight=sample_weights
        ),
    }


def _get_binary_sum_up_label_pred_prob(positive_class_index, positive_class, y, y_pred, y_probs):
    y = np.array(y)
    y_bin = np.where(y == positive_class, 1, 0)
    y_pred_bin = None
    y_prob_bin = None
    if y_pred is not None:
        y_pred = np.array(y_pred)
        y_pred_bin = np.where(y_pred == positive_class, 1, 0)

    if y_probs is not None:
        y_probs = np.array(y_probs)
        y_prob_bin = y_probs[:, positive_class_index]

    return y_bin, y_pred_bin, y_prob_bin


def _get_common_classifier_metrics(
    *, y_true, y_pred, y_proba, labels, average, pos_label, sample_weights
):
    metrics = {
        "example_count": len(y_true),
        "accuracy_score": sk_metrics.accuracy_score(y_true, y_pred, sample_weight=sample_weights),
        "recall_score": sk_metrics.recall_score(
            y_true,
            y_pred,
            average=average,
            pos_label=pos_label,
            sample_weight=sample_weights,
        ),
        "precision_score": sk_metrics.precision_score(
            y_true,
            y_pred,
            average=average,
            pos_label=pos_label,
            sample_weight=sample_weights,
        ),
        "f1_score": sk_metrics.f1_score(
            y_true,
            y_pred,
            average=average,
            pos_label=pos_label,
            sample_weight=sample_weights,
        ),
    }
    if y_proba is not None:
        metrics["log_loss"] = sk_metrics.log_loss(
            y_true, y_proba, labels=labels, sample_weight=sample_weights
        )

    return metrics


def _get_binary_classifier_metrics(
    *, y_true, y_pred, y_proba=None, labels=None, pos_label=1, sample_weights=None
):
    tn, fp, fn, tp = sk_metrics.confusion_matrix(y_true, y_pred).ravel()
    return {
        "true_negatives": tn,
        "false_positives": fp,
        "false_negatives": fn,
        "true_positives": tp,
        **_get_common_classifier_metrics(
            y_true=y_true,
            y_pred=y_pred,
            y_proba=y_proba,
            labels=labels,
            average="binary",
            pos_label=pos_label,
            sample_weights=sample_weights,
        ),
    }


def _get_multiclass_classifier_metrics(
    *,
    y_true,
    y_pred,
    y_proba=None,
    labels=None,
    average="weighted",
    sample_weights=None,
):
    metrics = _get_common_classifier_metrics(
        y_true=y_true,
        y_pred=y_pred,
        y_proba=y_proba,
        labels=labels,
        average=average,
        pos_label=None,
        sample_weights=sample_weights,
    )
    if average in ("macro", "weighted") and y_proba is not None:
        metrics.update(
            roc_auc=sk_metrics.roc_auc_score(
                y_true=y_true,
                y_score=y_proba,
                sample_weight=sample_weights,
                average=average,
                multi_class="ovr",
            )
        )
    return metrics


def _get_classifier_per_class_metrics_collection_df(y, y_pred, labels, sample_weights):
    per_class_metrics_list = []
    for positive_class_index, positive_class in enumerate(labels):
        (
            y_bin,
            y_pred_bin,
            _,
        ) = _get_binary_sum_up_label_pred_prob(
            positive_class_index, positive_class, y, y_pred, None
        )
        per_class_metrics = {"positive_class": positive_class}
        per_class_metrics.update(
            _get_binary_classifier_metrics(
                y_true=y_bin,
                y_pred=y_pred_bin,
                pos_label=1,
                sample_weights=sample_weights,
            )
        )
        per_class_metrics_list.append(per_class_metrics)

    return pd.DataFrame(per_class_metrics_list)


def _get_dataframe_with_renamed_columns(x, new_column_names):
    """
    Downstream inference functions may expect a pd.DataFrame to be created from x. However,
    if x is already a pd.DataFrame, and new_column_names != x.columns, we cannot simply call
    pd.DataFrame(x, columns=new_column_names) because the resulting pd.DataFrame will contain
    NaNs for every column in new_column_names that does not exist in x.columns. This function
    instead creates a new pd.DataFrame object from x, and then explicitly renames the columns
    to avoid NaNs.

    :param x: :param data: A data object, such as a Pandas DataFrame, numPy array, or list
    :param new_column_names: Column names for the output Pandas DataFrame
    :return: A pd.DataFrame with x as data, with columns new_column_names
    """
    df = pd.DataFrame(x)
    return df.rename(columns=dict(zip(df.columns, new_column_names)))


_Curve = namedtuple("_Curve", ["plot_fn", "plot_fn_args", "auc"])


def _gen_classifier_curve(
    is_binomial,
    y,
    y_probs,
    labels,
    pos_label,
    curve_type,
    sample_weights,
):
    """
    Generate precision-recall curve or ROC curve for classifier.
    :param is_binomial: True if it is binary classifier otherwise False
    :param y: True label values
    :param y_probs: if binary classifier, the predicted probability for positive class.
                    if multiclass classifier, the predicted probabilities for all classes.
    :param labels: The set of labels.
    :param pos_label: The label of the positive class.
    :param curve_type: "pr" or "roc"
    :param sample_weights: Optional sample weights.
    :return: An instance of "_Curve" which includes attributes "plot_fn", "plot_fn_args", "auc".
    """
    if curve_type == "roc":

        def gen_line_x_y_label_auc(_y, _y_prob, _pos_label):
            fpr, tpr, _ = sk_metrics.roc_curve(
                _y,
                _y_prob,
                sample_weight=sample_weights,
                # For multiclass classification where a one-vs-rest ROC curve is produced for each
                # class, the positive label is binarized and should not be included in the plot
                # legend
                pos_label=_pos_label if _pos_label == pos_label else None,
            )
            auc = sk_metrics.roc_auc_score(y_true=_y, y_score=_y_prob, sample_weight=sample_weights)
            return fpr, tpr, f"AUC={auc:.3f}", auc

        xlabel = "False Positive Rate"
        ylabel = "True Positive Rate"
        title = "ROC curve"
        if pos_label:
            xlabel = f"False Positive Rate (Positive label: {pos_label})"
            ylabel = f"True Positive Rate (Positive label: {pos_label})"
    elif curve_type == "pr":

        def gen_line_x_y_label_auc(_y, _y_prob, _pos_label):
            precision, recall, _ = sk_metrics.precision_recall_curve(
                _y,
                _y_prob,
                sample_weight=sample_weights,
                # For multiclass classification where a one-vs-rest precision-recall curve is
                # produced for each class, the positive label is binarized and should not be
                # included in the plot legend
                pos_label=_pos_label if _pos_label == pos_label else None,
            )
            # NB: We return average precision score (AP) instead of AUC because AP is more
            # appropriate for summarizing a precision-recall curve
            ap = sk_metrics.average_precision_score(
                y_true=_y, y_score=_y_prob, pos_label=_pos_label, sample_weight=sample_weights
            )
            return recall, precision, f"AP={ap:.3f}", ap

        xlabel = "Recall"
        ylabel = "Precision"
        title = "Precision recall curve"
        if pos_label:
            xlabel = f"Recall (Positive label: {pos_label})"
            ylabel = f"Precision (Positive label: {pos_label})"
    else:
        assert False, "illegal curve type"

    if is_binomial:
        x_data, y_data, line_label, auc = gen_line_x_y_label_auc(y, y_probs, pos_label)
        data_series = [(line_label, x_data, y_data)]
    else:
        curve_list = []
        for positive_class_index, positive_class in enumerate(labels):
            y_bin, _, y_prob_bin = _get_binary_sum_up_label_pred_prob(
                positive_class_index, positive_class, y, labels, y_probs
            )

            x_data, y_data, line_label, auc = gen_line_x_y_label_auc(
                y_bin, y_prob_bin, _pos_label=1
            )
            curve_list.append((positive_class, x_data, y_data, line_label, auc))

        data_series = [
            (f"label={positive_class},{line_label}", x_data, y_data)
            for positive_class, x_data, y_data, line_label, _ in curve_list
        ]
        auc = [auc for _, _, _, _, auc in curve_list]

    def _do_plot(**kwargs):
        from matplotlib import pyplot

        _, ax = plot_lines(**kwargs)
        dash_line_args = {
            "color": "gray",
            "alpha": 0.3,
            "drawstyle": "default",
            "linestyle": "dashed",
        }
        if curve_type == "pr":
            ax.plot([0, 1], [1, 0], **dash_line_args)
        elif curve_type == "roc":
            ax.plot([0, 1], [0, 1], **dash_line_args)

        if is_binomial:
            ax.legend(loc="best")
        else:
            ax.legend(loc="center left", bbox_to_anchor=(1, 0.5))
            pyplot.subplots_adjust(right=0.6, bottom=0.25)

    return _Curve(
        plot_fn=_do_plot,
        plot_fn_args={
            "data_series": data_series,
            "xlabel": xlabel,
            "ylabel": ylabel,
            "line_kwargs": {"drawstyle": "steps-post", "linewidth": 1},
            "title": title,
        },
        auc=auc,
    )


def _get_aggregate_metrics_values(metrics):
    return {name: MetricValue(aggregate_results={name: value}) for name, value in metrics.items()}


_matplotlib_config = {
    "figure.dpi": 175,
    "figure.figsize": [6.0, 4.0],
    "figure.autolayout": True,
    "font.size": 8,
}


def _extract_output_and_other_columns(model_predictions, output_column_name):
    y_pred = None
    other_output_columns = None
    ERROR_MISSING_OUTPUT_COLUMN_NAME = (
        "Output column name is not specified for the multi-output model. "
        "Please set the correct output column name using the `predictions` parameter."
    )

    if isinstance(model_predictions, list) and all(isinstance(p, dict) for p in model_predictions):
        # Extract 'y_pred' and 'other_output_columns' from list of dictionaries
        if output_column_name in model_predictions[0]:
            y_pred = pd.Series(
                [p.get(output_column_name) for p in model_predictions], name=output_column_name
            )
            other_output_columns = pd.DataFrame(
                [{k: v for k, v in p.items() if k != output_column_name} for p in model_predictions]
            )
        elif len(model_predictions) > 1:
            if output_column_name is None:
                raise MlflowException(
                    ERROR_MISSING_OUTPUT_COLUMN_NAME,
                    error_code=INVALID_PARAMETER_VALUE,
                )
            raise MlflowException(
                f"Output column name '{output_column_name}' is not found in the model "
                f"predictions list: {model_predictions}. Please set the correct output column "
                "name using the `predictions` parameter.",
                error_code=INVALID_PARAMETER_VALUE,
            )
    elif isinstance(model_predictions, pd.DataFrame):
        if output_column_name in model_predictions.columns:
            y_pred = model_predictions[output_column_name]
            other_output_columns = model_predictions.drop(columns=output_column_name)
        elif model_predictions.shape[1] > 1:
            if output_column_name is None:
                raise MlflowException(
                    ERROR_MISSING_OUTPUT_COLUMN_NAME,
                    error_code=INVALID_PARAMETER_VALUE,
                )
            raise MlflowException(
                f"Output column name '{output_column_name}' is not found in the model "
                f"predictions dataframe {model_predictions.columns}. Please set the correct "
                "output column name using the `predictions` parameter.",
                error_code=INVALID_PARAMETER_VALUE,
            )
    elif isinstance(model_predictions, dict):
        if output_column_name in model_predictions:
            y_pred = pd.Series(model_predictions[output_column_name], name=output_column_name)
            other_output_columns = pd.DataFrame(
                {k: v for k, v in model_predictions.items() if k != output_column_name}
            )
        elif len(model_predictions) > 1:
            if output_column_name is None:
                raise MlflowException(
                    ERROR_MISSING_OUTPUT_COLUMN_NAME,
                    error_code=INVALID_PARAMETER_VALUE,
                )
            raise MlflowException(
                f"Output column name '{output_column_name}' is not found in the "
                f"model predictions dict {model_predictions}. Please set the correct "
                "output column name using the `predictions` parameter.",
                error_code=INVALID_PARAMETER_VALUE,
            )

    return y_pred if y_pred is not None else model_predictions, other_output_columns


class _CustomMetric(NamedTuple):
    """
    A namedtuple representing a metric function and its properties.

    function : the metric function
    name : the name of the metric function
    index : the index of the function in the ``extra_metrics`` argument of mlflow.evaluate
    """

    function: Callable
    name: str
    index: int


class _CustomArtifact(NamedTuple):
    """
    A namedtuple representing a custom artifact function and its properties.

    function : the custom artifact function
    name : the name of the custom artifact function
    index : the index of the function in the ``custom_artifacts`` argument of mlflow.evaluate
    artifacts_dir : the path to a temporary directory to store produced artifacts of the function
    """

    function: Callable
    name: str
    index: int
    artifacts_dir: str


def _is_numeric(value):
    return isinstance(value, (int, float, np.number))


def _evaluate_extra_metric(extra_metric_tuple, eval_fn_args):
    """
    This function calls the `extra_metric` function and performs validations on the returned
    result to ensure that they are in the expected format. It will warn and will not log metrics
    that are in the wrong format.

    :param extra_metric_tuple: Containing a user provided function and its index in the
        ``extra_metrics`` parameter of ``mlflow.evaluate``
    :param eval_fn_args: A dictionary of args needed to compute the eval metrics.
    :return: MetricValue
    """
    exception_header = (
        f"Did not log metric '{extra_metric_tuple.name}' at index "
        f"{extra_metric_tuple.index} in the `extra_metrics` parameter because it"
    )

    metric = extra_metric_tuple.function(*eval_fn_args)

    if metric is None:
        _logger.warning(f"{exception_header} returned None.")
        return

    if _is_numeric(metric):
        return MetricValue(aggregate_results={extra_metric_tuple.name: metric})

    if not isinstance(metric, MetricValue):
        _logger.warning(f"{exception_header} did not return a MetricValue.")
        return

    scores = metric.scores
    justifications = metric.justifications
    aggregates = metric.aggregate_results

    if scores is not None:
        if not isinstance(scores, list):
            _logger.warning(f"{exception_header} must return MetricValue with scores as a list.")
            return
        if any(not (_is_numeric(score) or score is None) for score in scores):
            _logger.warning(f"{exception_header} must return MetricValue with numeric scores.")
            return

    if justifications is not None:
        if not isinstance(justifications, list):
            _logger.warning(
                f"{exception_header} must return MetricValue with justifications as a list."
            )
            return
        if any(not (isinstance(jus, str) or jus is None) for jus in justifications):
            _logger.warning(
                f"{exception_header} must return MetricValue with string justifications."
            )
            return

    if aggregates is not None:
        if not isinstance(aggregates, dict):
            _logger.warning(
                f"{exception_header} must return MetricValue with aggregate_results as a dict."
            )
            return

        if any(
            not (isinstance(k, str) and (_is_numeric(v) or v is None))
            for k, v in aggregates.items()
        ):
            _logger.warning(
                f"{exception_header} must return MetricValue with aggregate_results with "
                "str keys and numeric values."
            )
            return

    return metric


def _is_valid_artifacts(artifacts):
    return isinstance(artifacts, dict) and all(isinstance(k, str) for k in artifacts.keys())


def _evaluate_custom_artifacts(custom_artifact_tuple, eval_df, builtin_metrics):
    """
    This function calls the `custom_artifact` function and performs validations on the returned
    result to ensure that they are in the expected format. It will raise a MlflowException if
    the result is not in the expected format.

    :param custom_artifact_tuple: Containing a user provided function and its index in the
                                ``custom_artifacts`` parameter of ``mlflow.evaluate``
    :param eval_df: A Pandas dataframe object containing a prediction and a target column.
    :param builtin_metrics: A dictionary of metrics produced by the default evaluator.
    :return: A dictionary of artifacts.
    """
    exception_header = (
        f"Custom artifact function '{custom_artifact_tuple.name}' "
        " at index {custom_artifact_tuple.index}"
        " in the `custom_artifacts` parameter"
    )
    artifacts = custom_artifact_tuple.function(
        eval_df, builtin_metrics, custom_artifact_tuple.artifacts_dir
    )

    if artifacts is None:
        _logger.warning(f"{exception_header} returned None.")
        return

    if not _is_valid_artifacts(artifacts):
        _logger.warning(
            f"{exception_header} did not return artifacts as a dictionary of string artifact "
            "names with their corresponding objects."
        )
        return

    return artifacts


def _compute_df_mode_or_mean(df):
    """
    Compute mean (for continuous columns) and compute mode (for other columns) for the
    input dataframe, return a dict, key is column name, value is the corresponding mode or
    mean value, this function calls `_is_continuous` to determine whether the
    column is continuous column.
    """
    continuous_cols = [c for c in df.columns if _is_continuous(df[c])]
    df_cont = df[continuous_cols]
    df_non_cont = df.drop(continuous_cols, axis=1)

    means = {} if df_cont.empty else df_cont.mean().to_dict()
    modes = {} if df_non_cont.empty else df_non_cont.mode().loc[0].to_dict()
    return {**means, **modes}


_SUPPORTED_SHAP_ALGORITHMS = ("exact", "permutation", "partition", "kernel")


def _shap_predict_fn(x, predict_fn, feature_names):
    return predict_fn(_get_dataframe_with_renamed_columns(x, feature_names))


# pylint: disable=attribute-defined-outside-init
class DefaultEvaluator(ModelEvaluator):
    def __init__(self):
        self.client = MlflowClient()

    # pylint: disable=unused-argument
    def can_evaluate(self, *, model_type, evaluator_config, **kwargs):
        return model_type in _ModelType.values() or model_type is None

    def _log_metrics(self):
        """
        Helper method to log metrics into specified run.
        """
        timestamp = get_current_time_millis()
        self.client.log_batch(
            self.run_id,
            metrics=[
                Metric(
                    key=key,
                    value=value,
                    timestamp=timestamp,
                    step=0,
                )
                for key, value in self.metrics.items()
            ],
        )

    def _log_image_artifact(
        self,
        do_plot,
        artifact_name,
    ):
        from matplotlib import pyplot

        prefix = self.evaluator_config.get("metric_prefix", "")
        artifact_file_name = f"{prefix}{artifact_name}.png"
        artifact_file_local_path = self.temp_dir.path(artifact_file_name)

        try:
            pyplot.clf()
            do_plot()
            pyplot.savefig(artifact_file_local_path, bbox_inches="tight")
        finally:
            pyplot.close(pyplot.gcf())

        mlflow.log_artifact(artifact_file_local_path)
        artifact = ImageEvaluationArtifact(uri=mlflow.get_artifact_uri(artifact_file_name))
        artifact._load(artifact_file_local_path)
        self.artifacts[artifact_name] = artifact

    def _log_pandas_df_artifact(self, pandas_df, artifact_name):
        artifact_file_name = f"{artifact_name}.csv"
        artifact_file_local_path = self.temp_dir.path(artifact_file_name)
        pandas_df.to_csv(artifact_file_local_path, index=False)
        mlflow.log_artifact(artifact_file_local_path)
        artifact = CsvEvaluationArtifact(
            uri=mlflow.get_artifact_uri(artifact_file_name),
            content=pandas_df,
        )
        artifact._load(artifact_file_local_path)
        self.artifacts[artifact_name] = artifact

    def _log_model_explainability(self):
        if not self.evaluator_config.get("log_model_explainability", True):
            return

        if self.is_model_server and not self.evaluator_config.get(
            "log_model_explainability", False
        ):
            _logger.warning(
                "Skipping model explainability because a model server is used for environment "
                "restoration."
            )
            return

        if self.model_loader_module == "mlflow.spark":
            # TODO: Shap explainer need to manipulate on each feature values,
            #  but spark model input dataframe contains Vector type feature column
            #  which shap explainer does not support.
            #  To support this, we need expand the Vector type feature column into
            #  multiple scalar feature columns and pass it to shap explainer.
            _logger.warning(
                "Logging model explainability insights is not currently supported for PySpark "
                "models."
            )
            return

        if not (np.issubdtype(self.y.dtype, np.number) or self.y.dtype == np.bool_):
            # Note: python bool type inherits number type but np.bool_ does not inherit np.number.
            _logger.warning(
                "Skip logging model explainability insights because it requires all label "
                "values to be numeric or boolean."
            )
            return

        algorithm = self.evaluator_config.get("explainability_algorithm", None)
        if algorithm is not None and algorithm not in _SUPPORTED_SHAP_ALGORITHMS:
            raise MlflowException(
                message=f"Specified explainer algorithm {algorithm} is unsupported. Currently only "
                f"support {','.join(_SUPPORTED_SHAP_ALGORITHMS)} algorithms.",
                error_code=INVALID_PARAMETER_VALUE,
            )

        if algorithm != "kernel":
            feature_dtypes = list(self.X.get_original().dtypes)
            for feature_dtype in feature_dtypes:
                if not np.issubdtype(feature_dtype, np.number):
                    _logger.warning(
                        "Skip logging model explainability insights because the shap explainer "
                        f"{algorithm} requires all feature values to be numeric, and each feature "
                        "column must only contain scalar values."
                    )
                    return

        try:
            import shap
            from matplotlib import pyplot
        except ImportError:
            _logger.warning(
                "SHAP or matplotlib package is not installed, so model explainability insights "
                "will not be logged."
            )
            return

        if Version(shap.__version__) < Version("0.40"):
            _logger.warning(
                "Shap package version is lower than 0.40, Skip log model explainability."
            )
            return

        is_multinomial_classifier = (
            self.model_type == _ModelType.CLASSIFIER and self.num_classes > 2
        )

        sample_rows = self.evaluator_config.get(
            "explainability_nsamples", _DEFAULT_SAMPLE_ROWS_FOR_SHAP
        )

        X_df = self.X.copy_to_avoid_mutation()

        sampled_X = shap.sample(X_df, sample_rows, random_state=0)

        mode_or_mean_dict = _compute_df_mode_or_mean(X_df)
        sampled_X = sampled_X.fillna(mode_or_mean_dict)

        # shap explainer might call provided `predict_fn` with a `numpy.ndarray` type
        # argument, this might break some model inference, so convert the argument into
        # a pandas dataframe.
        # The `shap_predict_fn` calls model's predict function, we need to restore the input
        # dataframe with original column names, because some model prediction routine uses
        # the column name.

        shap_predict_fn = functools.partial(
            _shap_predict_fn, predict_fn=self.predict_fn, feature_names=self.feature_names
        )

        try:
            if algorithm:
                if algorithm == "kernel":
                    # We need to lazily import shap, so lazily import `_PatchedKernelExplainer`
                    from mlflow.models.evaluation._shap_patch import _PatchedKernelExplainer

                    kernel_link = self.evaluator_config.get(
                        "explainability_kernel_link", "identity"
                    )
                    if kernel_link not in ["identity", "logit"]:
                        raise ValueError(
                            "explainability_kernel_link config can only be set to 'identity' or "
                            f"'logit', but got '{kernel_link}'."
                        )
                    background_X = shap.sample(X_df, sample_rows, random_state=3)
                    background_X = background_X.fillna(mode_or_mean_dict)

                    explainer = _PatchedKernelExplainer(
                        shap_predict_fn, background_X, link=kernel_link
                    )
                else:
                    explainer = shap.Explainer(
                        shap_predict_fn,
                        sampled_X,
                        feature_names=self.feature_names,
                        algorithm=algorithm,
                    )
            else:
                if (
                    self.raw_model
                    and not is_multinomial_classifier
                    and not isinstance(self.raw_model, sk_Pipeline)
                ):
                    # For mulitnomial classifier, shap.Explainer may choose Tree/Linear explainer
                    # for raw model, this case shap plot doesn't support it well, so exclude the
                    # multinomial_classifier case here.
                    explainer = shap.Explainer(
                        self.raw_model, sampled_X, feature_names=self.feature_names
                    )
                else:
                    # fallback to default explainer
                    explainer = shap.Explainer(
                        shap_predict_fn, sampled_X, feature_names=self.feature_names
                    )

            _logger.info(f"Shap explainer {explainer.__class__.__name__} is used.")

            if algorithm == "kernel":
                shap_values = shap.Explanation(
                    explainer.shap_values(sampled_X), feature_names=self.feature_names
                )
            else:
                shap_values = explainer(sampled_X)
        except Exception as e:
            # Shap evaluation might fail on some edge cases, e.g., unsupported input data values
            # or unsupported model on specific shap explainer. Catch exception to prevent it
            # breaking the whole `evaluate` function.

            if not self.evaluator_config.get("ignore_exceptions", True):
                raise e

            _logger.warning(
                f"Shap evaluation failed. Reason: {e!r}. "
                "Set logging level to DEBUG to see the full traceback."
            )
            _logger.debug("", exc_info=True)
            return
        try:
            mlflow.shap.log_explainer(explainer, artifact_path="explainer")
        except Exception as e:
            # TODO: The explainer saver is buggy, if `get_underlying_model_flavor` return "unknown",
            #   then fallback to shap explainer saver, and shap explainer will call `model.save`
            #   for sklearn model, there is no `.save` method, so error will happen.
            _logger.warning(
                f"Logging explainer failed. Reason: {e!r}. "
                "Set logging level to DEBUG to see the full traceback."
            )
            _logger.debug("", exc_info=True)

        def _adjust_color_bar():
            pyplot.gcf().axes[-1].set_aspect("auto")
            pyplot.gcf().axes[-1].set_box_aspect(50)

        def _adjust_axis_tick():
            pyplot.xticks(fontsize=10)
            pyplot.yticks(fontsize=10)

        def plot_beeswarm():
            shap.plots.beeswarm(shap_values, show=False, color_bar=True)
            _adjust_color_bar()
            _adjust_axis_tick()

        self._log_image_artifact(
            plot_beeswarm,
            "shap_beeswarm_plot",
        )

        def plot_summary():
            shap.summary_plot(shap_values, show=False, color_bar=True)
            _adjust_color_bar()
            _adjust_axis_tick()

        self._log_image_artifact(
            plot_summary,
            "shap_summary_plot",
        )

        def plot_feature_importance():
            shap.plots.bar(shap_values, show=False)
            _adjust_axis_tick()

        self._log_image_artifact(
            plot_feature_importance,
            "shap_feature_importance_plot",
        )

    def _evaluate_sklearn_model_score_if_scorable(self):
        if self.model_loader_module == "mlflow.sklearn" and self.raw_model is not None:
            try:
                score = self.raw_model.score(
                    self.X.copy_to_avoid_mutation(), self.y, sample_weight=self.sample_weights
                )
                self.metrics_values.update(_get_aggregate_metrics_values({"score": score}))
            except Exception as e:
                _logger.warning(
                    f"Computing sklearn model score failed: {e!r}. Set logging level to "
                    "DEBUG to see the full traceback."
                )
                _logger.debug("", exc_info=True)

    def _compute_roc_and_pr_curve(self):
        if self.y_probs is not None:
            self.roc_curve = _gen_classifier_curve(
                is_binomial=True,
                y=self.y,
                y_probs=self.y_probs[:, 1],
                labels=self.label_list,
                pos_label=self.pos_label,
                curve_type="roc",
                sample_weights=self.sample_weights,
            )

            self.metrics_values.update(
                _get_aggregate_metrics_values({"roc_auc": self.roc_curve.auc})
            )
            self.pr_curve = _gen_classifier_curve(
                is_binomial=True,
                y=self.y,
                y_probs=self.y_probs[:, 1],
                labels=self.label_list,
                pos_label=self.pos_label,
                curve_type="pr",
                sample_weights=self.sample_weights,
            )

            self.metrics_values.update(
                _get_aggregate_metrics_values({"precision_recall_auc": self.pr_curve.auc})
            )

    def _log_multiclass_classifier_artifacts(self):
        per_class_metrics_collection_df = _get_classifier_per_class_metrics_collection_df(
            self.y,
            self.y_pred,
            labels=self.label_list,
            sample_weights=self.sample_weights,
        )

        log_roc_pr_curve = False
        if self.y_probs is not None:
            max_classes_for_multiclass_roc_pr = self.evaluator_config.get(
                "max_classes_for_multiclass_roc_pr", 10
            )
            if self.num_classes <= max_classes_for_multiclass_roc_pr:
                log_roc_pr_curve = True
            else:
                _logger.warning(
                    f"The classifier num_classes > {max_classes_for_multiclass_roc_pr}, skip "
                    f"logging ROC curve and Precision-Recall curve. You can add evaluator config "
                    f"'max_classes_for_multiclass_roc_pr' to increase the threshold."
                )

        if log_roc_pr_curve:
            roc_curve = _gen_classifier_curve(
                is_binomial=False,
                y=self.y,
                y_probs=self.y_probs,
                labels=self.label_list,
                pos_label=self.pos_label,
                curve_type="roc",
                sample_weights=self.sample_weights,
            )

            def plot_roc_curve():
                roc_curve.plot_fn(**roc_curve.plot_fn_args)

            self._log_image_artifact(plot_roc_curve, "roc_curve_plot")
            per_class_metrics_collection_df["roc_auc"] = roc_curve.auc

            pr_curve = _gen_classifier_curve(
                is_binomial=False,
                y=self.y,
                y_probs=self.y_probs,
                labels=self.label_list,
                pos_label=self.pos_label,
                curve_type="pr",
                sample_weights=self.sample_weights,
            )

            def plot_pr_curve():
                pr_curve.plot_fn(**pr_curve.plot_fn_args)

            self._log_image_artifact(plot_pr_curve, "precision_recall_curve_plot")
            per_class_metrics_collection_df["precision_recall_auc"] = pr_curve.auc

        self._log_pandas_df_artifact(per_class_metrics_collection_df, "per_class_metrics")

    def _log_binary_classifier_artifacts(self):
        from mlflow.models.evaluation.lift_curve import plot_lift_curve

        if self.y_probs is not None:

            def plot_roc_curve():
                self.roc_curve.plot_fn(**self.roc_curve.plot_fn_args)

            self._log_image_artifact(plot_roc_curve, "roc_curve_plot")

            def plot_pr_curve():
                self.pr_curve.plot_fn(**self.pr_curve.plot_fn_args)

            self._log_image_artifact(plot_pr_curve, "precision_recall_curve_plot")

            self._log_image_artifact(
                lambda: plot_lift_curve(self.y, self.y_probs, pos_label=self.pos_label),
                "lift_curve_plot",
            )

    def _log_custom_metric_artifact(self, artifact_name, raw_artifact, custom_metric_tuple):
        """
        This function logs and returns a custom metric artifact. Two cases:
            - The provided artifact is a path to a file, the function will make a copy of it with
              a formatted name in a temporary directory and call mlflow.log_artifact.
            - Otherwise: will attempt to save the artifact to an temporary path with an inferred
              type. Then call mlflow.log_artifact.

        :param artifact_name: the name of the artifact
        :param raw_artifact:  the object representing the artifact
        :param custom_metric_tuple: an instance of the _CustomMetric namedtuple
        :return: EvaluationArtifact
        """

        exception_and_warning_header = (
            f"Custom artifact function '{custom_metric_tuple.name}' at index "
            f"{custom_metric_tuple.index} in the `custom_artifacts` parameter"
        )

        inferred_from_path, inferred_type, inferred_ext = _infer_artifact_type_and_ext(
            artifact_name, raw_artifact, custom_metric_tuple
        )
        artifact_file_local_path = self.temp_dir.path(artifact_name + inferred_ext)

        if pathlib.Path(artifact_file_local_path).exists():
            raise MlflowException(
                f"{exception_and_warning_header} produced an artifact '{artifact_name}' that "
                "cannot be logged because there already exists an artifact with the same name."
            )

        # ParquetEvaluationArtifact isn't explicitly stated here because such artifacts can only
        # be supplied through file. Which is handled by the first if clause. This is because
        # DataFrame objects default to be stored as CsvEvaluationArtifact.
        if inferred_from_path:
            shutil.copy2(raw_artifact, artifact_file_local_path)
        elif inferred_type is JsonEvaluationArtifact:
            with open(artifact_file_local_path, "w") as f:
                if isinstance(raw_artifact, str):
                    f.write(raw_artifact)
                else:
                    json.dump(raw_artifact, f, cls=NumpyEncoder)
        elif inferred_type is CsvEvaluationArtifact:
            raw_artifact.to_csv(artifact_file_local_path, index=False)
        elif inferred_type is NumpyEvaluationArtifact:
            np.save(artifact_file_local_path, raw_artifact, allow_pickle=False)
        elif inferred_type is ImageEvaluationArtifact:
            raw_artifact.savefig(artifact_file_local_path)
        else:
            # storing as pickle
            try:
                with open(artifact_file_local_path, "wb") as f:
                    pickle.dump(raw_artifact, f)
                _logger.warning(
                    f"{exception_and_warning_header} produced an artifact '{artifact_name}'"
                    f" with type '{type(raw_artifact)}' that is logged as a pickle artifact."
                )
            except pickle.PickleError:
                raise MlflowException(
                    f"{exception_and_warning_header} produced an unsupported artifact "
                    f"'{artifact_name}' with type '{type(raw_artifact)}' that cannot be pickled. "
                    "Supported object types for artifacts are:\n"
                    "- A string uri representing the file path to the artifact. MLflow"
                    "  will infer the type of the artifact based on the file extension.\n"
                    "- A string representation of a JSON object. This will be saved as a "
                    ".json artifact.\n"
                    "- Pandas DataFrame. This will be saved as a .csv artifact."
                    "- Numpy array. This will be saved as a .npy artifact."
                    "- Matplotlib Figure. This will be saved as an .png image artifact."
                    "- Other objects will be attempted to be pickled with default protocol."
                )

        mlflow.log_artifact(artifact_file_local_path)
        artifact = inferred_type(uri=mlflow.get_artifact_uri(artifact_name + inferred_ext))
        artifact._load(artifact_file_local_path)
        return artifact

    def _get_args_for_metrics(self, extra_metric, eval_df):
        # deepcopying eval_df and builtin_metrics for each custom metric function call,
        # in case the user modifies them inside their function(s).
        eval_df_copy = eval_df.copy()
        input_df = self.X.copy_to_avoid_mutation()
        parameters = inspect.signature(extra_metric.eval_fn).parameters
        eval_fn_args = []
        params_not_found = []
        # eval_fn has parameters (eval_df, builtin_metrics) for backwards compatibility
        if len(parameters) == 2:
            param_0_name, param_1_name = parameters.keys()
        if len(parameters) == 2 and param_0_name != "predictions" and param_1_name != "targets":
            eval_fn_args.append(eval_df_copy)
            eval_fn_args.append(copy.deepcopy(self.metrics))
        # eval_fn can have parameters like (predictions, targets, metrics, random_col)
        else:
            for param_name, param in parameters.items():
                column = self.col_mapping.get(param_name, param_name)

                if column == "predictions" or column == self.dataset.predictions_name:
                    eval_fn_args.append(eval_df_copy["prediction"])
                elif column == "targets" or column == self.dataset.targets_name:
                    if "target" in eval_df_copy:
                        eval_fn_args.append(eval_df_copy["target"])
                    else:
                        if param.default == inspect.Parameter.empty:
                            params_not_found.append(param_name)
                        else:
                            eval_fn_args.append(param.default)
                elif column == "metrics":
                    eval_fn_args.append(copy.deepcopy(self.metrics_values))
                else:
                    # case when column passed in col_mapping contains the entire column
                    if not isinstance(column, str):
                        eval_fn_args.append(column)

                    # case column in col_mapping is string and the column value
                    # is part of the input_df
                    elif column in input_df.columns:
                        eval_fn_args.append(input_df[column])

                    # case column in col_mapping is string and the column value
                    # is part of the output_df(other than predictions)
                    elif (
                        self.other_output_columns is not None
                        and column in self.other_output_columns.columns
                    ):
                        eval_fn_args.append(self.other_output_columns[column])

                    # case where the param is defined as part of the evaluator_config
                    elif column in self.evaluator_config:
                        eval_fn_args.append(self.evaluator_config.get(column))
                    elif param.default == inspect.Parameter.empty:
                        params_not_found.append(param_name)
                    else:
                        eval_fn_args.append(param.default)

        if len(params_not_found) > 0:
            return extra_metric.name, params_not_found
        return eval_fn_args

    def _evaluate_extra_metrics(self, eval_df):
        for index, extra_metric in enumerate(self.extra_metrics):
            eval_fn_args = self._get_args_for_metrics(extra_metric, eval_df)
            _logger.info(f"Evaluating metrics: {extra_metric.name}")
            extra_metric_tuple = _CustomMetric(
                function=extra_metric.eval_fn,
                index=index,
                name=extra_metric.name,
            )
            metric_value = _evaluate_extra_metric(extra_metric_tuple, eval_fn_args)
            if metric_value:
                name = (
                    f"{extra_metric.name}/{extra_metric.version}"
                    if extra_metric.version
                    else extra_metric.name
                )
                self.metrics_values.update({name: metric_value})

    def _log_custom_artifacts(self, eval_df):
        if not self.custom_artifacts:
            return
        for index, custom_artifact in enumerate(self.custom_artifacts):
            with tempfile.TemporaryDirectory() as artifacts_dir:
                # deepcopying eval_df and builtin_metrics for each custom artifact function call,
                # in case the user modifies them inside their function(s).
                custom_artifact_tuple = _CustomArtifact(
                    function=custom_artifact,
                    index=index,
                    name=getattr(custom_artifact, "__name__", repr(custom_artifact)),
                    artifacts_dir=artifacts_dir,
                )
                artifact_results = _evaluate_custom_artifacts(
                    custom_artifact_tuple,
                    eval_df.copy(),
                    copy.deepcopy(self.metrics_values),
                )
                if artifact_results:
                    for artifact_name, raw_artifact in artifact_results.items():
                        self.artifacts[artifact_name] = self._log_custom_metric_artifact(
                            artifact_name,
                            raw_artifact,
                            custom_artifact_tuple,
                        )

    def _log_confusion_matrix(self):
        """
        Helper method for logging confusion matrix
        """
        # normalize the confusion matrix, keep consistent with sklearn autologging.
        confusion_matrix = sk_metrics.confusion_matrix(
            self.y,
            self.y_pred,
            labels=self.label_list,
            normalize="true",
            sample_weight=self.sample_weights,
        )

        def plot_confusion_matrix():
            import matplotlib
            import matplotlib.pyplot as plt

            with matplotlib.rc_context(
                {
                    "font.size": min(8, math.ceil(50.0 / self.num_classes)),
                    "axes.labelsize": 8,
                }
            ):
                _, ax = plt.subplots(1, 1, figsize=(6.0, 4.0), dpi=175)
                disp = sk_metrics.ConfusionMatrixDisplay(
                    confusion_matrix=confusion_matrix,
                    display_labels=self.label_list,
                ).plot(cmap="Blues", ax=ax)
                disp.ax_.set_title("Normalized confusion matrix")

        if hasattr(sk_metrics, "ConfusionMatrixDisplay"):
            self._log_image_artifact(
                plot_confusion_matrix,
                "confusion_matrix",
            )
        return

    def _generate_model_predictions(self, compute_latency=False):
        """
        Helper method for generating model predictions
        """
        _logger.info("Computing model predictions.")

        def predict_with_latency(X_copy):
            y_pred_list = []
            pred_latencies = []
            if len(X_copy) == 0:
                raise ValueError("Empty input data")

            is_dataframe = isinstance(X_copy, pd.DataFrame)

            for row in X_copy.iterrows() if is_dataframe else enumerate(X_copy):
                i, row_data = row
                single_input = row_data.to_frame().T if is_dataframe else row_data
                start_time = time.time()
                y_pred = self.model.predict(single_input)
                end_time = time.time()
                pred_latencies.append(end_time - start_time)
                y_pred_list.append(y_pred)

            # Update latency metric
            self.metrics_values.update({_LATENCY_METRIC_NAME: MetricValue(scores=pred_latencies)})

            # Aggregate all predictions into model_predictions
            sample_pred = y_pred_list[0]
            if isinstance(sample_pred, pd.DataFrame):
                return pd.concat(y_pred_list)
            elif isinstance(sample_pred, np.ndarray):
                return np.concatenate(y_pred_list, axis=0)
            elif isinstance(sample_pred, list):
                return sum(y_pred_list, [])
            elif isinstance(sample_pred, pd.Series):
                return pd.concat(y_pred_list)
            else:
                raise MlflowException(
                    message=f"Unsupported prediction type {type(sample_pred)} for model type "
                    f"{self.model_type}.",
                    error_code=INVALID_PARAMETER_VALUE,
                )

        X_copy = self.X.copy_to_avoid_mutation()
        if self.model is not None:
            if compute_latency:
                model_predictions = predict_with_latency(X_copy)
            else:
                model_predictions = self.model.predict(X_copy)
        else:
            if self.dataset.predictions_data is None:
                raise MlflowException(
                    message="Predictions data is missing when model is not provided. "
                    "Please provide predictions data in a dataset or provide a model. "
                    "See the documentation for mlflow.evaluate() for how to specify "
                    "the predictions data in a dataset.",
                    error_code=INVALID_PARAMETER_VALUE,
                )
            if compute_latency:
                _logger.warning(
                    "Setting the latency to 0 for all entries because the model " "is not provided."
                )
                self.metrics_values.update(
                    {_LATENCY_METRIC_NAME: MetricValue(scores=[0.0] * len(X_copy))}
                )
            model_predictions = self.dataset.predictions_data

        if self.model_type == _ModelType.CLASSIFIER:
            self.label_list = np.unique(self.y)
            self.num_classes = len(self.label_list)

            if self.predict_fn is not None:
                self.y_pred = self.predict_fn(self.X.copy_to_avoid_mutation())
            else:
                self.y_pred = self.dataset.predictions_data
            self.is_binomial = self.num_classes <= 2

            if self.is_binomial:
                if self.pos_label in self.label_list:
                    self.label_list = np.delete(
                        self.label_list, np.where(self.label_list == self.pos_label)
                    )
                    self.label_list = np.append(self.label_list, self.pos_label)
                elif self.pos_label is None:
                    self.pos_label = self.label_list[-1]
                _logger.info(
                    "The evaluation dataset is inferred as binary dataset, positive label is "
                    f"{self.label_list[1]}, negative label is {self.label_list[0]}."
                )
            else:
                _logger.info(
                    "The evaluation dataset is inferred as multiclass dataset, number of classes "
                    f"is inferred as {self.num_classes}"
                )

            if self.predict_proba_fn is not None:
                self.y_probs = self.predict_proba_fn(self.X.copy_to_avoid_mutation())
            else:
                self.y_probs = None

        output_column_name = self.predictions
        self.y_pred, self.other_output_columns = _extract_output_and_other_columns(
            model_predictions, output_column_name
        )

    def _compute_builtin_metrics(self):
        """
        Helper method for computing builtin metrics
        """
        self._evaluate_sklearn_model_score_if_scorable()
        if self.model_type == _ModelType.CLASSIFIER:
            if self.is_binomial:
                self.metrics_values.update(
                    _get_aggregate_metrics_values(
                        _get_binary_classifier_metrics(
                            y_true=self.y,
                            y_pred=self.y_pred,
                            y_proba=self.y_probs,
                            labels=self.label_list,
                            pos_label=self.pos_label,
                            sample_weights=self.sample_weights,
                        )
                    )
                )
                self._compute_roc_and_pr_curve()
            else:
                average = self.evaluator_config.get("average", "weighted")
                self.metrics_values.update(
                    _get_aggregate_metrics_values(
                        _get_multiclass_classifier_metrics(
                            y_true=self.y,
                            y_pred=self.y_pred,
                            y_proba=self.y_probs,
                            labels=self.label_list,
                            average=average,
                            sample_weights=self.sample_weights,
                        )
                    )
                )
        elif self.model_type == _ModelType.REGRESSOR:
            self.metrics_values.update(
                _get_aggregate_metrics_values(
                    _get_regressor_metrics(self.y, self.y_pred, self.sample_weights)
                )
            )

    def _check_args(self, metrics, eval_df):
        failed_metrics = []
        # collect all failures for getting metric arguments
        for metric in metrics:
            result = self._get_args_for_metrics(metric, eval_df)
            if isinstance(result, tuple):
                failed_metrics.append(result)

        if len(failed_metrics) > 0:
            output_columns = (
                [] if self.other_output_columns is None else list(self.other_output_columns.columns)
            )
            input_columns = list(self.X.copy_to_avoid_mutation().columns)

            error_messages = [
                f"Metric '{metric_name}' requires the columns {param_names}"
                for metric_name, param_names in failed_metrics
            ]
            joined_error_message = "\n".join(error_messages)
            full_message = f"""Error: Metric calculation failed for the following metrics:
            {joined_error_message}

            Below are the existing column names for the input/output data:
            Input Columns: {input_columns}
            Output Columns: {output_columns}
            To resolve this issue, you may want to map the missing column to an existing column
            using the following configuration:
            evaluator_config={{'col_mapping': {{<missing column name>: <existing column name>}}}}"""
            stripped_message = "\n".join(l.lstrip() for l in full_message.splitlines())
            raise MlflowException(stripped_message)

    def _test_first_row(self, eval_df):
        # test calculations on first row of eval_df
        exceptions = []
        first_row_df = eval_df.iloc[[0]]
        for metric in self.builtin_metrics:
            try:
                eval_fn_args = self._get_args_for_metrics(metric, first_row_df)
                metric_value = metric.eval_fn(*eval_fn_args)

                # need to update metrics because they might be used in calculating extra_metrics
                if metric_value:
                    name = f"{metric.name}/{metric.version}" if metric.version else metric.name
                    self.metrics_values.update({name: metric_value})
            except Exception as e:
                stacktrace_str = traceback.format_exc()
                if isinstance(e, MlflowException):
                    exceptions.append(
                        f"Metric '{metric.name}': Error:\n{e.message}\n{stacktrace_str}"
                    )
                else:
                    exceptions.append(f"Metric '{metric.name}': Error:\n{e!r}\n{stacktrace_str}")
        self._update_metrics()
        for metric in self.extra_metrics:
            try:
                eval_fn_args = self._get_args_for_metrics(metric, first_row_df)
                metric.eval_fn(*eval_fn_args)
            except Exception as e:
                stacktrace_str = traceback.format_exc()
                if isinstance(e, MlflowException):
                    exceptions.append(
                        f"Metric '{metric.name}': Error:\n{e.message}\n{stacktrace_str}"
                    )
                else:
                    exceptions.append(f"Metric '{metric.name}': Error:\n{e!r}\n{stacktrace_str}")

        if len(exceptions) > 0:
            raise MlflowException("\n".join(exceptions))

    def _evaluate_metrics(self, eval_df):
        self._check_args(self.builtin_metrics + self.extra_metrics, eval_df)
        self._test_first_row(eval_df)

        # calculate metrics for the full eval_df
        self._evaluate_builtin_metrics(eval_df)
        self._update_metrics()
        self._evaluate_extra_metrics(eval_df)

    def _evaluate_builtin_metrics(self, eval_df):
        for builtin_metric in self.builtin_metrics:
            _logger.info(f"Evaluating builtin metrics: {builtin_metric.name}")

            eval_fn_args = self._get_args_for_metrics(builtin_metric, eval_df)
            metric_value = builtin_metric.eval_fn(*eval_fn_args)

            if metric_value:
                name = (
                    f"{builtin_metric.name}/{builtin_metric.version}"
                    if builtin_metric.version
                    else builtin_metric.name
                )
                self.metrics_values.update({name: metric_value})

    def _log_artifacts(self):
        """
        Helper method for generating artifacts, logging metrics and artifacts.
        """
        if self.model_type in (_ModelType.CLASSIFIER, _ModelType.REGRESSOR):
            if self.model_type == _ModelType.CLASSIFIER:
                if self.is_binomial:
                    self._log_binary_classifier_artifacts()
                else:
                    self._log_multiclass_classifier_artifacts()
                self._log_confusion_matrix()
            self._log_model_explainability()

    def _log_eval_table(self):
        # only log eval table if there are per row metrics recorded
        if not any(
            metric_value.scores is not None or metric_value.justifications is not None
            for _, metric_value in self.metrics_values.items()
        ):
            return

        metric_prefix = self.evaluator_config.get("metric_prefix", "")
        if not isinstance(metric_prefix, str):
            metric_prefix = ""
        if isinstance(self.dataset.features_data, pd.DataFrame):
            # Handle DataFrame case
            if self.dataset.has_targets:
                data = self.dataset.features_data.assign(
                    **{
                        self.dataset.targets_name or "target": self.y,
                        self.dataset.predictions_name or "outputs": self.y_pred,
                    }
                )
            else:
                data = self.dataset.features_data.assign(outputs=self.y_pred)
        else:
            # Handle NumPy array case, converting it to a DataFrame
            data = pd.DataFrame(self.dataset.features_data, columns=self.dataset.feature_names)
            if self.dataset.has_targets:
                data = data.assign(
                    **{
                        self.dataset.targets_name or "target": self.y,
                        self.dataset.predictions_name or "outputs": self.y_pred,
                    }
                )
            else:
                data = data.assign(outputs=self.y_pred)

        # Include other_output_columns in the eval table
        if self.other_output_columns is not None:
            data = data.assign(**self.other_output_columns)

        columns = {}
        for metric_name, metric_value in self.metrics_values.items():
            scores = metric_value.scores
            justifications = metric_value.justifications

            if scores:
                if metric_name.startswith(metric_prefix) and metric_name[len(metric_prefix) :] in [
                    _TOKEN_COUNT_METRIC_NAME,
                    _LATENCY_METRIC_NAME,
                ]:
                    columns[metric_name] = scores
                else:
                    columns[f"{metric_name}/score"] = scores
            if justifications:
                columns[f"{metric_name}/justification"] = justifications
        data = data.assign(**columns)
        artifact_file_name = f"{metric_prefix}{_EVAL_TABLE_FILE_NAME}"
        mlflow.log_table(data, artifact_file=artifact_file_name)
        name = _EVAL_TABLE_FILE_NAME.split(".", 1)[0]
        self.artifacts[name] = JsonEvaluationArtifact(
            uri=mlflow.get_artifact_uri(artifact_file_name)
        )

    def _update_metrics(self):
        self.metrics = {}
        for metric_name, metric_value in self.metrics_values.items():
            if metric_value.aggregate_results:
                for agg_name, agg_value in metric_value.aggregate_results.items():
                    if agg_value is not None:
                        if agg_name == metric_name.split("/")[0]:
                            self.metrics[metric_name] = agg_value
                        else:
                            self.metrics[f"{metric_name}/{agg_name}"] = agg_value

    def _evaluate(
        self,
        model: "mlflow.pyfunc.PyFuncModel" = None,
        is_baseline_model=False,
        **kwargs,
    ):
        import matplotlib

        with TempDir() as temp_dir, matplotlib.rc_context(_matplotlib_config):
            self.temp_dir = temp_dir
            self.model = model

            self.is_model_server = isinstance(model, _ServedPyFuncModel)

            if getattr(model, "metadata", None):
                self.model_loader_module, self.raw_model = _extract_raw_model(model)
            else:
                # model is constructed from a user specified function or not provided
                self.model_loader_module, self.raw_model = None, None
            self.predict_fn, self.predict_proba_fn = _extract_predict_fn(model, self.raw_model)

            self.artifacts = {}
            self.metrics = {}
            self.metrics_values = {}
            self.builtin_metrics = []

            text_metrics = [
                token_count(),
                toxicity(),
                flesch_kincaid_grade_level(),
                ari_grade_level(),
            ]

            with mlflow.utils.autologging_utils.disable_autologging():
                compute_latency = False
                for extra_metric in self.extra_metrics:
                    # If latency metric is specified, we will compute latency for the model
                    # during prediction, and we will remove the metric from the list of extra
                    # metrics to be computed after prediction.
                    if extra_metric.name == _LATENCY_METRIC_NAME:
                        compute_latency = True
                        self.extra_metrics.remove(extra_metric)
                        break
                self._generate_model_predictions(compute_latency=compute_latency)
                if self.model_type in (_ModelType.CLASSIFIER, _ModelType.REGRESSOR):
                    self._compute_builtin_metrics()
                elif self.model_type == _ModelType.QUESTION_ANSWERING:
                    self.builtin_metrics = [*text_metrics, exact_match()]
                elif self.model_type == _ModelType.TEXT_SUMMARIZATION:
                    self.builtin_metrics = [
                        *text_metrics,
                        rouge1(),
                        rouge2(),
                        rougeL(),
                        rougeLsum(),
                    ]
                elif self.model_type == _ModelType.TEXT:
                    self.builtin_metrics = text_metrics
                elif self.model_type == _ModelType.RETRIEVER:
                    if self.evaluator_config.get("k", None) is None:
                        self.evaluator_config["k"] = 3  # Setting the default k to 3
                    k = self.evaluator_config.pop("k")
                    if not (isinstance(k, int) and k > 0):
                        _logger.warning(
                            "Cannot calculate 'precision_at_k' for invalid parameter 'k'."
                            f"'k' should be a positive integer; found: {k}"
                            "Skipping metric logging."
                        )
                    else:
                        self.builtin_metrics = [precision_at_k(k)]

                self.y_pred = (
                    self.y_pred.squeeze() if isinstance(self.y_pred, pd.DataFrame) else self.y_pred
                )
                eval_df = pd.DataFrame({"prediction": copy.deepcopy(self.y_pred)})
                if self.dataset.has_targets:
                    eval_df["target"] = self.y

                self._evaluate_metrics(eval_df)
                if not is_baseline_model:
                    self._log_custom_artifacts(eval_df)

                def _prefix_value(value):
                    aggregate = (
                        {f"{prefix}{k}": v for k, v in value.aggregate_results.items()}
                        if value.aggregate_results
                        else None
                    )
                    return MetricValue(value.scores, value.justifications, aggregate)

                if prefix := self.evaluator_config.get("metric_prefix"):
                    self.metrics_values = {
                        f"{prefix}{k}": _prefix_value(v) for k, v in self.metrics_values.items()
                    }

                self._update_metrics()

                if not is_baseline_model:
                    self._log_artifacts()
                    self._log_metrics()
                    self._log_eval_table()
                return EvaluationResult(
                    metrics=self.metrics, artifacts=self.artifacts, run_id=self.run_id
                )

    def evaluate(
        self,
        *,
        model_type,
        dataset,
        run_id,
        evaluator_config,
        model: "mlflow.pyfunc.PyFuncModel" = None,
        custom_metrics=None,
        extra_metrics=None,
        custom_artifacts=None,
        baseline_model=None,
        predictions=None,
        **kwargs,
    ):
        self.dataset = dataset
        self.run_id = run_id
        self.model_type = model_type
        self.evaluator_config = evaluator_config
        self.feature_names = dataset.feature_names

        self.custom_artifacts = custom_artifacts
        self.y = dataset.labels_data
        self.predictions = predictions
        self.col_mapping = self.evaluator_config.get("col_mapping", {})
        self.pos_label = self.evaluator_config.get("pos_label")
        self.sample_weights = self.evaluator_config.get("sample_weights")

        if extra_metrics and custom_metrics:
            raise MlflowException(
                "The 'custom_metrics' parameter in mlflow.evaluate is deprecated. Please update "
                "your code to only use the 'extra_metrics' parameter instead."
            )
        if custom_metrics:
            warnings.warn(
                "The 'custom_metrics' parameter in mlflow.evaluate is deprecated. "
                "Please update your code to use the 'extra_metrics' parameter instead.",
                FutureWarning,
                stacklevel=2,
            )
            self.extra_metrics = custom_metrics
        else:
            self.extra_metrics = extra_metrics

        if self.extra_metrics is None:
            self.extra_metrics = []

        bad_metrics = []
        for metric in self.extra_metrics:
            if not isinstance(metric, EvaluationMetric):
                bad_metrics.append(metric)
        if len(bad_metrics) > 0:
            message = "\n".join(
                [f"- Metric '{m}' has type '{type(m).__name__}'" for m in bad_metrics]
            )
            raise MlflowException(
                f"In the 'extra_metrics' parameter, the following metrics have the wrong type:\n"
                f"{message}\n"
                f"Please ensure that all extra metrics are instances of "
                f"mlflow.metrics.EvaluationMetric."
            )

        if self.model_type in (_ModelType.CLASSIFIER, _ModelType.REGRESSOR):
            inferred_model_type = _infer_model_type_by_labels(self.y)
            if inferred_model_type is not None and model_type != inferred_model_type:
                _logger.warning(
                    f"According to the evaluation dataset label values, the model type looks like "
                    f"{inferred_model_type}, but you specified model type {model_type}. Please "
                    f"verify that you set the `model_type` and `dataset` arguments correctly."
                )

        if evaluator_config.get("_disable_candidate_model", False):
            evaluation_result = EvaluationResult(metrics={}, artifacts={})
        else:
            if baseline_model:
                _logger.info("Evaluating candidate model:")
            evaluation_result = self._evaluate(model, is_baseline_model=False)

        if not baseline_model:
            return evaluation_result

        _logger.info("Evaluating baseline model:")
        baseline_evaluation_result = self._evaluate(baseline_model, is_baseline_model=True)

        return EvaluationResult(
            metrics=evaluation_result.metrics,
            artifacts=evaluation_result.artifacts,
            baseline_model_metrics=baseline_evaluation_result.metrics,
            run_id=self.run_id,
        )

    @property
    def X(self) -> pd.DataFrame:
        """
        The features (`X`) portion of the dataset, guarded against accidental mutations.
        """
        return DefaultEvaluator._MutationGuardedData(
            _get_dataframe_with_renamed_columns(self.dataset.features_data, self.feature_names)
        )

    class _MutationGuardedData:
        """
        Wrapper around a data object that requires explicit API calls to obtain either a copy
        of the data object, or, in cases where the caller can guaranteed that the object will not
        be mutated, the original data object.
        """

        def __init__(self, data):
            """
            :param data: A data object, such as a Pandas DataFrame, numPy array, or list.
            """
            self._data = data

        def copy_to_avoid_mutation(self):
            """
            Obtain a copy of the data. This method should be called every time the data needs
            to be used in a context where it may be subsequently mutated, guarding against
            accidental reuse after mutation.

            :return: A copy of the data object.
            """
            if isinstance(self._data, pd.DataFrame):
                return self._data.copy(deep=True)
            else:
                return copy.deepcopy(self._data)

        def get_original(self):
            """
            Obtain the original data object. This method should only be called if the caller
            can guarantee that it will not mutate the data during subsequent operations.

            :return: The original data object.
            """
            return self._data<|MERGE_RESOLUTION|>--- conflicted
+++ resolved
@@ -31,11 +31,7 @@
     ari_grade_level,
     exact_match,
     flesch_kincaid_grade_level,
-<<<<<<< HEAD
-    perplexity,
     precision_at_k,
-=======
->>>>>>> 2d78a491
     rouge1,
     rouge2,
     rougeL,
