--- conflicted
+++ resolved
@@ -190,18 +190,10 @@
         metrics["log_loss"] = sk_metrics.log_loss(
             y_true, y_proba, labels=labels, sample_weight=sample_weights
         )
-<<<<<<< HEAD
-=======
 
     return metrics
->>>>>>> 8dfebe69
-
-    return metrics
-
-<<<<<<< HEAD
-
-=======
->>>>>>> 8dfebe69
+
+
 def _get_binary_classifier_metrics(
     *, y_true, y_pred, y_proba=None, labels=None, pos_label=1, sample_weights=None
 ):
@@ -329,9 +321,6 @@
 
         def gen_line_x_y_label_auc(_y, _y_prob, _pos_label):
             precision, recall, _ = sk_metrics.precision_recall_curve(
-<<<<<<< HEAD
-                _y, _y_prob, sample_weight=sample_weights
-=======
                 _y,
                 _y_prob,
                 sample_weight=sample_weights,
@@ -339,7 +328,6 @@
                 # produced for each class, the positive label is binarized and should not be
                 # included in the plot legend
                 pos_label=_pos_label if _pos_label == pos_label else None,
->>>>>>> 8dfebe69
             )
             # NB: We return average precision score (AP) instead of AUC because AP is more
             # appropriate for summarizing a precision-recall curve
@@ -1064,7 +1052,6 @@
                 "confusion_matrix",
             )
         return
-<<<<<<< HEAD
 
     def _generate_model_predictions(self):
         """
@@ -1094,37 +1081,6 @@
                     f"is inferred as {self.num_classes}"
                 )
 
-=======
-
-    def _generate_model_predictions(self):
-        """
-        Helper method for generating model predictions
-        """
-        if self.model_type == "classifier":
-            self.label_list = np.unique(self.y)
-            self.num_classes = len(self.label_list)
-
-            self.y_pred = self.predict_fn(self.X.copy_to_avoid_mutation())
-            self.is_binomial = self.num_classes <= 2
-
-            if self.is_binomial:
-                if list(self.label_list) not in [[0, 1], [-1, 1]]:
-                    raise ValueError(
-                        "Binary classifier evaluation dataset positive class label must be 1 or"
-                        " True, negative class label must be 0 or -1 or False, and dataset"
-                        " must contains both positive and negative examples."
-                    )
-                _logger.info(
-                    "The evaluation dataset is inferred as binary dataset, positive label is "
-                    f"{self.label_list[1]}, negative label is {self.label_list[0]}."
-                )
-            else:
-                _logger.info(
-                    "The evaluation dataset is inferred as multiclass dataset, number of classes "
-                    f"is inferred as {self.num_classes}"
-                )
-
->>>>>>> 8dfebe69
             if self.predict_proba_fn is not None:
                 self.y_probs = self.predict_proba_fn(self.X.copy_to_avoid_mutation())
                 if self.is_binomial:
@@ -1197,11 +1153,8 @@
             self.temp_dir = temp_dir
             self.model = model
             self.is_baseline_model = is_baseline_model
-<<<<<<< HEAD
-=======
 
             self.is_model_server = isinstance(model, _ServedPyFuncModel)
->>>>>>> 8dfebe69
 
             model_loader_module, raw_model = _extract_raw_model(model)
             predict_fn, predict_proba_fn = _extract_predict_fn(model, raw_model)
