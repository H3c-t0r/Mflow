import copy
import functools
import inspect
import json
import logging
import math
import pathlib
import pickle
import shutil
import tempfile
import time
import traceback
import warnings
from collections import namedtuple
from functools import partial
from typing import Callable, List, NamedTuple, Optional, Tuple, Union

import numpy as np
import pandas as pd
from packaging.version import Version
from sklearn import metrics as sk_metrics
from sklearn.pipeline import Pipeline as sk_Pipeline

import mlflow
from mlflow import MlflowClient
from mlflow.entities.metric import Metric
from mlflow.exceptions import MlflowException
from mlflow.metrics import (
    EvaluationMetric,
    MetricValue,
    ari_grade_level,
    exact_match,
    flesch_kincaid_grade_level,
    ndcg_at_k,
    precision_at_k,
    recall_at_k,
    rouge1,
    rouge2,
    rougeL,
    rougeLsum,
    token_count,
    toxicity,
)
from mlflow.models.evaluation.artifacts import (
    CsvEvaluationArtifact,
    ImageEvaluationArtifact,
    JsonEvaluationArtifact,
    NumpyEvaluationArtifact,
    _infer_artifact_type_and_ext,
)
from mlflow.models.evaluation.base import (
    EvaluationResult,
    ModelEvaluator,
    _ModelType,
)
from mlflow.models.utils import plot_lines
from mlflow.protos.databricks_pb2 import INVALID_PARAMETER_VALUE
from mlflow.pyfunc import _ServedPyFuncModel
from mlflow.sklearn import _SklearnModelWrapper
from mlflow.utils.file_utils import TempDir
from mlflow.utils.proto_json_utils import NumpyEncoder
from mlflow.utils.time import get_current_time_millis

_logger = logging.getLogger(__name__)

_DEFAULT_SAMPLE_ROWS_FOR_SHAP = 2000
_EVAL_TABLE_FILE_NAME = "eval_results_table.json"
_TOKEN_COUNT_METRIC_NAME = "token_count"
_LATENCY_METRIC_NAME = "latency"


def _is_categorical(values):
    """
    Infer whether input values are categorical on best effort.
    Return True represent they are categorical, return False represent we cannot determine result.
    """
    dtype_name = pd.Series(values).convert_dtypes().dtype.name.lower()
    return dtype_name in ["category", "string", "boolean"]


def _is_continuous(values):
    """
    Infer whether input values is continuous on best effort.
    Return True represent they are continous, return False represent we cannot determine result.
    """
    dtype_name = pd.Series(values).convert_dtypes().dtype.name.lower()
    return dtype_name.startswith("float")


def _infer_model_type_by_labels(labels):
    """
    Infer model type by target values.
    """
    if _is_categorical(labels):
        return _ModelType.CLASSIFIER
    elif _is_continuous(labels):
        return _ModelType.REGRESSOR
    else:
        return None  # Unknown


def _extract_raw_model(model):
    model_loader_module = model.metadata.flavors["python_function"]["loader_module"]
    if model_loader_module == "mlflow.sklearn" and not isinstance(model, _ServedPyFuncModel):
        # If we load a sklearn model with mlflow.pyfunc.load_model, the model will be wrapped
        # with _SklearnModelWrapper, we need to extract the raw model from it.
        if isinstance(model._model_impl, _SklearnModelWrapper):
            return model_loader_module, model._model_impl.sklearn_model
        return model_loader_module, model._model_impl
    else:
        return model_loader_module, None


def _extract_predict_fn(model, raw_model):
    predict_fn = model.predict if model is not None else None
    predict_proba_fn = None

    if raw_model is not None:
        predict_fn = raw_model.predict
        predict_proba_fn = getattr(raw_model, "predict_proba", None)

        try:
            import xgboost

            if isinstance(raw_model, xgboost.XGBModel):
                # Because shap evaluation will pass evaluation data in ndarray format
                # (without feature names), if set validate_features=True it will raise error.
                predict_fn = partial(predict_fn, validate_features=False)
                if predict_proba_fn is not None:
                    predict_proba_fn = partial(predict_proba_fn, validate_features=False)
        except ImportError:
            pass

    return predict_fn, predict_proba_fn


def _get_regressor_metrics(y, y_pred, sample_weights):
    sum_on_target = (
        (np.array(y) * np.array(sample_weights)).sum() if sample_weights is not None else sum(y)
    )
    return {
        "example_count": len(y),
        "mean_absolute_error": sk_metrics.mean_absolute_error(
            y, y_pred, sample_weight=sample_weights
        ),
        "mean_squared_error": sk_metrics.mean_squared_error(
            y, y_pred, sample_weight=sample_weights
        ),
        "root_mean_squared_error": sk_metrics.mean_squared_error(
            y, y_pred, sample_weight=sample_weights, squared=False
        ),
        "sum_on_target": sum_on_target,
        "mean_on_target": sum_on_target / len(y),
        "r2_score": sk_metrics.r2_score(y, y_pred, sample_weight=sample_weights),
        "max_error": sk_metrics.max_error(y, y_pred),
        "mean_absolute_percentage_error": sk_metrics.mean_absolute_percentage_error(
            y, y_pred, sample_weight=sample_weights
        ),
    }


def _get_binary_sum_up_label_pred_prob(positive_class_index, positive_class, y, y_pred, y_probs):
    y = np.array(y)
    y_bin = np.where(y == positive_class, 1, 0)
    y_pred_bin = None
    y_prob_bin = None
    if y_pred is not None:
        y_pred = np.array(y_pred)
        y_pred_bin = np.where(y_pred == positive_class, 1, 0)

    if y_probs is not None:
        y_probs = np.array(y_probs)
        y_prob_bin = y_probs[:, positive_class_index]

    return y_bin, y_pred_bin, y_prob_bin


def _get_common_classifier_metrics(
    *, y_true, y_pred, y_proba, labels, average, pos_label, sample_weights
):
    metrics = {
        "example_count": len(y_true),
        "accuracy_score": sk_metrics.accuracy_score(y_true, y_pred, sample_weight=sample_weights),
        "recall_score": sk_metrics.recall_score(
            y_true,
            y_pred,
            average=average,
            pos_label=pos_label,
            sample_weight=sample_weights,
        ),
        "precision_score": sk_metrics.precision_score(
            y_true,
            y_pred,
            average=average,
            pos_label=pos_label,
            sample_weight=sample_weights,
        ),
        "f1_score": sk_metrics.f1_score(
            y_true,
            y_pred,
            average=average,
            pos_label=pos_label,
            sample_weight=sample_weights,
        ),
    }
    if y_proba is not None:
        metrics["log_loss"] = sk_metrics.log_loss(
            y_true, y_proba, labels=labels, sample_weight=sample_weights
        )

    return metrics


def _get_binary_classifier_metrics(
    *, y_true, y_pred, y_proba=None, labels=None, pos_label=1, sample_weights=None
):
    tn, fp, fn, tp = sk_metrics.confusion_matrix(y_true, y_pred).ravel()
    return {
        "true_negatives": tn,
        "false_positives": fp,
        "false_negatives": fn,
        "true_positives": tp,
        **_get_common_classifier_metrics(
            y_true=y_true,
            y_pred=y_pred,
            y_proba=y_proba,
            labels=labels,
            average="binary",
            pos_label=pos_label,
            sample_weights=sample_weights,
        ),
    }


def _get_multiclass_classifier_metrics(
    *,
    y_true,
    y_pred,
    y_proba=None,
    labels=None,
    average="weighted",
    sample_weights=None,
):
    metrics = _get_common_classifier_metrics(
        y_true=y_true,
        y_pred=y_pred,
        y_proba=y_proba,
        labels=labels,
        average=average,
        pos_label=None,
        sample_weights=sample_weights,
    )
    if average in ("macro", "weighted") and y_proba is not None:
        metrics.update(
            roc_auc=sk_metrics.roc_auc_score(
                y_true=y_true,
                y_score=y_proba,
                sample_weight=sample_weights,
                average=average,
                multi_class="ovr",
            )
        )
    return metrics


def _get_classifier_per_class_metrics_collection_df(y, y_pred, labels, sample_weights):
    per_class_metrics_list = []
    for positive_class_index, positive_class in enumerate(labels):
        (
            y_bin,
            y_pred_bin,
            _,
        ) = _get_binary_sum_up_label_pred_prob(
            positive_class_index, positive_class, y, y_pred, None
        )
        per_class_metrics = {"positive_class": positive_class}
        per_class_metrics.update(
            _get_binary_classifier_metrics(
                y_true=y_bin,
                y_pred=y_pred_bin,
                pos_label=1,
                sample_weights=sample_weights,
            )
        )
        per_class_metrics_list.append(per_class_metrics)

    return pd.DataFrame(per_class_metrics_list)


def _get_dataframe_with_renamed_columns(x, new_column_names):
    """
    Downstream inference functions may expect a pd.DataFrame to be created from x. However,
    if x is already a pd.DataFrame, and new_column_names != x.columns, we cannot simply call
    pd.DataFrame(x, columns=new_column_names) because the resulting pd.DataFrame will contain
    NaNs for every column in new_column_names that does not exist in x.columns. This function
    instead creates a new pd.DataFrame object from x, and then explicitly renames the columns
    to avoid NaNs.

    Args:
        x: A data object, such as a Pandas DataFrame, numPy array, or list
        new_column_names: Column names for the output Pandas DataFrame

    Returns:
        A pd.DataFrame with x as data, with columns new_column_names
    """
    df = pd.DataFrame(x)
    return df.rename(columns=dict(zip(df.columns, new_column_names)))


_Curve = namedtuple("_Curve", ["plot_fn", "plot_fn_args", "auc"])


def _gen_classifier_curve(
    is_binomial,
    y,
    y_probs,
    labels,
    pos_label,
    curve_type,
    sample_weights,
):
    """
    Generate precision-recall curve or ROC curve for classifier.

    Args:
        is_binomial: True if it is binary classifier otherwise False
        y: True label values
        y_probs: if binary classifier, the predicted probability for positive class.
                  if multiclass classifier, the predicted probabilities for all classes.
        labels: The set of labels.
        pos_label: The label of the positive class.
        curve_type: "pr" or "roc"
        sample_weights: Optional sample weights.

    Returns:
        An instance of "_Curve" which includes attributes "plot_fn", "plot_fn_args", "auc".
    """
    if curve_type == "roc":

        def gen_line_x_y_label_auc(_y, _y_prob, _pos_label):
            fpr, tpr, _ = sk_metrics.roc_curve(
                _y,
                _y_prob,
                sample_weight=sample_weights,
                # For multiclass classification where a one-vs-rest ROC curve is produced for each
                # class, the positive label is binarized and should not be included in the plot
                # legend
                pos_label=_pos_label if _pos_label == pos_label else None,
            )
            auc = sk_metrics.roc_auc_score(y_true=_y, y_score=_y_prob, sample_weight=sample_weights)
            return fpr, tpr, f"AUC={auc:.3f}", auc

        xlabel = "False Positive Rate"
        ylabel = "True Positive Rate"
        title = "ROC curve"
        if pos_label:
            xlabel = f"False Positive Rate (Positive label: {pos_label})"
            ylabel = f"True Positive Rate (Positive label: {pos_label})"
    elif curve_type == "pr":

        def gen_line_x_y_label_auc(_y, _y_prob, _pos_label):
            precision, recall, _ = sk_metrics.precision_recall_curve(
                _y,
                _y_prob,
                sample_weight=sample_weights,
                # For multiclass classification where a one-vs-rest precision-recall curve is
                # produced for each class, the positive label is binarized and should not be
                # included in the plot legend
                pos_label=_pos_label if _pos_label == pos_label else None,
            )
            # NB: We return average precision score (AP) instead of AUC because AP is more
            # appropriate for summarizing a precision-recall curve
            ap = sk_metrics.average_precision_score(
                y_true=_y, y_score=_y_prob, pos_label=_pos_label, sample_weight=sample_weights
            )
            return recall, precision, f"AP={ap:.3f}", ap

        xlabel = "Recall"
        ylabel = "Precision"
        title = "Precision recall curve"
        if pos_label:
            xlabel = f"Recall (Positive label: {pos_label})"
            ylabel = f"Precision (Positive label: {pos_label})"
    else:
        assert False, "illegal curve type"

    if is_binomial:
        x_data, y_data, line_label, auc = gen_line_x_y_label_auc(y, y_probs, pos_label)
        data_series = [(line_label, x_data, y_data)]
    else:
        curve_list = []
        for positive_class_index, positive_class in enumerate(labels):
            y_bin, _, y_prob_bin = _get_binary_sum_up_label_pred_prob(
                positive_class_index, positive_class, y, labels, y_probs
            )

            x_data, y_data, line_label, auc = gen_line_x_y_label_auc(
                y_bin, y_prob_bin, _pos_label=1
            )
            curve_list.append((positive_class, x_data, y_data, line_label, auc))

        data_series = [
            (f"label={positive_class},{line_label}", x_data, y_data)
            for positive_class, x_data, y_data, line_label, _ in curve_list
        ]
        auc = [auc for _, _, _, _, auc in curve_list]

    def _do_plot(**kwargs):
        from matplotlib import pyplot

        _, ax = plot_lines(**kwargs)
        dash_line_args = {
            "color": "gray",
            "alpha": 0.3,
            "drawstyle": "default",
            "linestyle": "dashed",
        }
        if curve_type == "pr":
            ax.plot([0, 1], [1, 0], **dash_line_args)
        elif curve_type == "roc":
            ax.plot([0, 1], [0, 1], **dash_line_args)

        if is_binomial:
            ax.legend(loc="best")
        else:
            ax.legend(loc="center left", bbox_to_anchor=(1, 0.5))
            pyplot.subplots_adjust(right=0.6, bottom=0.25)

    return _Curve(
        plot_fn=_do_plot,
        plot_fn_args={
            "data_series": data_series,
            "xlabel": xlabel,
            "ylabel": ylabel,
            "line_kwargs": {"drawstyle": "steps-post", "linewidth": 1},
            "title": title,
        },
        auc=auc,
    )


def _get_aggregate_metrics_values(metrics):
    return {name: MetricValue(aggregate_results={name: value}) for name, value in metrics.items()}


_matplotlib_config = {
    "figure.dpi": 175,
    "figure.figsize": [6.0, 4.0],
    "figure.autolayout": True,
    "font.size": 8,
}


def _extract_output_and_other_columns(model_predictions, output_column_name):
    y_pred = None
    other_output_columns = None
    ERROR_MISSING_OUTPUT_COLUMN_NAME = (
        "Output column name is not specified for the multi-output model. "
        "Please set the correct output column name using the `predictions` parameter."
    )

    if isinstance(model_predictions, list) and all(isinstance(p, dict) for p in model_predictions):
        # Extract 'y_pred' and 'other_output_columns' from list of dictionaries
        if output_column_name in model_predictions[0]:
            y_pred = pd.Series(
                [p.get(output_column_name) for p in model_predictions], name=output_column_name
            )
            other_output_columns = pd.DataFrame(
                [{k: v for k, v in p.items() if k != output_column_name} for p in model_predictions]
            )
        elif len(model_predictions[0]) == 1:
            # Set the only key as self.predictions and its value as self.y_pred
            key, value = list(model_predictions[0].items())[0]
            y_pred = pd.Series(value, name=key)
            output_column_name = key
        elif output_column_name is None:
            raise MlflowException(
                ERROR_MISSING_OUTPUT_COLUMN_NAME,
                error_code=INVALID_PARAMETER_VALUE,
            )
        else:
            raise MlflowException(
                f"Output column name '{output_column_name}' is not found in the model "
                f"predictions list: {model_predictions}. Please set the correct output column "
                "name using the `predictions` parameter.",
                error_code=INVALID_PARAMETER_VALUE,
            )
    elif isinstance(model_predictions, pd.DataFrame):
        if output_column_name in model_predictions.columns:
            y_pred = model_predictions[output_column_name]
            other_output_columns = model_predictions.drop(columns=output_column_name)
        elif len(model_predictions.columns) == 1:
            output_column_name = model_predictions.columns[0]
            y_pred = model_predictions[output_column_name]
        elif output_column_name is None:
            raise MlflowException(
                ERROR_MISSING_OUTPUT_COLUMN_NAME,
                error_code=INVALID_PARAMETER_VALUE,
            )
        else:
            raise MlflowException(
                f"Output column name '{output_column_name}' is not found in the model "
                f"predictions dataframe {model_predictions.columns}. Please set the correct "
                "output column name using the `predictions` parameter.",
                error_code=INVALID_PARAMETER_VALUE,
            )
    elif isinstance(model_predictions, dict):
        if output_column_name in model_predictions:
            y_pred = pd.Series(model_predictions[output_column_name], name=output_column_name)
            other_output_columns = pd.DataFrame(
                {k: v for k, v in model_predictions.items() if k != output_column_name}
            )
        elif len(model_predictions) == 1:
            key, value = list(model_predictions.items())[0]
            y_pred = pd.Series(value, name=key)
            output_column_name = key
        elif output_column_name is None:
            raise MlflowException(
                ERROR_MISSING_OUTPUT_COLUMN_NAME,
                error_code=INVALID_PARAMETER_VALUE,
            )
        else:
            raise MlflowException(
                f"Output column name '{output_column_name}' is not found in the "
                f"model predictions dict {model_predictions}. Please set the correct "
                "output column name using the `predictions` parameter.",
                error_code=INVALID_PARAMETER_VALUE,
            )

    return (
        y_pred if y_pred is not None else model_predictions,
        other_output_columns,
        output_column_name,
    )


class _Metric(NamedTuple):
    """
    A namedtuple representing a metric function and its properties.

    function : the metric function
    name : the name of the metric function
    index : the index of the function in the ``extra_metrics`` argument of mlflow.evaluate
    """

    function: Callable
    name: str
    index: int
<<<<<<< HEAD
    version: str
=======
    version: Optional[str] = None
>>>>>>> ea1935e1


class _CustomArtifact(NamedTuple):
    """
    A namedtuple representing a custom artifact function and its properties.

    function : the custom artifact function
    name : the name of the custom artifact function
    index : the index of the function in the ``custom_artifacts`` argument of mlflow.evaluate
    artifacts_dir : the path to a temporary directory to store produced artifacts of the function
    """

    function: Callable
    name: str
    index: int
    artifacts_dir: str


def _is_numeric(value):
    return isinstance(value, (int, float, np.number))


def _is_string(value):
    return isinstance(value, str)


def _evaluate_metric(metric_tuple, eval_fn_args):
    """
<<<<<<< HEAD
    This function calls the `metric` function and performs validations on the returned
    result to ensure that they are in the expected format. It will warn and will not log metrics
    that are in the wrong format.

    :param metric_tuple: Containing a user provided function and its index in the
        ``extra_metrics`` parameter of ``mlflow.evaluate``
    :param eval_fn_args: A dictionary of args needed to compute the eval metrics.
    :return: MetricValue
=======
    This function calls the metric function and performs validations on the returned
    result to ensure that they are in the expected format. It will warn and will not log metrics
    that are in the wrong format.

    Args:
        extra_metric_tuple: Containing a user provided function and its index in the
            ``extra_metrics`` parameter of ``mlflow.evaluate``
        eval_fn_args: A dictionary of args needed to compute the eval metrics.

    Returns:
        MetricValue
>>>>>>> ea1935e1
    """
    if metric_tuple.index < 0:
        exception_header = f"Did not log builtin metric '{metric_tuple.name}' because it"
    else:
        exception_header = (
            f"Did not log metric '{metric_tuple.name}' at index "
            f"{metric_tuple.index} in the `extra_metrics` parameter because it"
        )

    metric = metric_tuple.function(*eval_fn_args)

    if metric is None:
        _logger.warning(f"{exception_header} returned None.")
        return

    if _is_numeric(metric):
        return MetricValue(aggregate_results={metric_tuple.name: metric})

    if not isinstance(metric, MetricValue):
        _logger.warning(f"{exception_header} did not return a MetricValue.")
        return

    scores = metric.scores
    justifications = metric.justifications
    aggregates = metric.aggregate_results

    if scores is not None:
        if not isinstance(scores, list):
            _logger.warning(f"{exception_header} must return MetricValue with scores as a list.")
            return
        if any(not (_is_numeric(score) or _is_string(score) or score is None) for score in scores):
            _logger.warning(
                f"{exception_header} must return MetricValue with numeric or string scores."
            )
            return

    if justifications is not None:
        if not isinstance(justifications, list):
            _logger.warning(
                f"{exception_header} must return MetricValue with justifications as a list."
            )
            return
        if any(not (_is_string(jus) or jus is None) for jus in justifications):
            _logger.warning(
                f"{exception_header} must return MetricValue with string justifications."
            )
            return

    if aggregates is not None:
        if not isinstance(aggregates, dict):
            _logger.warning(
                f"{exception_header} must return MetricValue with aggregate_results as a dict."
            )
            return

        if any(
            not (isinstance(k, str) and (_is_numeric(v) or v is None))
            for k, v in aggregates.items()
        ):
            _logger.warning(
                f"{exception_header} must return MetricValue with aggregate_results with "
                "str keys and numeric values."
            )
            return

    return metric


def _is_valid_artifacts(artifacts):
    return isinstance(artifacts, dict) and all(isinstance(k, str) for k in artifacts.keys())


def _evaluate_custom_artifacts(custom_artifact_tuple, eval_df, builtin_metrics):
    """
    This function calls the `custom_artifact` function and performs validations on the returned
    result to ensure that they are in the expected format. It will raise a MlflowException if
    the result is not in the expected format.

    Args:
        custom_artifact_tuple: Containing a user provided function and its index in the
            ``custom_artifacts`` parameter of ``mlflow.evaluate``
        eval_df: A Pandas dataframe object containing a prediction and a target column.
        builtin_metrics: A dictionary of metrics produced by the default evaluator.

    Returns:
        A dictionary of artifacts.
    """
    exception_header = (
        f"Custom artifact function '{custom_artifact_tuple.name}' "
        " at index {custom_artifact_tuple.index}"
        " in the `custom_artifacts` parameter"
    )
    artifacts = custom_artifact_tuple.function(
        eval_df, builtin_metrics, custom_artifact_tuple.artifacts_dir
    )

    if artifacts is None:
        _logger.warning(f"{exception_header} returned None.")
        return

    if not _is_valid_artifacts(artifacts):
        _logger.warning(
            f"{exception_header} did not return artifacts as a dictionary of string artifact "
            "names with their corresponding objects."
        )
        return

    return artifacts


def _compute_df_mode_or_mean(df):
    """
    Compute mean (for continuous columns) and compute mode (for other columns) for the
    input dataframe, return a dict, key is column name, value is the corresponding mode or
    mean value, this function calls `_is_continuous` to determine whether the
    column is continuous column.
    """
    continuous_cols = [c for c in df.columns if _is_continuous(df[c])]
    df_cont = df[continuous_cols]
    df_non_cont = df.drop(continuous_cols, axis=1)

    means = {} if df_cont.empty else df_cont.mean().to_dict()
    modes = {} if df_non_cont.empty else df_non_cont.mode().loc[0].to_dict()
    return {**means, **modes}


_SUPPORTED_SHAP_ALGORITHMS = ("exact", "permutation", "partition", "kernel")


def _shap_predict_fn(x, predict_fn, feature_names):
    return predict_fn(_get_dataframe_with_renamed_columns(x, feature_names))


# pylint: disable=attribute-defined-outside-init
class DefaultEvaluator(ModelEvaluator):
    def __init__(self):
        self.client = MlflowClient()

    # pylint: disable=unused-argument
    def can_evaluate(self, *, model_type, evaluator_config, **kwargs):
        return model_type in _ModelType.values() or model_type is None

    def _log_metrics(self):
        """
        Helper method to log metrics into specified run.
        """
        timestamp = get_current_time_millis()
        self.client.log_batch(
            self.run_id,
            metrics=[
                Metric(
                    key=key,
                    value=value,
                    timestamp=timestamp,
                    step=0,
                )
                for key, value in self.aggregate_metrics.items()
            ],
        )

    def _log_image_artifact(
        self,
        do_plot,
        artifact_name,
    ):
        from matplotlib import pyplot

        prefix = self.evaluator_config.get("metric_prefix", "")
        artifact_file_name = f"{prefix}{artifact_name}.png"
        artifact_file_local_path = self.temp_dir.path(artifact_file_name)

        try:
            pyplot.clf()
            do_plot()
            pyplot.savefig(artifact_file_local_path, bbox_inches="tight")
        finally:
            pyplot.close(pyplot.gcf())

        mlflow.log_artifact(artifact_file_local_path)
        artifact = ImageEvaluationArtifact(uri=mlflow.get_artifact_uri(artifact_file_name))
        artifact._load(artifact_file_local_path)
        self.artifacts[artifact_name] = artifact

    def _log_pandas_df_artifact(self, pandas_df, artifact_name):
        artifact_file_name = f"{artifact_name}.csv"
        artifact_file_local_path = self.temp_dir.path(artifact_file_name)
        pandas_df.to_csv(artifact_file_local_path, index=False)
        mlflow.log_artifact(artifact_file_local_path)
        artifact = CsvEvaluationArtifact(
            uri=mlflow.get_artifact_uri(artifact_file_name),
            content=pandas_df,
        )
        artifact._load(artifact_file_local_path)
        self.artifacts[artifact_name] = artifact

    def _log_model_explainability(self):
        if not self.evaluator_config.get("log_model_explainability", True):
            return

        if self.is_model_server and not self.evaluator_config.get(
            "log_model_explainability", False
        ):
            _logger.warning(
                "Skipping model explainability because a model server is used for environment "
                "restoration."
            )
            return

        if self.model_loader_module == "mlflow.spark":
            # TODO: Shap explainer need to manipulate on each feature values,
            #  but spark model input dataframe contains Vector type feature column
            #  which shap explainer does not support.
            #  To support this, we need expand the Vector type feature column into
            #  multiple scalar feature columns and pass it to shap explainer.
            _logger.warning(
                "Logging model explainability insights is not currently supported for PySpark "
                "models."
            )
            return

        if not (np.issubdtype(self.y.dtype, np.number) or self.y.dtype == np.bool_):
            # Note: python bool type inherits number type but np.bool_ does not inherit np.number.
            _logger.warning(
                "Skip logging model explainability insights because it requires all label "
                "values to be numeric or boolean."
            )
            return

        algorithm = self.evaluator_config.get("explainability_algorithm", None)
        if algorithm is not None and algorithm not in _SUPPORTED_SHAP_ALGORITHMS:
            raise MlflowException(
                message=f"Specified explainer algorithm {algorithm} is unsupported. Currently only "
                f"support {','.join(_SUPPORTED_SHAP_ALGORITHMS)} algorithms.",
                error_code=INVALID_PARAMETER_VALUE,
            )

        if algorithm != "kernel":
            feature_dtypes = list(self.X.get_original().dtypes)
            for feature_dtype in feature_dtypes:
                if not np.issubdtype(feature_dtype, np.number):
                    _logger.warning(
                        "Skip logging model explainability insights because the shap explainer "
                        f"{algorithm} requires all feature values to be numeric, and each feature "
                        "column must only contain scalar values."
                    )
                    return

        try:
            import shap
            from matplotlib import pyplot
        except ImportError:
            _logger.warning(
                "SHAP or matplotlib package is not installed, so model explainability insights "
                "will not be logged."
            )
            return

        if Version(shap.__version__) < Version("0.40"):
            _logger.warning(
                "Shap package version is lower than 0.40, Skip log model explainability."
            )
            return

        is_multinomial_classifier = (
            self.model_type == _ModelType.CLASSIFIER and self.num_classes > 2
        )

        sample_rows = self.evaluator_config.get(
            "explainability_nsamples", _DEFAULT_SAMPLE_ROWS_FOR_SHAP
        )

        X_df = self.X.copy_to_avoid_mutation()

        sampled_X = shap.sample(X_df, sample_rows, random_state=0)

        mode_or_mean_dict = _compute_df_mode_or_mean(X_df)
        sampled_X = sampled_X.fillna(mode_or_mean_dict)

        # shap explainer might call provided `predict_fn` with a `numpy.ndarray` type
        # argument, this might break some model inference, so convert the argument into
        # a pandas dataframe.
        # The `shap_predict_fn` calls model's predict function, we need to restore the input
        # dataframe with original column names, because some model prediction routine uses
        # the column name.

        shap_predict_fn = functools.partial(
            _shap_predict_fn, predict_fn=self.predict_fn, feature_names=self.feature_names
        )

        try:
            if algorithm:
                if algorithm == "kernel":
                    # We need to lazily import shap, so lazily import `_PatchedKernelExplainer`
                    from mlflow.models.evaluation._shap_patch import _PatchedKernelExplainer

                    kernel_link = self.evaluator_config.get(
                        "explainability_kernel_link", "identity"
                    )
                    if kernel_link not in ["identity", "logit"]:
                        raise ValueError(
                            "explainability_kernel_link config can only be set to 'identity' or "
                            f"'logit', but got '{kernel_link}'."
                        )
                    background_X = shap.sample(X_df, sample_rows, random_state=3)
                    background_X = background_X.fillna(mode_or_mean_dict)

                    explainer = _PatchedKernelExplainer(
                        shap_predict_fn, background_X, link=kernel_link
                    )
                else:
                    explainer = shap.Explainer(
                        shap_predict_fn,
                        sampled_X,
                        feature_names=self.feature_names,
                        algorithm=algorithm,
                    )
            else:
                if (
                    self.raw_model
                    and not is_multinomial_classifier
                    and not isinstance(self.raw_model, sk_Pipeline)
                ):
                    # For mulitnomial classifier, shap.Explainer may choose Tree/Linear explainer
                    # for raw model, this case shap plot doesn't support it well, so exclude the
                    # multinomial_classifier case here.
                    explainer = shap.Explainer(
                        self.raw_model, sampled_X, feature_names=self.feature_names
                    )
                else:
                    # fallback to default explainer
                    explainer = shap.Explainer(
                        shap_predict_fn, sampled_X, feature_names=self.feature_names
                    )

            _logger.info(f"Shap explainer {explainer.__class__.__name__} is used.")

            if algorithm == "kernel":
                shap_values = shap.Explanation(
                    explainer.shap_values(sampled_X), feature_names=self.feature_names
                )
            else:
                shap_values = explainer(sampled_X)
        except Exception as e:
            # Shap evaluation might fail on some edge cases, e.g., unsupported input data values
            # or unsupported model on specific shap explainer. Catch exception to prevent it
            # breaking the whole `evaluate` function.

            if not self.evaluator_config.get("ignore_exceptions", True):
                raise e

            _logger.warning(
                f"Shap evaluation failed. Reason: {e!r}. "
                "Set logging level to DEBUG to see the full traceback."
            )
            _logger.debug("", exc_info=True)
            return
        try:
            mlflow.shap.log_explainer(explainer, artifact_path="explainer")
        except Exception as e:
            # TODO: The explainer saver is buggy, if `get_underlying_model_flavor` return "unknown",
            #   then fallback to shap explainer saver, and shap explainer will call `model.save`
            #   for sklearn model, there is no `.save` method, so error will happen.
            _logger.warning(
                f"Logging explainer failed. Reason: {e!r}. "
                "Set logging level to DEBUG to see the full traceback."
            )
            _logger.debug("", exc_info=True)

        def _adjust_color_bar():
            pyplot.gcf().axes[-1].set_aspect("auto")
            pyplot.gcf().axes[-1].set_box_aspect(50)

        def _adjust_axis_tick():
            pyplot.xticks(fontsize=10)
            pyplot.yticks(fontsize=10)

        def plot_beeswarm():
            shap.plots.beeswarm(shap_values, show=False, color_bar=True)
            _adjust_color_bar()
            _adjust_axis_tick()

        self._log_image_artifact(
            plot_beeswarm,
            "shap_beeswarm_plot",
        )

        def plot_summary():
            shap.summary_plot(shap_values, show=False, color_bar=True)
            _adjust_color_bar()
            _adjust_axis_tick()

        self._log_image_artifact(
            plot_summary,
            "shap_summary_plot",
        )

        def plot_feature_importance():
            shap.plots.bar(shap_values, show=False)
            _adjust_axis_tick()

        self._log_image_artifact(
            plot_feature_importance,
            "shap_feature_importance_plot",
        )

    def _evaluate_sklearn_model_score_if_scorable(self):
        if self.model_loader_module == "mlflow.sklearn" and self.raw_model is not None:
            try:
                score = self.raw_model.score(
                    self.X.copy_to_avoid_mutation(), self.y, sample_weight=self.sample_weights
                )
                self.metrics_values.update(_get_aggregate_metrics_values({"score": score}))
            except Exception as e:
                _logger.warning(
                    f"Computing sklearn model score failed: {e!r}. Set logging level to "
                    "DEBUG to see the full traceback."
                )
                _logger.debug("", exc_info=True)

    def _compute_roc_and_pr_curve(self):
        if self.y_probs is not None:
            self.roc_curve = _gen_classifier_curve(
                is_binomial=True,
                y=self.y,
                y_probs=self.y_probs[:, 1],
                labels=self.label_list,
                pos_label=self.pos_label,
                curve_type="roc",
                sample_weights=self.sample_weights,
            )

            self.metrics_values.update(
                _get_aggregate_metrics_values({"roc_auc": self.roc_curve.auc})
            )
            self.pr_curve = _gen_classifier_curve(
                is_binomial=True,
                y=self.y,
                y_probs=self.y_probs[:, 1],
                labels=self.label_list,
                pos_label=self.pos_label,
                curve_type="pr",
                sample_weights=self.sample_weights,
            )

            self.metrics_values.update(
                _get_aggregate_metrics_values({"precision_recall_auc": self.pr_curve.auc})
            )

    def _log_multiclass_classifier_artifacts(self):
        per_class_metrics_collection_df = _get_classifier_per_class_metrics_collection_df(
            self.y,
            self.y_pred,
            labels=self.label_list,
            sample_weights=self.sample_weights,
        )

        log_roc_pr_curve = False
        if self.y_probs is not None:
            max_classes_for_multiclass_roc_pr = self.evaluator_config.get(
                "max_classes_for_multiclass_roc_pr", 10
            )
            if self.num_classes <= max_classes_for_multiclass_roc_pr:
                log_roc_pr_curve = True
            else:
                _logger.warning(
                    f"The classifier num_classes > {max_classes_for_multiclass_roc_pr}, skip "
                    f"logging ROC curve and Precision-Recall curve. You can add evaluator config "
                    f"'max_classes_for_multiclass_roc_pr' to increase the threshold."
                )

        if log_roc_pr_curve:
            roc_curve = _gen_classifier_curve(
                is_binomial=False,
                y=self.y,
                y_probs=self.y_probs,
                labels=self.label_list,
                pos_label=self.pos_label,
                curve_type="roc",
                sample_weights=self.sample_weights,
            )

            def plot_roc_curve():
                roc_curve.plot_fn(**roc_curve.plot_fn_args)

            self._log_image_artifact(plot_roc_curve, "roc_curve_plot")
            per_class_metrics_collection_df["roc_auc"] = roc_curve.auc

            pr_curve = _gen_classifier_curve(
                is_binomial=False,
                y=self.y,
                y_probs=self.y_probs,
                labels=self.label_list,
                pos_label=self.pos_label,
                curve_type="pr",
                sample_weights=self.sample_weights,
            )

            def plot_pr_curve():
                pr_curve.plot_fn(**pr_curve.plot_fn_args)

            self._log_image_artifact(plot_pr_curve, "precision_recall_curve_plot")
            per_class_metrics_collection_df["precision_recall_auc"] = pr_curve.auc

        self._log_pandas_df_artifact(per_class_metrics_collection_df, "per_class_metrics")

    def _log_binary_classifier_artifacts(self):
        from mlflow.models.evaluation.lift_curve import plot_lift_curve

        if self.y_probs is not None:

            def plot_roc_curve():
                self.roc_curve.plot_fn(**self.roc_curve.plot_fn_args)

            self._log_image_artifact(plot_roc_curve, "roc_curve_plot")

            def plot_pr_curve():
                self.pr_curve.plot_fn(**self.pr_curve.plot_fn_args)

            self._log_image_artifact(plot_pr_curve, "precision_recall_curve_plot")

            self._log_image_artifact(
                lambda: plot_lift_curve(self.y, self.y_probs, pos_label=self.pos_label),
                "lift_curve_plot",
            )

    def _log_custom_metric_artifact(self, artifact_name, raw_artifact, custom_metric_tuple):
        """
        This function logs and returns a custom metric artifact. Two cases:
            - The provided artifact is a path to a file, the function will make a copy of it with
              a formatted name in a temporary directory and call mlflow.log_artifact.
            - Otherwise: will attempt to save the artifact to an temporary path with an inferred
              type. Then call mlflow.log_artifact.

<<<<<<< HEAD
        :param artifact_name: the name of the artifact
        :param raw_artifact:  the object representing the artifact
        :param custom_metric_tuple: an instance of the _Metric namedtuple
        :return: EvaluationArtifact
=======
        Args:
            artifact_name: the name of the artifact
            raw_artifact: the object representing the artifact
            custom_metric_tuple: an instance of the _CustomMetric namedtuple

        Returns:
            EvaluationArtifact
>>>>>>> ea1935e1
        """

        exception_and_warning_header = (
            f"Custom artifact function '{custom_metric_tuple.name}' at index "
            f"{custom_metric_tuple.index} in the `custom_artifacts` parameter"
        )

        inferred_from_path, inferred_type, inferred_ext = _infer_artifact_type_and_ext(
            artifact_name, raw_artifact, custom_metric_tuple
        )
        artifact_file_local_path = self.temp_dir.path(artifact_name + inferred_ext)

        if pathlib.Path(artifact_file_local_path).exists():
            raise MlflowException(
                f"{exception_and_warning_header} produced an artifact '{artifact_name}' that "
                "cannot be logged because there already exists an artifact with the same name."
            )

        # ParquetEvaluationArtifact isn't explicitly stated here because such artifacts can only
        # be supplied through file. Which is handled by the first if clause. This is because
        # DataFrame objects default to be stored as CsvEvaluationArtifact.
        if inferred_from_path:
            shutil.copy2(raw_artifact, artifact_file_local_path)
        elif inferred_type is JsonEvaluationArtifact:
            with open(artifact_file_local_path, "w") as f:
                if isinstance(raw_artifact, str):
                    f.write(raw_artifact)
                else:
                    json.dump(raw_artifact, f, cls=NumpyEncoder)
        elif inferred_type is CsvEvaluationArtifact:
            raw_artifact.to_csv(artifact_file_local_path, index=False)
        elif inferred_type is NumpyEvaluationArtifact:
            np.save(artifact_file_local_path, raw_artifact, allow_pickle=False)
        elif inferred_type is ImageEvaluationArtifact:
            raw_artifact.savefig(artifact_file_local_path)
        else:
            # storing as pickle
            try:
                with open(artifact_file_local_path, "wb") as f:
                    pickle.dump(raw_artifact, f)
                _logger.warning(
                    f"{exception_and_warning_header} produced an artifact '{artifact_name}'"
                    f" with type '{type(raw_artifact)}' that is logged as a pickle artifact."
                )
            except pickle.PickleError:
                raise MlflowException(
                    f"{exception_and_warning_header} produced an unsupported artifact "
                    f"'{artifact_name}' with type '{type(raw_artifact)}' that cannot be pickled. "
                    "Supported object types for artifacts are:\n"
                    "- A string uri representing the file path to the artifact. MLflow"
                    "  will infer the type of the artifact based on the file extension.\n"
                    "- A string representation of a JSON object. This will be saved as a "
                    ".json artifact.\n"
                    "- Pandas DataFrame. This will be saved as a .csv artifact."
                    "- Numpy array. This will be saved as a .npy artifact."
                    "- Matplotlib Figure. This will be saved as an .png image artifact."
                    "- Other objects will be attempted to be pickled with default protocol."
                )

        mlflow.log_artifact(artifact_file_local_path)
        artifact = inferred_type(uri=mlflow.get_artifact_uri(artifact_name + inferred_ext))
        artifact._load(artifact_file_local_path)
        return artifact

<<<<<<< HEAD
    def _get_args_for_metrics(self, metric_tuple, eval_df):
=======
    def _get_column_in_metrics_values(self, column):
        for metric_name, metric_value in self.metrics_values.items():
            if metric_name.split("/")[0] == column:
                return metric_value

    def _get_args_for_metrics(
        self, metric_tuple, eval_df
    ) -> Tuple[bool, List[Union[str, pd.DataFrame]]]:
        """
        Given a metric_tuple, read the signature of the metric function and get the appropriate
        arguments from the input/output columns, other calculated metrics, and evaluator_config.

        :param metric_tuple: The metric tuple containing a user provided function and its index
            in the ``extra_metrics`` parameter of ``mlflow.evaluate``

        :param eval_df: The evaluation dataframe containing the prediction and target columns.

        :return: tuple: A tuple of (bool, list) where the bool indicates if the given metric can
        be calculated with the given eval_df, metrics, and input_df.
            - If the user is missing "targets" or "predictions" parameters when needed, or we
            cannot find a column or metric for a parameter to the metric, return
                (False, list of missing parameters)
            - If all arguments to the metric function were found, return
                (True, list of arguments).
        """
>>>>>>> ea1935e1
        # deepcopying eval_df and builtin_metrics for each custom metric function call,
        # in case the user modifies them inside their function(s).
        eval_df_copy = eval_df.copy()
        input_df = self.X.copy_to_avoid_mutation()
        parameters = inspect.signature(metric_tuple.function).parameters
        eval_fn_args = []
        params_not_found = []
        if len(parameters) == 2:
            param_0_name, param_1_name = parameters.keys()

        # eval_fn has parameters (eval_df, builtin_metrics) for backwards compatibility
        if len(parameters) == 2 and param_0_name != "predictions" and param_1_name != "targets":
            eval_fn_args.append(eval_df_copy)
            self._update_aggregate_metrics()
            eval_fn_args.append(copy.deepcopy(self.aggregate_metrics))
        # eval_fn can have parameters like (predictions, targets, metrics, random_col)
        else:
            for param_name, param in parameters.items():
                column = self.col_mapping.get(param_name, param_name)

                if (
                    column == "predictions"
                    or column == self.predictions
                    or column == self.dataset.predictions_name
                ):
                    eval_fn_args.append(eval_df_copy["prediction"])
                elif column == "targets" or column == self.dataset.targets_name:
                    if "target" in eval_df_copy:
                        eval_fn_args.append(eval_df_copy["target"])
                    else:
                        if param.default == inspect.Parameter.empty:
                            params_not_found.append(param_name)
                        else:
                            eval_fn_args.append(param.default)
                elif column == "metrics":
                    eval_fn_args.append(copy.deepcopy(self.metrics_values))
                else:
                    # case when column passed in col_mapping contains the entire column
                    if not isinstance(column, str):
                        eval_fn_args.append(column)

                    # case column in col_mapping is string and the column value
                    # is part of the input_df
                    elif column in input_df.columns:
                        eval_fn_args.append(input_df[column])

                    # case column in col_mapping is string and the column value
                    # is part of the output_df(other than predictions)
                    elif (
                        self.other_output_columns is not None
                        and column in self.other_output_columns.columns
                    ):
                        self.other_output_columns_for_eval.add(column)
                        eval_fn_args.append(self.other_output_columns[column])

                    # case where the param is defined as part of the evaluator_config
                    elif column in self.evaluator_config:
                        eval_fn_args.append(self.evaluator_config.get(column))

                    # case where this is the name of another metric
<<<<<<< HEAD
                    elif column in self.metrics_values:
                        eval_fn_args.append(self.metrics_values[column])

                    # only for checking dependencies
=======
                    elif metric_value := self._get_column_in_metrics_values(column):
                        eval_fn_args.append(metric_value)

                    # in the case that:
                    # the metric has not been calculated yet, but is scheduled to be calculated
                    # "before" this metric in self.ordered_metrics, we append None to indicate
                    # that there is not an error in the dependencies
>>>>>>> ea1935e1
                    elif column in [metric_tuple.name for metric_tuple in self.ordered_metrics]:
                        eval_fn_args.append(None)

                    elif param.default == inspect.Parameter.empty:
                        params_not_found.append(param_name)
                    else:
                        eval_fn_args.append(param.default)

        if len(params_not_found) > 0:
<<<<<<< HEAD
            return metric_tuple.name, params_not_found
        return eval_fn_args
=======
            return False, params_not_found
        return True, eval_fn_args
>>>>>>> ea1935e1

    def _log_custom_artifacts(self, eval_df):
        if not self.custom_artifacts:
            return
        for index, custom_artifact in enumerate(self.custom_artifacts):
            with tempfile.TemporaryDirectory() as artifacts_dir:
                # deepcopying eval_df and builtin_metrics for each custom artifact function call,
                # in case the user modifies them inside their function(s).
                custom_artifact_tuple = _CustomArtifact(
                    function=custom_artifact,
                    index=index,
                    name=getattr(custom_artifact, "__name__", repr(custom_artifact)),
                    artifacts_dir=artifacts_dir,
                )
                artifact_results = _evaluate_custom_artifacts(
                    custom_artifact_tuple,
                    eval_df.copy(),
                    copy.deepcopy(self.metrics_values),
                )
                if artifact_results:
                    for artifact_name, raw_artifact in artifact_results.items():
                        self.artifacts[artifact_name] = self._log_custom_metric_artifact(
                            artifact_name,
                            raw_artifact,
                            custom_artifact_tuple,
                        )

    def _log_confusion_matrix(self):
        """
        Helper method for logging confusion matrix
        """
        # normalize the confusion matrix, keep consistent with sklearn autologging.
        confusion_matrix = sk_metrics.confusion_matrix(
            self.y,
            self.y_pred,
            labels=self.label_list,
            normalize="true",
            sample_weight=self.sample_weights,
        )

        def plot_confusion_matrix():
            import matplotlib
            import matplotlib.pyplot as plt

            with matplotlib.rc_context(
                {
                    "font.size": min(8, math.ceil(50.0 / self.num_classes)),
                    "axes.labelsize": 8,
                }
            ):
                _, ax = plt.subplots(1, 1, figsize=(6.0, 4.0), dpi=175)
                disp = sk_metrics.ConfusionMatrixDisplay(
                    confusion_matrix=confusion_matrix,
                    display_labels=self.label_list,
                ).plot(cmap="Blues", ax=ax)
                disp.ax_.set_title("Normalized confusion matrix")

        if hasattr(sk_metrics, "ConfusionMatrixDisplay"):
            self._log_image_artifact(
                plot_confusion_matrix,
                "confusion_matrix",
            )
        return

    def _generate_model_predictions(self, compute_latency=False):
        """
        Helper method for generating model predictions
        """

        def predict_with_latency(X_copy):
            y_pred_list = []
            pred_latencies = []
            if len(X_copy) == 0:
                raise ValueError("Empty input data")

            is_dataframe = isinstance(X_copy, pd.DataFrame)

            for row in X_copy.iterrows() if is_dataframe else enumerate(X_copy):
                i, row_data = row
                single_input = row_data.to_frame().T if is_dataframe else row_data
                start_time = time.time()
                y_pred = self.model.predict(single_input)
                end_time = time.time()
                pred_latencies.append(end_time - start_time)
                y_pred_list.append(y_pred)

            # Update latency metric
            self.metrics_values.update({_LATENCY_METRIC_NAME: MetricValue(scores=pred_latencies)})

            # Aggregate all predictions into model_predictions
            sample_pred = y_pred_list[0]
            if isinstance(sample_pred, pd.DataFrame):
                return pd.concat(y_pred_list)
            elif isinstance(sample_pred, np.ndarray):
                return np.concatenate(y_pred_list, axis=0)
            elif isinstance(sample_pred, list):
                return sum(y_pred_list, [])
            elif isinstance(sample_pred, pd.Series):
                return pd.concat(y_pred_list)
            else:
                raise MlflowException(
                    message=f"Unsupported prediction type {type(sample_pred)} for model type "
                    f"{self.model_type}.",
                    error_code=INVALID_PARAMETER_VALUE,
                )

        X_copy = self.X.copy_to_avoid_mutation()
        if self.model is not None:
            _logger.info("Computing model predictions.")

            if compute_latency:
                model_predictions = predict_with_latency(X_copy)
            else:
                model_predictions = self.model.predict(X_copy)
        else:
            if self.dataset.predictions_data is None:
                raise MlflowException(
                    message="Predictions data is missing when model is not provided. "
                    "Please provide predictions data in a dataset or provide a model. "
                    "See the documentation for mlflow.evaluate() for how to specify "
                    "the predictions data in a dataset.",
                    error_code=INVALID_PARAMETER_VALUE,
                )
            if compute_latency:
                _logger.warning(
                    "Setting the latency to 0 for all entries because the model " "is not provided."
                )
                self.metrics_values.update(
                    {_LATENCY_METRIC_NAME: MetricValue(scores=[0.0] * len(X_copy))}
                )
            model_predictions = self.dataset.predictions_data

        if self.model_type == _ModelType.CLASSIFIER:
            self.label_list = np.unique(self.y)
            self.num_classes = len(self.label_list)

            if self.predict_fn is not None:
                self.y_pred = self.predict_fn(self.X.copy_to_avoid_mutation())
            else:
                self.y_pred = self.dataset.predictions_data
            self.is_binomial = self.num_classes <= 2

            if self.is_binomial:
                if self.pos_label in self.label_list:
                    self.label_list = np.delete(
                        self.label_list, np.where(self.label_list == self.pos_label)
                    )
                    self.label_list = np.append(self.label_list, self.pos_label)
                elif self.pos_label is None:
                    self.pos_label = self.label_list[-1]
                _logger.info(
                    "The evaluation dataset is inferred as binary dataset, positive label is "
                    f"{self.label_list[1]}, negative label is {self.label_list[0]}."
                )
            else:
                _logger.info(
                    "The evaluation dataset is inferred as multiclass dataset, number of classes "
                    f"is inferred as {self.num_classes}"
                )

            if self.predict_proba_fn is not None:
                self.y_probs = self.predict_proba_fn(self.X.copy_to_avoid_mutation())
            else:
                self.y_probs = None

        output_column_name = self.predictions
        (
            self.y_pred,
            self.other_output_columns,
            self.predictions,
        ) = _extract_output_and_other_columns(model_predictions, output_column_name)
        self.other_output_columns_for_eval = set()

    def _compute_builtin_metrics(self):
        """
        Helper method for computing builtin metrics
        """
        self._evaluate_sklearn_model_score_if_scorable()
        if self.model_type == _ModelType.CLASSIFIER:
            if self.is_binomial:
                self.metrics_values.update(
                    _get_aggregate_metrics_values(
                        _get_binary_classifier_metrics(
                            y_true=self.y,
                            y_pred=self.y_pred,
                            y_proba=self.y_probs,
                            labels=self.label_list,
                            pos_label=self.pos_label,
                            sample_weights=self.sample_weights,
                        )
                    )
                )
                self._compute_roc_and_pr_curve()
            else:
                average = self.evaluator_config.get("average", "weighted")
                self.metrics_values.update(
                    _get_aggregate_metrics_values(
                        _get_multiclass_classifier_metrics(
                            y_true=self.y,
                            y_pred=self.y_pred,
                            y_proba=self.y_probs,
                            labels=self.label_list,
                            average=average,
                            sample_weights=self.sample_weights,
                        )
                    )
                )
        elif self.model_type == _ModelType.REGRESSOR:
            self.metrics_values.update(
                _get_aggregate_metrics_values(
                    _get_regressor_metrics(self.y, self.y_pred, self.sample_weights)
                )
            )

    def _get_error_message_missing_columns(self, metric_name, param_names):
        error_message_parts = [f"Metric '{metric_name}' requires the following:"]

        special_params = ["targets", "predictions"]
        for param in special_params:
            if param in param_names:
                error_message_parts.append(f"  - the '{param}' parameter needs to be specified")

        remaining_params = [param for param in param_names if param not in special_params]

        if remaining_params:
            error_message_parts.append(
                f"  - missing columns {remaining_params} need to be defined or mapped"
            )

        return "\n".join(error_message_parts)

<<<<<<< HEAD
=======
    def _construct_error_message_for_malformed_metrics(
        self, malformed_results, input_columns, output_columns
    ):
        error_messages = [
            self._get_error_message_missing_columns(metric_name, param_names)
            for metric_name, param_names in malformed_results
        ]
        joined_error_message = "\n".join(error_messages)

        full_message = f"""Error: Metric calculation failed for the following metrics:
        {joined_error_message}

        Below are the existing column names for the input/output data:
        Input Columns: {input_columns}
        Output Columns: {output_columns}

        To resolve this issue, you may need to:
         - specify any required parameters
         - if you are missing columns, check that there are no circular dependencies among your
         metrics, and you may want to map them to an existing column using the following
         configuration:
        evaluator_config={{'col_mapping': {{<missing column name>: <existing column name>}}}}"""

        return "\n".join(l.lstrip() for l in full_message.splitlines())

>>>>>>> ea1935e1
    def _raise_exception_for_malformed_metrics(self, malformed_results, eval_df):
        output_columns = (
            [] if self.other_output_columns is None else list(self.other_output_columns.columns)
        )
        if self.predictions:
            output_columns.append(self.predictions)
        elif self.dataset.predictions_name:
            output_columns.append(self.dataset.predictions_name)
        else:
            output_columns.append("predictions")

        input_columns = list(self.X.copy_to_avoid_mutation().columns)
        if "target" in eval_df:
            if self.dataset.targets_name:
                input_columns.append(self.dataset.targets_name)
            else:
                input_columns.append("targets")
<<<<<<< HEAD

        error_messages = [
            self._get_error_message_missing_columns(metric_name, param_names)
            for metric_name, param_names in malformed_results
        ]
        joined_error_message = "\n".join(error_messages)
        full_message = f"""Error: Metric calculation failed for the following metrics:
        {joined_error_message}

        Below are the existing column names for the input/output data:
        Input Columns: {input_columns}
        Output Columns: {output_columns}

        To resolve this issue, you may need to:
         - specify any required parameters
         - if you are missing columns, check that there are no circular dependencies among your
         metrics, and you may want to map them to an existing column using the following
         configuration:
        evaluator_config={{'col_mapping': {{<missing column name>: <existing column name>}}}}"""
        stripped_message = "\n".join(l.lstrip() for l in full_message.splitlines())
        raise MlflowException(stripped_message)

=======

        error_message = self._construct_error_message_for_malformed_metrics(
            malformed_results, input_columns, output_columns
        )

        raise MlflowException(error_message, error_code=INVALID_PARAMETER_VALUE)

    # to order the metrics, we append metrics to self.ordered_metrics if they can be calculated
    # given the metrics that will be calculated before it
    # we stop when all metrics are in self.ordered_metrics or we cannot "calculate" any more metrics
    # and raise an exception in the latter case
>>>>>>> ea1935e1
    def _order_extra_metrics(self, eval_df):
        remaining_metrics = self.extra_metrics

        while len(remaining_metrics) > 0:
            pending_metrics = []
            failed_results = []
            did_append_metric = False
            for metric_tuple in remaining_metrics:
<<<<<<< HEAD
                result = self._get_args_for_metrics(metric_tuple, eval_df)
                # cannot calculate the metric yet
                if isinstance(result, tuple):
                    pending_metrics.append(metric_tuple)
                    failed_results.append(result)
                else:  # can calculate this metric "immediately"
                    self.ordered_metrics.append(metric_tuple)
                    did_append_metric = True
=======
                can_calculate, eval_fn_args = self._get_args_for_metrics(metric_tuple, eval_df)
                if can_calculate:
                    self.ordered_metrics.append(metric_tuple)
                    did_append_metric = True
                else:  # cannot calculate the metric yet
                    pending_metrics.append(metric_tuple)
                    failed_results.append((metric_tuple.name, eval_fn_args))
>>>>>>> ea1935e1

            # cant calculate any more metrics
            if not did_append_metric:
                self._raise_exception_for_malformed_metrics(failed_results, eval_df)

            remaining_metrics = pending_metrics

    def _test_first_row(self, eval_df):
        # test calculations on first row of eval_df
        _logger.info("Testing metrics on first row...")
        exceptions = []
        first_row_df = eval_df.iloc[[0]]
        for metric_tuple in self.ordered_metrics:
            try:
<<<<<<< HEAD
                eval_fn_args = self._get_args_for_metrics(metric_tuple, first_row_df)
=======
                _, eval_fn_args = self._get_args_for_metrics(metric_tuple, first_row_df)
>>>>>>> ea1935e1
                metric_value = _evaluate_metric(metric_tuple, eval_fn_args)
                if metric_value:
                    name = (
                        f"{metric_tuple.name}/{metric_tuple.version}"
                        if metric_tuple.version
                        else metric_tuple.name
                    )
                    self.metrics_values.update({name: metric_value})
            except Exception as e:
                stacktrace_str = traceback.format_exc()
                if isinstance(e, MlflowException):
                    exceptions.append(
                        f"Metric '{metric_tuple.name}': Error:\n{e.message}\n{stacktrace_str}"
                    )
                else:
                    exceptions.append(
                        f"Metric '{metric_tuple.name}': Error:\n{e!r}\n{stacktrace_str}"
                    )

        if len(exceptions) > 0:
            raise MlflowException("\n".join(exceptions))

    def _metric_to_metric_tuple(self, index, metric):
        return _Metric(
            function=metric.eval_fn, index=index, name=metric.name, version=metric.version
        )

    def _evaluate_metrics(self, eval_df):
        self._order_extra_metrics(eval_df)
        self._test_first_row(eval_df)

        # calculate metrics for the full eval_df
        for metric_tuple in self.ordered_metrics:
<<<<<<< HEAD
            eval_fn_args = self._get_args_for_metrics(metric_tuple, eval_df)
=======
            _, eval_fn_args = self._get_args_for_metrics(metric_tuple, eval_df)
>>>>>>> ea1935e1
            metric_value = _evaluate_metric(metric_tuple, eval_fn_args)

            if metric_value:
                name = (
                    f"{metric_tuple.name}/{metric_tuple.version}"
                    if metric_tuple.version
                    else metric_tuple.name
                )
                self.metrics_values.update({name: metric_value})

    def _log_artifacts(self):
        """
        Helper method for generating artifacts, logging metrics and artifacts.
        """
        if self.model_type in (_ModelType.CLASSIFIER, _ModelType.REGRESSOR):
            if self.model_type == _ModelType.CLASSIFIER:
                if self.is_binomial:
                    self._log_binary_classifier_artifacts()
                else:
                    self._log_multiclass_classifier_artifacts()
                self._log_confusion_matrix()
            self._log_model_explainability()

    def _log_eval_table(self):
        # only log eval table if there are per row metrics recorded
        if not any(
            metric_value.scores is not None or metric_value.justifications is not None
            for _, metric_value in self.metrics_values.items()
        ):
            return

        metric_prefix = self.evaluator_config.get("metric_prefix", "")
        if not isinstance(metric_prefix, str):
            metric_prefix = ""
        if isinstance(self.dataset.features_data, pd.DataFrame):
            # Handle DataFrame case
            if self.dataset.has_targets:
                data = self.dataset.features_data.assign(
                    **{
                        self.dataset.targets_name or "target": self.y,
                        self.dataset.predictions_name or self.predictions or "outputs": self.y_pred,
                    }
                )
            else:
                data = self.dataset.features_data.assign(outputs=self.y_pred)
        else:
            # Handle NumPy array case, converting it to a DataFrame
            data = pd.DataFrame(self.dataset.features_data, columns=self.dataset.feature_names)
            if self.dataset.has_targets:
                data = data.assign(
                    **{
                        self.dataset.targets_name or "target": self.y,
                        self.dataset.predictions_name or self.predictions or "outputs": self.y_pred,
                    }
                )
            else:
                data = data.assign(outputs=self.y_pred)

        # Include other_output_columns used in evaluation to the eval table
        if self.other_output_columns is not None and len(self.other_output_columns_for_eval) > 0:
            for column in self.other_output_columns_for_eval:
                data[column] = self.other_output_columns[column]

        columns = {}
        for metric_name, metric_value in self.metrics_values.items():
            scores = metric_value.scores
            justifications = metric_value.justifications

            if scores:
                if metric_name.startswith(metric_prefix) and metric_name[len(metric_prefix) :] in [
                    _TOKEN_COUNT_METRIC_NAME,
                    _LATENCY_METRIC_NAME,
                ]:
                    columns[metric_name] = scores
                else:
                    columns[f"{metric_name}/score"] = scores
            if justifications:
                columns[f"{metric_name}/justification"] = justifications
        data = data.assign(**columns)
        artifact_file_name = f"{metric_prefix}{_EVAL_TABLE_FILE_NAME}"
        mlflow.log_table(data, artifact_file=artifact_file_name)
        if self.eval_results_path:
            eval_table_spark = self.spark_session.createDataFrame(data)
            try:
                eval_table_spark.write.mode(self.eval_results_mode).option(
                    "mergeSchema", "true"
                ).format("delta").saveAsTable(self.eval_results_path)
            except Exception as e:
                _logger.info(f"Saving eval table to delta table failed. Reason: {e}")

        name = _EVAL_TABLE_FILE_NAME.split(".", 1)[0]
        self.artifacts[name] = JsonEvaluationArtifact(
            uri=mlflow.get_artifact_uri(artifact_file_name)
        )

    def _update_aggregate_metrics(self):
        self.aggregate_metrics = {}
        for metric_name, metric_value in self.metrics_values.items():
            if metric_value.aggregate_results:
                for agg_name, agg_value in metric_value.aggregate_results.items():
                    if agg_value is not None:
                        if agg_name == metric_name.split("/")[0]:
                            self.aggregate_metrics[metric_name] = agg_value
                        else:
                            self.aggregate_metrics[f"{metric_name}/{agg_name}"] = agg_value

    def _handle_builtin_metrics_by_model_type(self):
        text_metrics = [
            token_count(),
            toxicity(),
            flesch_kincaid_grade_level(),
            ari_grade_level(),
        ]
        builtin_metrics = []

        if self.model_type in (_ModelType.CLASSIFIER, _ModelType.REGRESSOR):
            self._compute_builtin_metrics()
        elif self.model_type == _ModelType.QUESTION_ANSWERING:
            builtin_metrics = [*text_metrics, exact_match()]
        elif self.model_type == _ModelType.TEXT_SUMMARIZATION:
            builtin_metrics = [
                *text_metrics,
                rouge1(),
                rouge2(),
                rougeL(),
                rougeLsum(),
            ]
        elif self.model_type == _ModelType.TEXT:
            builtin_metrics = text_metrics
        elif self.model_type == _ModelType.RETRIEVER:
            # default k to 3 if not specified
            retriever_k = self.evaluator_config.pop("retriever_k", 3)
            builtin_metrics = [
                precision_at_k(retriever_k),
                recall_at_k(retriever_k),
                ndcg_at_k(retriever_k),
            ]

        self.ordered_metrics = [
            self._metric_to_metric_tuple(-1, metric) for metric in builtin_metrics
        ]

<<<<<<< HEAD
    def _prefix_metrics(self):
=======
    def _add_prefix_to_metrics(self):
>>>>>>> ea1935e1
        def _prefix_value(value):
            aggregate = (
                {f"{prefix}{k}": v for k, v in value.aggregate_results.items()}
                if value.aggregate_results
                else None
            )
            return MetricValue(value.scores, value.justifications, aggregate)

        if prefix := self.evaluator_config.get("metric_prefix"):
            self.metrics_values = {
                f"{prefix}{k}": _prefix_value(v) for k, v in self.metrics_values.items()
            }

        self._update_aggregate_metrics()

    def _evaluate(
        self,
        model: "mlflow.pyfunc.PyFuncModel" = None,
        is_baseline_model=False,
        **kwargs,
    ):
        import matplotlib

        with TempDir() as temp_dir, matplotlib.rc_context(_matplotlib_config):
            self.temp_dir = temp_dir
            self.model = model

            self.is_model_server = isinstance(model, _ServedPyFuncModel)

            if getattr(model, "metadata", None):
                self.model_loader_module, self.raw_model = _extract_raw_model(model)
            else:
                # model is constructed from a user specified function or not provided
                self.model_loader_module, self.raw_model = None, None
            self.predict_fn, self.predict_proba_fn = _extract_predict_fn(model, self.raw_model)

            self.artifacts = {}
            self.aggregate_metrics = {}
            self.metrics_values = {}
            self.ordered_metrics = []

            with mlflow.utils.autologging_utils.disable_autologging():
                compute_latency = False
                for extra_metric in self.extra_metrics:
                    # If latency metric is specified, we will compute latency for the model
                    # during prediction, and we will remove the metric from the list of extra
                    # metrics to be computed after prediction.
                    if extra_metric.name == _LATENCY_METRIC_NAME:
                        compute_latency = True
                        self.extra_metrics.remove(extra_metric)
                        break
                self._generate_model_predictions(compute_latency=compute_latency)
                self._handle_builtin_metrics_by_model_type()

                eval_df = pd.DataFrame({"prediction": copy.deepcopy(self.y_pred)})
                if self.dataset.has_targets:
                    eval_df["target"] = self.y

                self._evaluate_metrics(eval_df)
                if not is_baseline_model:
                    self._log_custom_artifacts(eval_df)

<<<<<<< HEAD
                self._prefix_metrics()
=======
                self._add_prefix_to_metrics()
>>>>>>> ea1935e1

                if not is_baseline_model:
                    self._log_artifacts()
                    self._log_metrics()
                    self._log_eval_table()
                return EvaluationResult(
                    metrics=self.aggregate_metrics, artifacts=self.artifacts, run_id=self.run_id
                )

    def evaluate(
        self,
        *,
        model_type,
        dataset,
        run_id,
        evaluator_config,
        model: "mlflow.pyfunc.PyFuncModel" = None,
        custom_metrics=None,
        extra_metrics=None,
        custom_artifacts=None,
        baseline_model=None,
        predictions=None,
        **kwargs,
    ):
        self.dataset = dataset
        self.run_id = run_id
        self.model_type = model_type
        self.evaluator_config = evaluator_config
        self.feature_names = dataset.feature_names

        self.custom_artifacts = custom_artifacts
        self.y = dataset.labels_data
        self.predictions = predictions
        self.col_mapping = self.evaluator_config.get("col_mapping", {})
        self.pos_label = self.evaluator_config.get("pos_label")
        self.sample_weights = self.evaluator_config.get("sample_weights")
        self.eval_results_path = self.evaluator_config.get("eval_results_path")
        self.eval_results_mode = self.evaluator_config.get("eval_results_mode", "overwrite")

        if self.eval_results_path:
            from mlflow.utils._spark_utils import _get_active_spark_session

            self.spark_session = _get_active_spark_session()
            if not self.spark_session:
                raise MlflowException(
                    message="eval_results_path is only supported in Spark environment. ",
                    error_code=INVALID_PARAMETER_VALUE,
                )

            if self.eval_results_mode not in ["overwrite", "append"]:
                raise MlflowException(
                    message="eval_results_mode can only be 'overwrite' or 'append'. ",
                    error_code=INVALID_PARAMETER_VALUE,
                )

        if extra_metrics and custom_metrics:
            raise MlflowException(
                "The 'custom_metrics' parameter in mlflow.evaluate is deprecated. Please update "
                "your code to only use the 'extra_metrics' parameter instead."
            )
        if custom_metrics:
            warnings.warn(
                "The 'custom_metrics' parameter in mlflow.evaluate is deprecated. "
                "Please update your code to use the 'extra_metrics' parameter instead.",
                FutureWarning,
                stacklevel=2,
            )
            extra_metrics = custom_metrics

        if extra_metrics is None:
            extra_metrics = []

        bad_metrics = []
        for metric in extra_metrics:
            if not isinstance(metric, EvaluationMetric):
                bad_metrics.append(metric)
        if len(bad_metrics) > 0:
            message = "\n".join(
                [f"- Metric '{m}' has type '{type(m).__name__}'" for m in bad_metrics]
            )
            raise MlflowException(
                f"In the 'extra_metrics' parameter, the following metrics have the wrong type:\n"
                f"{message}\n"
                f"Please ensure that all extra metrics are instances of "
                f"mlflow.metrics.EvaluationMetric."
            )

        self.extra_metrics = [
            self._metric_to_metric_tuple(index, metric)
            for index, metric in enumerate(extra_metrics)
        ]

        if self.model_type in (_ModelType.CLASSIFIER, _ModelType.REGRESSOR):
            inferred_model_type = _infer_model_type_by_labels(self.y)
            if inferred_model_type is not None and model_type != inferred_model_type:
                _logger.warning(
                    f"According to the evaluation dataset label values, the model type looks like "
                    f"{inferred_model_type}, but you specified model type {model_type}. Please "
                    f"verify that you set the `model_type` and `dataset` arguments correctly."
                )

        if evaluator_config.get("_disable_candidate_model", False):
            evaluation_result = EvaluationResult(metrics={}, artifacts={})
        else:
            if baseline_model:
                _logger.info("Evaluating candidate model:")
            evaluation_result = self._evaluate(model, is_baseline_model=False)

        if not baseline_model:
            return evaluation_result

        _logger.info("Evaluating baseline model:")
        baseline_evaluation_result = self._evaluate(baseline_model, is_baseline_model=True)

        return EvaluationResult(
            metrics=evaluation_result.metrics,
            artifacts=evaluation_result.artifacts,
            baseline_model_metrics=baseline_evaluation_result.metrics,
            run_id=self.run_id,
        )

    @property
    def X(self) -> pd.DataFrame:
        """
        The features (`X`) portion of the dataset, guarded against accidental mutations.
        """
        return DefaultEvaluator._MutationGuardedData(
            _get_dataframe_with_renamed_columns(self.dataset.features_data, self.feature_names)
        )

    class _MutationGuardedData:
        """
        Wrapper around a data object that requires explicit API calls to obtain either a copy
        of the data object, or, in cases where the caller can guaranteed that the object will not
        be mutated, the original data object.
        """

        def __init__(self, data):
            """
            Args:
                data: A data object, such as a Pandas DataFrame, numPy array, or list.
            """
            self._data = data

        def copy_to_avoid_mutation(self):
            """
            Obtain a copy of the data. This method should be called every time the data needs
            to be used in a context where it may be subsequently mutated, guarding against
            accidental reuse after mutation.

            Returns:
                A copy of the data object.
            """
            if isinstance(self._data, pd.DataFrame):
                return self._data.copy(deep=True)
            else:
                return copy.deepcopy(self._data)

        def get_original(self):
            """
            Obtain the original data object. This method should only be called if the caller
            can guarantee that it will not mutate the data during subsequent operations.

            Returns:
                The original data object.
            """
            return self._data<|MERGE_RESOLUTION|>--- conflicted
+++ resolved
@@ -546,11 +546,7 @@
     function: Callable
     name: str
     index: int
-<<<<<<< HEAD
-    version: str
-=======
     version: Optional[str] = None
->>>>>>> ea1935e1
 
 
 class _CustomArtifact(NamedTuple):
@@ -579,16 +575,6 @@
 
 def _evaluate_metric(metric_tuple, eval_fn_args):
     """
-<<<<<<< HEAD
-    This function calls the `metric` function and performs validations on the returned
-    result to ensure that they are in the expected format. It will warn and will not log metrics
-    that are in the wrong format.
-
-    :param metric_tuple: Containing a user provided function and its index in the
-        ``extra_metrics`` parameter of ``mlflow.evaluate``
-    :param eval_fn_args: A dictionary of args needed to compute the eval metrics.
-    :return: MetricValue
-=======
     This function calls the metric function and performs validations on the returned
     result to ensure that they are in the expected format. It will warn and will not log metrics
     that are in the wrong format.
@@ -600,7 +586,6 @@
 
     Returns:
         MetricValue
->>>>>>> ea1935e1
     """
     if metric_tuple.index < 0:
         exception_header = f"Did not log builtin metric '{metric_tuple.name}' because it"
@@ -1134,12 +1119,6 @@
             - Otherwise: will attempt to save the artifact to an temporary path with an inferred
               type. Then call mlflow.log_artifact.
 
-<<<<<<< HEAD
-        :param artifact_name: the name of the artifact
-        :param raw_artifact:  the object representing the artifact
-        :param custom_metric_tuple: an instance of the _Metric namedtuple
-        :return: EvaluationArtifact
-=======
         Args:
             artifact_name: the name of the artifact
             raw_artifact: the object representing the artifact
@@ -1147,7 +1126,6 @@
 
         Returns:
             EvaluationArtifact
->>>>>>> ea1935e1
         """
 
         exception_and_warning_header = (
@@ -1212,9 +1190,6 @@
         artifact._load(artifact_file_local_path)
         return artifact
 
-<<<<<<< HEAD
-    def _get_args_for_metrics(self, metric_tuple, eval_df):
-=======
     def _get_column_in_metrics_values(self, column):
         for metric_name, metric_value in self.metrics_values.items():
             if metric_name.split("/")[0] == column:
@@ -1240,7 +1215,6 @@
             - If all arguments to the metric function were found, return
                 (True, list of arguments).
         """
->>>>>>> ea1935e1
         # deepcopying eval_df and builtin_metrics for each custom metric function call,
         # in case the user modifies them inside their function(s).
         eval_df_copy = eval_df.copy()
@@ -1301,12 +1275,6 @@
                         eval_fn_args.append(self.evaluator_config.get(column))
 
                     # case where this is the name of another metric
-<<<<<<< HEAD
-                    elif column in self.metrics_values:
-                        eval_fn_args.append(self.metrics_values[column])
-
-                    # only for checking dependencies
-=======
                     elif metric_value := self._get_column_in_metrics_values(column):
                         eval_fn_args.append(metric_value)
 
@@ -1314,7 +1282,6 @@
                     # the metric has not been calculated yet, but is scheduled to be calculated
                     # "before" this metric in self.ordered_metrics, we append None to indicate
                     # that there is not an error in the dependencies
->>>>>>> ea1935e1
                     elif column in [metric_tuple.name for metric_tuple in self.ordered_metrics]:
                         eval_fn_args.append(None)
 
@@ -1324,13 +1291,8 @@
                         eval_fn_args.append(param.default)
 
         if len(params_not_found) > 0:
-<<<<<<< HEAD
-            return metric_tuple.name, params_not_found
-        return eval_fn_args
-=======
             return False, params_not_found
         return True, eval_fn_args
->>>>>>> ea1935e1
 
     def _log_custom_artifacts(self, eval_df):
         if not self.custom_artifacts:
@@ -1562,8 +1524,6 @@
 
         return "\n".join(error_message_parts)
 
-<<<<<<< HEAD
-=======
     def _construct_error_message_for_malformed_metrics(
         self, malformed_results, input_columns, output_columns
     ):
@@ -1589,7 +1549,6 @@
 
         return "\n".join(l.lstrip() for l in full_message.splitlines())
 
->>>>>>> ea1935e1
     def _raise_exception_for_malformed_metrics(self, malformed_results, eval_df):
         output_columns = (
             [] if self.other_output_columns is None else list(self.other_output_columns.columns)
@@ -1607,30 +1566,6 @@
                 input_columns.append(self.dataset.targets_name)
             else:
                 input_columns.append("targets")
-<<<<<<< HEAD
-
-        error_messages = [
-            self._get_error_message_missing_columns(metric_name, param_names)
-            for metric_name, param_names in malformed_results
-        ]
-        joined_error_message = "\n".join(error_messages)
-        full_message = f"""Error: Metric calculation failed for the following metrics:
-        {joined_error_message}
-
-        Below are the existing column names for the input/output data:
-        Input Columns: {input_columns}
-        Output Columns: {output_columns}
-
-        To resolve this issue, you may need to:
-         - specify any required parameters
-         - if you are missing columns, check that there are no circular dependencies among your
-         metrics, and you may want to map them to an existing column using the following
-         configuration:
-        evaluator_config={{'col_mapping': {{<missing column name>: <existing column name>}}}}"""
-        stripped_message = "\n".join(l.lstrip() for l in full_message.splitlines())
-        raise MlflowException(stripped_message)
-
-=======
 
         error_message = self._construct_error_message_for_malformed_metrics(
             malformed_results, input_columns, output_columns
@@ -1642,7 +1577,6 @@
     # given the metrics that will be calculated before it
     # we stop when all metrics are in self.ordered_metrics or we cannot "calculate" any more metrics
     # and raise an exception in the latter case
->>>>>>> ea1935e1
     def _order_extra_metrics(self, eval_df):
         remaining_metrics = self.extra_metrics
 
@@ -1651,16 +1585,6 @@
             failed_results = []
             did_append_metric = False
             for metric_tuple in remaining_metrics:
-<<<<<<< HEAD
-                result = self._get_args_for_metrics(metric_tuple, eval_df)
-                # cannot calculate the metric yet
-                if isinstance(result, tuple):
-                    pending_metrics.append(metric_tuple)
-                    failed_results.append(result)
-                else:  # can calculate this metric "immediately"
-                    self.ordered_metrics.append(metric_tuple)
-                    did_append_metric = True
-=======
                 can_calculate, eval_fn_args = self._get_args_for_metrics(metric_tuple, eval_df)
                 if can_calculate:
                     self.ordered_metrics.append(metric_tuple)
@@ -1668,7 +1592,6 @@
                 else:  # cannot calculate the metric yet
                     pending_metrics.append(metric_tuple)
                     failed_results.append((metric_tuple.name, eval_fn_args))
->>>>>>> ea1935e1
 
             # cant calculate any more metrics
             if not did_append_metric:
@@ -1683,11 +1606,7 @@
         first_row_df = eval_df.iloc[[0]]
         for metric_tuple in self.ordered_metrics:
             try:
-<<<<<<< HEAD
-                eval_fn_args = self._get_args_for_metrics(metric_tuple, first_row_df)
-=======
                 _, eval_fn_args = self._get_args_for_metrics(metric_tuple, first_row_df)
->>>>>>> ea1935e1
                 metric_value = _evaluate_metric(metric_tuple, eval_fn_args)
                 if metric_value:
                     name = (
@@ -1721,11 +1640,7 @@
 
         # calculate metrics for the full eval_df
         for metric_tuple in self.ordered_metrics:
-<<<<<<< HEAD
-            eval_fn_args = self._get_args_for_metrics(metric_tuple, eval_df)
-=======
             _, eval_fn_args = self._get_args_for_metrics(metric_tuple, eval_df)
->>>>>>> ea1935e1
             metric_value = _evaluate_metric(metric_tuple, eval_fn_args)
 
             if metric_value:
@@ -1868,11 +1783,7 @@
             self._metric_to_metric_tuple(-1, metric) for metric in builtin_metrics
         ]
 
-<<<<<<< HEAD
-    def _prefix_metrics(self):
-=======
     def _add_prefix_to_metrics(self):
->>>>>>> ea1935e1
         def _prefix_value(value):
             aggregate = (
                 {f"{prefix}{k}": v for k, v in value.aggregate_results.items()}
@@ -1935,11 +1846,7 @@
                 if not is_baseline_model:
                     self._log_custom_artifacts(eval_df)
 
-<<<<<<< HEAD
-                self._prefix_metrics()
-=======
                 self._add_prefix_to_metrics()
->>>>>>> ea1935e1
 
                 if not is_baseline_model:
                     self._log_artifacts()
