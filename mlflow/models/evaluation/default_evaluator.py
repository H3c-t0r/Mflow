--- conflicted
+++ resolved
@@ -290,14 +290,7 @@
     :param y_probs: if binary classifier, the predicted probability for positive class.
                     if multiclass classifier, the predicted probabilities for all classes.
     :param labels: The set of labels.
-<<<<<<< HEAD
-    :param pos_label: The positive label to use when computing classification metrics such as
-                      precision, recall, f1, etc. for binary classification models (default: ``1``).
-                      For multiclass classification and regression models, this parameter will be
-                      ignored.
-=======
     :param pos_label: The label of the positive class.
->>>>>>> e24a793d
     :param curve_type: "pr" or "roc"
     :param sample_weights: Optional sample weights.
     :return: An instance of "_Curve" which includes attributes "plot_fn", "plot_fn_args", "auc".
@@ -325,7 +318,6 @@
             ylabel = f"True Positive Rate (Positive label: {pos_label})"
     elif curve_type == "pr":
 
-<<<<<<< HEAD
         def gen_line_x_y_label_auc(_y, _y_prob, _pos_label):
             precision, recall, _ = sk_metrics.precision_recall_curve(
                 _y, _y_prob, sample_weight=sample_weights
@@ -336,12 +328,6 @@
                 y_true=_y, y_score=_y_prob, pos_label=_pos_label, sample_weight=sample_weights
             )
             return recall, precision, f"AP={ap:.3f}", ap
-=======
-        def gen_line_x_y_label_fn(_y, _y_prob):
-            precision, recall, _thresholds = sk_metrics.precision_recall_curve(_y, _y_prob)
-            ap = sk_metrics.average_precision_score(_y, _y_prob, pos_label=pos_label)
-            return recall, precision, f"AP={ap:.3f}"
->>>>>>> e24a793d
 
         xlabel = "Recall"
         ylabel = "Precision"
@@ -813,11 +799,8 @@
                 labels=self.label_list,
                 pos_label=self.pos_label,
                 curve_type="roc",
-<<<<<<< HEAD
                 sample_weights=self.sample_weights,
-=======
                 pos_label=self.pos_label
->>>>>>> e24a793d
             )
 
             self.metrics["roc_auc"] = self.roc_curve.auc
@@ -828,11 +811,8 @@
                 labels=self.label_list,
                 pos_label=self.pos_label,
                 curve_type="pr",
-<<<<<<< HEAD
                 sample_weights=self.sample_weights,
-=======
                 pos_label=self.pos_label
->>>>>>> e24a793d
             )
 
             self.metrics["precision_recall_auc"] = self.pr_curve.auc
@@ -867,11 +847,8 @@
                 labels=self.label_list,
                 pos_label=self.pos_label,
                 curve_type="roc",
-<<<<<<< HEAD
                 sample_weights=self.sample_weights,
-=======
                 pos_label=self.pos_label
->>>>>>> e24a793d
             )
 
             def plot_roc_curve():
@@ -887,11 +864,8 @@
                 labels=self.label_list,
                 pos_label=self.pos_label,
                 curve_type="pr",
-<<<<<<< HEAD
                 sample_weights=self.sample_weights,
-=======
                 pos_label=self.pos_label
->>>>>>> e24a793d
             )
 
             def plot_pr_curve():
@@ -1220,10 +1194,7 @@
         self.custom_metrics = custom_metrics
         self.y = dataset.labels_data
         self.pos_label = self.evaluator_config.get("pos_label", 1)
-<<<<<<< HEAD
         self.sample_weights = self.evaluator_config.get("sample_weights")
-=======
->>>>>>> e24a793d
 
         inferred_model_type = _infer_model_type_by_labels(self.y)
 
