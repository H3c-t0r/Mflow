--- conflicted
+++ resolved
@@ -462,7 +462,6 @@
     return new_pf_input
 
 
-<<<<<<< HEAD
 def _reshape_and_cast_pandas_column_values(name, pd_series, shape, dtype):
     if shape[0] != -1:
         raise MlflowException(
@@ -483,10 +482,7 @@
     return reshaped_numpy_arr
 
 
-def _enforce_tensor_schema(pfInput: PyFuncInput, input_schema: Schema):
-=======
 def _enforce_tensor_schema(pf_input: PyFuncInput, input_schema: Schema):
->>>>>>> f468feb8
     """Enforce the input tensor(s) conforms to the model's tensor-based signature."""
 
     def _is_sparse_matrix(x):
@@ -511,8 +507,7 @@
         elif isinstance(pf_input, pd.DataFrame):
             new_pf_input = {}
             for col_name, tensor_spec in zip(input_schema.input_names(), input_schema.inputs):
-<<<<<<< HEAD
-                pd_series = pfInput[col_name]
+                pd_series = pf_input[col_name]
                 if np.isscalar(pd_series[0]):
                     if tensor_spec.shape != (-1,):
                         raise MlflowException(
@@ -521,7 +516,7 @@
                             f"shape of {tensor_spec.shape}.",
                             error_code=INVALID_PARAMETER_VALUE,
                         )
-                    new_pfInput[col_name] = _enforce_tensor_spec(
+                    new_pf_input[col_name] = _enforce_tensor_spec(
                         np.array(pd_series, dtype=tensor_spec.type), tensor_spec
                     )
                 elif isinstance(pd_series[0], list):
@@ -544,11 +539,11 @@
                 "This model contains a tensor-based model signature with input names, which"
                 " suggests a dictionary input mapping input name to tensor, or a pandas"
                 " dataframe input containing columns mapping input name to list value flattened"
-                " from tensor, but an input of type {0} was found.".format(type(pfInput))
+                " from tensor, but an input of type {0} was found.".format(type(pf_input))
             )
     else:
         tensor_spec = input_schema.inputs[0]
-        if isinstance(pfInput, pd.DataFrame):
+        if isinstance(pf_input, pd.DataFrame):
             num_input_columns = len(pfInput.columns)
             if num_input_columns == 0:
                 raise MlflowException("Input dataframe contains zero column.")
@@ -565,36 +560,15 @@
                         f"but got an input dataframe of {num_input_columns} columns and the "
                         f"input shape is {tensor_spec.shape}."
                     )
-                new_pfInput = _enforce_tensor_spec(pfInput.to_numpy(), tensor_spec)
-        elif isinstance(pfInput, np.ndarray) or _is_sparse_matrix(pfInput):
-            new_pfInput = _enforce_tensor_spec(pfInput, tensor_spec)
+                new_pf_input = _enforce_tensor_spec(pf_input.to_numpy(), tensor_spec)
+        elif isinstance(pf_input, np.ndarray) or _is_sparse_matrix(pf_input):
+            new_pf_input = _enforce_tensor_spec(pf_input, tensor_spec)
         else:
             raise MlflowException(
                 "This model contains a tensor-based model signature with no input names,"
                 " which suggests a numpy array input or a pandas dataframe input with"
                 " proper column values, but an input of type {0} was"
-                " found.".format(type(pfInput))
-=======
-                new_pf_input[col_name] = _enforce_tensor_spec(
-                    np.array(pf_input[col_name], dtype=tensor_spec.type), tensor_spec
-                )
-        else:
-            raise MlflowException(
-                "This model contains a tensor-based model signature with input names, which"
-                " suggests a dictionary input mapping input name to tensor, but an input of"
-                " type {0} was found.".format(type(pf_input))
-            )
-    else:
-        if isinstance(pf_input, pd.DataFrame):
-            new_pf_input = _enforce_tensor_spec(pf_input.to_numpy(), input_schema.inputs[0])
-        elif isinstance(pf_input, np.ndarray) or _is_sparse_matrix(pf_input):
-            new_pf_input = _enforce_tensor_spec(pf_input, input_schema.inputs[0])
-        else:
-            raise MlflowException(
-                "This model contains a tensor-based model signature with no input names,"
-                " which suggests a numpy array input, but an input of type {0} was"
                 " found.".format(type(pf_input))
->>>>>>> f468feb8
             )
     return new_pf_input
 
