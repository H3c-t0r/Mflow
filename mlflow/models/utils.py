--- conflicted
+++ resolved
@@ -683,15 +683,12 @@
             new_pf_input[x] = pd.Series(
                 [_enforce_array(arr, input_types[i]) for arr in pf_input[x]], name=x
             )
-<<<<<<< HEAD
         elif isinstance(input_types[i], Map):
             new_pf_input[x] = pd.Series(
                 [_enforce_map(map_data, input_types[i]) for map_data in pf_input[x]], name=x
             )
-    return new_pf_input
-=======
     return pd.DataFrame(new_pf_input)
->>>>>>> a808c74a
+
 
 
 def _enforce_named_col_schema(pf_input: pd.DataFrame, input_schema: Schema):
@@ -722,16 +719,12 @@
             new_pf_input[name] = pd.Series(
                 [_enforce_array(arr, input_type, required) for arr in pf_input[name]], name=name
             )
-<<<<<<< HEAD
         elif isinstance(input_type, Map):
             new_pf_input[name] = pd.Series(
                 [_enforce_map(map_data, input_type, required) for map_data in pf_input[name]],
                 name=name,
             )
-    return new_pf_input
-=======
     return pd.DataFrame(new_pf_input)
->>>>>>> a808c74a
 
 
 def _reshape_and_cast_pandas_column_values(name, pd_series, tensor_spec):
