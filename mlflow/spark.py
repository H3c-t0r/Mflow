--- conflicted
+++ resolved
@@ -1,24 +1,21 @@
 """
 MLflow integration for Spark MLlib models.
 
-Spark MLlib models are saved and loaded using native Spark MLlib persistence.
-The models can be exported as pyfunc for out-of Spark deployment or it can be loaded back as Spark
-Transformer in order to score it in Spark. The pyfunc flavor instantiates SparkContext internally
-and reads the input data as Spark DataFrame prior to scoring.
+This module enables the exporting of Spark MLlib models with the following flavors (formats):
+    1. Spark MLLib (native) format - Allows models to be loaded as Spark Transformers for scoring
+                                     in a Spark session.
+    2. PyFunc - Supports deployment outside of Spark by instantiating a SparkContext and reading 
+                input data as a Spark DataFrame prior to scoring.
+    3. MLeap - Enables high-performance deployment outside of Spark by leveraging MLeap's
+               custom dataframe and pipeline representations. For more informatin about MLeap,
+               see https://github.com/combust/mleap.
 """
 
 from __future__ import absolute_import
 
+
 import os
-<<<<<<< HEAD
-=======
-import shutil
 
-import pyspark
-from pyspark import SparkContext
-from pyspark.ml.pipeline import PipelineModel
-from pyspark.ml.base import Transformer
->>>>>>> 6e996d71
 
 import mlflow
 from mlflow import pyfunc, mleap, sparkml
@@ -27,111 +24,37 @@
 from mlflow.utils.exception import SaveModelException 
 from mlflow.utils.logging_utils import eprint 
 
-<<<<<<< HEAD
 
 LEGACY_FLAVOR_NAME = "spark"
-=======
-FLAVOR_NAME = "spark"
->>>>>>> 6e996d71
-
-# Default temporary directory on DFS. Used to write / read from Saprk ML models.
-DFS_TMP = "/tmp/mlflow"
 
 
-<<<<<<< HEAD
-def log_model(spark_model, artifact_path, conda_env=None, jars=None, sample_input=None):
-=======
-def log_model(spark_model, artifact_path, conda_env=None, jars=None, dfs_tmpdir=DFS_TMP):
->>>>>>> 6e996d71
+def log_model(spark_model, artifact_path, conda_env=None, jars=None, dfs_tmpdir=sparkml.DFS_TMP, 
+              sample_input=None):
     """
     Log a Spark MLlib model as an MLflow artifact for the current run.
 
     :param spark_model: PipelineModel to be saved.
-<<<<<<< HEAD
     :param artifact_path: Run-relative artifact path.
     :param conda_env: Path to a Conda environment file. If provided, this defines enrionment for
            the model. At minimum, it should specify python, pyspark and mlflow with appropriate
            versions.
     :param jars: List of jars needed by the model.
+    :param dfs_tmpdir: Temporary directory path on Distributed (Hadoop) File System (DFS) or local
+        filesystem if running in local mode. The model will be written to this destination and then 
+        copied into the model's artifact directory. This is necessary because Spark ML models
+        read from / write to DFS if running on a cluster. All temporary files created on the
+        DFS will be removed if this operation completes successfully.
     :param sample_input: A sample input that the model can evaluate. This is required in order to
                          add the MLeap flavor to the model. If `sample_input` is `None`, the MLeap
                          flavor will not be added.
     """
     return Model.log(artifact_path=artifact_path, flavor=mlflow.spark, spark_model=spark_model,
-                     jars=jars, conda_env=conda_env, sample_input=sample_input)
+                     jars=jars, conda_env=conda_env, dfs_tmpdir=dfs_tmpdir, 
+                     sample_input=sample_input)
 
 
-def save_model(spark_model, path, mlflow_model=Model(), conda_env=None, jars=None, sample_input=None):
-=======
-    :param artifact_path: Run relative artifact path.
-    :param conda_env: Path to a Conda environment file. If provided, defines environment for the
-        model. At minimum, it should specify python, pyspark, and mlflow with appropriate versions.
-    :param jars: List of JARs needed by the model.
-    :param dfs_tmpdir: Temporary directory path on Distributed (Hadoop) File System (DFS) or local
-        filesystem if running in local mode. The model will be writen in this destination and than
-        copied into the model's artifact directory. This is necessary as Spark ML models
-        read / write from / to DFS if running on a cluster. All temporary files created on the
-        DFS will be removed if this operation completes successfully.
-    """
-    return Model.log(artifact_path=artifact_path, flavor=mlflow.spark, spark_model=spark_model,
-                     jars=jars, conda_env=conda_env, dfs_tmpdir=dfs_tmpdir)
-
-
-def _tmp_path(dfs_tmp):
-    import uuid
-    return os.path.join(dfs_tmp, str(uuid.uuid4()))
-
-
-class _HadoopFileSystem:
-    """
-    Interface to org.apache.hadoop.fs.FileSystem.
-
-    Spark ML models expect to read from and write to Hadoop FileSystem when running on a cluster.
-    Sine MLflow works on local directories, we need this interface to copy teh files between
-    the current DFS and local dir.
-    """
-
-    def __init__(self):
-        raise Exception("This class should not be instantiated")
-    _filesystem = None
-    _conf = None
-
-    @classmethod
-    def _jvm(cls):
-        return SparkContext._gateway.jvm
-
-    @classmethod
-    def _fs(cls):
-        if not cls._filesystem:
-            sc = SparkContext.getOrCreate()
-            cls._conf = sc._jsc.hadoopConfiguration()
-            cls._filesystem = cls._jvm().org.apache.hadoop.fs.FileSystem.get(cls._conf)
-        return cls._filesystem
-
-    @classmethod
-    def _local_path(cls, path):
-        return cls._jvm().org.apache.hadoop.fs.Path(os.path.abspath(path))
-
-    @classmethod
-    def _remote_path(cls, path):
-        return cls._jvm().org.apache.hadoop.fs.Path(path)
-
-    @classmethod
-    def copy_to_local_file(cls, src, dst, removeSrc):
-        cls._fs().copyToLocalFile(removeSrc, cls._remote_path(src), cls._local_path(dst))
-
-    @classmethod
-    def copy_from_local_file(cls, src, dst, removeSrc):
-        cls._fs().copyFromLocalFile(removeSrc, cls._local_path(src), cls._remote_path(dst))
-
-    @classmethod
-    def delete(cls, path):
-        cls._fs().delete(cls._remote_path(path), True)
-
-
-def save_model(spark_model, path, mlflow_model=Model(), conda_env=None, jars=None,
-               dfs_tmpdir=DFS_TMP):
->>>>>>> 6e996d71
+def save_model(spark_model, path, mlflow_model=Model(), conda_env=None, jars=None, 
+        dfs_tmpdir=sparkml.DFS_TMP, sample_input=None):
     """
     Save Spark MLlib PipelineModel at given local path.
 
@@ -141,9 +64,14 @@
     :param spark_model: Spark PipelineModel to be saved. Can save only PipelineModels.
     :param path: Local path where the model is to be saved.
     :param mlflow_model: MLflow model config this flavor is being added to.
-    :param conda_env: Conda environment this model depends on.
-<<<<<<< HEAD
+    :param conda_env: Path to a Conda environment file. If provided, defines environment for the
+        model. At minimum, it should specify python, pyspark, and mlflow with appropriate versions.
     :param jars: List of jars needed by the model.
+    :param dfs_tmpdir: Temporary directory path on Distributed (Hadoop) File System (DFS) or local
+        filesystem if running in local mode. The model will be written to this destination and then 
+        copied into the model's artifact directory. This is necessary because Spark ML models
+        read from / write to DFS if running on a cluster. All temporary files created on the
+        DFS will be removed if this operation completes successfully.
     :param sample_input: A sample input that the model can evaluate. This is required in order to
                          add the MLeap flavor to the model. If `sample_input` is `None`, the MLeap
                          flavor will not be added.
@@ -159,7 +87,7 @@
                " Error text: {err}".format(err=e))
 
     try:
-        sparkml.add_to_model(mlflow_model, path, spark_model)
+        sparkml.add_to_model(mlflow_model, path, spark_model, dfs_tmpdir)
         print("Added the SparkML flavor to the model.")
         model_conda_env = add_conda_env(path, conda_env)
         pyfunc.add_to_model(mlflow_model, loader_module="mlflow.spark", data="model",
@@ -175,54 +103,25 @@
     else:
         raise SaveModelException("Failed to save the model because no supported flavors could be"
                                  " added. See preceding error logs for details!")
-=======
-    :param jars: List of JARs needed by the model.
-    :param dfs_tmpdir: Temporary directory path on Distributed (Hadoop) File System (DFS) or local
-        filesystem if running in local mode. The model will be writen in this destination and than
-        copied to requested local path. This is necessary as Spark ML models
-        read / write from / to DFS if running on a cluster. All temporary files created on
-        the DFS will be removed if this operation completes successfully.
-    """
-    if jars:
-        raise Exception("jar dependencies are not implemented")
-    if not isinstance(spark_model, Transformer):
-        raise Exception("Unexpected type {}. SparkML model works only with Transformers".format(
-            str(type(spark_model))))
-    if not isinstance(spark_model, PipelineModel):
-        raise Exception("Not a PipelineModel. SparkML can save only PipelineModels.")
-    # Spark ML stores the model on DFS if running on a cluster
-    # Save it to a DFS temp dir first and copy it to local path
-    tmp_path = _tmp_path(dfs_tmpdir)
-    spark_model.save(tmp_path)
-    model_path = os.path.abspath(os.path.join(path, "model"))
-    _HadoopFileSystem.copy_to_local_file(tmp_path, model_path, removeSrc=True)
-    pyspark_version = pyspark.version.__version__
-    model_conda_env = None
-    if conda_env:
-        model_conda_env = os.path.basename(os.path.abspath(conda_env))
-        shutil.copyfile(conda_env, os.path.join(path, model_conda_env))
-    if jars:
-        raise Exception("JAR dependencies are not yet implemented")
-    mlflow_model.add_flavor(FLAVOR_NAME, pyspark_version=pyspark_version, model_data="model")
-    pyfunc.add_to_model(mlflow_model, loader_module="mlflow.spark", data="model",
-                        env=model_conda_env)
-    mlflow_model.save(os.path.join(path, "MLmodel"))
->>>>>>> 6e996d71
 
 
-def load_model(path, run_id=None, dfs_tmpdir=DFS_TMP):
+def load_model(path, run_id=None, dfs_tmpdir=sparkml.DFS_TMP):
     """
     Load the Spark MLlib model from the path.
 
     :param run_id: Run ID. If provided, combined with ``path`` to identify the model.
     :param path: Local filesystem path or run-relative artifact path to the model.
+    :param dfs_tmpdir: Temporary directory path on Distributed (Hadoop) File System (DFS) or local
+        filesystem if running in local mode. The model will be read from this path and then 
+        copied into the model's artifact directory. This is necessary because Spark ML models
+        read from / write to / DFS if running on a cluster. All temporary files created on the
+        DFS will be removed if this operation completes successfully.
     :return: SparkML model.
     :rtype: pyspark.ml.pipeline.PipelineModel
     """
     if run_id is not None:
         path = mlflow.tracking._get_model_log_dir(model_name=path, run_id=run_id)
     m = Model.load(os.path.join(path, 'MLmodel'))
-<<<<<<< HEAD
     supported_flavors = [flav for flav in m.flavors if flav in 
             [LEGACY_FLAVOR_NAME, sparkml.FLAVOR_NAME]]
     if len(supported_flavors) == 0:
@@ -230,22 +129,7 @@
                 format(flav_sparkml=sparkml.FLAVOR_NAME, flav_spark=LEGACY_FLAVOR_NAME))
     flavor = supported_flavors[0]
     conf = m.flavors[flavor]
-    return sparkml.load_model(flavor, conf)
-=======
-    if FLAVOR_NAME not in m.flavors:
-        raise Exception("Model does not have {} flavor".format(FLAVOR_NAME))
-    conf = m.flavors[FLAVOR_NAME]
-    model_path = os.path.join(path, conf['model_data'])
-    tmp_path = _tmp_path(dfs_tmpdir)
-    try:
-        # Spark ML expects the model to be stored on DFS
-        # Copy the model to a temp DFS location first.
-        _HadoopFileSystem.copy_from_local_file(model_path, tmp_path, removeSrc=False)
-        pipeline_model = PipelineModel.load(tmp_path)
-        return pipeline_model
-    finally:
-        _HadoopFileSystem.delete(tmp_path)
->>>>>>> 6e996d71
+    return sparkml.load_model(flavor, conf, dfs_tmpdir)
 
 
 def load_pyfunc(path):
@@ -255,33 +139,4 @@
     :param path: Local path.
     :return: The model as PyFunc.
     """
-<<<<<<< HEAD
-    return sparkml.load_pyfunc(path)
-=======
-    spark = pyspark.sql.SparkSession.builder.config("spark.python.worker.reuse", True) \
-        .master("local[1]").getOrCreate()
-    # We do not need any DFS here as pyfunc should create its own SparkContext with no executors
-    return _PyFuncModelWrapper(spark, PipelineModel.load("file:" + os.path.abspath(path)))
-
-
-class _PyFuncModelWrapper(object):
-    """
-    Wrapper around Spark MLlib PipelineModel providing interface for scoring pandas DataFrame.
-    """
-
-    def __init__(self, spark, spark_model):
-        self.spark = spark
-        self.spark_model = spark_model
-
-    def predict(self, pandas_df):
-        """
-        Generate predictions given input data in pandas DataFrame.
-
-        :param pandas_df: pandas Dataframe containing input data.
-        :return: List with model predictions.
-        :rtype: list
-        """
-        spark_df = self.spark.createDataFrame(pandas_df)
-        return [x.prediction for x in
-                self.spark_model.transform(spark_df).select("prediction").collect()]
->>>>>>> 6e996d71
+    return sparkml.load_pyfunc(path)