--- conflicted
+++ resolved
@@ -100,30 +100,21 @@
         raise Exception("Unexpected type {}. SparkML model works only with Transformers".format(
             str(type(spark_model))))
     if not isinstance(spark_model, PipelineModel):
-<<<<<<< HEAD
-        raise Exception("Not a PipelineModel. SparkML can currently only save PipelineModels.")
+        raise Exception("Not a PipelineModel. SparkML can save only PipelineModels.")
     dfs_tmpdir = _tmp_path(32)
     spark_model.save(dfs_tmpdir)
     # The file might be stored on a distributed fs -> copy it to local
     _DFS.copy_to_local(dfs_tmpdir, os.path.abspath(os.path.join(path, "model")))
-=======
-        raise Exception("Not a PipelineModel. SparkML can save only PipelineModels.")
+
     spark_model.save(os.path.join(path, "model"))
->>>>>>> d0841d6e
     pyspark_version = pyspark.version.__version__
     model_conda_env = None
     if conda_env:
         model_conda_env = os.path.basename(os.path.abspath(conda_env))
         shutil.copyfile(conda_env, os.path.join(path, model_conda_env))
     if jars:
-<<<<<<< HEAD
-        raise Exception("jar dependencies are not yet implemented")
-
-    mlflow_model.add_flavor('spark', pyspark_version=pyspark_version, model_data="model")
-=======
         raise Exception("JAR dependencies are not yet implemented")
     mlflow_model.add_flavor(FLAVOR_NAME, pyspark_version=pyspark_version, model_data="model")
->>>>>>> d0841d6e
     pyfunc.add_to_model(mlflow_model, loader_module="mlflow.spark", data="model",
                         env=model_conda_env)
     mlflow_model.save(os.path.join(path, "MLmodel"))
