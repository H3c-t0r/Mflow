"""
The ``mlflow.spark`` module provides an API for logging and loading Spark MLlib models. This module
exports Spark MLlib models with the following flavors:

Spark MLlib (native) format
    Allows models to be loaded as Spark Transformers for scoring in a Spark session.
    Models with this flavor can be loaded as PySpark PipelineModel objects in Python.
    This is the main flavor and is always produced.
:py:mod:`mlflow.pyfunc`
    Supports deployment outside of Spark by instantiating a SparkContext and reading
    input data as a Spark DataFrame prior to scoring. Also supports deployment in Spark
    as a Spark UDF. Models with this flavor can be loaded as Python functions
    for performing inference. This flavor is always produced.
:py:mod:`mlflow.mleap`
    Enables high-performance deployment outside of Spark by leveraging MLeap's
    custom dataframe and pipeline representations. Models with this flavor *cannot* be loaded
    back as Python objects. Rather, they must be deserialized in Java using the
    ``mlflow/java`` package. This flavor is produced only if you specify
    MLeap-compatible arguments.
"""

from __future__ import absolute_import

import os
import yaml
import logging
import re
import traceback

import mlflow
from mlflow import pyfunc, mleap
from mlflow.exceptions import MlflowException
from mlflow.models import Model
from mlflow.models.signature import ModelSignature
from mlflow.models.utils import save_example, ModelInputExample
from mlflow.protos.databricks_pb2 import INVALID_PARAMETER_VALUE
from mlflow.tracking.artifact_utils import _download_artifact_from_uri
from mlflow.utils.environment import _mlflow_conda_env
from mlflow.store.artifact.runs_artifact_repo import RunsArtifactRepository
from mlflow.store.artifact.models_artifact_repo import ModelsArtifactRepository
from mlflow.utils.file_utils import TempDir
from mlflow.utils.uri import is_local_uri, append_to_uri_path
from mlflow.utils.model_utils import _get_flavor_configuration_from_uri
from mlflow.utils import experimental


FLAVOR_NAME = "spark"

# Default temporary directory on DFS. Used to write / read from Spark ML models.
DFS_TMP = "/tmp/mlflow"
_SPARK_MODEL_PATH_SUB = "sparkml"

_logger = logging.getLogger(__name__)


def _format_exception(ex):
    return "".join(traceback.format_exception(type(ex), ex, ex.__traceback__))


def get_default_conda_env():
    """
    :return: The default Conda environment for MLflow Models produced by calls to
             :func:`save_model()` and :func:`log_model()`. This Conda environment
             contains the current version of PySpark that is installed on the caller's
             system. ``dev`` versions of PySpark are replaced with stable versions in
             the resulting Conda environment (e.g., if you are running PySpark version
             ``2.4.5.dev0``, invoking this method produces a Conda environment with a
             dependency on PySpark version ``2.4.5``).
    """
    import pyspark
    # Strip the suffix from `dev` versions of PySpark, which are not
    # available for installation from Anaconda or PyPI
    pyspark_version = re.sub(r"(\.?)dev.*", "", pyspark.__version__)

    return _mlflow_conda_env(
        additional_conda_deps=[
            "pyspark={}".format(pyspark_version),
        ],
        additional_pip_deps=None,
        additional_conda_channels=None)


def log_model(spark_model, artifact_path, conda_env=None, dfs_tmpdir=None,
              sample_input=None, registered_model_name=None,
              signature: ModelSignature=None, input_example: ModelInputExample=None):
    """
    Log a Spark MLlib model as an MLflow artifact for the current run. This uses the
    MLlib persistence format and produces an MLflow Model with the Spark flavor.

    Note: If no run is active, it will instantiate a run to obtain a run_id.

    :param spark_model: Spark model to be saved - MLflow can only save descendants of
                        pyspark.ml.Model which implement MLReadable and MLWritable.
    :param artifact_path: Run relative artifact path.
    :param conda_env: Either a dictionary representation of a Conda environment or the path to a
                      Conda environment yaml file. If provided, this decsribes the environment
                      this model should be run in. At minimum, it should specify the dependencies
                      contained in :func:`get_default_conda_env()`. If `None`, the default
                      :func:`get_default_conda_env()` environment is added to the model.
                      The following is an *example* dictionary representation of a Conda
                      environment::

                        {
                            'name': 'mlflow-env',
                            'channels': ['defaults'],
                            'dependencies': [
                                'python=3.7.0',
                                'pyspark=2.3.0'
                            ]
                        }
    :param dfs_tmpdir: Temporary directory path on Distributed (Hadoop) File System (DFS) or local
                       filesystem if running in local mode. The model is written in this
                       destination and then copied into the model's artifact directory. This is
                       necessary as Spark ML models read from and write to DFS if running on a
                       cluster. If this operation completes successfully, all temporary files
                       created on the DFS are removed. Defaults to ``/tmp/mlflow``.
    :param sample_input: A sample input used to add the MLeap flavor to the model.
                         This must be a PySpark DataFrame that the model can evaluate. If
                         ``sample_input`` is ``None``, the MLeap flavor is not added.
    :param registered_model_name: Note:: Experimental: This argument may change or be removed in a
                                  future release without warning. If given, create a model
                                  version under ``registered_model_name``, also creating a
                                  registered model if one with the given name does not exist.

<<<<<<< HEAD
   :param signature: Note:: Experimental: This argument may change or be removed in a
                     future release without warning. Model signature describes model input
                     and output schema. The model signature can be inferred from datasets
                     representing valid model input (e.g. the training dataset) and valid
                     model output (e.g. model predictions generated on the training dataset).
                     For example, you can obtain model signature as follows:

                     .. code-block:: python

                       from mlflow.models.signature import infer_signature
                       train = df.drop_column("target_label")
                       signature = infer_signature(train, model.predict(train))


    :param input_example: Note:: Experimental: This argument may change or be removed in a
                          future release without warning. Input example provides one or several
                          examples of valid model input. The example can be used as a hint of what
                          data to feed the model.

    >>> from pyspark.ml import Pipeline
    >>> from pyspark.ml.classification import LogisticRegression
    >>> from pyspark.ml.feature import HashingTF, Tokenizer
    >>> training = spark.createDataFrame([
    ...   (0, "a b c d e spark", 1.0),
    ...   (1, "b d", 0.0),
    ...   (2, "spark f g h", 1.0),
    ...   (3, "hadoop mapreduce", 0.0) ], ["id", "text", "label"])
    >>> tokenizer = Tokenizer(inputCol="text", outputCol="words")
    >>> hashingTF = HashingTF(inputCol=tokenizer.getOutputCol(), outputCol="features")
    >>> lr = LogisticRegression(maxIter=10, regParam=0.001)
    >>> pipeline = Pipeline(stages=[tokenizer, hashingTF, lr])
    >>> model = pipeline.fit(training)
    >>> mlflow.spark.log_model(model, "spark-model")
=======
    .. code-block:: python
        :caption: Example

        from pyspark.ml import Pipeline
        from pyspark.ml.classification import LogisticRegression
        from pyspark.ml.feature import HashingTF, Tokenizer
        training = spark.createDataFrame([
            (0, "a b c d e spark", 1.0),
            (1, "b d", 0.0),
            (2, "spark f g h", 1.0),
            (3, "hadoop mapreduce", 0.0) ], ["id", "text", "label"])
        tokenizer = Tokenizer(inputCol="text", outputCol="words")
        hashingTF = HashingTF(inputCol=tokenizer.getOutputCol(), outputCol="features")
        lr = LogisticRegression(maxIter=10, regParam=0.001)
        pipeline = Pipeline(stages=[tokenizer, hashingTF, lr])
        model = pipeline.fit(training)
        mlflow.spark.log_model(model, "spark-model")
>>>>>>> cdc6a651
    """
    from py4j.protocol import Py4JJavaError

    _validate_model(spark_model)
    from pyspark.ml import PipelineModel
    if not isinstance(spark_model, PipelineModel):
        spark_model = PipelineModel([spark_model])
    run_id = mlflow.tracking.fluent._get_or_start_run().info.run_id
    run_root_artifact_uri = mlflow.get_artifact_uri()
    # If the artifact URI is a local filesystem path, defer to Model.log() to persist the model,
    # since Spark may not be able to write directly to the driver's filesystem. For example,
    # writing to `file:/uri` will write to the local filesystem from each executor, which will
    # be incorrect on multi-node clusters - to avoid such issues we just use the Model.log() path
    # here.
    if is_local_uri(run_root_artifact_uri):
        return Model.log(artifact_path=artifact_path, flavor=mlflow.spark, spark_model=spark_model,
                         conda_env=conda_env, dfs_tmpdir=dfs_tmpdir, sample_input=sample_input,
                         registered_model_name=registered_model_name)
    # If Spark cannot write directly to the artifact repo, defer to Model.log() to persist the
    # model
    model_dir = os.path.join(run_root_artifact_uri, artifact_path)
    try:
        spark_model.save(os.path.join(model_dir, _SPARK_MODEL_PATH_SUB))
    except Py4JJavaError:
        return Model.log(artifact_path=artifact_path, flavor=mlflow.spark, spark_model=spark_model,
                         conda_env=conda_env, dfs_tmpdir=dfs_tmpdir, sample_input=sample_input,
                         registered_model_name=registered_model_name,
                         signature=signature, input_example=input_example)

    # Otherwise, override the default model log behavior and save model directly to artifact repo
    mlflow_model = Model(artifact_path=artifact_path, run_id=run_id)
    with TempDir() as tmp:
        tmp_model_metadata_dir = tmp.path()
        _save_model_metadata(
            tmp_model_metadata_dir, spark_model, mlflow_model, sample_input, conda_env,
            model_signature=signature, input_example=input_example)
        mlflow.tracking.fluent.log_artifacts(tmp_model_metadata_dir, artifact_path)
        if registered_model_name is not None:
            mlflow.register_model("runs:/%s/%s" % (run_id, artifact_path), registered_model_name)


def _tmp_path(dfs_tmp):
    import uuid
    return os.path.join(dfs_tmp, str(uuid.uuid4()))


class _HadoopFileSystem:
    """
    Interface to org.apache.hadoop.fs.FileSystem.

    Spark ML models expect to read from and write to Hadoop FileSystem when running on a cluster.
    Since MLflow works on local directories, we need this interface to copy the files between
    the current DFS and local dir.
    """

    def __init__(self):
        raise Exception("This class should not be instantiated")

    _filesystem = None
    _conf = None

    @classmethod
    def _jvm(cls):
        from pyspark import SparkContext

        return SparkContext._gateway.jvm

    @classmethod
    def _fs(cls):
        if not cls._filesystem:
            cls._filesystem = cls._jvm().org.apache.hadoop.fs.FileSystem.get(cls._conf())
        return cls._filesystem

    @classmethod
    def _conf(cls):
        from pyspark import SparkContext

        sc = SparkContext.getOrCreate()
        return sc._jsc.hadoopConfiguration()

    @classmethod
    def _local_path(cls, path):
        return cls._jvm().org.apache.hadoop.fs.Path(os.path.abspath(path))

    @classmethod
    def _remote_path(cls, path):
        return cls._jvm().org.apache.hadoop.fs.Path(path)

    @classmethod
    def copy_to_local_file(cls, src, dst, remove_src):
        cls._fs().copyToLocalFile(remove_src, cls._remote_path(src), cls._local_path(dst))

    @classmethod
    def copy_from_local_file(cls, src, dst, remove_src):
        cls._fs().copyFromLocalFile(remove_src, cls._local_path(src), cls._remote_path(dst))

    @classmethod
    def qualified_local_path(cls, path):
        return cls._fs().makeQualified(cls._local_path(path)).toString()

    @classmethod
    def maybe_copy_from_local_file(cls, src, dst):
        """
        Conditionally copy the file to the Hadoop DFS.
        The file is copied iff the configuration has distributed filesystem.

        :return: If copied, return new target location, otherwise return (absolute) source path.
        """
        local_path = cls._local_path(src)
        qualified_local_path = cls._fs().makeQualified(local_path).toString()
        if qualified_local_path == "file:" + local_path.toString():
            return local_path.toString()
        cls.copy_from_local_file(src, dst, remove_src=False)
        _logger.info("Copied SparkML model to %s", dst)
        return dst

    @classmethod
    def _try_file_exists(cls, dfs_path):
        try:
            return cls._fs().exists(dfs_path)
        except Exception as ex:  # pylint: disable=broad-except
            _logger.warning(
                "Unexpected exception while checking if model uri is visible on "
                "DFS: %s", ex)
        return False

    @classmethod
    def maybe_copy_from_uri(cls, src_uri, dst_path):
        """
        Conditionally copy the file to the Hadoop DFS from the source uri.
        In case the file is already on the Hadoop DFS do nothing.

        :return: If copied, return new target location, otherwise return source uri.
        """
        try:
            # makeQualified throws if wrong schema / uri
            dfs_path = cls._fs().makeQualified(cls._remote_path(src_uri))
            if cls._try_file_exists(dfs_path):
                _logger.info("File '%s' is already on DFS, copy is not necessary.", src_uri)
                return src_uri
        except Exception:  # pylint: disable=broad-except
            _logger.info("URI '%s' does not point to the current DFS.", src_uri)
        _logger.info("File '%s' not found on DFS. Will attempt to upload the file.", src_uri)
        return cls.maybe_copy_from_local_file(_download_artifact_from_uri(src_uri), dst_path)

    @classmethod
    def delete(cls, path):
        cls._fs().delete(cls._remote_path(path), True)


def _save_model_metadata(dst_dir, spark_model, mlflow_model, sample_input, conda_env,
                         signature=None, input_example=None):
    """
    Saves model metadata into the passed-in directory. The persisted metadata assumes that a
    model can be loaded from a relative path to the metadata file (currently hard-coded to
    "sparkml").
    """
    import pyspark

    if sample_input is not None:
        mleap.add_to_model(mlflow_model=mlflow_model, path=dst_dir, spark_model=spark_model,
                           sample_input=sample_input)
    if input_example is not None:
        mlflow_model.example_input = save_example(path=dst_dir, input_example=input_example)
    if signature is not None:
        mlflow_model.signature = signature
    conda_env_subpath = "conda.yaml"
    if conda_env is None:
        conda_env = get_default_conda_env()
    elif not isinstance(conda_env, dict):
        with open(conda_env, "r") as f:
            conda_env = yaml.safe_load(f)
    with open(os.path.join(dst_dir, conda_env_subpath), "w") as f:
        yaml.safe_dump(conda_env, stream=f, default_flow_style=False)

    mlflow_model.add_flavor(FLAVOR_NAME, pyspark_version=pyspark.__version__,
                            model_data=_SPARK_MODEL_PATH_SUB)
    pyfunc.add_to_model(mlflow_model, loader_module="mlflow.spark", data=_SPARK_MODEL_PATH_SUB,
                        env=conda_env_subpath)
    mlflow_model.save(os.path.join(dst_dir, "MLmodel"))


def _validate_model(spark_model):
    from pyspark.ml.util import MLReadable, MLWritable
    from pyspark.ml import Model as PySparkModel
    if not isinstance(spark_model, PySparkModel) \
            or not isinstance(spark_model, MLReadable) \
            or not isinstance(spark_model, MLWritable):
        raise MlflowException(
            "Cannot serialize this model. MLflow can only save descendants of pyspark.Model"
            "that implement MLWritable and MLReadable.",
            INVALID_PARAMETER_VALUE)


def save_model(spark_model, path, mlflow_model=Model(), conda_env=None,
               dfs_tmpdir=None, sample_input=None):
    """
    Save a Spark MLlib Model to a local path.

    By default, this function saves models using the Spark MLlib persistence mechanism.
    Additionally, if a sample input is specified using the ``sample_input`` parameter, the model
    is also serialized in MLeap format and the MLeap flavor is added.

    :param spark_model: Spark model to be saved - MLflow can only save descendants of
                        pyspark.ml.Model which implement MLReadable and MLWritable.
    :param path: Local path where the model is to be saved.
    :param mlflow_model: MLflow model config this flavor is being added to.
    :param conda_env: Either a dictionary representation of a Conda environment or the path to a
                      Conda environment yaml file. If provided, this decsribes the environment
                      this model should be run in. At minimum, it should specify the dependencies
                      contained in :func:`get_default_conda_env()`. If `None`, the default
                      :func:`get_default_conda_env()` environment is added to the model.
                      The following is an *example* dictionary representation of a Conda
                      environment::

                        {
                            'name': 'mlflow-env',
                            'channels': ['defaults'],
                            'dependencies': [
                                'python=3.7.0',
                                'pyspark=2.3.0'
                            ]
                        }
    :param dfs_tmpdir: Temporary directory path on Distributed (Hadoop) File System (DFS) or local
                       filesystem if running in local mode. The model is be written in this
                       destination and then copied to the requested local path. This is necessary
                       as Spark ML models read from and write to DFS if running on a cluster. All
                       temporary files created on the DFS are removed if this operation
                       completes successfully. Defaults to ``/tmp/mlflow``.
    :param sample_input: A sample input that is used to add the MLeap flavor to the model.
                         This must be a PySpark DataFrame that the model can evaluate. If
                         ``sample_input`` is ``None``, the MLeap flavor is not added.

    .. code-block:: python
        :caption: Example

        from mlflow import spark
        from pyspark.ml.pipeline.PipelineModel

        # your pyspark.ml.pipeline.PipelineModel type
        model = ...
        mlflow.spark.save_model(model, "spark-model")
    """
    _validate_model(spark_model)
    from pyspark.ml import PipelineModel
    if not isinstance(spark_model, PipelineModel):
        spark_model = PipelineModel([spark_model])
    # Spark ML stores the model on DFS if running on a cluster
    # Save it to a DFS temp dir first and copy it to local path
    if dfs_tmpdir is None:
        dfs_tmpdir = DFS_TMP
    tmp_path = _tmp_path(dfs_tmpdir)
    spark_model.save(tmp_path)
    sparkml_data_path = os.path.abspath(os.path.join(path, _SPARK_MODEL_PATH_SUB))
    _HadoopFileSystem.copy_to_local_file(tmp_path, sparkml_data_path, remove_src=True)
    _save_model_metadata(
        dst_dir=path, spark_model=spark_model, mlflow_model=mlflow_model,
        sample_input=sample_input, conda_env=conda_env)


def _load_model(model_uri, dfs_tmpdir=None):
    from pyspark.ml.pipeline import PipelineModel
    if dfs_tmpdir is None:
        dfs_tmpdir = DFS_TMP
    tmp_path = _tmp_path(dfs_tmpdir)
    # Spark ML expects the model to be stored on DFS
    # Copy the model to a temp DFS location first. We cannot delete this file, as
    # Spark may read from it at any point.
    model_path = _HadoopFileSystem.maybe_copy_from_uri(model_uri, tmp_path)
    return PipelineModel.load(model_path)


def load_model(model_uri, dfs_tmpdir=None):
    """
    Load the Spark MLlib model from the path.

    :param model_uri: The location, in URI format, of the MLflow model, for example:

                      - ``/Users/me/path/to/local/model``
                      - ``relative/path/to/local/model``
                      - ``s3://my_bucket/path/to/model``
                      - ``runs:/<mlflow_run_id>/run-relative/path/to/model``
                      - ``models:/<model_name>/<model_version>``
                      - ``models:/<model_name>/<stage>``

                      For more information about supported URI schemes, see
                      `Referencing Artifacts <https://www.mlflow.org/docs/latest/concepts.html#
                      artifact-locations>`_.
    :param dfs_tmpdir: Temporary directory path on Distributed (Hadoop) File System (DFS) or local
                       filesystem if running in local mode. The model is loaded from this
                       destination. Defaults to ``/tmp/mlflow``.
    :return: pyspark.ml.pipeline.PipelineModel

    .. code-block:: python
        :caption: Example

        from mlflow import spark
        model = mlflow.spark.load_model("spark-model")
        # Prepare test documents, which are unlabeled (id, text) tuples.
        test = spark.createDataFrame([
            (4, "spark i j k"),
            (5, "l m n"),
            (6, "spark hadoop spark"),
            (7, "apache hadoop")], ["id", "text"])
        # Make predictions on test documents
        prediction = model.transform(test)
    """
    if RunsArtifactRepository.is_runs_uri(model_uri):
        runs_uri = model_uri
        model_uri = RunsArtifactRepository.get_underlying_uri(model_uri)
        _logger.info("'%s' resolved as '%s'", runs_uri, model_uri)
    elif ModelsArtifactRepository.is_models_uri(model_uri):
        runs_uri = model_uri
        model_uri = ModelsArtifactRepository.get_underlying_uri(model_uri)
        _logger.info("'%s' resolved as '%s'", runs_uri, model_uri)
    flavor_conf = _get_flavor_configuration_from_uri(model_uri, FLAVOR_NAME)
    model_uri = append_to_uri_path(model_uri, flavor_conf["model_data"])
    return _load_model(model_uri=model_uri, dfs_tmpdir=dfs_tmpdir)


def _load_pyfunc(path):
    """
    Load PyFunc implementation. Called by ``pyfunc.load_pyfunc``.

    :param path: Local filesystem path to the MLflow Model with the ``spark`` flavor.
    """
    # NOTE: The getOrCreate() call below may change settings of the active session which we do not
    # intend to do here. In particular, setting master to local[1] can break distributed clusters.
    # To avoid this problem, we explicitly check for an active session. This is not ideal but there
    # is no good workaround at the moment.
    import pyspark

    spark = pyspark.sql.SparkSession._instantiatedSession
    if spark is None:
        spark = pyspark.sql.SparkSession.builder.config("spark.python.worker.reuse", True) \
            .master("local[1]").getOrCreate()
    return _PyFuncModelWrapper(spark, _load_model(model_uri=path))


class _PyFuncModelWrapper(object):
    """
    Wrapper around Spark MLlib PipelineModel providing interface for scoring pandas DataFrame.
    """

    def __init__(self, spark, spark_model):
        self.spark = spark
        self.spark_model = spark_model

    def predict(self, pandas_df):
        """
        Generate predictions given input data in a pandas DataFrame.

        :param pandas_df: pandas DataFrame containing input data.
        :return: List with model predictions.
        """
        spark_df = self.spark.createDataFrame(pandas_df)
        return [x.prediction for x in
                self.spark_model.transform(spark_df).select("prediction").collect()]


@experimental
def autolog():
    """
    Enables automatic logging of Spark datasource paths, versions (if applicable), and formats
    when they are read. This method is not threadsafe and assumes a
    `SparkSession
    <https://spark.apache.org/docs/latest/api/python/pyspark.sql.html#pyspark.sql.SparkSession>`_
    already exists with the
    `mlflow-spark JAR
    <http://mlflow.org/docs/latest/tracking.html#automatic-logging-from-spark-experimental>`_
    attached. It should be called on the Spark driver, not on the executors (i.e. do not call
    this method within a function parallelized by Spark). This API requires Spark 3.0 or above.

    Datasource information is logged under the current active MLflow run. If no active run
    exists, datasource information is cached in memory & logged to the next-created active run
    (but not to successive runs). Note that autologging of Spark ML (MLlib) models is not currently
    supported via this API. Datasource-autologging is best-effort, meaning that if Spark is under
    heavy load or MLflow logging fails for any reason (e.g., if the MLflow server is unavailable),
    logging may be dropped.

    For any unexpected issues with autologging, check Spark driver and executor logs in addition
    to stderr & stdout generated from your MLflow code - datasource information is pulled from
    Spark, so logs relevant to debugging may show up amongst the Spark logs.

    .. code-block:: python
        :caption: Example

        import mlflow.spark
        from pyspark.sql import SparkSession
        # Create and persist some dummy data
        spark = (SparkSession.builder
                    .config("spark.jars.packages", "org.mlflow.mlflow-spark")
                    .getOrCreate())
        df = spark.createDataFrame([
                (4, "spark i j k"),
                (5, "l m n"),
                (6, "spark hadoop spark"),
                (7, "apache hadoop")], ["id", "text"])
        import tempfile
        tempdir = tempfile.mkdtemp()
        df.write.format("csv").save(tempdir)
        # Enable Spark datasource autologging.
        mlflow.spark.autolog()
        loaded_df = spark.read.format("csv").load(tempdir)
        # Call collect() to trigger a read of the Spark datasource. Datasource info
        # (path and format)is automatically logged to an MLflow run.
        loaded_df.collect()
        shutil.rmtree(tempdir) # clean up tempdir
    """
    from mlflow import _spark_autologging
    _spark_autologging.autolog()<|MERGE_RESOLUTION|>--- conflicted
+++ resolved
@@ -122,7 +122,6 @@
                                   version under ``registered_model_name``, also creating a
                                   registered model if one with the given name does not exist.
 
-<<<<<<< HEAD
    :param signature: Note:: Experimental: This argument may change or be removed in a
                      future release without warning. Model signature describes model input
                      and output schema. The model signature can be inferred from datasets
@@ -142,21 +141,6 @@
                           examples of valid model input. The example can be used as a hint of what
                           data to feed the model.
 
-    >>> from pyspark.ml import Pipeline
-    >>> from pyspark.ml.classification import LogisticRegression
-    >>> from pyspark.ml.feature import HashingTF, Tokenizer
-    >>> training = spark.createDataFrame([
-    ...   (0, "a b c d e spark", 1.0),
-    ...   (1, "b d", 0.0),
-    ...   (2, "spark f g h", 1.0),
-    ...   (3, "hadoop mapreduce", 0.0) ], ["id", "text", "label"])
-    >>> tokenizer = Tokenizer(inputCol="text", outputCol="words")
-    >>> hashingTF = HashingTF(inputCol=tokenizer.getOutputCol(), outputCol="features")
-    >>> lr = LogisticRegression(maxIter=10, regParam=0.001)
-    >>> pipeline = Pipeline(stages=[tokenizer, hashingTF, lr])
-    >>> model = pipeline.fit(training)
-    >>> mlflow.spark.log_model(model, "spark-model")
-=======
     .. code-block:: python
         :caption: Example
 
@@ -174,7 +158,6 @@
         pipeline = Pipeline(stages=[tokenizer, hashingTF, lr])
         model = pipeline.fit(training)
         mlflow.spark.log_model(model, "spark-model")
->>>>>>> cdc6a651
     """
     from py4j.protocol import Py4JJavaError
 
