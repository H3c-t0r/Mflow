"""
MLflow integration for Spark MLlib models.
This module enables the exporting of Spark MLlib models with the following flavors (formats):
    1. Spark MLlib (native) format - Allows models to be loaded as Spark Transformers for scoring
                                     in a Spark session. Models with this flavor can be loaded
                                     back as PySpark PipelineModel objects in Python. This
                                     is the main flavor and is always produced.
    2. PyFunc - Supports deployment outside of Spark by instantiating a SparkContext and reading
                input data as a Spark DataFrame prior to scoring. Also supports deployment in Spark
                as a Spark UDF. Models with this flavor can be loaded back as Python functions
                for performing inference. This flavor is always produced.
    3. MLeap - Enables high-performance deployment outside of Spark by leveraging MLeap's
               custom dataframe and pipeline representations. For more informatin about MLeap,
               see https://github.com/combust/mleap. Models with this flavor *cannot* be loaded
               back as Python objects. Rather, they must be deserialized in Java using the
               `mlflow/java` package. This flavor is only produced if MLeap-compatible arguments
               are specified.
"""

from __future__ import absolute_import

import os
import shutil

import pyspark
from pyspark import SparkContext
from pyspark.ml.pipeline import PipelineModel

import mlflow
from mlflow import pyfunc, mleap
from mlflow.models import Model
from mlflow.utils.logging_utils import eprint

FLAVOR_NAME = "spark"

# Default temporary directory on DFS. Used to write / read from Spark ML models.
DFS_TMP = "/tmp/mlflow"


<<<<<<< HEAD
def log_model(spark_model, artifact_path, conda_env=None, jars=None, dfs_tmpdir=DFS_TMP,
              sample_input=None):
=======
def log_model(spark_model, artifact_path, conda_env=None, jars=None, dfs_tmpdir=None):
>>>>>>> 41607101
    """
    Log a Spark MLlib model as an MLflow artifact for the current run. This will use the
    MLlib persistence format, and the logged model will have the Spark flavor.

    :param spark_model: PipelineModel to be saved.
    :param artifact_path: Run relative artifact path.
    :param conda_env: Path to a Conda environment file. If provided, defines environment for the
                      model. At minimum, it should specify python, pyspark, and mlflow with
                      appropriate versions.
    :param jars: List of JARs needed by the model.
    :param dfs_tmpdir: Temporary directory path on Distributed (Hadoop) File System (DFS) or local
                       filesystem if running in local mode. The model will be writen in this
                       destination and then copied into the model's artifact directory. This is
                       necessary as Spark ML models read / write from / to DFS if running on a
                       cluster. All temporary files created on the DFS will be removed if this
<<<<<<< HEAD
                       operation completes successfully.
    :param sample_input: A sample input that will be used to add the MLeap flavor to the model.
                         This must be a PySpark dataframe that the model can evaluate. If
                         `sample_input` is `None`, the MLeap flavor will not be added.
=======
                       operation completes successfully. Defaults to /tmp/mlflow.
>>>>>>> 41607101

    >>> from pyspark.ml import Pipeline
    >>> from pyspark.ml.classification import LogisticRegression
    >>> from pyspark.ml.feature import HashingTF, Tokenizer
    >>> training = spark.createDataFrame([
    ...   (0, "a b c d e spark", 1.0),
    ...   (1, "b d", 0.0),
    ...   (2, "spark f g h", 1.0),
    ...   (3, "hadoop mapreduce", 0.0) ], ["id", "text", "label"])
    >>> tokenizer = Tokenizer(inputCol="text", outputCol="words")
    >>> hashingTF = HashingTF(inputCol=tokenizer.getOutputCol(), outputCol="features")
    >>> lr = LogisticRegression(maxIter=10, regParam=0.001)
    >>> pipeline = Pipeline(stages=[tokenizer, hashingTF, lr])
    >>> model = pipeline.fit(training)
    >>> mlflow.spark.log_model(model, "spark-model")

    """
    return Model.log(artifact_path=artifact_path, flavor=mlflow.spark, spark_model=spark_model,
                     jars=jars, conda_env=conda_env, dfs_tmpdir=dfs_tmpdir,
                     sample_input=sample_input)


def _tmp_path(dfs_tmp):
    import uuid
    return os.path.join(dfs_tmp, str(uuid.uuid4()))


class _HadoopFileSystem:
    """
    Interface to org.apache.hadoop.fs.FileSystem.

    Spark ML models expect to read from and write to Hadoop FileSystem when running on a cluster.
    Sine MLflow works on local directories, we need this interface to copy teh files between
    the current DFS and local dir.
    """

    def __init__(self):
        raise Exception("This class should not be instantiated")
    _filesystem = None
    _conf = None

    @classmethod
    def _jvm(cls):
        return SparkContext._gateway.jvm

    @classmethod
    def _fs(cls):
        if not cls._filesystem:
            sc = SparkContext.getOrCreate()
            cls._conf = sc._jsc.hadoopConfiguration()
            cls._filesystem = cls._jvm().org.apache.hadoop.fs.FileSystem.get(cls._conf)
        return cls._filesystem

    @classmethod
    def _local_path(cls, path):
        return cls._jvm().org.apache.hadoop.fs.Path(os.path.abspath(path))

    @classmethod
    def _remote_path(cls, path):
        return cls._jvm().org.apache.hadoop.fs.Path(path)

    @classmethod
    def copy_to_local_file(cls, src, dst, removeSrc):
        cls._fs().copyToLocalFile(removeSrc, cls._remote_path(src), cls._local_path(dst))

    @classmethod
    def copy_from_local_file(cls, src, dst, removeSrc):
        cls._fs().copyFromLocalFile(removeSrc, cls._local_path(src), cls._remote_path(dst))

    @classmethod
    def delete(cls, path):
        cls._fs().delete(cls._remote_path(path), True)


def save_model(spark_model, path, mlflow_model=Model(), conda_env=None, jars=None,
<<<<<<< HEAD
               dfs_tmpdir=DFS_TMP, sample_input=None):
=======
               dfs_tmpdir=None):
>>>>>>> 41607101
    """
    Save a Spark MLlib PipelineModel at the given local path.

    By default, this function saves models using the Spark MLlib persistence mechanism.
    Additionally, if a sample input is specified via the `sample_input` parameter, the model
    will also be serialized in MLeap format and the MLeap flavor will be added.

    :param spark_model: Spark PipelineModel to be saved. Can save only PipelineModels.
    :param path: Local path where the model is to be saved.
    :param mlflow_model: MLflow model config this flavor is being added to.
    :param conda_env: Conda environment this model depends on.
    :param jars: List of JARs needed by the model.
    :param dfs_tmpdir: Temporary directory path on Distributed (Hadoop) File System (DFS) or local
                       filesystem if running in local mode. The model will be writen in this
                       destination and then copied to the requested local path. This is necessary
                       as Spark ML models read / write from / to DFS if running on a cluster. All
                       temporary files created on the DFS will be removed if this operation
<<<<<<< HEAD
                       completes successfully.
    :param sample_input: A sample input that will be used to add the MLeap flavor to the model.
                         This must be a PySpark dataframe that the model can evaluate. If
                         `sample_input` is `None`, the MLeap flavor will not be added.
=======
                       completes successfully. Defaults to /tmp/mlflow.

>>>>>>> 41607101

    >>> from mlflow import spark
    >>> from pyspark.ml.pipeline.PipelineModel
    >>>
    >>> #your pyspark.ml.pipeline.PipelineModel type
    >>> model = ...
    >>> mlflow.spark.save_model(model, "spark-model")
    """
    dfs_tmpdir = dfs_tmpdir if dfs_tmpdir is not None else DFS_TMP
    if jars:
        raise Exception("jar dependencies are not implemented")

    if sample_input is not None:
        mleap.add_to_model(mlflow_model, path, spark_model, sample_input)

    if not isinstance(spark_model, PipelineModel):
        raise Exception("Not a PipelineModel. SparkML can only save PipelineModels.")

    # Spark ML stores the model on DFS if running on a cluster
    # Save it to a DFS temp dir first and copy it to local path
    tmp_path = _tmp_path(dfs_tmpdir)
    spark_model.save(tmp_path)
    sparkml_data_path_sub = "sparkml"
    sparkml_data_path = os.path.abspath(os.path.join(path, sparkml_data_path_sub))
    _HadoopFileSystem.copy_to_local_file(tmp_path, sparkml_data_path, removeSrc=True)
    pyspark_version = pyspark.version.__version__
    model_conda_env = None
    if conda_env:
        model_conda_env = os.path.basename(os.path.abspath(conda_env))
        shutil.copyfile(conda_env, os.path.join(path, model_conda_env))
    mlflow_model.add_flavor(FLAVOR_NAME, pyspark_version=pyspark_version,
                            model_data=sparkml_data_path_sub)
    pyfunc.add_to_model(mlflow_model, loader_module="mlflow.spark", data=sparkml_data_path_sub,
                        env=model_conda_env)
    mlflow_model.save(os.path.join(path, "MLmodel"))


def load_model(path, run_id=None, dfs_tmpdir=None):
    """
    Load the Spark MLlib model from the path.

    :param run_id: Run ID. If provided, combined with ``path`` to identify the model.
    :param path: Local filesystem path or run-relative artifact path to the model.
    :return: SparkML model.
    :rtype: pyspark.ml.pipeline.PipelineModel

    >>> from mlflow import spark
    >>> model = mlflow.spark.load_model("spark-model")
    >>> # Prepare test documents, which are unlabeled (id, text) tuples.
    >>> test = spark.createDataFrame([
    ...   (4, "spark i j k"),
    ...   (5, "l m n"),
    ...   (6, "spark hadoop spark"),
    ...   (7, "apache hadoop")], ["id", "text"])
    >>>  # Make predictions on test documents.
    >>> prediction = model.transform(test)

    """
    dfs_tmpdir = dfs_tmpdir if dfs_tmpdir is not None else DFS_TMP
    if run_id is not None:
        path = mlflow.tracking.utils._get_model_log_dir(model_name=path, run_id=run_id)
    m = Model.load(os.path.join(path, 'MLmodel'))
    if FLAVOR_NAME not in m.flavors:
        raise Exception("Model does not have {} flavor".format(FLAVOR_NAME))
    conf = m.flavors[FLAVOR_NAME]
    model_path = os.path.join(path, conf['model_data'])
    tmp_path = _tmp_path(dfs_tmpdir)
    # Spark ML expects the model to be stored on DFS
    # Copy the model to a temp DFS location first. We cannot delete this file, as
    # Spark may read from it at any point.
    _HadoopFileSystem.copy_from_local_file(model_path, tmp_path, removeSrc=False)
    pipeline_model = PipelineModel.load(tmp_path)
    eprint("Copied SparkML model to %s" % tmp_path)
    return pipeline_model


def load_pyfunc(path):
    """
    Load a Python Function model from a local file.

    :param path: Local path.
    :return: The model as PyFunc.

    >>> pyfunc_model = load_pyfunc("/tmp/pyfunc-spark-model")
    >>> predictions = pyfunc_model.predict(test_pandas_df)
    """
    spark = pyspark.sql.SparkSession.builder.config("spark.python.worker.reuse", True) \
        .master("local[1]").getOrCreate()
    # We do not need any DFS here as pyfunc should create its own SparkContext with no executors
    return _PyFuncModelWrapper(spark, PipelineModel.load("file:" + os.path.abspath(path)))


class _PyFuncModelWrapper(object):
    """
    Wrapper around Spark MLlib PipelineModel providing interface for scoring pandas DataFrame.
    """

    def __init__(self, spark, spark_model):
        self.spark = spark
        self.spark_model = spark_model

    def predict(self, pandas_df):
        """
        Generate predictions given input data in pandas DataFrame.

        :param pandas_df: pandas Dataframe containing input data.
        :return: List with model predictions.
        :rtype: list
        """
        spark_df = self.spark.createDataFrame(pandas_df)
        return [x.prediction for x in
                self.spark_model.transform(spark_df).select("prediction").collect()]<|MERGE_RESOLUTION|>--- conflicted
+++ resolved
@@ -37,12 +37,8 @@
 DFS_TMP = "/tmp/mlflow"
 
 
-<<<<<<< HEAD
-def log_model(spark_model, artifact_path, conda_env=None, jars=None, dfs_tmpdir=DFS_TMP,
+def log_model(spark_model, artifact_path, conda_env=None, jars=None, dfs_tmpdir=None,
               sample_input=None):
-=======
-def log_model(spark_model, artifact_path, conda_env=None, jars=None, dfs_tmpdir=None):
->>>>>>> 41607101
     """
     Log a Spark MLlib model as an MLflow artifact for the current run. This will use the
     MLlib persistence format, and the logged model will have the Spark flavor.
@@ -58,14 +54,10 @@
                        destination and then copied into the model's artifact directory. This is
                        necessary as Spark ML models read / write from / to DFS if running on a
                        cluster. All temporary files created on the DFS will be removed if this
-<<<<<<< HEAD
-                       operation completes successfully.
+                       operation completes successfully. Defaults to /tmp/mlflow.`
     :param sample_input: A sample input that will be used to add the MLeap flavor to the model.
                          This must be a PySpark dataframe that the model can evaluate. If
                          `sample_input` is `None`, the MLeap flavor will not be added.
-=======
-                       operation completes successfully. Defaults to /tmp/mlflow.
->>>>>>> 41607101
 
     >>> from pyspark.ml import Pipeline
     >>> from pyspark.ml.classification import LogisticRegression
@@ -141,11 +133,7 @@
 
 
 def save_model(spark_model, path, mlflow_model=Model(), conda_env=None, jars=None,
-<<<<<<< HEAD
-               dfs_tmpdir=DFS_TMP, sample_input=None):
-=======
-               dfs_tmpdir=None):
->>>>>>> 41607101
+               dfs_tmpdir=None, sample_input=None):
     """
     Save a Spark MLlib PipelineModel at the given local path.
 
@@ -163,15 +151,10 @@
                        destination and then copied to the requested local path. This is necessary
                        as Spark ML models read / write from / to DFS if running on a cluster. All
                        temporary files created on the DFS will be removed if this operation
-<<<<<<< HEAD
-                       completes successfully.
+                       completes successfully. Defaults to /tmp/mlflow.
     :param sample_input: A sample input that will be used to add the MLeap flavor to the model.
                          This must be a PySpark dataframe that the model can evaluate. If
                          `sample_input` is `None`, the MLeap flavor will not be added.
-=======
-                       completes successfully. Defaults to /tmp/mlflow.
-
->>>>>>> 41607101
 
     >>> from mlflow import spark
     >>> from pyspark.ml.pipeline.PipelineModel
