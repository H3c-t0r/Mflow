--- conflicted
+++ resolved
@@ -25,11 +25,8 @@
 import shutil
 import yaml
 from packaging.version import Version
-<<<<<<< HEAD
 from typing import Any, Dict, Optional
-=======
 import pandas as pd
->>>>>>> ea711b49
 
 import mlflow
 from mlflow import environment_variables, pyfunc, mleap
