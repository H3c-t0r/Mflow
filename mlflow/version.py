--- conflicted
+++ resolved
@@ -2,11 +2,7 @@
 import re
 
 
-<<<<<<< HEAD
-VERSION = "2.3.1"
-=======
-VERSION = "2.3.2.dev0"
->>>>>>> 65347636
+VERSION = "2.3.2"
 
 
 def is_release_version():
