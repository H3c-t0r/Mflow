# nocov start

#' Serve an RFunc MLflow Model
#'
#' Serves an RFunc MLflow model as a local web API.
#'
#' @template roxlate-model-uri
#' @param host Address to use to serve model, as a string.
#' @param port Port to use to serve model, as numeric.
#' @param daemonized Makes `httpuv` server daemonized so R interactive sessions
#'   are not blocked to handle requests. To terminate a daemonized server, call
#'   `httpuv::stopDaemonizedServer()` with the handle returned from this call.
#' @param browse Launch browser with serving landing page?
#' @param restore Should \code{mlflow_restore_snapshot()} be called before serving?
#'
#' @examples
#' \dontrun{
#' library(mlflow)
#'
#' # save simple model with constant prediction
#' mlflow_save_model(function(df) 1, "mlflow_constant")
#'
#' # serve an existing model over a web interface
#' mlflow_rfunc_serve("mlflow_constant")
#'
#' # request prediction from server
#' httr::POST("http://127.0.0.1:8090/predict/")
#' }
#' @importFrom httpuv runServer
#' @importFrom httpuv startDaemonizedServer
#' @importFrom jsonlite fromJSON
#' @import swagger
#' @export
mlflow_rfunc_serve <- function(
  model_uri,
  host = "127.0.0.1",
  port = 8090,
  daemonized = FALSE,
  browse = !daemonized,
  restore = FALSE
) {
  mlflow_restore_or_warning(restore)
  model_path <- mlflow_download_artifacts_from_uri(model_uri)
  httpuv_start <- if (daemonized) httpuv::startDaemonizedServer else httpuv::runServer
  serve_run(model_path, host, port, httpuv_start, browse && interactive())
}

serve_content_type <- function(file_path) {
  file_split <- strsplit(file_path, split = "\\.")[[1]]
  switch(file_split[[length(file_split)]],
         "css" = "text/css",
         "html" = "text/html",
         "js" = "application/javascript",
         "json" = "application/json",
         "map" = "text/plain",
         "png" = "image/png"
  )
}

serve_static_file_response <- function(package, file_path, replace = NULL) {
  mlflow_verbose_message("Serving static file: ", file_path)

  file_path <- system.file(file_path, package = package)
  file_contents <- if (file.exists(file_path)) readBin(file_path, "raw", n = file.info(file_path)$size) else NULL

  if (!is.null(remove)) {
    contents <- rawToChar(file_contents)
    for (r in names(replace)) {
      contents <- sub(r, replace[[r]], contents)
    }
    file_contents <- charToRaw(enc2utf8(contents))
  }

  list(
    status = 200L,
    headers = list(
      "Content-Type" = paste0(serve_content_type(file_path))
    ),
    body = file_contents
  )
}

serve_invalid_request <- function(message = NULL) {
  list(
    status = 404L,
    headers = list(
      "Content-Type" = "text/plain; charset=UTF-8"
    ),
    body = charToRaw(enc2utf8(
      paste(
        "Invalid Request. ",
        message
      )
    ))
  )
}

serve_prediction <- function(json_raw, model) {
  mlflow_verbose_message("Serving prediction: ", json_raw)

  df <- data.frame()
  if (length(json_raw) > 0) {
    df <- jsonlite::fromJSON(
      rawToChar(json_raw),
      simplifyDataFrame = FALSE,
      simplifyMatrix = FALSE
    )
  }

  df <- as.data.frame(df)

  mlflow_predict_flavor(model, df)
}

serve_empty_page <- function(req, sess, model) {
  list(
    status = 200L,
    headers = list(
      "Content-Type" = "text/html"
    ),
    body = "<html></html>"
  )
}

serve_handlers <- function(host, port) {
  handlers <- list(
    "^/swagger.json" = function(req, model) {
      list(
        status = 200L,
        headers = list(
          "Content-Type" = paste0(serve_content_type("json"), "; charset=UTF-8")
        ),
        body = charToRaw(enc2utf8(
          mlflow_swagger()
        ))
      )
    },
    "^/$" = function(req, model) {
      serve_static_file_response(
        "swagger",
        "dist/index.html",
        list(
          "http://petstore\\.swagger\\.io/v2" = "",
          "layout: \"StandaloneLayout\"" = "layout: \"StandaloneLayout\",\nvalidatorUrl : false"
        )
      )
    },
    "^/predict" = function(req, model) {
      json_raw <- req$rook.input$read()

      results <- serve_prediction(json_raw, model)

      list(
        status = 200L,
        headers = list(
          "Content-Type" = paste0(serve_content_type("json"), "; charset=UTF-8")
        ),
        body = charToRaw(enc2utf8(
<<<<<<< HEAD
          jsonlite::toJSON(results, auto_unbox = TRUE)
=======
          jsonlite::toJSON(list(predictions = results), auto_unbox = TRUE,
                           digits = NA)
>>>>>>> fa51dafc
        ))
      )
    },
    "^/[^/]*$" = function(req, model) {
      serve_static_file_response("swagger", file.path("dist", req$PATH_INFO))
    },
    ".*" = function(req, sess, model) {
      stop("Invalid path.")
    }
  )

  if (!getOption("mlflow.swagger", default = TRUE)) {
    handlers[["^/swagger.json"]] <- serve_empty_page
    handlers[["^/$"]] <- serve_empty_page
  }

  handlers
}

message_serve_start <- function(host, port, model) {
  hostname <- paste("http://", host, ":", port, sep = "")

  message()
  message("Starting serving endpoint: ", hostname)
}

#' @importFrom utils browseURL
serve_run <- function(model_path, host, port, start, browse) {
  model <- mlflow_load_model(model_path)

  message_serve_start(host, port, model)

  if (browse) browseURL(paste0("http://", host, ":", port))

  handlers <- serve_handlers(host, port)

  start(host, port, list(
    onHeaders = function(req) {
      NULL
    },
    call = function(req) {
      tryCatch({
        matches <- sapply(names(handlers), function(e) grepl(e, req$PATH_INFO))
        handlers[matches][[1]](req, model)
      }, error = function(e) {
        serve_invalid_request(e$message)
      })
    },
    onWSOpen = function(ws) {
      NULL
    }
  ))
}

# nocov end<|MERGE_RESOLUTION|>--- conflicted
+++ resolved
@@ -156,12 +156,7 @@
           "Content-Type" = paste0(serve_content_type("json"), "; charset=UTF-8")
         ),
         body = charToRaw(enc2utf8(
-<<<<<<< HEAD
-          jsonlite::toJSON(results, auto_unbox = TRUE)
-=======
-          jsonlite::toJSON(list(predictions = results), auto_unbox = TRUE,
-                           digits = NA)
->>>>>>> fa51dafc
+          jsonlite::toJSON(results, auto_unbox = TRUE, digits = NA)
         ))
       )
     },
