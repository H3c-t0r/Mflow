
new_mlflow_client <- function(tracking_uri) {
  UseMethod("new_mlflow_client")
}

new_mlflow_uri <- function(raw_uri) {
  parts <- strsplit(raw_uri, "://")[[1]]
  structure(
    list(scheme = parts[1], path = parts[2]),
    class = c(paste("mlflow_", parts[1], sep = ""), "mlflow_uri")
  )
}

new_mlflow_client_impl <- function(get_host_creds, get_cli_env = list, class = character()) {
  structure(
    list(get_host_creds = get_host_creds,
         get_cli_env = get_cli_env
    ),
    class = c(class, "mlflow_client")
  )
}

new_mlflow_host_creds <- function( host = NA, username = NA, password = NA, token = NA,
                                   insecure = "False") {
  structure(
    list(host = host, username = username, password = password, token = token, insecure = insecure),
    class = "mlflow_host_creds"
  )
}

#' @export
print.mlflow_host_creds <- function(x, ...) {
  mlflow_host_creds <- x
  args <- list(
    host = if (is.na(mlflow_host_creds$host)) {
      ""
    } else {
      paste ("host = ", mlflow_host_creds$host, sep = "")
    },
    username = if (is.na(mlflow_host_creds$username)) {
      ""
    } else {
      paste ("username = ", mlflow_host_creds$username, sep = "")
    },
    password = if (is.na(mlflow_host_creds$password)) {
      ""
    } else {
      "password = *****"
    },
    token = if (is.na(mlflow_host_creds$token)) {
      ""
    } else {
      "token = *****"
    },
    insecure = paste("insecure = ", as.character(mlflow_host_creds$insecure),
                     sep = ""),
    sep = ", "
  )
  cat("mlflow_host_creds( ")
  do.call(cat, args[args != ""])
  cat(")\n")
}

new_mlflow_client.mlflow_file <- function(tracking_uri) {
  path <- tracking_uri$path
  server_url <- if (!is.null(mlflow_local_server(path)$server_url)) {
    mlflow_local_server(path)$server_url
  } else {
    local_server <- mlflow_server(file_store = path, port = mlflow_connect_port())
    mlflow_register_local_server(tracking_uri = path, local_server = local_server)
    local_server$server_url
  }
  new_mlflow_client_impl(get_host_creds = function () {
    new_mlflow_host_creds(host = server_url)
  })
}

new_mlflow_client.default <- function(tracking_uri) {
  stop(paste("Unsupported scheme: '", tracking_uri$scheme, "'", sep = ""))
}

basic_http_client <- function(tracking_uri) {
  host <- paste(tracking_uri$scheme, tracking_uri$path, sep = "://")
  get_host_creds <- function () {
    new_mlflow_host_creds(
      host = host,
      username = Sys.getenv("MLFLOW_USERNAME", NA),
      password = Sys.getenv("MLFLOW_PASSWORD", NA),
      token = Sys.getenv("MLFLOW_TOKEN", NA),
      insecure = Sys.getenv("MLFLOW_INSECURE", NA)
    )
  }
  cli_env <- function() {
    res <- list(
      MLFLOW_USERNAME = Sys.getenv("MLFLOW_USERNAME", NA),
      MLFLOW_PASSWORD = Sys.getenv("MLFLOW_PASSWORD", NA),
      MLFLOW_TOKEN = Sys.getenv("MLFLOW_TOKEN", NA),
      MLFLOW_INSECURE = Sys.getenv("MLFLOW_INSECURE", NA)
    )
    res[!is.na(res)]
  }
  new_mlflow_client_impl(get_host_creds, cli_env)
}

new_mlflow_client.mlflow_http <- function(tracking_uri) {
  basic_http_client(tracking_uri)
}

new_mlflow_client.mlflow_https <- function(tracking_uri) {
  basic_http_client(tracking_uri)
}

#' Initialize an MLflow Client
#'
#' @param tracking_uri The tracking URI. If not provided, defaults to the service
#'  set by `mlflow_set_tracking_uri()`.
#' @keywords internal
mlflow_client <- function(tracking_uri = NULL) {
  tracking_uri <- new_mlflow_uri(tracking_uri %||% mlflow_get_tracking_uri())
  client <- new_mlflow_client(tracking_uri)
  mlflow_validate_server(client)
  client
}

#' Create Experiment - Tracking Client
#'
#' Creates an MLflow experiment.
#'
#' @param name The name of the experiment to create.
#' @param artifact_location Location where all artifacts for this experiment are stored. If
#'   not provided, the remote server will select an appropriate default.
#' @template roxlate-client
mlflow_client_create_experiment <- function(client, name, artifact_location = NULL) {
  name <- forge::cast_string(name)
  response <- mlflow_rest(
    "experiments", "create", client = client, verb = "POST",
    data = list(
      name = name,
      artifact_location = artifact_location
    )
  )
  invisible(response$experiment_id)
}

#' List Experiments
#'
#' Gets a list of all experiments.
#'
#' @param view_type Qualifier for type of experiments to be returned. Defaults to `ACTIVE_ONLY`.
#' @template roxlate-client
mlflow_client_list_experiments <- function(client, view_type = c("ACTIVE_ONLY", "DELETED_ONLY", "ALL")) {
  view_type <- match.arg(view_type)
  mlflow_rest(
    "experiments", "list", client = client, verb = "GET",
<<<<<<< HEAD
    query = list(
      view_type = view_type
    ))
  exps <- response$experiments
  exps$artifact_location <- mlflow_relative_paths(exps$artifact_location)
  exps
=======
    query = list(view_type = view_type)
  )$experiments
>>>>>>> 65bd5d91
}

#' Get Experiment
#'
#' Gets metadata for an experiment and a list of runs for the experiment.
#'
#' @param experiment_id Identifer to get an experiment.
#' @template roxlate-client
mlflow_client_get_experiment <- function(client, experiment_id) {
  mlflow_rest(
    "experiments", "get", client = client, query = list(experiment_id = experiment_id)
  )
}

#' Get Experiment by Name
#'
#' Get meta data for experiment by name.
#'
#' @param name The experiment name.
#' @template roxlate-client
mlflow_client_get_experiment_by_name <- function(client, name) {
  exps <- mlflow_client_list_experiments(client = client)
  if ("name" %in% names(exps) && length(exps$name)) {
     experiment <- exps[exps$name == name, ]
     if (nrow(experiment)) experiment else NULL
  } else {
    NULL
  }
}

#' Create Run
#'
#' reate a new run within an experiment. A run is usually a single execution of a machine learning or data ETL pipeline.
#'
#' MLflow uses runs to track Param, Metric, and RunTag, associated with a single execution.
#'
#' @param experiment_id Unique identifier for the associated experiment.
#' @param user_id User ID or LDAP for the user executing the run.
#' @param run_name Human readable name for run.
#' @param source_type Originating source for this run. One of Notebook, Job, Project, Local or Unknown.
#' @param source_name String descriptor for source. For example, name or description of the notebook, or job name.
#' @param start_time Unix timestamp of when the run started in milliseconds.
#' @param source_version Git version of the source code used to create run.
#' @param entry_point_name Name of the entry point for the run.
#' @param tags Additional metadata for run in key-value pairs.
#' @template roxlate-client
mlflow_client_create_run <- function(
  client, experiment_id, user_id = NULL, run_name = NULL, source_type = NULL,
  source_name = NULL, entry_point_name = NULL, start_time = NULL,
  source_version = NULL, tags = NULL
) {
  tags <- if (!is.null(tags)) tags %>%
    purrr::imap(~ list(key = .y, value = .x)) %>%
    unname()

  start_time <- start_time %||% current_time()
  user_id <- user_id %||% mlflow_user()

  response <- mlflow_rest(
    "runs", "create", client = client, verb = "POST",
    data = list(
      experiment_id = experiment_id,
      user_id = user_id,
      run_name = run_name,
      source_type = source_type,
      source_name = source_name,
      entry_point_name = entry_point_name,
      start_time = start_time,
      source_version = source_version,
      tags = tags
    )
  )
  new_mlflow_entities_run(response)
}

mlflow_rest_update_run <- function(client, run_uuid, status, end_time) {
  mlflow_rest("runs", "update", verb = "POST", client = client, data = list(
    run_uuid = run_uuid,
    status = status,
    end_time = end_time
  ))
}

#' Delete Experiment
#'
#' Marks an experiment and associated runs, params, metrics, etc. for deletion. If the
#'   experiment uses FileStore, artifacts associated with experiment are also deleted.
#'
#' @param experiment_id ID of the associated experiment. This field is required.
#' @template roxlate-client
mlflow_client_delete_experiment <- function(client, experiment_id) {
  mlflow_rest(
    "experiments", "delete", verb = "POST", client = client,
    data = list(experiment_id = experiment_id),
  )
}

#' Restore Experiment
#'
#' Restores an experiment marked for deletion. This also restores associated metadata,
#'   runs, metrics, and params. If experiment uses FileStore, underlying artifacts
#'   associated with experiment are also restored.
#'
#' Throws `RESOURCE_DOES_NOT_EXIST` if the experiment was never created or was permanently deleted.
#'
#' @param experiment_id ID of the associated experiment. This field is required.
#' @template roxlate-client
mlflow_client_restore_experiment <- function(client, experiment_id) {
  mlflow_rest(
    "experiments", "restore", client = client, verb = "POST",
    data = list(experiment_id = experiment_id),
  )
}

#' Get Run
#'
#' Gets metadata, params, tags, and metrics for a run. In the case where multiple metrics with the
#' same key are logged for the run, returns only the value with the latest timestamp. If there are
#' multiple values with the latest timestamp, returns the maximum of these values.
#'
#' @template roxlate-run-id
#' @template roxlate-client
mlflow_client_get_run <- function(client, run_id) {
  response <- mlflow_rest(
    "runs", "get", client = client, verb = "GET",
    query = list(run_uuid = run_id)
  )
  new_mlflow_entities_run(response)
}

#' Log Metric
#'
#' Logs a metric for a run. Metrics key-value pair that records a single float measure.
#'   During a single execution of a run, a particular metric can be logged several times.
#'   Backend will keep track of historical values along with timestamps.
#'
#' @param key Name of the metric.
#' @param value Float value for the metric being logged.
#' @param timestamp Unix timestamp in milliseconds at the time metric was logged.
#' @template roxlate-run-id
#' @template roxlate-client
mlflow_client_log_metric <- function(client, run_id, key, value, timestamp = NULL) {
  if (!is.numeric(value)) stop(
    "Metric `", key, "`` must be numeric but ", class(value)[[1]], " found.",
    call. = FALSE
  )
  timestamp <- timestamp %||% current_time()
  mlflow_rest("runs", "log-metric", client = client, verb = "POST", data = list(
    run_uuid = run_id,
    key = key,
    value = value,
    timestamp = timestamp
  ))
}

#' Log Parameter
#'
#' Logs a parameter for a run. Examples are params and hyperparams
#'   used for ML training, or constant dates and values used in an ETL pipeline.
#'   A param is a STRING key-value pair. For a run, a single parameter is allowed
#'   to be logged only once.
#'
#' @param key Name of the parameter.
#' @param value String value of the parameter.
#' @template roxlate-run-id
#' @template roxlate-client
mlflow_client_log_param <- function(client, run_id, key, value) {
  mlflow_rest("runs", "log-parameter", client = client, verb = "POST", data = list(
    run_uuid = run_id,
    key = key,
    value = cast_string(value)
  ))
}

#' Set Tag
#'
#' Sets a tag on a run. Tags are run metadata that can be updated during a run and
#'  after a run completes.
#'
#' @param key Name of the tag. Maximum size is 255 bytes. This field is required.
#' @param value String value of the tag being logged. Maximum size is 500 bytes. This field is required.
#' @template roxlate-run-id
#' @template roxlate-client
mlflow_client_set_tag <- function(client, run_id, key, value) {
  mlflow_rest("runs", "set-tag", client = client, verb = "POST", data = list(
    run_uuid = run_id,
    key = key,
    value = value
  ))
  invisible(NULL)
}

#' Terminate a Run
#'
#' Terminates a run.
#'
#' @param run_id Unique identifier for the run.
#' @param status Updated status of the run. Defaults to `FINISHED`.
#' @param end_time Unix timestamp of when the run ended in milliseconds.
#' @template roxlate-run-id
#' @template roxlate-client
mlflow_client_set_terminated <- function(
  client, run_id, status = c("FINISHED", "SCHEDULED", "FAILED", "KILLED"),
  end_time = NULL
) {
  status <- match.arg(status)
  end_time <- end_time %||% current_time()
  response <- mlflow_rest_update_run(client, run_id, status, end_time)
  tidy_run_info(response$run_info)
}

#' Delete a Run
#'
#' @template roxlate-client
#' @template roxlate-run-id
mlflow_client_delete_run <- function(client, run_id) {
  mlflow_rest("runs", "delete", client = client, verb = "POST", data = list(
    run_uuid = run_id
  ))
}

#' Restore a Run
#'
#' @template roxlate-client
#' @template roxlate-run-id
mlflow_client_restore_run <- function(client, run_id) {
  mlflow_rest("runs", "restore", client = client, verb = "POST", data = list(
    run_uuid = run_id
  ))
}

#' Log Artifact
#'
#' Logs a specific file or directory as an artifact for a run.
#'
#' @param path The file or directory to log as an artifact.
#' @param artifact_path Destination path within the run's artifact URI.
#' @template roxlate-client
#' @template roxlate-run-id
#'
#' @details
#'
#' When logging to Amazon S3, ensure that the user has a proper policy
#' attached to it, for instance:
#'
#' \code{
#' {
#' "Version": "2012-10-17",
#' "Statement": [
#'   {
#'     "Sid": "VisualEditor0",
#'     "Effect": "Allow",
#'     "Action": [
#'       "s3:PutObject",
#'       "s3:GetObject",
#'       "s3:ListBucket",
#'       "s3:GetBucketLocation"
#'       ],
#'     "Resource": [
#'       "arn:aws:s3:::mlflow-test/*",
#'       "arn:aws:s3:::mlflow-test"
#'       ]
#'   }
#'   ]
#' }
#' }
#'
#' Additionally, at least the \code{AWS_ACCESS_KEY_ID} and \code{AWS_SECRET_ACCESS_KEY}
#' environment variables must be set to the corresponding key and secrets provided
#' by Amazon IAM.
mlflow_client_log_artifact <- function(client, run_id, path, artifact_path = NULL) {
  artifact_param <- NULL
  if (!is.null(artifact_path)) artifact_param <- "--artifact-path"

  if (as.logical(fs::is_file(path))) {
    command <- "log-artifact"
    local_param <- "--local-file"
  } else {
    command <- "log-artifacts"
    local_param <- "--local-dir"
  }

  mlflow_cli("artifacts",
             command,
             local_param,
             path,
             artifact_param,
             artifact_path,
             "--run-id",
             run_id,
             client = client)

  invisible(NULL)
}

#' List Artifacts
#'
#' Gets a list of artifacts.
#'
#' @template roxlate-client
#' @template roxlate-run-id
#' @param path The run's relative artifact path to list from. If not specified, it is
#'  set to the root artifact path
mlflow_client_list_artifacts <- function(client, run_id, path = NULL) {
  response <- mlflow_rest(
    "artifacts", "list", client = client, verb = "GET",
    query = list(
      run_uuid = run_id,
      path = path
    ))
  response
}

#' Download Artifacts
#'
#' Download an artifact file or directory from a run to a local directory if applicable,
#'   and return a local path for it.
#'
#' @template roxlate-client
#' @template roxlate-run-id
#' @param path Relative source path to the desired artifact.
mlflow_client_download_artifacts <- function(client, run_id, path) {
  result <- mlflow_cli(
    "artifacts", "download",
    "--run-id", run_id,
    "--artifact-path", path,
    echo = FALSE,
    stderr_callback = function(x, p) {
      if (grepl("FileNotFoundError", x))
        stop(
          gsub("(.|\n)*(?=FileNotFoundError)", "", x, perl = TRUE),
          call. = FALSE
        )
    },
    client = client
  )
  gsub("\n", "", result$stdout)
}<|MERGE_RESOLUTION|>--- conflicted
+++ resolved
@@ -152,17 +152,9 @@
   view_type <- match.arg(view_type)
   mlflow_rest(
     "experiments", "list", client = client, verb = "GET",
-<<<<<<< HEAD
-    query = list(
-      view_type = view_type
-    ))
-  exps <- response$experiments
-  exps$artifact_location <- mlflow_relative_paths(exps$artifact_location)
-  exps
-=======
+
     query = list(view_type = view_type)
   )$experiments
->>>>>>> 65bd5d91
 }
 
 #' Get Experiment
