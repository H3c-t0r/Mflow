#' Log Metric
#'
#' Logs a metric for a run. Metrics key-value pair that records a single float measure.
#'   During a single execution of a run, a particular metric can be logged several times.
#'   Backend will keep track of historical values along two axes: timestamp and step.
#'
#' @param key Name of the metric.
#' @param value Float value for the metric being logged.
#' @param timestamp Timestamp at which to log the metric. Timestamp is rounded to the nearest
#'  integer. If unspecified, the number of milliseconds since the Unix epoch is used.
#' @param step Step at which to log the metric. Step is rounded to the nearest integer.
#' @template roxlate-run-id
#' @template roxlate-client
#' @export
mlflow_log_metric <- function(key, value, timestamp = NULL, step = NULL, run_id = NULL,
                              client = NULL) {
  c(client, run_id) %<-% resolve_client_and_run_id(client, run_id)
  key <- cast_string(key)
  value <- cast_scalar_double(value)
  timestamp <- cast_nullable_scalar_double(timestamp)
  timestamp <- round(timestamp %||% current_time())
  step <- round(cast_nullable_scalar_double(step))
  mlflow_rest("runs", "log-metric", client = client, verb = "POST", data = list(
    run_uuid = run_id,
    run_id = run_id,
    key = key,
    value = value,
    timestamp = timestamp,
    step = step 
  ))
  invisible(value)
}




mlflow_create_run <- function(user_id = NULL, start_time = NULL, tags = NULL,
                              experiment_id = NULL, client) {
  experiment_id <- resolve_experiment_id(experiment_id)
  tags <- if (!is.null(tags)) tags %>%
    purrr::imap(~ list(key = .y, value = .x)) %>%
    unname()

  start_time <- start_time %||% current_time()
  user_id <- user_id %||% mlflow_user()

  response <- mlflow_rest(
    "runs", "create",
    client = client, verb = "POST",
    data = list(
      experiment_id = experiment_id,
      user_id = user_id,
      start_time = start_time,
      tags = tags
    )
  )

  mlflow_get_run(run_id = response$run$info$run_uuid, client = client)
}

#' Delete a Run
#'
#' @template roxlate-client
#' @template roxlate-run-id
#' @export
mlflow_delete_run <- function(run_id, client = NULL) {
  run_id <- cast_string(run_id)
  if (identical(run_id, mlflow_get_active_run_id()))
    stop("Cannot delete an active run.", call. = FALSE)
  client <- resolve_client(client)
  mlflow_rest("runs", "delete", client = client, verb = "POST", data = list(
    run_id = run_id
  ))
  invisible(NULL)
}

#' Restore a Run
#'
#' @template roxlate-client
#' @template roxlate-run-id
#' @export
mlflow_restore_run <- function(run_id, client = NULL) {
  run_id <- cast_string(run_id)
  client <- resolve_client(client)
  mlflow_rest("runs", "restore", client = client, verb = "POST", data = list(
    run_id = run_id
  ))
  mlflow_get_run(run_id)
}

#' Get Run
#'
#' Gets metadata, params, tags, and metrics for a run. In the case where multiple metrics with the
#' same key are logged for the run, returns only the value with the latest timestamp. If there are
#' multiple values with the latest timestamp, returns the maximum of these values.
#'
#' @template roxlate-run-id
#' @template roxlate-client
#' @export
mlflow_get_run <- function(run_id = NULL, client = NULL) {
  run_id <- resolve_run_id(run_id)
  client <- resolve_client(client)
  response <- mlflow_rest(
    "runs", "get",
    client = client, verb = "GET",
    query = list(run_uuid = run_id, run_id = run_id)
  )
  parse_run(response$run)
}

#' Log Batch
#'
#' Log a batch of metrics, params, and/or tags for a run. The server will respond with an error (non-200 status code)
#'   if any data failed to be persisted. In case of error (due to internal server error or an invalid request), partial
#'   data may be written.
#' @template roxlate-client
#' @template roxlate-run-id
<<<<<<< HEAD
#' @param metrics A named list of metrics to log.
#' @param params A named list of params to log.
#' @param tags A named list of tags to log.
#' @param timestamps (Optional) A list of timestamps of the same length as `metrics`. Timestamps are
#'  rounded to the nearest integer.
#' @param steps (Optional) A list of steps of the same length as `metrics`. Steps are rounded to the  
#'  nearest integer.
#' @export
mlflow_log_batch <- function(metrics = NULL, params = NULL, tags = NULL, timestamps = NULL,
                             steps = NULL, run_id = NULL, client = NULL) {
  c(client, run_id) %<-% resolve_client_and_run_id(client, run_id)

  metrics <- construct_batch_list(metrics)
  params <- construct_batch_list(params)
  tags <- construct_batch_list(tags)

  if (!is.null(metrics)) {
    metrics <- if (is.null(timestamps)) {
      purrr::map(metrics, ~ c(.x, timestamp = current_time()))
    } else {
      if (length(metrics) != length(timestamps))
        stop("`metrics` and `timestamps` must be of the same length.", call. = FALSE)
      timestamps <- purrr::map(timestamps, ~ list(timestamp = round(.x)))
      purrr::map2(metrics, timestamps, c)
    }
  }
  metrics

  # mlflow_rest("runs", "log-batch", client = client, verb = "POST", data = list(
  #   run_id = run_id,
  #   metrics = metrics,
  #   params = params,
  #   tags = tags
  # ))
  #
  # invisible(NULL)
=======
#' @param metrics A dataframe of metrics to log, containing the following columns: "key", "value",
#'  "step", "timestamp". This dataframe cannot contain any missing ('NA') entries.
#' @param params A dataframe of params to log, containing the following columns: "key", "value".
#'  This dataframe cannot contain any missing ('NA') entries.
#' @param tags A dataframe of tags to log, containing the following columns: "key", "value".
#'  This dataframe cannot contain any missing ('NA') entries.
#' @export
mlflow_log_batch <- function(metrics = NULL, params = NULL, tags = NULL, run_id = NULL,
                             client = NULL) {
  validate_batch_input("metrics", metrics, c("key", "value", "step", "timestamp"))
  validate_batch_input("params", params, c("key", "value"))
  validate_batch_input("tags", tags, c("key", "value"))

  c(client, run_id) %<-% resolve_client_and_run_id(client, run_id)

  mlflow_rest("runs", "log-batch", client = client, verb = "POST", data = list(
    run_id = run_id,
    metrics = metrics,
    params = params,
    tags = tags
  ))
  invisible(NULL)
>>>>>>> 113d20f1
}

validate_batch_input <- function(input_type, input_dataframe, expected_column_names) {
  if (is.null(input_dataframe)) {
    return()
  } else if (!setequal(names(input_dataframe), expected_column_names)) {
    msg <- paste(input_type,
                 " batch input dataframe must contain exactly the following columns: ",
                 paste(expected_column_names, collapse = ", "),
                 ". Found: ",
                 paste(names(input_dataframe), collapse = ", "),
                 sep = "")
    stop(msg, call. = FALSE)
  } else if (any(is.na(input_dataframe))) {
    msg <- paste(input_type,
                 " batch input dataframe contains a missing ('NA') entry.",
                 sep = "")
    stop(msg, call. = FALSE)
  }
}

#' Set Tag
#'
#' Sets a tag on a run. Tags are run metadata that can be updated during a run and
#'  after a run completes.
#'
#' @param key Name of the tag. Maximum size is 255 bytes. This field is required.
#' @param value String value of the tag being logged. Maximum size is 500 bytes. This field is required.
#' @template roxlate-run-id
#' @template roxlate-client
#' @export
mlflow_set_tag <- function(key, value, run_id = NULL, client = NULL) {
  c(client, run_id) %<-% resolve_client_and_run_id(client, run_id)

  key <- cast_string(key)
  value <- cast_string(value)

  mlflow_rest("runs", "set-tag", client = client, verb = "POST", data = list(
    run_uuid = run_id,
    run_id = run_id,
    key = key,
    value = value
  ))

  invisible(NULL)
}

#' Log Parameter
#'
#' Logs a parameter for a run. Examples are params and hyperparams
#'   used for ML training, or constant dates and values used in an ETL pipeline.
#'   A param is a STRING key-value pair. For a run, a single parameter is allowed
#'   to be logged only once.
#'
#' @param key Name of the parameter.
#' @param value String value of the parameter.
#' @template roxlate-run-id
#' @template roxlate-client
#' @export
mlflow_log_param <- function(key, value, run_id = NULL, client = NULL) {
  c(client, run_id) %<-% resolve_client_and_run_id(client, run_id)

  key <- cast_string(key)
  value <- cast_string(value)

  mlflow_rest("runs", "log-parameter", client = client, verb = "POST", data = list(
    run_uuid = run_id,
    run_id = run_id,
    key = key,
    value = cast_string(value)
  ))

  invisible(value)
}

#' Get Metric History
#'
#' Get a list of all values for the specified metric for a given run.
#'
#' @template roxlate-run-id
#' @template roxlate-client
#' @param metric_key Name of the metric.
#'
#' @export
mlflow_get_metric_history <- function(metric_key, run_id = NULL, client = NULL) {
  run_id <- resolve_run_id(run_id)
  client <- resolve_client(client)

  metric_key <- cast_string(metric_key)

  response <- mlflow_rest(
    "metrics", "get-history",
    client = client, verb = "GET",
    query = list(run_uuid = run_id, run_id = run_id, metric_key = metric_key)
  )

  response$metrics %>%
    purrr::transpose() %>%
    purrr::map(unlist) %>%
    purrr::map_at("timestamp", milliseconds_to_date) %>%
    purrr::map_at("step", as.double) %>%
    tibble::as_tibble()
}

#' Search Runs
#'
#' Search for runs that satisfy expressions. Search expressions can use Metric and Param keys.
#'
#' @template roxlate-client
#' @param experiment_ids List of experiment IDs to search over. Attempts to use active experiment if not specified.
#' @param filter A filter expression over params, metrics, and tags, allowing returning a subset of runs.
#'   The syntax is a subset of SQL which allows only ANDing together binary operations between a param/metric/tag and a constant.
#' @param run_view_type Run view type.
#'
#' @export
mlflow_search_runs <- function(filter = NULL,
                               run_view_type = c("ACTIVE_ONLY", "DELETED_ONLY", "ALL"), experiment_ids = NULL,
                               client = NULL) {
  experiment_ids <- resolve_experiment_id(experiment_ids)
  client <- resolve_client(client)

  run_view_type <- match.arg(run_view_type)
  experiment_ids <- cast_double_list(experiment_ids)
  filter <- cast_nullable_string(filter)

  response <- mlflow_rest("runs", "search", client = client, verb = "POST", data = list(
    experiment_ids = experiment_ids,
    filter = filter,
    run_view_type = run_view_type
  ))

  response$run %>%
    purrr::map_df(parse_run)
}

#' List Artifacts
#'
#' Gets a list of artifacts.
#'
#' @template roxlate-client
#' @template roxlate-run-id
#' @param path The run's relative artifact path to list from. If not specified, it is
#'  set to the root artifact path
#'
#' @export
mlflow_list_artifacts <- function(path = NULL, run_id = NULL, client = NULL) {
  run_id <- resolve_run_id(run_id)
  client <- resolve_client(client)

  response <-   mlflow_rest(
    "artifacts", "list",
    client = client, verb = "GET",
    query = list(
      run_uuid = run_id,
      run_id = run_id,
      path = path
    )
  )

  message(glue::glue("Root URI: {uri}", uri = response$root_uri))

  response$files %>%
    purrr::transpose() %>%
    purrr::map(unlist) %>%
    tibble::as_tibble()
}

mlflow_set_terminated <- function(status, end_time, run_id, client) {

  response <- mlflow_rest("runs", "update", verb = "POST", client = client, data = list(
    run_uuid = run_id,
    run_id = run_id,
    status = status,
    end_time = end_time
  ))
  mlflow_get_run(client = client, run_id = response$run_info$run_uuid)
}


#' Download Artifacts
#'
#' Download an artifact file or directory from a run to a local directory if applicable,
#'   and return a local path for it.
#'
#' @template roxlate-client
#' @template roxlate-run-id
#' @param path Relative source path to the desired artifact.
#' @export
mlflow_download_artifacts <- function(path, run_id = NULL, client = NULL) {
  run_id <- resolve_run_id(run_id)
  client <- resolve_client(client)
  result <- mlflow_cli(
    "artifacts", "download",
    "--run-id", run_id,
    "--artifact-path", path,
    echo = FALSE,
    stderr_callback = function(x, p) {
      if (grepl("FileNotFoundError", x)) {
        stop(
          gsub("(.|\n)*(?=FileNotFoundError)", "", x, perl = TRUE),
          call. = FALSE
        )
      }
    },
    client = client
  )
  gsub("\n", "", result$stdout)
}


# ' Download Artifacts from URI.
mlflow_download_artifacts_from_uri <- function(artifact_uri, client = mlflow_client()) {
  result <- mlflow_cli("artifacts", "download-from-uri", "-a", artifact_uri, echo = FALSE,
                       client = client)
  gsub("\n", "", result$stdout)
}

#' List Run Infos
#'
#' List run infos.
#'
#' @param experiment_id Experiment ID. Attempts to use the active experiment if not specified.
#' @param run_view_type Run view type.
#' @template roxlate-client
#' @export
mlflow_list_run_infos <- function(run_view_type = c("ACTIVE_ONLY", "DELETED_ONLY", "ALL"),
                                  experiment_id = NULL, client = NULL) {
  experiment_id <- resolve_experiment_id(experiment_id)
  client <- resolve_client(client)

  run_view_type <- match.arg(run_view_type)
  experiment_ids <- cast_string_list(experiment_id)

  response <- mlflow_rest("runs", "search", client = client, verb = "POST", data = list(
    experiment_ids = experiment_ids,
    filter = NULL,
    run_view_type = run_view_type
  ))

  response$runs %>%
    purrr::map("info") %>%
    purrr::map_df(parse_run_info)
}

#' Log Artifact
#'
#' Logs a specific file or directory as an artifact for a run.
#'
#' @param path The file or directory to log as an artifact.
#' @param artifact_path Destination path within the run's artifact URI.
#' @template roxlate-client
#' @template roxlate-run-id
#'
#' @details
#'
#' When logging to Amazon S3, ensure that the user has a proper policy
#' attached to it, for instance:
#'
#' \code{
#' {
#' "Version": "2012-10-17",
#' "Statement": [
#'   {
#'     "Sid": "VisualEditor0",
#'     "Effect": "Allow",
#'     "Action": [
#'       "s3:PutObject",
#'       "s3:GetObject",
#'       "s3:ListBucket",
#'       "s3:GetBucketLocation"
#'       ],
#'     "Resource": [
#'       "arn:aws:s3:::mlflow-test/*",
#'       "arn:aws:s3:::mlflow-test"
#'       ]
#'   }
#'   ]
#' }
#' }
#'
#' Additionally, at least the \code{AWS_ACCESS_KEY_ID} and \code{AWS_SECRET_ACCESS_KEY}
#' environment variables must be set to the corresponding key and secrets provided
#' by Amazon IAM.
#'
#' @export
mlflow_log_artifact <- function(path, artifact_path = NULL, run_id = NULL, client = NULL) {
  c(client, run_id) %<-% resolve_client_and_run_id(client, run_id)
  artifact_param <- NULL
  if (!is.null(artifact_path)) artifact_param <- "--artifact-path"

  if (as.logical(fs::is_file(path))) {
    command <- "log-artifact"
    local_param <- "--local-file"
  } else {
    command <- "log-artifacts"
    local_param <- "--local-dir"
  }

  mlflow_cli("artifacts",
             command,
             local_param,
             path,
             artifact_param,
             artifact_path,
             "--run-id",
             run_id,
             client = client
  )

  mlflow_list_artifacts(run_id = run_id, path = artifact_path, client = client)
}


#' Start Run
#'
#' Starts a new run. If `client` is not provided, this function infers contextual information such as
#'   source name and version, and also registers the created run as the active run. If `client` is provided,
#'   no inference is done, and additional arguments such as `user_id` and `start_time` can be provided.
#'
#' @param run_id If specified, get the run with the specified UUID and log metrics
#'   and params under that run. The run's end time is unset and its status is set to
#'   running, but the run's other attributes remain unchanged.
#' @param experiment_id Used only when `run_id` is unspecified. ID of the experiment under
#'   which to create the current run. If unspecified, the run is created under
#'   a new experiment with a randomly generated name.
#' @param source_name Name of the source file or URI of the project to be associated with the run.
#'   Defaults to the current file if none provided.
#' @param source_version Optional Git commit hash to associate with the run.
#' @param entry_point_name Optional name of the entry point for to the current run.
#' @param source_type Integer enum value describing the type of the run  ("local", "project", etc.).
#' @param user_id User ID or LDAP for the user executing the run. Only used when `client` is specified.
#' @param start_time Unix timestamp of when the run started in milliseconds. Only used when `client` is specified.
#' @param tags Additional metadata for run in key-value pairs. Only used when `client` is specified.
#' @template roxlate-client
#'
#' @examples
#' \dontrun{
#' with(mlflow_start_run(), {
#'   mlflow_log("test", 10)
#' })
#' }
#'
#' @export
mlflow_start_run <- function(run_id = NULL, experiment_id = NULL, user_id = NULL,
                             start_time = NULL, tags = NULL, client = NULL) {

  # When `client` is provided, this function acts as a wrapper for `runs/create` and does not register
  #  an active run.
  if (!is.null(client)) {
    if (!is.null(run_id)) stop("`run_id` should not be specified when `client` is specified.", call. = FALSE)
    run <- mlflow_create_run(client = client, user_id = user_id, start_time = start_time,
                             tags = tags, experiment_id = experiment_id)
    return(run)
  }

  # Fluent mode, check to see if extraneous params passed.

  if (!is.null(user_id)) stop("`user_id` should only be specified when `client` is specified.", call. = FALSE)
  if (!is.null(start_time)) stop("`start_time` should only be specified when `client` is specified.", call. = FALSE)
  if (!is.null(tags)) stop("`tags` should only be specified when `client` is specified.", call. = FALSE)

  active_run_id <- mlflow_get_active_run_id()
  if (!is.null(active_run_id)) {
    stop("Run with UUID ", active_run_id, " is already active.",
         call. = FALSE
    )
  }

  existing_run_id <- run_id %||% {
    env_run_id <- Sys.getenv("MLFLOW_RUN_ID")
    if (nchar(env_run_id)) env_run_id
  }

  client <- mlflow_client()

  run <- if (!is.null(existing_run_id)) {
    # This is meant to pick up existing run when we're inside `mlflow_source()` called via `mlflow run`.
    mlflow_get_run(client = client, run_id = existing_run_id)
  } else {
    experiment_id <- mlflow_infer_experiment_id(experiment_id)
    client <- mlflow_client()

    args <- mlflow_get_run_context(
      client,
      experiment_id = experiment_id
    )
    do.call(mlflow_create_run, args)
  }
  mlflow_set_active_run_id(mlflow_id(run))
  run
}


mlflow_get_run_context <- function(client, ...) {
  UseMethod("mlflow_get_run_context")
}

mlflow_get_run_context.default <- function(client, experiment_id, ...) {
  tags <- list()
  tags[[MLFLOW_TAGS$MLFLOW_SOURCE_NAME]] <- get_source_name()
  tags[[MLFLOW_TAGS$MLFLOW_SOURCE_VERSION]] <- get_source_version()
  tags[[MLFLOW_TAGS$MLFLOW_SOURCE_TYPE]] <- MLFLOW_SOURCE_TYPE$LOCAL
  list(
    client = client,
    tags = tags,
    experiment_id = experiment_id %||% 0,
    ...
  )
}

#' End a Run
#'
#' Terminates a run. Attempts to end the current active run if `run_id` is not specified.
#'
#' @param status Updated status of the run. Defaults to `FINISHED`.
#' @param end_time Unix timestamp of when the run ended in milliseconds.
#' @template roxlate-run-id
#' @template roxlate-client
#'
#' @export
mlflow_end_run <- function(status = c("FINISHED", "SCHEDULED", "FAILED", "KILLED"),
                           end_time = NULL, run_id = NULL, client = NULL) {

  status <- match.arg(status)
  end_time <- end_time %||% current_time()

  active_run_id <- mlflow_get_active_run_id()

  if (!is.null(client) && is.null(run_id))
    stop("`run_id` must be specified when `client` is specified.", call. = FALSE)

  run <- if (!is.null(run_id)) {
    client <- resolve_client(client)
    mlflow_set_terminated(client = client, run_id = run_id, status = status,
                          end_time = end_time)
  } else {
    if (is.null(active_run_id)) stop("There is no active run to end.", call. = FALSE)
    client <- mlflow_client()
    run_id <- active_run_id
    mlflow_set_terminated(client = client, run_id = active_run_id, status = status,
                          end_time = end_time)
  }

  if (identical(run_id, active_run_id)) mlflow_set_active_run_id(NULL)
  run
}

MLFLOW_TAGS <- list(
  MLFLOW_SOURCE_NAME = "mlflow.source.name",
  MLFLOW_SOURCE_VERSION = "mlflow.source.version",
  MLFLOW_SOURCE_TYPE = "mlflow.source.type"
)<|MERGE_RESOLUTION|>--- conflicted
+++ resolved
@@ -115,44 +115,6 @@
 #'   data may be written.
 #' @template roxlate-client
 #' @template roxlate-run-id
-<<<<<<< HEAD
-#' @param metrics A named list of metrics to log.
-#' @param params A named list of params to log.
-#' @param tags A named list of tags to log.
-#' @param timestamps (Optional) A list of timestamps of the same length as `metrics`. Timestamps are
-#'  rounded to the nearest integer.
-#' @param steps (Optional) A list of steps of the same length as `metrics`. Steps are rounded to the  
-#'  nearest integer.
-#' @export
-mlflow_log_batch <- function(metrics = NULL, params = NULL, tags = NULL, timestamps = NULL,
-                             steps = NULL, run_id = NULL, client = NULL) {
-  c(client, run_id) %<-% resolve_client_and_run_id(client, run_id)
-
-  metrics <- construct_batch_list(metrics)
-  params <- construct_batch_list(params)
-  tags <- construct_batch_list(tags)
-
-  if (!is.null(metrics)) {
-    metrics <- if (is.null(timestamps)) {
-      purrr::map(metrics, ~ c(.x, timestamp = current_time()))
-    } else {
-      if (length(metrics) != length(timestamps))
-        stop("`metrics` and `timestamps` must be of the same length.", call. = FALSE)
-      timestamps <- purrr::map(timestamps, ~ list(timestamp = round(.x)))
-      purrr::map2(metrics, timestamps, c)
-    }
-  }
-  metrics
-
-  # mlflow_rest("runs", "log-batch", client = client, verb = "POST", data = list(
-  #   run_id = run_id,
-  #   metrics = metrics,
-  #   params = params,
-  #   tags = tags
-  # ))
-  #
-  # invisible(NULL)
-=======
 #' @param metrics A dataframe of metrics to log, containing the following columns: "key", "value",
 #'  "step", "timestamp". This dataframe cannot contain any missing ('NA') entries.
 #' @param params A dataframe of params to log, containing the following columns: "key", "value".
@@ -175,7 +137,6 @@
     tags = tags
   ))
   invisible(NULL)
->>>>>>> 113d20f1
 }
 
 validate_batch_input <- function(input_type, input_dataframe, expected_column_names) {
