#' Save Model for MLflow
#'
#' Saves model in MLflow format that can later be used
#' for prediction and serving.
#'
#' @param model The model that will perform a prediction.
#' @param path Destination path where this MLflow compatible model
#'   will be saved.
#' @param ... Optional additional arguments passed to `mlflow_save_flavor()` - for example,
#'   `conda_env = /path/to/conda.yaml` may be passed to specify a conda dependencies file
#'   for flavors (e.g. keras) that support conda environments.
#' @importFrom yaml write_yaml
#' @export
mlflow_save_model <- function(model, path = "model", ...) {

  if (dir.exists(path)) unlink(path, recursive = TRUE)
  dir.create(path)

  flavor_spec <- list (
    flavors = mlflow_save_flavor(model, path, ...)
  )
  mlflow_write_model_spec(path, flavor_spec)
}

#' Log Model
#'
#' Logs a model for this run. Similar to `mlflow_save_model()`
#' but stores model as an artifact within the active run.
#'
#' @param model The model that will perform a prediction.
#' @param artifact_path Destination path where this MLflow compatible model
#'   will be saved.
#' @param ... Optional additional arguments passed to `mlflow_save_model()` when persisting the
#'   model. For example, `conda_env = /path/to/conda.yaml` may be passed to specify a conda
#'   dependencies file for flavors (e.g. keras) that support conda environments.
#'
#' @export
mlflow_log_model <- function(model, artifact_path, ...) {
  temp_path <- fs::path_temp(artifact_path)
  mlflow_save_model(model, path = temp_path, ...)
  mlflow_log_artifact(path = temp_path, artifact_path = artifact_path)
}

mlflow_timestamp <- function() {
  withr::with_options(
    c(digits.secs = 2),
    format(
      as.POSIXlt(Sys.time(), tz = "GMT"),
      "%y-%m-%dT%H:%M:%S.%OS"
    )
  )
}

mlflow_write_model_spec <- function(path, content) {
  content$utc_time_created <- mlflow_timestamp()
  content$run_id <- mlflow_get_active_run_id()

  write_yaml(
    purrr::compact(content),
    file.path(path, "MLmodel")
  )
}

#' Generate Prediction with MLflow Model
#'
#' Generates a prediction with an MLflow model.
#'
#' @param model MLflow model.
#' @param data Dataframe to be scored.
#' @export
mlflow_predict_model <- function(model, data) {
   model %>% mlflow_predict_flavor(data)
}

#' Load MLflow Model
#'
#' Loads an MLflow model. MLflow models can have multiple model flavors. Not all flavors / models
#' can be loaded in R. This method by default searches for a flavor supported by R/MLflow.
#'
#' @template roxlate-model-uri
#' @template roxlate-client
#' @param flavor Optional flavor specification. Can be used to load a particular flavor in case
#'        there are multiple flavors available.
#' @export
mlflow_load_model <- function(model_uri, flavor = NULL, client = mlflow_client()) {
  model_path <- mlflow_download_artifacts_from_uri(model_uri, client = client)
  supported_flavors <- supported_model_flavors()
  spec <- yaml::read_yaml(fs::path(model_path, "MLmodel"))
  available_flavors <- intersect(names(spec$flavors), supported_flavors)

  if (length(available_flavors) == 0) {
    stop(
      "Model does not contain any flavor supported by mlflow/R. ",
      "Model flavors: ",
      paste(names(spec$flavors), collapse = ", "),
      ". Supported flavors: ",
      paste(supported_flavors, collapse = ", "))
  }

  if (!is.null(flavor)) {
    if (!flavor %in% supported_flavors) {
      stop("Invalid flavor.", paste("Supported flavors:",
                              paste(supported_flavors, collapse = ", ")))
    }
    if (!flavor %in% available_flavors) {
      stop("Model does not contain requested flavor. ",
           paste("Available flavors:", paste(available_flavors, collapse = ", ")))
    }

    flavor <- flavor
  } else {
    if (length(available_flavors) > 1) {
      warning(paste("Multiple model flavors available (", paste(available_flavors, collapse = ", "),
                    " ).  loading flavor '", available_flavors[[1]], "'", ""))
    }
    flavor <- available_flavors[[1]]
  }
  flavor_path <- model_path
  class(flavor_path) <- c(flavor, class(flavor_path))
  mlflow_load_flavor(flavor_path)
}

<<<<<<< HEAD
# Generate predictions using a saved R MLflow model.
# Input and output are read from and written to a specified input / output file or stdin / stdout.
#
# @param input_path Path to 'JSON' or 'CSV' file to be used for prediction. If not specified data is
#                   read from the stdin.
# @param output_path 'JSON' file where the prediction will be written to. If not specified,
#                     data is written out to stdout.

# @importFrom utils read.csv
=======
#' Predict using RFunc MLflow Model
#'
#' Performs prediction using an RFunc MLflow model from a file or data frame.
#'
#' @template roxlate-model-uri
#' @param input_path Path to 'JSON' or 'CSV' file to be used for prediction.
#' @param output_path 'JSON' or 'CSV' file where the prediction will be written to.
#' @param data Data frame to be scored. This can be used for testing purposes and can only
#'   be specified when `input_path` is not specified.
#'
#' @examples
#' \dontrun{
#' library(mlflow)
#'
#' # save simple model which roundtrips data as prediction
#' mlflow_save_model(function(df) df, "mlflow_roundtrip")
#'
#' # save data as json
#' jsonlite::write_json(iris, "iris.json")
#'
#' # predict existing model from json data
#' # load the model from local relative path.
#' mlflow_rfunc_predict("file:mlflow_roundtrip", "iris.json")
#' }
#'
#' @importFrom utils read.csv
#' @importFrom utils write.csv
#' @export
>>>>>>> 1be4d441
mlflow_rfunc_predict <- function(
  model_path,
  input_path = NULL,
  output_path = NULL,
<<<<<<< HEAD
  content_type = NULL,
  json_format = NULL) {
  model <- mlflow_load_model(model_path)
  input_path <- input_path %||% "stdin"
=======
  data = NULL
) {
>>>>>>> 1be4d441


  output_path <- output_path %||% stdout()

  data <- switch(
    content_type %||% "json",
    json = parse_json(input_path, json_format %||% "split"),
    csv = read.csv(input_path),
    stop("Unsupported input file format.")
  )
  model <- mlflow_load_model(model_path)
  prediction <- mlflow_predict_flavor(model, data)
  jsonlite::write_json(prediction, output_path, digits = NA)
  invisible(NULL)
}

supported_model_flavors <- function() {
  purrr::map(utils::methods(generic.function = mlflow_load_flavor), ~ substring(.x, 20))
}

# Helper function to parse data frame from json based on given the json_fomat.
# The default behavior is to parse the data in the Pandas "split" orient.
parse_json <- function(input_path, json_format="split") {
  switch(json_format,
    split = {
      json <- jsonlite::read_json(input_path, simplifyVector = TRUE)
      elms <- names(json)
      if (length(setdiff(elms, c("columns", "index", "data"))) != 0
      || length(setdiff(c("columns", "data"), elms) != 0)) {
        stop(paste("Invalid input. Make sure the input json data is in 'split' format.", elms))
      }
      df <- data.frame(json$data, row.names = json$index)
      names(df) <- json$columns
      df
    },
    records = jsonlite::read_json(input_path, simplifyVector = TRUE),
    stop(paste("Unsupported JSON format", json_format,
               ". Supported formats are 'split' or 'records'"))
  )
}<|MERGE_RESOLUTION|>--- conflicted
+++ resolved
@@ -120,7 +120,7 @@
   mlflow_load_flavor(flavor_path)
 }
 
-<<<<<<< HEAD
+
 # Generate predictions using a saved R MLflow model.
 # Input and output are read from and written to a specified input / output file or stdin / stdout.
 #
@@ -129,52 +129,10 @@
 # @param output_path 'JSON' file where the prediction will be written to. If not specified,
 #                     data is written out to stdout.
 
-# @importFrom utils read.csv
-=======
-#' Predict using RFunc MLflow Model
-#'
-#' Performs prediction using an RFunc MLflow model from a file or data frame.
-#'
-#' @template roxlate-model-uri
-#' @param input_path Path to 'JSON' or 'CSV' file to be used for prediction.
-#' @param output_path 'JSON' or 'CSV' file where the prediction will be written to.
-#' @param data Data frame to be scored. This can be used for testing purposes and can only
-#'   be specified when `input_path` is not specified.
-#'
-#' @examples
-#' \dontrun{
-#' library(mlflow)
-#'
-#' # save simple model which roundtrips data as prediction
-#' mlflow_save_model(function(df) df, "mlflow_roundtrip")
-#'
-#' # save data as json
-#' jsonlite::write_json(iris, "iris.json")
-#'
-#' # predict existing model from json data
-#' # load the model from local relative path.
-#' mlflow_rfunc_predict("file:mlflow_roundtrip", "iris.json")
-#' }
-#'
-#' @importFrom utils read.csv
-#' @importFrom utils write.csv
-#' @export
->>>>>>> 1be4d441
-mlflow_rfunc_predict <- function(
-  model_path,
-  input_path = NULL,
-  output_path = NULL,
-<<<<<<< HEAD
-  content_type = NULL,
-  json_format = NULL) {
+mlflow_rfunc_predict <- function(model_path, input_path = NULL, output_path = NULL,
+                                 content_type = NULL, json_format = NULL) {
   model <- mlflow_load_model(model_path)
   input_path <- input_path %||% "stdin"
-=======
-  data = NULL
-) {
->>>>>>> 1be4d441
-
-
   output_path <- output_path %||% stdout()
 
   data <- switch(
