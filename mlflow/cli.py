--- conflicted
+++ resolved
@@ -94,26 +94,21 @@
             sys.exit(1)
         param_dict[name] = value
     try:
-        projects.run(uri,
-                     entry_point,
-                     version,
-                     experiment_id=experiment_id,
-<<<<<<< HEAD
-                     parameters=param_dict, mode=_encode(mode),
-                     cluster_spec=_encode(cluster_spec),
-                     git_username=_encode(git_username),
-                     git_password=_encode(git_password), use_conda=(not no_conda),
-                     use_temp_cwd=new_dir, storage_dir=_encode(storage_dir), block=True)
-=======
-                     parameters=param_dict,
-                     mode=mode,
-                     cluster_spec=cluster_spec,
-                     git_username=git_username,
-                     git_password=git_password,
-                     use_conda=(not no_conda),
-                     use_temp_cwd=new_dir,
-                     storage_dir=storage_dir)
->>>>>>> 4246cbe6
+        projects.run(
+            uri,
+            entry_point,
+            version,
+            experiment_id=experiment_id,
+            parameters=param_dict,
+            mode=mode,
+            cluster_spec=cluster_spec,
+            git_username=git_username,
+            git_password=git_password,
+            use_conda=(not no_conda),
+            use_temp_cwd=new_dir,
+            storage_dir=storage_dir,
+            block=True,
+        )
     except projects.ExecutionException as e:
         print(e.message, file=sys.stderr)
         sys.exit(1)
