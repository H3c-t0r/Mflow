--- conflicted
+++ resolved
@@ -99,21 +99,6 @@
             sys.exit(1)
         param_dict[name] = value
     try:
-<<<<<<< HEAD
-        projects.run(uri,
-                     entry_point,
-                     version,
-                     experiment_id=experiment_id,
-                     parameters=param_dict,
-                     mode=mode,
-                     cluster_spec=cluster_spec,
-                     db_profile=db_profile,
-                     git_username=git_username,
-                     git_password=git_password,
-                     use_conda=(not no_conda),
-                     use_temp_cwd=new_dir,
-                     storage_dir=storage_dir)
-=======
         projects.run(
             uri,
             entry_point,
@@ -122,6 +107,7 @@
             parameters=param_dict,
             mode=mode,
             cluster_spec=cluster_spec,
+            db_profile=db_profile,
             git_username=git_username,
             git_password=git_password,
             use_conda=(not no_conda),
@@ -129,7 +115,6 @@
             storage_dir=storage_dir,
             block=True,
         )
->>>>>>> b3421146
     except projects.ExecutionException as e:
         print(e.message, file=sys.stderr)
         sys.exit(1)
