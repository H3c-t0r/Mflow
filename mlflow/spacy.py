"""
The ``mlflow.spacy`` module provides an API for logging and loading spaCy models.
This module exports spacy models with the following flavors:

spaCy (native) format
    This is the main flavor that can be loaded back into spaCy.
:py:mod:`mlflow.pyfunc`
    Produced for use by generic pyfunc-based deployment tools and batch inference, this
    flavor is created only if spaCy's model pipeline has at least one
    `TextCategorizer <https://spacy.io/api/textcategorizer>`_.
"""
import logging
import os

import pandas as pd
import yaml

import mlflow
from mlflow import pyfunc
from mlflow.exceptions import MlflowException
from mlflow.models import Model, ModelSignature
from mlflow.models.model import MLMODEL_FILE_NAME
from mlflow.models.utils import ModelInputExample, _save_example
from mlflow.tracking.artifact_utils import _download_artifact_from_uri
from mlflow.utils.environment import (
    _mlflow_conda_env,
    _validate_env_arguments,
    _process_pip_requirements,
    _process_conda_env,
    _CONDA_ENV_FILE_NAME,
    _REQUIREMENTS_FILE_NAME,
    _CONSTRAINTS_FILE_NAME,
)
from mlflow.utils.requirements_utils import _get_pinned_requirement
from mlflow.utils.docstring_utils import format_docstring, LOG_MODEL_PARAM_DOCS
from mlflow.utils.file_utils import write_to
from mlflow.utils.model_utils import _get_flavor_configuration

FLAVOR_NAME = "spacy"

_logger = logging.getLogger(__name__)


def get_default_pip_requirements():
    """
    :return: A list of default pip requirements for MLflow Models produced by this flavor.
             Calls to :func:`save_model()` and :func:`log_model()` produce a pip environment
             that, at minimum, contains these requirements.
    """
    return [_get_pinned_requirement("spacy")]


def get_default_conda_env():
    """
    :return: The default Conda environment for MLflow Models produced by calls to
             :func:`save_model()` and :func:`log_model()`.
    """
    return _mlflow_conda_env(additional_pip_deps=get_default_pip_requirements())


@format_docstring(LOG_MODEL_PARAM_DOCS.format(package_name=FLAVOR_NAME))
def save_model(
    spacy_model,
    path,
    conda_env=None,
    mlflow_model=None,
    signature: ModelSignature = None,
    input_example: ModelInputExample = None,
    pip_requirements=None,
    extra_pip_requirements=None,
):
    """
    Save a spaCy model to a path on the local file system.

    :param spacy_model: spaCy model to be saved.
    :param path: Local path where the model is to be saved.
    :param conda_env: {{ conda_env }}
    :param mlflow_model: :py:mod:`mlflow.models.Model` this flavor is being added to.

    :param signature: :py:class:`ModelSignature <mlflow.models.ModelSignature>`
                      describes model input and output :py:class:`Schema <mlflow.types.Schema>`.
                      The model signature can be :py:func:`inferred <mlflow.models.infer_signature>`
                      from datasets with valid model input (e.g. the training dataset with target
                      column omitted) and valid model output (e.g. model predictions generated on
                      the training dataset), for example:

                      .. code-block:: python

                        from mlflow.models.signature import infer_signature
                        train = df.drop_column("target_label")
                        predictions = ... # compute model predictions
                        signature = infer_signature(train, predictions)
    :param input_example: Input example provides one or several instances of valid
                          model input. The example can be used as a hint of what data to feed the
                          model. The given example will be converted to a Pandas DataFrame and then
                          serialized to json using the Pandas split-oriented format. Bytes are
                          base64-encoded.
    :param pip_requirements: {{ pip_requirements }}
    :param extra_pip_requirements: {{ extra_pip_requirements }}
    """
    import spacy

    _validate_env_arguments(conda_env, pip_requirements, extra_pip_requirements)

    path = os.path.abspath(path)
    if os.path.exists(path):
        raise MlflowException(
            "Unable to save MLflow model to {path} - path '{path}' "
            "already exists".format(path=path)
        )

    model_data_subpath = "model.spacy"
    model_data_path = os.path.join(path, model_data_subpath)
    os.makedirs(model_data_path)

    if mlflow_model is None:
        mlflow_model = Model()
    if signature is not None:
        mlflow_model.signature = signature
    if input_example is not None:
        _save_example(mlflow_model, input_example, path)

    # Save spacy-model
    spacy_model.to_disk(path=model_data_path)

    # Save the pyfunc flavor if at least one text categorizer in spaCy pipeline
    if any(
        [
            isinstance(pipe_component[1], spacy.pipeline.TextCategorizer)
            for pipe_component in spacy_model.pipeline
        ]
    ):
        pyfunc.add_to_model(
            mlflow_model,
            loader_module="mlflow.spacy",
            data=model_data_subpath,
            env=_CONDA_ENV_FILE_NAME,
        )
    else:
        _logger.warning(
            "Generating only the spacy flavor for the provided spacy model. This means the model "
            "can be loaded back via `mlflow.spacy.load_model`, but cannot be loaded back using "
            "pyfunc APIs like `mlflow.pyfunc.load_model` or via the `mlflow models` CLI commands. "
            "MLflow will only generate the pyfunc flavor for spacy models containing a pipeline "
            "component that is an instance of spacy.pipeline.TextCategorizer."
        )

    mlflow_model.add_flavor(FLAVOR_NAME, spacy_version=spacy.__version__, data=model_data_subpath)
    mlflow_model.save(os.path.join(path, MLMODEL_FILE_NAME))

    if conda_env is None:
        if pip_requirements is None:
            default_reqs = get_default_pip_requirements()
            # To ensure `_load_pyfunc` can successfully load the model during the dependency
            # inference, `mlflow_model.save` must be called beforehand to save an MLmodel file.
            inferred_reqs = mlflow.models.infer_pip_requirements(
                model_data_path,
                FLAVOR_NAME,
                fallback=default_reqs,
            )
            default_reqs = sorted(set(inferred_reqs).union(default_reqs))
        else:
            default_reqs = None
        conda_env, pip_requirements, pip_constraints = _process_pip_requirements(
            default_reqs,
            pip_requirements,
            extra_pip_requirements,
        )
    else:
        conda_env, pip_requirements, pip_constraints = _process_conda_env(conda_env)

    with open(os.path.join(path, _CONDA_ENV_FILE_NAME), "w") as f:
        yaml.safe_dump(conda_env, stream=f, default_flow_style=False)

    # Save `constraints.txt` if necessary
    if pip_constraints:
        write_to(os.path.join(path, _CONSTRAINTS_FILE_NAME), "\n".join(pip_constraints))

    # Save `requirements.txt`
    write_to(os.path.join(path, _REQUIREMENTS_FILE_NAME), "\n".join(pip_requirements))


@format_docstring(LOG_MODEL_PARAM_DOCS.format(package_name=FLAVOR_NAME))
def log_model(
    spacy_model,
    artifact_path,
    conda_env=None,
    registered_model_name=None,
    signature: ModelSignature = None,
    input_example: ModelInputExample = None,
    pip_requirements=None,
    extra_pip_requirements=None,
    **kwargs,
):
    """
    Log a spaCy model as an MLflow artifact for the current run.

    :param spacy_model: spaCy model to be saved.
    :param artifact_path: Run-relative artifact path.
    :param conda_env: {{ conda_env }}
    :param registered_model_name: If given, create a model version under
                                  ``registered_model_name``, also creating a registered model if one
                                  with the given name does not exist.

    :param signature: :py:class:`ModelSignature <mlflow.models.ModelSignature>`
                      describes model input and output :py:class:`Schema <mlflow.types.Schema>`.
                      The model signature can be :py:func:`inferred <mlflow.models.infer_signature>`
                      from datasets with valid model input (e.g. the training dataset with target
                      column omitted) and valid model output (e.g. model predictions generated on
                      the training dataset), for example:

                      .. code-block:: python

                        from mlflow.models.signature import infer_signature
                        train = df.drop_column("target_label")
                        predictions = ... # compute model predictions
                        signature = infer_signature(train, predictions)
    :param input_example: Input example provides one or several instances of valid
                          model input. The example can be used as a hint of what data to feed the
                          model. The given example will be converted to a Pandas DataFrame and then
                          serialized to json using the Pandas split-oriented format. Bytes are
                          base64-encoded.
    :param pip_requirements: {{ pip_requirements }}
    :param extra_pip_requirements: {{ extra_pip_requirements }}
    :param kwargs: kwargs to pass to ``spacy.save_model`` method.
    :return: A :py:class:`ModelInfo <mlflow.models.model.ModelInfo>` instance that contains the
             metadata of the logged model.
    """
    return Model.log(
        artifact_path=artifact_path,
        flavor=mlflow.spacy,
        registered_model_name=registered_model_name,
        spacy_model=spacy_model,
        conda_env=conda_env,
        signature=signature,
        input_example=input_example,
        pip_requirements=pip_requirements,
        extra_pip_requirements=extra_pip_requirements,
        **kwargs,
    )


def _load_model(path, **kwargs):
    import spacy

    path = os.path.abspath(path)
    return spacy.load(path, **kwargs)


class _SpacyModelWrapper:
    def __init__(self, spacy_model):
        self.spacy_model = spacy_model

    def predict(self, dataframe):
        """
        Only works for predicting using text categorizer.
        Not suitable for other pipeline components (e.g: parser)
        :param dataframe: pandas dataframe containing texts to be categorized
                          expected shape is (n_rows,1 column)
        :return: dataframe with predictions
        """
        if len(dataframe.columns) != 1:
            raise MlflowException("Shape of input dataframe must be (n_rows, 1column)")

        return pd.DataFrame(
            {"predictions": dataframe.iloc[:, 0].apply(lambda text: self.spacy_model(text).cats)}
        )


def _load_pyfunc(path):
    """
    Load PyFunc implementation. Called by ``pyfunc.load_pyfunc``.

    :param path: Local filesystem path to the MLflow Model with the ``spacy`` flavor.
    """
    return _SpacyModelWrapper(_load_model(path))


<<<<<<< HEAD
def load_model(model_uri, **kwargs):
=======
def load_model(model_uri, dst_path=None):
>>>>>>> d9da4890
    """
    Load a spaCy model from a local file (if ``run_id`` is ``None``) or a run.

    :param model_uri: The location, in URI format, of the MLflow model. For example:

                      - ``/Users/me/path/to/local/model``
                      - ``relative/path/to/local/model``
                      - ``s3://my_bucket/path/to/model``
                      - ``runs:/<mlflow_run_id>/run-relative/path/to/model``
                      - ``models:/<model_name>/<model_version>``
                      - ``models:/<model_name>/<stage>``

                      For more information about supported URI schemes, see
                      `Referencing Artifacts <https://www.mlflow.org/docs/latest/concepts.html#
                      artifact-locations>`_.
    :param dst_path: The local filesystem path to which to download the model artifact.
                     This directory must already exist. If unspecified, a local output
                     path will be created.

    :param kwargs: Extra keyword arguments to pass through to `spacy.load()` like config, disable, exclude,
                   etc. Example usage: ``mlflow.spacy.load_model(model_uri, exclude=["ner"], disable=["x"])``
                   For more info on kwargs available spaCy docs for model load.


    :return: A spaCy loaded model
    """
    local_model_path = _download_artifact_from_uri(artifact_uri=model_uri, output_path=dst_path)
    flavor_conf = _get_flavor_configuration(model_path=local_model_path, flavor_name=FLAVOR_NAME)
    # Flavor configurations for models saved in MLflow version <= 0.8.0 may not contain a
    # `data` key; in this case, we assume the model artifact path to be `model.spacy`
    spacy_model_file_path = os.path.join(local_model_path, flavor_conf.get("data", "model.spacy"))
    return _load_model(path=spacy_model_file_path, **kwargs)<|MERGE_RESOLUTION|>--- conflicted
+++ resolved
@@ -276,11 +276,7 @@
     return _SpacyModelWrapper(_load_model(path))
 
 
-<<<<<<< HEAD
-def load_model(model_uri, **kwargs):
-=======
-def load_model(model_uri, dst_path=None):
->>>>>>> d9da4890
+def load_model(model_uri, dst_path=None, **kwargs):
     """
     Load a spaCy model from a local file (if ``run_id`` is ``None``) or a run.
 
