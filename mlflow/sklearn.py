"""
The ``mlflow.sklearn`` module provides an API for logging and loading scikit-learn models. This
module exports scikit-learn models with the following flavors:

Python (native) `pickle <http://scikit-learn.org/stable/modules/model_persistence.html>`_ format
    This is the main flavor that can be loaded back into scikit-learn.

:py:mod:`mlflow.pyfunc`
    Produced for use by generic pyfunc-based deployment tools and batch inference.
"""

from __future__ import absolute_import

import os
import pickle
import yaml
import copy

import mlflow
from mlflow import pyfunc
from mlflow.exceptions import MlflowException
from mlflow.models import Model
from mlflow.protos.databricks_pb2 import INVALID_PARAMETER_VALUE, INTERNAL_ERROR
from mlflow.protos.databricks_pb2 import RESOURCE_ALREADY_EXISTS
from mlflow.tracking.artifact_utils import _download_artifact_from_uri
from mlflow.utils.environment import _mlflow_conda_env
from mlflow.utils.model_utils import _get_flavor_configuration

FLAVOR_NAME = "sklearn"


def get_default_conda_env():
    import sklearn
    return _mlflow_conda_env(
        additional_conda_deps=[
            "scikit-learn={}".format(sklearn.__version__),
        ],
        additional_pip_deps=None,
        additional_conda_channels=None,
    )

SERIALIZATION_FORMAT_PICKLE = "pickle"
SERIALIZATION_FORMAT_CLOUDPICKLE = "cloudpickle"

SUPPORTED_SERIALIZATION_FORMATS = [
    SERIALIZATION_FORMAT_PICKLE,
    SERIALIZATION_FORMAT_CLOUDPICKLE
]


def save_model(sk_model, path, conda_env=None, mlflow_model=Model(),
               serialization_format=SERIALIZATION_FORMAT_CLOUDPICKLE):
    """
    Save a scikit-learn model to a path on the local file system.

    :param sk_model: scikit-learn model to be saved.
    :param path: Local path where the model is to be saved.
    :param conda_env: Either a dictionary representation of a Conda environment or the path to a
                      Conda environment yaml file. If provided, this decribes the environment
                      this model should be run in. At minimum, it should specify the dependencies
<<<<<<< HEAD
                      contained in ``mlflow.sklearn.DEFAULT_CONDA_ENV``. If ``None``, the default
                      ``mlflow.sklearn.DEFAULT_CONDA_ENV`` environment is added to the model.
=======
                      contained in ``mlflow.sklearn.get_default_conda_env()``. If `None`, the
                      default ``mlflow.sklearn.get_default_conda_env()`` environment will be added
                      to the model.
>>>>>>> f23648f3
                      The following is an *example* dictionary representation of a Conda
                      environment::

                        {
                            'name': 'mlflow-env',
                            'channels': ['defaults'],
                            'dependencies': [
                                'python=3.7.0',
                                'scikit-learn=0.19.2'
                            ]
                        }

    :param mlflow_model: :py:mod:`mlflow.models.Model` this flavor is being added to.
    :param serialization_format: The format in which to serialize the model. This should be one of
                                 the formats listed in
                                 ``mlflow.sklearn.SUPPORTED_SERIALIZATION_FORMATS``. The Cloudpickle
                                 format, ``mlflow.sklearn.SERIALIZATION_FORMAT_CLOUDPICKLE``,
                                 provides better cross-system compatibility by identifying and
                                 packaging code dependencies with the serialized model.

    >>> import mlflow.sklearn
    >>> from sklearn.datasets import load_iris
    >>> from sklearn import tree
    >>> iris = load_iris()
    >>> sk_model = tree.DecisionTreeClassifier()
    >>> sk_model = sk_model.fit(iris.data, iris.target)
    >>> #Save the model in cloudpickle format
    >>> #set path to location for persistence
    >>> sk_path_dir_1 = ...
    >>> mlflow.sklearn.save_model(
    >>>         sk_model, sk_path_dir_1,
    >>>         serialization_format=mlflow.sklearn.SERIALIZATION_FORMAT_CLOUDPICKLE)
    >>>
    >>> #Save the model in pickle format
    >>> #set path to location for persistence
    >>> sk_path_dir_2 = ...
    >>> mlflow.sklearn.save_model(sk_model, sk_path_dir_2,
    >>>                           serialization_format=mlflow.sklearn.SERIALIZATION_FORMAT_PICKLE)
    """
    import sklearn
    if serialization_format not in SUPPORTED_SERIALIZATION_FORMATS:
        raise MlflowException(
                message=(
                    "Unrecognized serialization format: {serialization_format}. Please specify one"
                    " of the following supported formats: {supported_formats}.".format(
                        serialization_format=serialization_format,
                        supported_formats=SUPPORTED_SERIALIZATION_FORMATS)),
                error_code=INVALID_PARAMETER_VALUE)

    if os.path.exists(path):
        raise MlflowException(message="Path '{}' already exists".format(path),
                              error_code=RESOURCE_ALREADY_EXISTS)
    os.makedirs(path)
    model_data_subpath = "model.pkl"
    _save_model(sk_model=sk_model, output_path=os.path.join(path, model_data_subpath),
                serialization_format=serialization_format)

    conda_env_subpath = "conda.yaml"
    if conda_env is None:
        conda_env = copy.deepcopy(get_default_conda_env())
        if serialization_format == SERIALIZATION_FORMAT_CLOUDPICKLE:
            import cloudpickle
            conda_env["dependencies"].append(
                {"pip": ["cloudpickle=={}".format(cloudpickle.__version__)]})
    elif not isinstance(conda_env, dict):
        with open(conda_env, "r") as f:
            conda_env = yaml.safe_load(f)
    with open(os.path.join(path, conda_env_subpath), "w") as f:
        yaml.safe_dump(conda_env, stream=f, default_flow_style=False)

    pyfunc.add_to_model(mlflow_model, loader_module="mlflow.sklearn", data=model_data_subpath,
                        env=conda_env_subpath)
    mlflow_model.add_flavor(FLAVOR_NAME,
                            pickled_model=model_data_subpath,
                            sklearn_version=sklearn.__version__,
                            serialization_format=serialization_format)
    mlflow_model.save(os.path.join(path, "MLmodel"))


def log_model(sk_model, artifact_path, conda_env=None,
              serialization_format=SERIALIZATION_FORMAT_CLOUDPICKLE):
    """
    Log a scikit-learn model as an MLflow artifact for the current run.

    :param sk_model: scikit-learn model to be saved.
    :param artifact_path: Run-relative artifact path.
    :param conda_env: Either a dictionary representation of a Conda environment or the path to a
                      Conda environment yaml file. If provided, this decribes the environment
                      this model should be run in. At minimum, it should specify the dependencies
<<<<<<< HEAD
                      contained in ``mlflow.sklearn.DEFAULT_CONDA_ENV``. If ``None``, the default
                      ``mlflow.sklearn.DEFAULT_CONDA_ENV`` environment is added to the model.
=======
                      contained in ``mlflow.sklearn.get_default_conda_env()``. If `None`,
                      the default ``mlflow.sklearn.get_default_conda_env()`` environment will be
                      added to the model.
>>>>>>> f23648f3
                      The following is an *example* dictionary representation of a Conda
                      environment::

                        {
                            'name': 'mlflow-env',
                            'channels': ['defaults'],
                            'dependencies': [
                                'python=3.7.0',
                                'scikit-learn=0.19.2'
                            ]
                        }

    :param serialization_format: The format in which to serialize the model. This should be one of
                                 the formats listed in
                                 ``mlflow.sklearn.SUPPORTED_SERIALIZATION_FORMATS``. The Cloudpickle
                                 format, ``mlflow.sklearn.SERIALIZATION_FORMAT_CLOUDPICKLE``,
                                 provides better cross-system compatibility by identifying and
                                 packaging code dependencies with the serialized model.

    >>> import mlflow
    >>> import mlflow.sklearn
    >>> from sklearn.datasets import load_iris
    >>> from sklearn import tree
    >>> iris = load_iris()
    >>> sk_model = tree.DecisionTreeClassifier()
    >>> sk_model = sk_model.fit(iris.data, iris.target)
    >>> #set the artifact_path to location where experiment artifacts will be saved
    >>> #log model params
    >>> mlflow.log_param("criterion", sk_model.criterion)
    >>> mlflow.log_param("splitter", sk_model.splitter)
    >>> #log model
    >>> mlflow.sklearn.log_model(sk_model, "sk_models")
    """
    return Model.log(artifact_path=artifact_path,
                     flavor=mlflow.sklearn,
                     sk_model=sk_model,
                     conda_env=conda_env,
                     serialization_format=serialization_format)


def _load_model_from_local_file(path):
    """Load a scikit-learn model saved as an MLflow artifact on the local file system."""
    # TODO: we could validate the scikit-learn version here
    with open(path, "rb") as f:
        # Models serialized with Cloudpickle can be deserialized using Pickle; in fact,
        # Cloudpickle.load() is just a redefinition of pickle.load(). Therefore, we do
        # not need to check the serialization format of the model before deserializing.
        return pickle.load(f)


def _load_pyfunc(path):
    """
    Load PyFunc implementation. Called by ``pyfunc.load_pyfunc``.

    :param path: Local filesystem path to the MLflow Model with the ``sklearn`` flavor.
    """
    return _load_model_from_local_file(path)


def _save_model(sk_model, output_path, serialization_format):
    """
    :param sk_model: The scikit-learn model to serialize.
    :param output_path: The file path to which to write the serialized model.
    :param serialization_format: The format in which to serialize the model. This should be one of
                                 the following: ``mlflow.sklearn.SERIALIZATION_FORMAT_PICKLE`` or
                                 ``mlflow.sklearn.SERIALIZATION_FORMAT_CLOUDPICKLE``.
    """
    with open(output_path, "wb") as out:
        if serialization_format == SERIALIZATION_FORMAT_PICKLE:
            pickle.dump(sk_model, out)
        elif serialization_format == SERIALIZATION_FORMAT_CLOUDPICKLE:
            import cloudpickle
            cloudpickle.dump(sk_model, out)
        else:
            raise MlflowException(
                    message="Unrecognized serialization format: {serialization_format}".format(
                        serialization_format=serialization_format),
                    error_code=INTERNAL_ERROR)


def load_model(model_uri):
    """
    Load a scikit-learn model from a local file or a run.

    :param model_uri: The location, in URI format, of the MLflow model, for example:

                      - ``/Users/me/path/to/local/model``
                      - ``relative/path/to/local/model``
                      - ``s3://my_bucket/path/to/model``
                      - ``runs:/<mlflow_run_id>/run-relative/path/to/model``

                      For more information about supported URI schemes, see
                      `Artifact Stores <https://www.mlflow.org/docs/latest/tracking.html#
                      artifact-store-locations>`_.

    :return: A scikit-learn model.

    >>> import mlflow.sklearn
    >>> sk_model = mlflow.sklearn.load_model("runs:/96771d893a5e46159d9f3b49bf9013e2/"sk_models")
    >>> #use Pandas DataFrame to make predictions
    >>> pandas_df = ...
    >>> predictions = sk_model.predict(pandas_df)
    """
    local_model_path = _download_artifact_from_uri(artifact_uri=model_uri)
    flavor_conf = _get_flavor_configuration(model_path=local_model_path, flavor_name=FLAVOR_NAME)
    sklearn_model_artifacts_path = os.path.join(local_model_path, flavor_conf['pickled_model'])
    return _load_model_from_local_file(path=sklearn_model_artifacts_path)<|MERGE_RESOLUTION|>--- conflicted
+++ resolved
@@ -58,14 +58,9 @@
     :param conda_env: Either a dictionary representation of a Conda environment or the path to a
                       Conda environment yaml file. If provided, this decribes the environment
                       this model should be run in. At minimum, it should specify the dependencies
-<<<<<<< HEAD
                       contained in ``mlflow.sklearn.DEFAULT_CONDA_ENV``. If ``None``, the default
                       ``mlflow.sklearn.DEFAULT_CONDA_ENV`` environment is added to the model.
-=======
-                      contained in ``mlflow.sklearn.get_default_conda_env()``. If `None`, the
-                      default ``mlflow.sklearn.get_default_conda_env()`` environment will be added
-                      to the model.
->>>>>>> f23648f3
+
                       The following is an *example* dictionary representation of a Conda
                       environment::
 
@@ -155,14 +150,9 @@
     :param conda_env: Either a dictionary representation of a Conda environment or the path to a
                       Conda environment yaml file. If provided, this decribes the environment
                       this model should be run in. At minimum, it should specify the dependencies
-<<<<<<< HEAD
                       contained in ``mlflow.sklearn.DEFAULT_CONDA_ENV``. If ``None``, the default
                       ``mlflow.sklearn.DEFAULT_CONDA_ENV`` environment is added to the model.
-=======
-                      contained in ``mlflow.sklearn.get_default_conda_env()``. If `None`,
-                      the default ``mlflow.sklearn.get_default_conda_env()`` environment will be
-                      added to the model.
->>>>>>> f23648f3
+
                       The following is an *example* dictionary representation of a Conda
                       environment::
 
