"""
The ``mlflow.sklearn`` module provides an API for logging and loading scikit-learn models. This
module exports scikit-learn models with the following flavors:

Python (native) `pickle <https://scikit-learn.org/stable/modules/model_persistence.html>`_ format
    This is the main flavor that can be loaded back into scikit-learn.

:py:mod:`mlflow.pyfunc`
    Produced for use by generic pyfunc-based deployment tools and batch inference.
"""
import os
import logging
import pickle
import yaml

import mlflow
from mlflow import pyfunc
from mlflow.exceptions import MlflowException
from mlflow.models import Model
from mlflow.models.model import MLMODEL_FILE_NAME
from mlflow.models.signature import ModelSignature
from mlflow.models.utils import ModelInputExample, _save_example
from mlflow.protos.databricks_pb2 import INVALID_PARAMETER_VALUE, INTERNAL_ERROR
from mlflow.protos.databricks_pb2 import RESOURCE_ALREADY_EXISTS
from mlflow.tracking.artifact_utils import _download_artifact_from_uri
from mlflow.utils.environment import _mlflow_conda_env
from mlflow.utils.model_utils import _get_flavor_configuration

FLAVOR_NAME = "sklearn"

SERIALIZATION_FORMAT_PICKLE = "pickle"
SERIALIZATION_FORMAT_CLOUDPICKLE = "cloudpickle"

SUPPORTED_SERIALIZATION_FORMATS = [SERIALIZATION_FORMAT_PICKLE, SERIALIZATION_FORMAT_CLOUDPICKLE]

_logger = logging.getLogger(__name__)


def get_default_conda_env(include_cloudpickle=False):
    """
    :return: The default Conda environment for MLflow Models produced by calls to
             :func:`save_model()` and :func:`log_model()`.
    """
    import sklearn

    pip_deps = None
    if include_cloudpickle:
        import cloudpickle

        pip_deps = ["cloudpickle=={}".format(cloudpickle.__version__)]
    return _mlflow_conda_env(
        additional_conda_deps=["scikit-learn={}".format(sklearn.__version__)],
        additional_pip_deps=pip_deps,
        additional_conda_channels=None,
    )


def save_model(
    sk_model,
    path,
    conda_env=None,
    mlflow_model=None,
    serialization_format=SERIALIZATION_FORMAT_CLOUDPICKLE,
    signature: ModelSignature = None,
    input_example: ModelInputExample = None,
):
    """
    Save a scikit-learn model to a path on the local file system.

    :param sk_model: scikit-learn model to be saved.
    :param path: Local path where the model is to be saved.
    :param conda_env: Either a dictionary representation of a Conda environment or the path to a
                      Conda environment yaml file. If provided, this decsribes the environment
                      this model should be run in. At minimum, it should specify the dependencies
                      contained in :func:`get_default_conda_env()`. If `None`, the default
                      :func:`get_default_conda_env()` environment is added to the model.
                      The following is an *example* dictionary representation of a Conda
                      environment::

                        {
                            'name': 'mlflow-env',
                            'channels': ['defaults'],
                            'dependencies': [
                                'python=3.7.0',
                                'scikit-learn=0.19.2'
                            ]
                        }

    :param mlflow_model: :py:mod:`mlflow.models.Model` this flavor is being added to.
    :param serialization_format: The format in which to serialize the model. This should be one of
                                 the formats listed in
                                 ``mlflow.sklearn.SUPPORTED_SERIALIZATION_FORMATS``. The Cloudpickle
                                 format, ``mlflow.sklearn.SERIALIZATION_FORMAT_CLOUDPICKLE``,
                                 provides better cross-system compatibility by identifying and
                                 packaging code dependencies with the serialized model.

    :param signature: (Experimental) :py:class:`ModelSignature <mlflow.models.ModelSignature>`
                      describes model input and output :py:class:`Schema <mlflow.types.Schema>`.
                      The model signature can be :py:func:`inferred <mlflow.models.infer_signature>`
                      from datasets with valid model input (e.g. the training dataset with target
                      column omitted) and valid model output (e.g. model predictions generated on
                      the training dataset), for example:

                      .. code-block:: python

                        from mlflow.models.signature import infer_signature
                        train = df.drop_column("target_label")
                        predictions = ... # compute model predictions
                        signature = infer_signature(train, predictions)
    :param input_example: (Experimental) Input example provides one or several instances of valid
                          model input. The example can be used as a hint of what data to feed the
                          model. The given example will be converted to a Pandas DataFrame and then
                          serialized to json using the Pandas split-oriented format. Bytes are
                          base64-encoded.


    .. code-block:: python
        :caption: Example

        import mlflow.sklearn
        from sklearn.datasets import load_iris
        from sklearn import tree

        iris = load_iris()
        sk_model = tree.DecisionTreeClassifier()
        sk_model = sk_model.fit(iris.data, iris.target)

        # Save the model in cloudpickle format
        # set path to location for persistence
        sk_path_dir_1 = ...
        mlflow.sklearn.save_model(
                sk_model, sk_path_dir_1,
                serialization_format=mlflow.sklearn.SERIALIZATION_FORMAT_CLOUDPICKLE)

        # save the model in pickle format
        # set path to location for persistence
        sk_path_dir_2 = ...
        mlflow.sklearn.save_model(sk_model, sk_path_dir_2,
                                  serialization_format=mlflow.sklearn.SERIALIZATION_FORMAT_PICKLE)
    """
    import sklearn

    if serialization_format not in SUPPORTED_SERIALIZATION_FORMATS:
        raise MlflowException(
            message=(
                "Unrecognized serialization format: {serialization_format}. Please specify one"
                " of the following supported formats: {supported_formats}.".format(
                    serialization_format=serialization_format,
                    supported_formats=SUPPORTED_SERIALIZATION_FORMATS,
                )
            ),
            error_code=INVALID_PARAMETER_VALUE,
        )

    if os.path.exists(path):
        raise MlflowException(
            message="Path '{}' already exists".format(path), error_code=RESOURCE_ALREADY_EXISTS
        )
    os.makedirs(path)
    if mlflow_model is None:
        mlflow_model = Model()
    if signature is not None:
        mlflow_model.signature = signature
    if input_example is not None:
        _save_example(mlflow_model, input_example, path)

    model_data_subpath = "model.pkl"
    _save_model(
        sk_model=sk_model,
        output_path=os.path.join(path, model_data_subpath),
        serialization_format=serialization_format,
    )

    conda_env_subpath = "conda.yaml"
    if conda_env is None:
        conda_env = get_default_conda_env(
            include_cloudpickle=serialization_format == SERIALIZATION_FORMAT_CLOUDPICKLE
        )
    elif not isinstance(conda_env, dict):
        with open(conda_env, "r") as f:
            conda_env = yaml.safe_load(f)
    with open(os.path.join(path, conda_env_subpath), "w") as f:
        yaml.safe_dump(conda_env, stream=f, default_flow_style=False)

    pyfunc.add_to_model(
        mlflow_model,
        loader_module="mlflow.sklearn",
        model_path=model_data_subpath,
        env=conda_env_subpath,
    )
    mlflow_model.add_flavor(
        FLAVOR_NAME,
        pickled_model=model_data_subpath,
        sklearn_version=sklearn.__version__,
        serialization_format=serialization_format,
    )
    mlflow_model.save(os.path.join(path, MLMODEL_FILE_NAME))


def log_model(
    sk_model,
    artifact_path,
    conda_env=None,
    serialization_format=SERIALIZATION_FORMAT_CLOUDPICKLE,
    registered_model_name=None,
    signature: ModelSignature = None,
    input_example: ModelInputExample = None,
):
    """
    Log a scikit-learn model as an MLflow artifact for the current run.

    :param sk_model: scikit-learn model to be saved.
    :param artifact_path: Run-relative artifact path.
    :param conda_env: Either a dictionary representation of a Conda environment or the path to a
                      Conda environment yaml file. If provided, this decsribes the environment
                      this model should be run in. At minimum, it should specify the dependencies
                      contained in :func:`get_default_conda_env()`. If `None`, the default
                      :func:`get_default_conda_env()` environment is added to the model.
                      The following is an *example* dictionary representation of a Conda
                      environment::

                        {
                            'name': 'mlflow-env',
                            'channels': ['defaults'],
                            'dependencies': [
                                'python=3.7.0',
                                'scikit-learn=0.19.2'
                            ]
                        }

    :param serialization_format: The format in which to serialize the model. This should be one of
                                 the formats listed in
                                 ``mlflow.sklearn.SUPPORTED_SERIALIZATION_FORMATS``. The Cloudpickle
                                 format, ``mlflow.sklearn.SERIALIZATION_FORMAT_CLOUDPICKLE``,
                                 provides better cross-system compatibility by identifying and
                                 packaging code dependencies with the serialized model.
    :param registered_model_name: (Experimental) If given, create a model version under
                                  ``registered_model_name``, also creating a registered model if one
                                  with the given name does not exist.

    :param signature: (Experimental) :py:class:`ModelSignature <mlflow.models.ModelSignature>`
                      describes model input and output :py:class:`Schema <mlflow.types.Schema>`.
                      The model signature can be :py:func:`inferred <mlflow.models.infer_signature>`
                      from datasets with valid model input (e.g. the training dataset with target
                      column omitted) and valid model output (e.g. model predictions generated on
                      the training dataset), for example:

                      .. code-block:: python

                        from mlflow.models.signature import infer_signature
                        train = df.drop_column("target_label")
                        predictions = ... # compute model predictions
                        signature = infer_signature(train, predictions)
    :param input_example: (Experimental) Input example provides one or several instances of valid
                          model input. The example can be used as a hint of what data to feed the
                          model. The given example will be converted to a Pandas DataFrame and then
                          serialized to json using the Pandas split-oriented format. Bytes are
                          base64-encoded.



    .. code-block:: python
        :caption: Example

        import mlflow
        import mlflow.sklearn
        from sklearn.datasets import load_iris
        from sklearn import tree

        iris = load_iris()
        sk_model = tree.DecisionTreeClassifier()
        sk_model = sk_model.fit(iris.data, iris.target)
        # set the artifact_path to location where experiment artifacts will be saved

        #log model params
        mlflow.log_param("criterion", sk_model.criterion)
        mlflow.log_param("splitter", sk_model.splitter)

        # log model
        mlflow.sklearn.log_model(sk_model, "sk_models")
    """
    return Model.log(
        artifact_path=artifact_path,
        flavor=mlflow.sklearn,
        sk_model=sk_model,
        conda_env=conda_env,
        serialization_format=serialization_format,
        registered_model_name=registered_model_name,
        signature=signature,
        input_example=input_example,
    )


def _load_model_from_local_file(path, serialization_format):
    """Load a scikit-learn model saved as an MLflow artifact on the local file system.

    :param path: Local filesystem path to the MLflow Model saved with the ``sklearn`` flavor
    :param serialization_format: The format in which the model was serialized. This should be one of
                                 the following: ``mlflow.sklearn.SERIALIZATION_FORMAT_PICKLE`` or
                                 ``mlflow.sklearn.SERIALIZATION_FORMAT_CLOUDPICKLE``.
    """
    # TODO: we could validate the scikit-learn version here
    if serialization_format not in SUPPORTED_SERIALIZATION_FORMATS:
        raise MlflowException(
            message=(
                "Unrecognized serialization format: {serialization_format}. Please specify one"
                " of the following supported formats: {supported_formats}.".format(
                    serialization_format=serialization_format,
                    supported_formats=SUPPORTED_SERIALIZATION_FORMATS,
                )
            ),
            error_code=INVALID_PARAMETER_VALUE,
        )
    with open(path, "rb") as f:
        # Models serialized with Cloudpickle cannot necessarily be deserialized using Pickle;
        # That's why we check the serialization format of the model before deserializing
        if serialization_format == SERIALIZATION_FORMAT_PICKLE:
            return pickle.load(f)
        elif serialization_format == SERIALIZATION_FORMAT_CLOUDPICKLE:
            import cloudpickle

            return cloudpickle.load(f)


def _load_pyfunc(path):
    """
    Load PyFunc implementation. Called by ``pyfunc.load_pyfunc``.

    :param path: Local filesystem path to the MLflow Model with the ``sklearn`` flavor.
    """
    if os.path.isfile(path):
        # Scikit-learn models saved in older versions of MLflow (<= 1.9.1) specify the ``data``
        # field within the pyfunc flavor configuration. For these older models, the ``path``
        # parameter of ``_load_pyfunc()`` refers directly to a serialized scikit-learn model
        # object. In this case, we assume that the serialization format is ``pickle``, since
        # the model loading procedure in older versions of MLflow used ``pickle.load()``.
        serialization_format = SERIALIZATION_FORMAT_PICKLE
    else:
        # In contrast, scikit-learn models saved in versions of MLflow > 1.9.1 do not
        # specify the ``data`` field within the pyfunc flavor configuration. For these newer
        # models, the ``path`` parameter of ``load_pyfunc()`` refers to the top-level MLflow
        # Model directory. In this case, we parse the model path from the MLmodel's pyfunc
        # flavor configuration and attempt to fetch the serialization format from the
        # scikit-learn flavor configuration
        try:
            sklearn_flavor_conf = _get_flavor_configuration(
                model_path=path, flavor_name=FLAVOR_NAME
            )
            serialization_format = sklearn_flavor_conf.get(
                "serialization_format", SERIALIZATION_FORMAT_PICKLE
            )
        except MlflowException:
            _logger.warning(
                "Could not find scikit-learn flavor configuration during model loading process."
                " Assuming 'pickle' serialization format."
            )
            serialization_format = SERIALIZATION_FORMAT_PICKLE

        pyfunc_flavor_conf = _get_flavor_configuration(
            model_path=path, flavor_name=pyfunc.FLAVOR_NAME
        )
        path = os.path.join(path, pyfunc_flavor_conf["model_path"])

    return _load_model_from_local_file(path=path, serialization_format=serialization_format)


def _save_model(sk_model, output_path, serialization_format):
    """
    :param sk_model: The scikit-learn model to serialize.
    :param output_path: The file path to which to write the serialized model.
    :param serialization_format: The format in which to serialize the model. This should be one of
                                 the following: ``mlflow.sklearn.SERIALIZATION_FORMAT_PICKLE`` or
                                 ``mlflow.sklearn.SERIALIZATION_FORMAT_CLOUDPICKLE``.
    """
    with open(output_path, "wb") as out:
        if serialization_format == SERIALIZATION_FORMAT_PICKLE:
            pickle.dump(sk_model, out)
        elif serialization_format == SERIALIZATION_FORMAT_CLOUDPICKLE:
            import cloudpickle

            cloudpickle.dump(sk_model, out)
        else:
            raise MlflowException(
                message="Unrecognized serialization format: {serialization_format}".format(
                    serialization_format=serialization_format
                ),
                error_code=INTERNAL_ERROR,
            )


def load_model(model_uri):
    """
    Load a scikit-learn model from a local file or a run.

    :param model_uri: The location, in URI format, of the MLflow model, for example:

                      - ``/Users/me/path/to/local/model``
                      - ``relative/path/to/local/model``
                      - ``s3://my_bucket/path/to/model``
                      - ``runs:/<mlflow_run_id>/run-relative/path/to/model``
                      - ``models:/<model_name>/<model_version>``
                      - ``models:/<model_name>/<stage>``

                      For more information about supported URI schemes, see
                      `Referencing Artifacts <https://www.mlflow.org/docs/latest/concepts.html#
                      artifact-locations>`_.

    :return: A scikit-learn model.

    .. code-block:: python
        :caption: Example

        import mlflow.sklearn
        sk_model = mlflow.sklearn.load_model("runs:/96771d893a5e46159d9f3b49bf9013e2/sk_models")

        # use Pandas DataFrame to make predictions
        pandas_df = ...
        predictions = sk_model.predict(pandas_df)
    """
    local_model_path = _download_artifact_from_uri(artifact_uri=model_uri)
    flavor_conf = _get_flavor_configuration(model_path=local_model_path, flavor_name=FLAVOR_NAME)
    sklearn_model_artifacts_path = os.path.join(local_model_path, flavor_conf["pickled_model"])
    serialization_format = flavor_conf.get("serialization_format", SERIALIZATION_FORMAT_PICKLE)
    return _load_model_from_local_file(
        path=sklearn_model_artifacts_path, serialization_format=serialization_format
<<<<<<< HEAD
    )
=======
    )


# NOTE: The current implementation doesn't guarantee thread-safety, but that's okay for now because:
# 1. We don't currently have any use cases for allow_children=True.
# 2. The list append & pop operations are thread-safe, so we will always clear the session stack
#    once all _SklearnTrainingSessions exit.
class _SklearnTrainingSession(object):
    _session_stack = []

    def __init__(self, clazz, allow_children=True):
        """
        A session manager for nested autologging runs.

        :param clazz: A class object that this session originates from.
        :param allow_children: If True, allows autologging in child sessions.
                               If False, disallows autologging in all descendant sessions.

        Example:

        >>> class Parent: pass
        >>> class Child: pass
        >>> class Grandchild: pass

        >>> with _SklearnTrainingSession(Parent, False) as p:
        ...     with _SklearnTrainingSession(Child, True) as c:
        ...         with _SklearnTrainingSession(Grandchild, True) as g:
        ...             print(p.should_log())
        ...             print(c.should_log())
        ...             print(g.should_log())
        True
        False
        False

        >>> with _SklearnTrainingSession(Parent, True) as p:
        ...     with _SklearnTrainingSession(Child, False) as c:
        ...         with _SklearnTrainingSession(Grandchild, True) as g:
        ...             print(p.should_log())
        ...             print(c.should_log())
        ...             print(g.should_log())
        True
        True
        False

        >>> with _SklearnTrainingSession(Child, True) as c1:
        ...     with _SklearnTrainingSession(Child, True) as c2:
        ...             print(c1.should_log())
        ...             print(c2.should_log())
        True
        False
        """
        self.allow_children = allow_children
        self.clazz = clazz
        self._parent = None

    def __enter__(self):
        if len(_SklearnTrainingSession._session_stack) > 0:
            self._parent = _SklearnTrainingSession._session_stack[-1]
            self.allow_children = (
                _SklearnTrainingSession._session_stack[-1].allow_children and self.allow_children
            )
        _SklearnTrainingSession._session_stack.append(self)
        return self

    def __exit__(self, tp, val, traceback):
        _SklearnTrainingSession._session_stack.pop()

    def should_log(self):
        """
        Returns True when at least one of the following conditions satisfies:

        1. This session is the root session.
        2. The parent session allows autologging and its class differs from this session's class.
        """
        return (self._parent is None) or (
            self._parent.allow_children and self._parent.clazz != self.clazz
        )
>>>>>>> 1b124e7c
<|MERGE_RESOLUTION|>--- conflicted
+++ resolved
@@ -423,9 +423,6 @@
     serialization_format = flavor_conf.get("serialization_format", SERIALIZATION_FORMAT_PICKLE)
     return _load_model_from_local_file(
         path=sklearn_model_artifacts_path, serialization_format=serialization_format
-<<<<<<< HEAD
-    )
-=======
     )
 
 
@@ -502,5 +499,4 @@
         """
         return (self._parent is None) or (
             self._parent.allow_children and self._parent.clazz != self.clazz
-        )
->>>>>>> 1b124e7c
+        )