--- conflicted
+++ resolved
@@ -54,13 +54,8 @@
         - This command does not need an Azure ML environment to run.
 
         - Azure ML can not handle any Conda environment. If the model contains Conda environment
-<<<<<<< HEAD
           and it has been trained outside of Azure ML, the Conda environment might need
           to be edited.
-=======
-          and it has been trained outside of Azure ML, the Conda environment might need to be
-          edited.
->>>>>>> 2b5a21af
 
     :param output: Output folder where the model is going to be exported to.
     :param model_path: Local or MLflow run relative path to the model to be exported.
