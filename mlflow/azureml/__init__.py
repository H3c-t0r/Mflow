--- conflicted
+++ resolved
@@ -88,37 +88,6 @@
             - An ``azureml.core.image.ContainerImage`` object containing metadata for the new image.
             - An ``azureml.core.model.Model`` object containing metadata for the new model.
 
-<<<<<<< HEAD
-    >>> import mlflow.azureml
-    >>> from azureml.core import Workspace
-    >>> from azureml.core.webservice import AciWebservice, Webservice
-    >>>
-    >>> # Load or create an Azure ML Workspace
-    >>> workspace_name = "<Name of your Azure ML workspace>"
-    >>> subscription_id = "<Your Azure subscription ID>"
-    >>> resource_group = "<Name of the Azure resource group in which to create Azure ML resources>"
-    >>> location = "<Name of the Azure location (region) in which to create Azure ML resources>"
-    >>> azure_workspace = Workspace.create(name=workspace_name,
-    >>>                                    subscription_id=subscription_id,
-    >>>                                    resource_group=resource_group,
-    >>>                                    location=location,
-    >>>                                    create_resource_group=True,
-    >>>                                    exist_ok=True)
-    >>>
-    >>> # Build an Azure ML Container Image for an MLflow model
-    >>> azure_image, azure_model = mlflow.azureml.build_image(
-    >>>                                 model_uri="<model_uri>",
-    >>>                                 workspace=azure_workspace,
-    >>>                                 synchronous=True)
-    >>> # If your image build failed, you can access build logs at the following URI:
-    >>> print("Access the following URI for build logs: {}".format(azure_image.image_build_log_uri))
-    >>>
-    >>> # Deploy the image to Azure Container Instances (ACI) for real-time serving
-    >>> webservice_deployment_config = AciWebservice.deploy_configuration()
-    >>> webservice = Webservice.deploy_from_image(
-    >>>                    image=azure_image, workspace=azure_workspace, name="<deployment-name>")
-    >>> webservice.wait_for_deployment()
-=======
     .. code-block:: python
         :caption: Example
 
@@ -136,7 +105,7 @@
                                             resource_group=resource_group,
                                             location=location,
                                             create_resource_group=True,
-                                            exist_okay=True)
+                                            exist_ok=True)
 
         # Build an Azure ML Container Image for an MLflow model
         azure_image, azure_model = mlflow.azureml.build_image(
@@ -151,7 +120,6 @@
         webservice = Webservice.deploy_from_image(
                             image=azure_image, workspace=azure_workspace, name="<deployment-name>")
         webservice.wait_for_deployment()
->>>>>>> 5e3f5343
     """
     # The Azure ML SDK is only compatible with Python 3. However, the `mlflow.azureml` module should
     # still be accessible for import from Python 2. Therefore, we will only import from the SDK
