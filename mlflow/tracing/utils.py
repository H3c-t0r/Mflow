from __future__ import annotations

import inspect
import json
import logging
<<<<<<< HEAD
from collections import Counter, defaultdict
=======
import uuid
from collections import Counter
>>>>>>> b8c6092f
from functools import lru_cache
from typing import TYPE_CHECKING, Any, Dict, List, Literal, NamedTuple, Optional, Union

from opentelemetry import trace as trace_api
from packaging.version import Version

from mlflow.exceptions import BAD_REQUEST, MlflowException
<<<<<<< HEAD
from mlflow.protos.databricks_pb2 import INVALID_PARAMETER_VALUE
=======
from mlflow.utils.mlflow_tags import IMMUTABLE_TAGS
>>>>>>> b8c6092f

_logger = logging.getLogger(__name__)

SPANS_COLUMN_NAME = "spans"

if TYPE_CHECKING:
    import pandas

    import mlflow.entities
    from mlflow.entities import LiveSpan, Trace


def capture_function_input_args(func, args, kwargs) -> Dict[str, Any]:
    try:
        # Avoid capturing `self`
        func_signature = inspect.signature(func)
        bound_arguments = func_signature.bind(*args, **kwargs)
        bound_arguments.apply_defaults()

        # Remove `self` from bound arguments if it exists
        if bound_arguments.arguments.get("self"):
            del bound_arguments.arguments["self"]

        return bound_arguments.arguments
    except Exception:
        _logger.warning(f"Failed to capture inputs for function {func.__name__}.")
        return {}


class TraceJSONEncoder(json.JSONEncoder):
    """
    Custom JSON encoder for serializing non-OpenTelemetry compatible objects in a trace or span.

    Trace may contain types that require custom serialization logic, such as Pydantic models,
    non-JSON-serializable types, etc.
    """

    def default(self, obj):
        try:
            # LangChain does some trick to keep both Pydantic 1.x and 2.x support, so checking
            # type with installed Pydantic version might not work for some models.
            # https://github.com/langchain-ai/langchain/blob/b66a4f48fa5656871c3e849f7e1790dfb5a4c56b/libs/core/langchain_core/pydantic_v1/__init__.py#L7
            from langchain_core.pydantic_v1 import BaseModel as LangChainBaseModel

            if isinstance(obj, LangChainBaseModel):
                return obj.dict()
        except ImportError:
            pass

        try:
            import pydantic

            if isinstance(obj, pydantic.BaseModel):
                # NB: Pydantic 2.0+ has a different API for model serialization
                if Version(pydantic.VERSION) >= Version("2.0"):
                    return obj.model_dump()
                else:
                    return obj.dict()
        except ImportError:
            pass

        try:
            return super().default(obj)
        except TypeError:
            return str(obj)


@lru_cache(maxsize=1)
def encode_span_id(span_id: int) -> str:
    """
    Encode the given integer span ID to a 16-byte hex string.
    # https://github.com/open-telemetry/opentelemetry-python/blob/9398f26ecad09e02ad044859334cd4c75299c3cd/opentelemetry-sdk/src/opentelemetry/sdk/trace/__init__.py#L507-L508
    """
    return f"0x{trace_api.format_span_id(span_id)}"


@lru_cache(maxsize=1)
def encode_trace_id(trace_id: int) -> str:
    """
    Encode the given integer trace ID to a 32-byte hex string.
    """
    return f"0x{trace_api.format_trace_id(trace_id)}"


def decode_id(span_or_trace_id: str) -> int:
    """
    Decode the given hex string span or trace ID to an integer.
    """
    return int(span_or_trace_id, 16)


def build_otel_context(trace_id: int, span_id: int) -> trace_api.SpanContext:
    """
    Build an OpenTelemetry SpanContext object from the given trace and span IDs.
    """
    return trace_api.SpanContext(
        trace_id=trace_id,
        span_id=span_id,
        # NB: This flag is OpenTelemetry's concept to indicate whether the context is
        # propagated from remote parent or not. We don't support distributed tracing
        # yet so always set it to False.
        is_remote=False,
    )


def deduplicate_span_names_in_place(spans: List[LiveSpan]):
    """
    Deduplicate span names in the trace data by appending an index number to the span name.

    This is only applied when there are multiple spans with the same name. The span names
    are modified in place to avoid unnecessary copying.

    E.g.
        ["red", "red"] -> ["red_1", "red_2"]
        ["red", "red", "blue"] -> ["red_1", "red_2", "blue"]

    Args:
        trace_data: The trace data object to deduplicate span names.
    """
    span_name_counter = Counter(span.name for span in spans)
    # Apply renaming only for duplicated spans
    span_name_counter = {name: 1 for name, count in span_name_counter.items() if count > 1}
    # Add index to the duplicated span names
    for span in spans:
        if count := span_name_counter.get(span.name):
            span_name_counter[span.name] += 1
            span._span._name = f"{span.name}_{count}"


def get_otel_attribute(span: trace_api.Span, key: str) -> Optional[str]:
    """
    Get the attribute value from the OpenTelemetry span in a decoded format.

    Args:
        span: The OpenTelemetry span object.
        key: The key of the attribute to retrieve.

    Returns:
        The attribute value as decoded string. If the attribute is not found or cannot
        be parsed, return None.
    """
    try:
        return json.loads(span.attributes.get(key))
    except Exception:
        _logger.debug(f"Failed to get attribute {key} with from span {span}.", exc_info=True)


def maybe_get_evaluation_request_id() -> Optional[str]:
    """Get the request ID if the current prediction is as a part of MLflow model evaluation."""
    # NB: Tracing is enabled in mlflow-skinny, but the pyfunc module cannot be imported as it
    #     relies on numpy, which is not installed in skinny.
    try:
        from mlflow.pyfunc.context import get_prediction_context
    except ImportError:
        return None

    context = get_prediction_context()
    if not context or not context.is_evaluate:
        return None

    if not context.request_id:
        raise MlflowException(
            "When prediction request context has is_evaluate set to True, request ID must be set.",
            error_code=BAD_REQUEST,
        )

    return context.request_id


<<<<<<< HEAD
def traces_to_df(traces: List[Trace]) -> "pandas.DataFrame":
    """
    Convert a list of MLflow Traces to a pandas DataFrame with one column called "traces"
    containing string representations of each Trace.
    """
    import pandas as pd

    rows = [trace.to_pandas_dataframe_row() for trace in traces]
    return pd.DataFrame.from_records(rows)


def extract_span_inputs_outputs(
    traces: Union[List["mlflow.entities.Trace"], "pandas.DataFrame"],
    fields: List[str],
    col_name: Optional[str] = None,
) -> "pandas.DataFrame":
    """
    Extracts the specified input and output fields from the spans contained in the specified traces.

    Args:
        traces: A list of :py:class:`mlflow.entities.Trace` or a pandas DataFrame containing traces.
        fields: A list of field strings of the form 'span_name.[inputs|outputs]' or
            'span_name.[inputs|outputs].field_name'.
        col_name: The name of the column in the traces DataFrame containing the spans. If `traces`
            is a list of MLflow Traces, this argument should not be provided.
    """
    try:
        import pandas as pd
    except ImportError as e:
        raise MlflowException(
            message=(
                "The `pandas` library is not installed. Please install `pandas` to use the"
                f"`mlflow.tracing.extract` function. Error: {e}"
            ),
        )

    parsed_fields = _parse_fields(fields)

    if isinstance(traces, list):
        if col_name is not None:
            raise MlflowException(
                message=(
                    "If `traces` is a list of MLflow Traces, `col_name` should not be provided."
                ),
                error_code=INVALID_PARAMETER_VALUE,
            )
        traces = traces_to_df(traces)
        col_name = SPANS_COLUMN_NAME

    if isinstance(traces, pd.DataFrame):
        return _extract_from_traces_pandas_df(df=traces, col_name=col_name, fields=parsed_fields)

    raise MlflowException(
        message=(
            "`traces` must be a list of MLflow Traces or a pandas DataFrame. Got: {type(traces)}"
        ),
        error_code=INVALID_PARAMETER_VALUE,
    )


class _ParsedField(NamedTuple):
    """
    Represents a parsed field from a string of the form 'span_name.[inputs|outputs]' or
    'span_name.[inputs|outputs].field_name'.
    """

    span_name: str
    field_type: Literal["inputs", "outputs"]
    field_name: Optional[str]

    @classmethod
    def from_string(cls, s: str) -> "_ParsedField":
        components = s.split(".")
        if len(components) not in [2, 3] or components[1] not in ["inputs", "outputs"]:
            raise MlflowException(
                message=(
                    f"Field must be of the form 'span_name.[inputs|outputs]' or"
                    f" 'span_name.[inputs|outputs].field_name'. Got: {s}"
                ),
                error_code=INVALID_PARAMETER_VALUE,
            )

        return cls(
            span_name=components[0],
            field_type=components[1],
            field_name=components[2] if len(components) == 3 else None,
        )

    def __str__(self) -> str:
        return (
            f"{self.span_name}.{self.field_type}.{self.field_name}"
            if self.field_name is not None
            else f"{self.span_name}.{self.field_type}"
        )


def _parse_fields(fields: List[str]) -> List["_ParsedField"]:
    """
    Parses the specified field strings of the form 'span_name.[inputs|outputs]' or
    'span_name.[inputs|outputs].field_name' into _ParsedField objects.
    """
    return [_ParsedField.from_string(field) for field in fields]


def _extract_from_traces_pandas_df(
    df: "pandas.DataFrame", col_name: str, fields: List["_ParsedField"]
) -> "pandas.DataFrame":
    """
    Extracts the specified fields from the spans contained in the specified column of the
    specified traces DataFrame.
    """

    from mlflow.entities import Span

    if col_name not in df.columns:
        raise MlflowException(
            message=(
                f"Column '{col_name}' not found in traces DataFrame."
                f" Available columns: {df.columns}"
            ),
            error_code=INVALID_PARAMETER_VALUE,
        )

    new_columns: Dict[str, List[Any]] = defaultdict(list)
    for _, row in df.iterrows():
        spans_dict: Dict[str, List[Span]] = defaultdict(list)
        for span in _extract_spans_from_row(row[col_name]):
            spans_dict[span.name].append(span)

        for field in fields:
            matching_spans = spans_dict.get(field.span_name, [])
            matching_value = _find_matching_value(field, matching_spans)
            new_columns[str(field)].append(matching_value)

    df_with_new_fields = df.copy()
    for field in fields:
        df_with_new_fields[str(field)] = new_columns[str(field)]

    return df_with_new_fields


def _find_matching_value(
    field: "_ParsedField", spans: List["mlflow.entities.Span"]
) -> Optional[Any]:
    """
    Find the value of the field in the list of spans. If the field is not found, return None.
    """
    for span in spans:
        span_inputs_or_outputs = getattr(span, field.field_type)
        if (
            isinstance(span_inputs_or_outputs, dict)
            and field.field_name is not None
            and field.field_name in span_inputs_or_outputs
        ):
            return span_inputs_or_outputs.get(field.field_name)
        elif field.field_name is None:
            return span_inputs_or_outputs


def _extract_spans_from_row(
    row_content: Optional[List[Dict[str, Any]]],
) -> List["mlflow.entities.Span"]:
    """
    Parses and extracts MLflow Spans from the row content of a traces pandas DataFrame.
    """
    from mlflow.entities import Span

    if row_content is None:
        return []

    try:
        return [Span.from_dict(span_dict) for span_dict in row_content]
    except Exception as e:
        raise MlflowException(
            message=(
                f"Failed to extract spans from traces DataFrame row content: {row_content}."
                f" Error: {e}"
            ),
            error_code=INVALID_PARAMETER_VALUE,
        ) from e
=======
def exclude_immutable_tags(tags: Dict[str, str]) -> Dict[str, str]:
    """Exclude immutable tags e.g. "mlflow.user" from the given tags."""
    return {k: v for k, v in tags.items() if k not in IMMUTABLE_TAGS}


def generate_request_id() -> str:
    return uuid.uuid4().hex
>>>>>>> b8c6092f
<|MERGE_RESOLUTION|>--- conflicted
+++ resolved
@@ -3,12 +3,8 @@
 import inspect
 import json
 import logging
-<<<<<<< HEAD
+import uuid
 from collections import Counter, defaultdict
-=======
-import uuid
-from collections import Counter
->>>>>>> b8c6092f
 from functools import lru_cache
 from typing import TYPE_CHECKING, Any, Dict, List, Literal, NamedTuple, Optional, Union
 
@@ -16,11 +12,8 @@
 from packaging.version import Version
 
 from mlflow.exceptions import BAD_REQUEST, MlflowException
-<<<<<<< HEAD
 from mlflow.protos.databricks_pb2 import INVALID_PARAMETER_VALUE
-=======
 from mlflow.utils.mlflow_tags import IMMUTABLE_TAGS
->>>>>>> b8c6092f
 
 _logger = logging.getLogger(__name__)
 
@@ -190,7 +183,6 @@
     return context.request_id
 
 
-<<<<<<< HEAD
 def traces_to_df(traces: List[Trace]) -> "pandas.DataFrame":
     """
     Convert a list of MLflow Traces to a pandas DataFrame with one column called "traces"
@@ -371,12 +363,11 @@
             ),
             error_code=INVALID_PARAMETER_VALUE,
         ) from e
-=======
+
 def exclude_immutable_tags(tags: Dict[str, str]) -> Dict[str, str]:
     """Exclude immutable tags e.g. "mlflow.user" from the given tags."""
     return {k: v for k, v in tags.items() if k not in IMMUTABLE_TAGS}
 
 
 def generate_request_id() -> str:
-    return uuid.uuid4().hex
->>>>>>> b8c6092f
+    return uuid.uuid4().hex