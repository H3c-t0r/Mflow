import logging
import operator
import os
from pathlib import Path
from typing import Dict, Any
from collections import namedtuple

import mlflow
from mlflow.exceptions import MlflowException
from mlflow.pipelines.cards import BaseCard
from mlflow.pipelines.step import BaseStep
<<<<<<< HEAD
=======
from mlflow.pipelines.step import StepClass
>>>>>>> ca98d871
from mlflow.pipelines.steps.train import TrainStep
from mlflow.pipelines.utils.execution import get_step_output_path
from mlflow.pipelines.utils.metrics import (
    _get_builtin_metrics,
    _get_custom_metrics,
    _get_primary_metric,
    _get_model_type_from_template,
    _load_custom_metric_functions,
)
from mlflow.pipelines.utils.step import get_merged_eval_metrics
from mlflow.pipelines.utils.tracking import (
    get_pipeline_tracking_config,
    apply_pipeline_tracking_config,
    TrackingConfig,
    get_run_tags_env_vars,
)
from mlflow.projects.utils import get_databricks_env_vars
from mlflow.protos.databricks_pb2 import INVALID_PARAMETER_VALUE
from mlflow.tracking.fluent import _get_experiment_id, _set_experiment_primary_metric
from mlflow.utils.databricks_utils import get_databricks_run_url

_logger = logging.getLogger(__name__)


_FEATURE_IMPORTANCE_PLOT_FILE = "feature_importance.png"


MetricValidationResult = namedtuple(
    "MetricValidationResult", ["metric", "greater_is_better", "value", "threshold", "validated"]
)


class EvaluateStep(BaseStep):
    def __init__(self, step_config: Dict[str, Any], pipeline_root: str) -> None:
        super().__init__(step_config, pipeline_root)
        self.tracking_config = TrackingConfig.from_dict(self.step_config)

    def _validate_and_apply_step_config(self):
        self.target_col = self.step_config.get("target_col")
        if self.target_col is None:
            raise MlflowException(
                "Missing target_col config in pipeline config.",
                error_code=INVALID_PARAMETER_VALUE,
            )
        self.template = self.step_config.get("template_name")
        if self.template is None:
            raise MlflowException(
                "Missing template_name config in pipeline config.",
                error_code=INVALID_PARAMETER_VALUE,
            )
        self.model_validation_status = "UNKNOWN"
        self.primary_metric = _get_primary_metric(self.step_config)
        self.user_defined_custom_metrics = {
            metric.name: metric for metric in _get_custom_metrics(self.step_config)
        }
<<<<<<< HEAD
        self.evaluation_metrics = {metric.name: metric for metric in BUILTIN_PIPELINE_METRICS}
=======
        self.evaluation_metrics = {
            metric.name: metric for metric in _get_builtin_metrics(self.template)
        }
>>>>>>> ca98d871
        self.evaluation_metrics.update(self.user_defined_custom_metrics)
        if self.primary_metric is not None and self.primary_metric not in self.evaluation_metrics:
            raise MlflowException(
                f"The primary metric '{self.primary_metric}' is a custom metric, but its"
                " corresponding custom metric configuration is missing from `pipeline.yaml`.",
                error_code=INVALID_PARAMETER_VALUE,
            )

    def _validate_validation_criteria(self):
        """
        Validates validation criteria don't contain undefined metrics
        """
        val_metrics = set(vc["metric"] for vc in self.step_config.get("validation_criteria", []))
        if not val_metrics:
            return
        undefined_metrics = val_metrics.difference(self.evaluation_metrics.keys())
        if undefined_metrics:
            raise MlflowException(
                f"Validation criteria contain undefined metrics: {sorted(undefined_metrics)}",
                error_code=INVALID_PARAMETER_VALUE,
            )

    def _check_validation_criteria(self, metrics, validation_criteria):
        """
        return a list of `MetricValidationResult` tuple instances.
        """
        summary = []
        for val_criterion in validation_criteria:
            metric_name = val_criterion["metric"]
            metric_val = metrics.get(metric_name)
            if metric_val is None:
                raise MlflowException(
                    f"The metric {metric_name} is defined in the pipeline's validation criteria"
                    " but was not returned from mlflow evaluation.",
                    error_code=INVALID_PARAMETER_VALUE,
                )
            greater_is_better = self.evaluation_metrics[metric_name].greater_is_better
            comp_func = operator.ge if greater_is_better else operator.le
            threshold = val_criterion["threshold"]
            validated = comp_func(metric_val, threshold)
            summary.append(
                MetricValidationResult(
                    metric=metric_name,
                    greater_is_better=greater_is_better,
                    value=metric_val,
                    threshold=threshold,
                    validated=validated,
                )
            )
        return summary

    def _run(self, output_directory):
        import pandas as pd

        self._validate_validation_criteria()

        test_df_path = get_step_output_path(
            pipeline_root_path=self.pipeline_root,
            step_name="split",
            relative_path="test.parquet",
        )
        test_df = pd.read_parquet(test_df_path)

        validation_df_path = get_step_output_path(
            pipeline_root_path=self.pipeline_root,
            step_name="split",
            relative_path="validation.parquet",
        )
        validation_df = pd.read_parquet(validation_df_path)

        run_id_path = get_step_output_path(
            pipeline_root_path=self.pipeline_root,
            step_name="train",
            relative_path="run_id",
        )
        run_id = Path(run_id_path).read_text()

        model_uri = get_step_output_path(
            pipeline_root_path=self.pipeline_root,
            step_name="train",
            relative_path=TrainStep.MODEL_ARTIFACT_RELATIVE_PATH,
        )

        apply_pipeline_tracking_config(self.tracking_config)
        exp_id = _get_experiment_id()

        primary_metric_greater_is_better = self.evaluation_metrics[
            self.primary_metric
        ].greater_is_better

        _set_experiment_primary_metric(
            exp_id, self.primary_metric, primary_metric_greater_is_better
        )

        with mlflow.start_run(run_id=run_id):
            eval_metrics = {}
            for dataset_name, dataset, evaluator_config in (
                (
                    "validation",
                    validation_df,
                    {"explainability_algorithm": "kernel", "explainability_nsamples": 10},
                ),
                ("test", test_df, {"log_model_explainability": False}),
            ):
                eval_result = mlflow.evaluate(
                    model=model_uri,
                    data=dataset,
                    targets=self.target_col,
                    model_type=_get_model_type_from_template(self.template),
                    evaluators="default",
                    custom_metrics=_load_custom_metric_functions(
                        self.pipeline_root,
                        self.evaluation_metrics.values(),
                    ),
                    evaluator_config=evaluator_config,
                )
                eval_result.save(os.path.join(output_directory, f"eval_{dataset_name}"))
                eval_metrics[dataset_name] = eval_result.metrics

            validation_results = self._validate_model(eval_metrics, output_directory)

        card = self._build_profiles_and_card(
            run_id, model_uri, eval_metrics, validation_results, output_directory
        )
        card.save_as_html(output_directory)
        self._log_step_card(run_id, self.name)
        return card

    def _validate_model(self, eval_metrics, output_directory):
        validation_criteria = self.step_config.get("validation_criteria")
        validation_results = None
        if validation_criteria:
            validation_results = self._check_validation_criteria(
                eval_metrics["test"], validation_criteria
            )
            self.model_validation_status = (
                "VALIDATED" if all(cr.validated for cr in validation_results) else "REJECTED"
            )
        else:
            self.model_validation_status = "UNKNOWN"
        Path(output_directory, "model_validation_status").write_text(self.model_validation_status)
        return validation_results

    def _build_profiles_and_card(
        self, run_id, model_uri, eval_metrics, validation_results, output_directory
    ):
        """
        Constructs data profiles of predictions and errors and a step card instance corresponding
        to the current evaluate step state.

        :param run_id: The ID of the MLflow Run to which to log model evaluation results.
        :param model_uri: The URI of the model being evaluated.
        :param eval_metrics: the evaluation result keyed by dataset name from `mlflow.evaluate`.
        :param validation_results: a list of `MetricValidationResult` instances
        :param output_directory: output directory used by the evaluate step.
        """
        import pandas as pd

        # Build card
        card = BaseCard(self.pipeline_name, self.name)
        # Tab 0: model performance summary.
        metric_df = (
            get_merged_eval_metrics(
                eval_metrics,
                ordered_metric_names=[self.primary_metric, *self.user_defined_custom_metrics],
            )
            .reset_index()
            .rename(columns={"index": "Metric"})
        )

        def row_style(row):
            if row.Metric == self.primary_metric or row.Metric in self.user_defined_custom_metrics:
                return pd.Series("font-weight: bold", row.index)
            else:
                return pd.Series("", row.index)

        metric_table_html = BaseCard.render_table(
            metric_df.style.format({"training": "{:.6g}", "validation": "{:.6g}"}).apply(
                row_style, axis=1
            )
        )

        card.add_tab(
            "Model Performance (Test)",
            "<h3 class='section-title'>Summary Metrics</h3>"
            "<b>NOTE</b>: Use evaluation metrics over test dataset with care. "
            "Fine-tuning model over the test dataset is not advised."
            "{{ METRICS }} ",
        ).add_html("METRICS", metric_table_html)

        # Tab 1: model validation results, if exists.
        if validation_results is not None:

            def get_icon(validated):
                return (
                    # check mark button emoji
                    "\u2705"
                    if validated
                    # cross mark emoji
                    else "\u274c"
                )

            result_df = pd.DataFrame(validation_results).assign(
                validated=lambda df: df["validated"].map(get_icon)
            )

            criteria_html = BaseCard.render_table(
                result_df.style.format({"value": "{:.6g}", "threshold": "{:.6g}"})
            )
            card.add_tab("Model Validation", "{{ METRIC_VALIDATION_RESULTS }}").add_html(
                "METRIC_VALIDATION_RESULTS",
                "<h3 class='section-title'>Model Validation Results (Test Dataset)</h3> "
                + criteria_html,
            )

        # Tab 2: SHAP plots.
        shap_plot_tab = card.add_tab(
            "Feature Importance",
            '<h3 class="section-title">Feature Importance on Validation Dataset</h3>'
            '<h3 class="section-title">SHAP Bar Plot</h3>{{SHAP_BAR_PLOT}}'
            '<h3 class="section-title">SHAP Beeswarm Plot</h3>{{SHAP_BEESWARM_PLOT}}',
        )

        shap_bar_plot_path = os.path.join(
            output_directory, "eval_validation/artifacts", "shap_feature_importance_plot.png"
        )
        shap_beeswarm_plot_path = os.path.join(
            output_directory,
            "eval_validation/artifacts",
            "shap_beeswarm_plot.png",
        )
        shap_plot_tab.add_image("SHAP_BAR_PLOT", shap_bar_plot_path, width=800)
        shap_plot_tab.add_image("SHAP_BEESWARM_PLOT", shap_beeswarm_plot_path, width=800)

        # Tab 3: Run summary.
        run_summary_card_tab = card.add_tab(
            "Run Summary",
            "{{ RUN_ID }} "
            + "{{ MODEL_URI }}"
            + "{{ VALIDATION_STATUS }}"
            + "{{ EXE_DURATION }}"
            + "{{ LAST_UPDATE_TIME }}",
        ).add_markdown(
            "VALIDATION_STATUS", f"**Validation status:** `{self.model_validation_status}`"
        )
        run_url = get_databricks_run_url(
            tracking_uri=mlflow.get_tracking_uri(),
            run_id=run_id,
        )
        model_uri = f"runs:/{run_id}/train/{TrainStep.MODEL_ARTIFACT_RELATIVE_PATH}"
        model_url = get_databricks_run_url(
            tracking_uri=mlflow.get_tracking_uri(),
            run_id=run_id,
            artifact_path=f"train/{TrainStep.MODEL_ARTIFACT_RELATIVE_PATH}",
        )
        run_url = get_databricks_run_url(
            tracking_uri=mlflow.get_tracking_uri(),
            run_id=run_id,
        )
        model_uri = f"runs:/{run_id}/train/{TrainStep.MODEL_ARTIFACT_RELATIVE_PATH}"
        model_url = get_databricks_run_url(
            tracking_uri=mlflow.get_tracking_uri(),
            run_id=run_id,
            artifact_path=f"train/{TrainStep.MODEL_ARTIFACT_RELATIVE_PATH}",
        )

        if run_url is not None:
            run_summary_card_tab.add_html(
                "RUN_ID", f"<b>MLflow Run ID:</b> <a href={run_url}>{run_id}</a><br><br>"
            )
        else:
            run_summary_card_tab.add_markdown("RUN_ID", f"**MLflow Run ID:** `{run_id}`")

        if model_url is not None:
            run_summary_card_tab.add_html(
                "MODEL_URI", f"<b>MLflow Model URI:</b> <a href={model_url}>{model_uri}</a>"
            )
        else:
            run_summary_card_tab.add_markdown("MODEL_URI", f"**MLflow Model URI:** `{model_uri}`")

        if run_url is not None:
            run_summary_card_tab.add_html(
                "RUN_ID", f"<b>MLflow Run ID:</b> <a href={run_url}>{run_id}</a><br><br>"
            )
        else:
            run_summary_card_tab.add_markdown("RUN_ID", f"**MLflow Run ID:** `{run_id}`")

        if model_url is not None:
            run_summary_card_tab.add_html(
                "MODEL_URI", f"<b>MLflow Model URI:</b> <a href={model_url}>{model_uri}</a>"
            )
        else:
            run_summary_card_tab.add_markdown("MODEL_URI", f"**MLflow Model URI:** `{model_uri}`")

        if run_url is not None:
            run_summary_card_tab.add_html(
                "RUN_ID", f"<b>MLflow Run ID:</b> <a href={run_url}>{run_id}</a><br><br>"
            )
        else:
            run_summary_card_tab.add_markdown("RUN_ID", f"**MLflow Run ID:** `{run_id}`")

        if model_url is not None:
            run_summary_card_tab.add_html(
                "MODEL_URI", f"<b>MLflow Model URI:</b> <a href={model_url}>{model_uri}</a>"
            )
        else:
            run_summary_card_tab.add_markdown("MODEL_URI", f"**MLflow Model URI:** `{model_uri}`")

        return card

    @classmethod
    def from_pipeline_config(cls, pipeline_config, pipeline_root):
        step_config = {}
        if pipeline_config.get("steps", {}).get("evaluate", {}) is not None:
            step_config.update(pipeline_config.get("steps", {}).get("evaluate", {}))
        step_config["target_col"] = pipeline_config.get("target_col")
        step_config["metrics"] = pipeline_config.get("metrics")
        step_config["template_name"] = pipeline_config.get("template")
        step_config.update(
            get_pipeline_tracking_config(
                pipeline_root_path=pipeline_root,
                pipeline_config=pipeline_config,
            ).to_dict()
        )
        return cls(step_config, pipeline_root)

    @property
    def name(self):
        return "evaluate"

    @property
    def environment(self):
        environ = get_databricks_env_vars(tracking_uri=self.tracking_config.tracking_uri)
        environ.update(get_run_tags_env_vars(pipeline_root_path=self.pipeline_root))
        return environ

    def step_class(self):
        return StepClass.TRAINING<|MERGE_RESOLUTION|>--- conflicted
+++ resolved
@@ -9,10 +9,7 @@
 from mlflow.exceptions import MlflowException
 from mlflow.pipelines.cards import BaseCard
 from mlflow.pipelines.step import BaseStep
-<<<<<<< HEAD
-=======
 from mlflow.pipelines.step import StepClass
->>>>>>> ca98d871
 from mlflow.pipelines.steps.train import TrainStep
 from mlflow.pipelines.utils.execution import get_step_output_path
 from mlflow.pipelines.utils.metrics import (
@@ -68,13 +65,9 @@
         self.user_defined_custom_metrics = {
             metric.name: metric for metric in _get_custom_metrics(self.step_config)
         }
-<<<<<<< HEAD
-        self.evaluation_metrics = {metric.name: metric for metric in BUILTIN_PIPELINE_METRICS}
-=======
         self.evaluation_metrics = {
             metric.name: metric for metric in _get_builtin_metrics(self.template)
         }
->>>>>>> ca98d871
         self.evaluation_metrics.update(self.user_defined_custom_metrics)
         if self.primary_metric is not None and self.primary_metric not in self.evaluation_metrics:
             raise MlflowException(
@@ -330,44 +323,6 @@
             run_id=run_id,
             artifact_path=f"train/{TrainStep.MODEL_ARTIFACT_RELATIVE_PATH}",
         )
-        run_url = get_databricks_run_url(
-            tracking_uri=mlflow.get_tracking_uri(),
-            run_id=run_id,
-        )
-        model_uri = f"runs:/{run_id}/train/{TrainStep.MODEL_ARTIFACT_RELATIVE_PATH}"
-        model_url = get_databricks_run_url(
-            tracking_uri=mlflow.get_tracking_uri(),
-            run_id=run_id,
-            artifact_path=f"train/{TrainStep.MODEL_ARTIFACT_RELATIVE_PATH}",
-        )
-
-        if run_url is not None:
-            run_summary_card_tab.add_html(
-                "RUN_ID", f"<b>MLflow Run ID:</b> <a href={run_url}>{run_id}</a><br><br>"
-            )
-        else:
-            run_summary_card_tab.add_markdown("RUN_ID", f"**MLflow Run ID:** `{run_id}`")
-
-        if model_url is not None:
-            run_summary_card_tab.add_html(
-                "MODEL_URI", f"<b>MLflow Model URI:</b> <a href={model_url}>{model_uri}</a>"
-            )
-        else:
-            run_summary_card_tab.add_markdown("MODEL_URI", f"**MLflow Model URI:** `{model_uri}`")
-
-        if run_url is not None:
-            run_summary_card_tab.add_html(
-                "RUN_ID", f"<b>MLflow Run ID:</b> <a href={run_url}>{run_id}</a><br><br>"
-            )
-        else:
-            run_summary_card_tab.add_markdown("RUN_ID", f"**MLflow Run ID:** `{run_id}`")
-
-        if model_url is not None:
-            run_summary_card_tab.add_html(
-                "MODEL_URI", f"<b>MLflow Model URI:</b> <a href={model_url}>{model_uri}</a>"
-            )
-        else:
-            run_summary_card_tab.add_markdown("MODEL_URI", f"**MLflow Model URI:** `{model_uri}`")
 
         if run_url is not None:
             run_summary_card_tab.add_html(
