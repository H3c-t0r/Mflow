--- conflicted
+++ resolved
@@ -459,11 +459,7 @@
             )
         )
 
-<<<<<<< HEAD
-        # Tab 1: Model performance summary metrics.
-=======
         # Tab 1: Model performance.
->>>>>>> 8dfebe69
         card.add_tab(
             "Model Performance",
             "<h3 class='section-title'>Summary Metrics (Validation)</h3>{{ METRICS }} ",
@@ -471,13 +467,6 @@
 
         if not self.skip_data_profiling:
             # Tab 2: Prediction and error data profile.
-<<<<<<< HEAD
-            pred_and_error_df_profile = get_pandas_data_profile(
-                pred_and_error_df.reset_index(drop=True),
-                "Predictions and Errors (Validation Dataset)",
-            )
-            card.add_tab("Profile of Predictions and Errors", "{{PROFILE}}").add_pandas_profile(
-=======
             pred_and_error_df_profile = get_pandas_data_profiles(
                 [
                     [
@@ -487,7 +476,6 @@
                 ]
             )
             card.add_tab("Data Profile (Predictions)", "{{PROFILE}}").add_pandas_profile(
->>>>>>> 8dfebe69
                 "PROFILE", pred_and_error_df_profile
             )
         # Tab 3: Model architecture.
@@ -536,17 +524,6 @@
                 )
             )
 
-<<<<<<< HEAD
-        # Tab 7: Run summary.
-        run_card_tab = card.add_tab(
-            "Run Summary",
-            "{{ RUN_ID }} " + "{{ MODEL_URI }}" + "{{ EXE_DURATION }}" + "{{ LAST_UPDATE_TIME }}",
-        )
-        run_url = get_databricks_run_url(
-            tracking_uri=mlflow.get_tracking_uri(),
-            run_id=run_id,
-        )
-=======
         # Tab 7: Best Parameters
         if self.step_config["tuning_enabled"]:
             best_parameters_card_tab = card.add_tab(
@@ -595,7 +572,6 @@
             tracking_uri=mlflow.get_tracking_uri(),
             run_id=run_id,
         )
->>>>>>> 8dfebe69
         model_url = get_databricks_run_url(
             tracking_uri=mlflow.get_tracking_uri(),
             run_id=run_id,
@@ -625,9 +601,6 @@
             step_config["metrics"] = pipeline_config.get("metrics")
             step_config["template_name"] = pipeline_config.get("template")
             step_config["profile"] = pipeline_config.get("profile")
-<<<<<<< HEAD
-=======
-            step_config["run_args"] = pipeline_config.get("run_args")
             if "using" in step_config:
                 if step_config["using"] not in ["estimator_spec"]:
                     raise MlflowException(
@@ -689,7 +662,6 @@
             if "estimator_params" not in step_config:
                 step_config["estimator_params"] = {}
 
->>>>>>> 8dfebe69
             step_config.update(
                 get_pipeline_tracking_config(
                     pipeline_root_path=pipeline_root,
