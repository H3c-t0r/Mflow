--- conflicted
+++ resolved
@@ -626,29 +626,14 @@
                     if "algorithm" not in step_config["tuning"]:
                         step_config["tuning"]["algorithm"] = "hyperopt.rand.suggest"
 
+                    if "parallelism" not in step_config["tuning"]:
+                        step_config["tuning"]["parallelism"] = 1
+
                     if "max_trials" not in step_config["tuning"]:
                         raise MlflowException(
-                            "The 'max_trials' configuration in the train step must be provided "
-                            " when tuning is enabled.",
+                            "The 'max_trials' configuration in the train step must be provided.",
                             error_code=INVALID_PARAMETER_VALUE,
                         )
-<<<<<<< HEAD
-=======
-                else:
-                    step_config["sample_fraction"] = 1.0
-
-                if "algorithm" not in step_config["tuning"]:
-                    step_config["tuning"]["algorithm"] = "hyperopt.rand.suggest"
-
-                if "parallelism" not in step_config["tuning"]:
-                    step_config["tuning"]["parallelism"] = 1
-
-                if "max_trials" not in step_config["tuning"]:
-                    raise MlflowException(
-                        "The 'max_trials' configuration in the train step must be provided.",
-                        error_code=INVALID_PARAMETER_VALUE,
-                    )
->>>>>>> 1da6bb10
 
                     if "parameters" not in step_config["tuning"]:
                         raise MlflowException(
@@ -698,11 +683,7 @@
     ):
         tuning_params = self.step_config["tuning"]
         try:
-<<<<<<< HEAD
-            from hyperopt import fmin, Trials, space_eval
-=======
-            from hyperopt import fmin, Trials, SparkTrials
->>>>>>> 1da6bb10
+            from hyperopt import fmin, Trials, SparkTrials, space_eval
         except ModuleNotFoundError:
             raise MlflowException(
                 "Hyperopt not installed and is required if tuning is enabled",
@@ -805,12 +786,11 @@
             hp_trials = Trials()
             on_worker = False
 
-<<<<<<< HEAD
         if "early_stop_fn" in tuning_params:
             train_module_name, early_stop_fn_name = tuning_params["early_stop_fn"].rsplit(".", 1)
             early_stop_fn = getattr(importlib.import_module(train_module_name), early_stop_fn_name)
             best_hp_params = fmin(
-                objective,
+                lambda params: objective(X_train, y_train, validation_df, params, on_worker=on_worker),
                 search_space,
                 algo=tuning_algo,
                 max_evals=max_trials,
@@ -819,28 +799,18 @@
             )
         else:
             best_hp_params = fmin(
-                objective,
+                lambda params: objective(X_train, y_train, validation_df, params, on_worker=on_worker),
                 search_space,
                 algo=tuning_algo,
                 max_evals=max_trials,
                 trials=hp_trials,
-            )
-        best_hp_estimator_loss = hp_trials.best_trial["result"]["loss"]
-        hardcoded_estimator_loss = objective(estimator_hardcoded_params)
-        best_hp_params = space_eval(search_space, best_hp_params)
-=======
-        best_hp_params = fmin(
-            lambda params: objective(X_train, y_train, validation_df, params, on_worker=on_worker),
-            search_space,
-            algo=tuning_algo,
-            max_evals=max_trials,
-            trials=hp_trials,
-        )
+                early_stop_fn=early_stop_fn,
+            )
         best_hp_estimator_loss = hp_trials.best_trial["result"]["loss"]
         hardcoded_estimator_loss = objective(
             X_train, y_train, validation_df, estimator_hardcoded_params
         )
->>>>>>> 1da6bb10
+        best_hp_params = space_eval(search_space, best_hp_params)
 
         if best_hp_estimator_loss < hardcoded_estimator_loss:
             best_hardcoded_params = {
