"""
Exposes functionality for deploying MLflow models to custom serving tools.

Note: model deployment to AWS Sagemaker can currently be performed via the
:py:mod:`mlflow.sagemaker` module. Model deployment to Azure can be performed by using the
`azureml library <https://pypi.org/project/azureml-mlflow/>`_.

MLflow does not currently provide built-in support for any other deployment targets, but support
for custom targets can be installed via third-party plugins. See a list of known plugins
`here <https://mlflow.org/docs/latest/plugins.html#deployment-plugins>`_.

This page largely focuses on the user-facing deployment APIs. For instructions on implementing
your own plugin for deployment to a custom serving tool, see
`plugin docs <http://mlflow.org/docs/latest/plugins.html#writing-your-own-mlflow-plugins>`_.
"""
import contextlib
import json

from mlflow.deployments.base import BaseDeploymentClient
from mlflow.deployments.databricks import DatabricksDeploymentClient, DatabricksEndpoint
from mlflow.deployments.interface import get_deploy_client, run_local
from mlflow.deployments.openai import OpenAIDeploymentClient
from mlflow.exceptions import MlflowException
from mlflow.protos.databricks_pb2 import INVALID_PARAMETER_VALUE

with contextlib.suppress(Exception):
    # MlflowDeploymentClient depends on optional dependencies and can't be imported
    # if they are not installed.
    from mlflow.deployments.mlflow import MlflowDeploymentClient


class PredictionsResponse(dict):
    """
    Represents the predictions and metadata returned in response to a scoring request, such as a
    REST API request sent to the ``/invocations`` endpoint of an MLflow Model Server.
    """

    def get_predictions(self, predictions_format="dataframe", dtype=None):
        """
        Get the predictions returned from the MLflow Model Server in the specified format.

        :param predictions_format: The format in which to return the predictions. Either
                                   ``"dataframe"`` or ``"ndarray"``.
        :param dtype: The NumPy datatype to which to coerce the predictions. Only used when
                      the ``"ndarray"`` ``predictions_format`` is specified.
        :throws: Exception if the predictions cannot be represented in the specified format.
        :return: The predictions, represented in the specified format.
        """
        import numpy as np
        import pandas as pd
        from pandas.core.dtypes.common import is_list_like

        if predictions_format == "dataframe":
            predictions = self["predictions"]
            if isinstance(predictions, str):
                return pd.DataFrame(data=[predictions])
            if isinstance(predictions, dict) and not any(
                is_list_like(p) and getattr(p, "ndim", 1) == 1 for p in predictions.values()
            ):
                return pd.DataFrame(data=predictions, index=[0])
            return pd.DataFrame(data=predictions)
        elif predictions_format == "ndarray":
            return np.array(self["predictions"], dtype)
        else:
            raise MlflowException(
                f"Unrecognized predictions format: '{predictions_format}'",
                INVALID_PARAMETER_VALUE,
            )

    def to_json(self, path=None):
        """
        Get the JSON representation of the MLflow Predictions Response.

        :param path: If specified, the JSON representation is written to this file path.
        :return: If ``path`` is unspecified, the JSON representation of the MLflow Predictions
                 Response. Else, None.
        """
        if path is not None:
            with open(path, "w") as f:
                json.dump(dict(self), f)
        else:
            return json.dumps(dict(self))

    @classmethod
    def from_json(cls, json_str):
        try:
            parsed_response = json.loads(json_str)
        except Exception as e:
            raise MlflowException("Predictions response contents are not valid JSON") from e
        if not isinstance(parsed_response, dict) or "predictions" not in parsed_response:
            raise MlflowException(
                f"Invalid response. Predictions response contents must be a dictionary"
                f" containing a 'predictions' field. Instead, received: {parsed_response}"
            )
        return PredictionsResponse(parsed_response)


__all__ = [
    "get_deploy_client",
    "run_local",
    "BaseDeploymentClient",
    "DatabricksDeploymentClient",
<<<<<<< HEAD
    "OpenAIDeploymentClient",
=======
    "DatabricksEndpoint",
>>>>>>> cbb627ed
    "MlflowDeploymentClient",
    "PredictionsResponse",
]<|MERGE_RESOLUTION|>--- conflicted
+++ resolved
@@ -100,11 +100,8 @@
     "run_local",
     "BaseDeploymentClient",
     "DatabricksDeploymentClient",
-<<<<<<< HEAD
     "OpenAIDeploymentClient",
-=======
     "DatabricksEndpoint",
->>>>>>> cbb627ed
     "MlflowDeploymentClient",
     "PredictionsResponse",
 ]