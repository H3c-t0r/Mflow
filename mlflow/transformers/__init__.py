--- conflicted
+++ resolved
@@ -15,13 +15,8 @@
 import shutil
 import string
 import sys
-<<<<<<< HEAD
-import typing
-=======
-from functools import lru_cache
 from types import MappingProxyType
->>>>>>> 19681e4d
-from typing import Any, Dict, List, NamedTuple, Optional, Tuple, Union
+from typing import TYPE_CHECKING, Any, Dict, List, NamedTuple, Optional, Tuple, Union
 from urllib.parse import urlparse
 
 import numpy as np
@@ -96,7 +91,7 @@
 from mlflow.utils.requirements_utils import _get_pinned_requirement
 
 # The following import is only used for type hinting
-if typing.TYPE_CHECKING:
+if TYPE_CHECKING:
     import torch
 
 FLAVOR_NAME = "transformers"
