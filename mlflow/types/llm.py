import time
from dataclasses import asdict, dataclass, field
from typing import List, Literal, Optional

from mlflow.types.schema import Array, ColSpec, DataType, Object, Property, Schema

# TODO: Switch to pydantic in a future version of MLflow.
#       For now, to prevent adding pydantic as a core dependency,
#       we use dataclasses instead.
#
#       Unfortunately, validation for generic types is not that
#       straightforward. For example, `isinstance(thing, List[T])``
#       is not supported, so the code here is a little ugly.


class _BaseDataclass:
    def _validate_field(self, key, val_type, required):
        value = getattr(self, key, None)
        if required and value is None:
            raise ValueError(f"`{key}` is required")
        if value is not None and not isinstance(value, val_type):
            raise ValueError(
                f"`{key}` must be of type {val_type.__name__}, got {type(value).__name__}"
            )

    def _validate_list(self, key, val_type, required):
        values = getattr(self, key, None)
        if required and values is None:
            raise ValueError(f"`{key}` is required")

        if values is not None:
            if isinstance(values, list) and not all(isinstance(v, val_type) for v in values):
                raise ValueError(f"All items in `{key}` must be of type {val_type.__name__}")
            elif not isinstance(values, list):
                raise ValueError(f"`{key}` must be a list, got {type(values).__name__}")

    def _convert_dataclass_list(self, key, cls):
        values = getattr(self, key)
        if not isinstance(values, list):
            raise ValueError(f"`{key}` must be a list")

        if len(values) > 0:
            # if the items are all dicts, try to convert them to the desired class
            if all(isinstance(v, dict) for v in values):
                try:
                    setattr(self, key, [cls(**v) for v in values])
                except TypeError as e:
                    raise ValueError(f"Error when coercing {values} to {cls.__name__}: {e}")
            elif any(not isinstance(v, cls) for v in values):
                raise ValueError(
                    f"Items in `{key}` must all have the same type: {cls.__name__} or dict"
                )

    def to_dict(self):
        return asdict(self, dict_factory=lambda obj: {k: v for (k, v) in obj if v is not None})


@dataclass
class ChatMessage(_BaseDataclass):
    """
    A message in a chat request or response.

    Args:
        role (str): The role of the entity that sent the message (e.g. ``"user"``, ``"system"``).
        content (str): The content of the message.
        name (str): The name of the entity that sent the message. **Optional**.
    """

    role: str
    content: str
    name: Optional[str] = None

    def __post_init__(self):
        self._validate_field("role", str, True)
        self._validate_field("content", str, True)
        self._validate_field("name", str, False)


@dataclass
class ChatParams(_BaseDataclass):
    """
    Common parameters used for chat inference

    Args:
        temperature (float): A param used to control randomness and creativity during inference.
            **Optional**, defaults to ``1.0``
        max_tokens (int): The maximum number of new tokens to generate.
            **Optional**, defaults to ``None`` (unlimited)
        stop (List[str]): A list of tokens at which to stop generation.
            **Optional**, defaults to ``None``
        n (int): The number of responses to generate.
            **Optional**, defaults to ``1``
        stream (bool): Whether to stream back responses as they are generated.
            **Optional**, defaults to ``False``
    """

    temperature: float = 1.0
    max_tokens: Optional[int] = None
    stop: Optional[List[str]] = None
    n: int = 1
    stream: bool = False

    def __post_init__(self):
        self._validate_field("temperature", float, True)
        self._validate_field("max_tokens", int, False)
        self._validate_list("stop", str, False)
        self._validate_field("n", int, True)
        self._validate_field("stream", bool, True)


@dataclass()
class ChatRequest(ChatParams):
    """
    Format of the request object expected by the chat endpoint.

    Args:
        messages (List[:py:class:`ChatMessage`]): A list of :py:class:`ChatMessage`
            that will be passed to the model. **Optional**, defaults to empty list (``[]``)
        temperature (float): A param used to control randomness and creativity during inference.
            **Optional**, defaults to ``1.0``
        max_tokens (int): The maximum number of new tokens to generate.
            **Optional**, defaults to ``None`` (unlimited)
        stop (List[str]): A list of tokens at which to stop generation. **Optional**,
            defaults to ``None``
        n (int): The number of responses to generate. **Optional**,
            defaults to ``1``
        stream (bool): Whether to stream back responses as they are generated. **Optional**,
            defaults to ``False``
    """

    messages: List[ChatMessage] = field(default_factory=list)

    def __post_init__(self):
        self._convert_dataclass_list("messages", ChatMessage)
        super().__post_init__()


@dataclass
class ChatChoice(_BaseDataclass):
    """
    A single chat response generated by the model.

    Args:
        index (int): The index of the response in the list of responses.
        message (:py:class:`ChatMessage`): The message that was generated.
        finish_reason (str): The reason why generation stopped.
    """

    index: int
    message: ChatMessage
    finish_reason: str

    def __post_init__(self):
        self._validate_field("index", int, True)
        self._validate_field("finish_reason", str, True)
        if isinstance(self.message, dict):
            self.message = ChatMessage(**self.message)
        if not isinstance(self.message, ChatMessage):
            raise ValueError(
                f"Expected `message` to be of type ChatMessage or dict, got {type(self.message)}"
            )


@dataclass
class TokenUsageStats(_BaseDataclass):
    """
    Stats about the number of tokens used during inference.

    Args:
        prompt_tokens (int): The number of tokens in the prompt.
        completion_tokens (int): The number of tokens in the generated completion.
        total_tokens (int): The total number of tokens used.
    """

    prompt_tokens: int
    completion_tokens: int
    total_tokens: int

    def __post_init__(self):
        self._validate_field("prompt_tokens", int, True)
        self._validate_field("completion_tokens", int, True)
        self._validate_field("total_tokens", int, True)


@dataclass
class ChatResponse(_BaseDataclass):
    """
    The full response object returned by the chat endpoint.

    Args:
        id (str): The ID of the response.
        object (str): The object type.
        created (int): The time the response was created.
            **Optional**, defaults to the current time.
        model (str): The name of the model used.
        choices (List[:py:class:`ChatChoice`]): A list of :py:class:`ChatChoice` objects
            containing the generated responses
        usage (:py:class:`TokenUsageStats`): An object describing the tokens used by the request.
    """

    id: str
    model: str
    choices: List[ChatChoice]
    usage: TokenUsageStats
    object: Literal["chat.completion"] = "chat.completion"
    created: int = field(default_factory=lambda: int(time.time()))

    def __post_init__(self):
        self._validate_field("id", str, True)
        self._validate_field("object", str, True)
        self._validate_field("created", int, True)
        self._validate_field("model", str, True)
        self._convert_dataclass_list("choices", ChatChoice)
        if isinstance(self.usage, dict):
            self.usage = TokenUsageStats(**self.usage)
        if not isinstance(self.usage, TokenUsageStats):
            raise ValueError(
                f"Expected `usage` to be of type TokenUsageStats or dict, got {type(self.usage)}"
            )


CHAT_MODEL_INPUT_SCHEMA = Schema(
    [
        ColSpec(
            name="messages",
            type=Array(
                Object(
                    [
                        Property("role", DataType.string),
                        Property("content", DataType.string),
                        Property("name", DataType.string, False),
                    ]
                )
            ),
        ),
        ColSpec(name="temperature", type=DataType.double, required=False),
        ColSpec(name="max_tokens", type=DataType.long, required=False),
        ColSpec(name="stop", type=Array(DataType.string), required=False),
        ColSpec(name="n", type=DataType.long, required=False),
        ColSpec(name="stream", type=DataType.boolean, required=False),
    ]
)

CHAT_MODEL_OUTPUT_SCHEMA = Schema(
    [
        ColSpec(name="id", type=DataType.string),
        ColSpec(name="object", type=DataType.string),
        ColSpec(name="created", type=DataType.long),
        ColSpec(name="model", type=DataType.string),
        ColSpec(
            name="choices",
            type=Array(
                Object(
                    [
                        Property("index", DataType.long),
                        Property(
                            "message",
                            Object(
                                [
                                    Property("role", DataType.string),
                                    Property("content", DataType.string),
                                    Property("name", DataType.string, False),
                                ]
                            ),
                        ),
                        Property("finish_reason", DataType.string),
                    ]
                )
            ),
        ),
        ColSpec(
            name="usage",
            type=Object(
                [
                    Property("prompt_tokens", DataType.long),
                    Property("completion_tokens", DataType.long),
                    Property("total_tokens", DataType.long),
                ]
            ),
        ),
    ]
)

CHAT_MODEL_INPUT_EXAMPLE = {
    "messages": [
        {"role": "system", "content": "You are a helpful assistant."},
        {"role": "user", "content": "Hello!"},
    ],
    "temperature": 1.0,
    "max_tokens": 10,
    "stop": ["\n"],
    "n": 1,
    "stream": False,
}

<<<<<<< HEAD
EMBEDDING_MODEL_INPUT_SCHEMA = Schema(
    [
        ColSpec(name="input", type=DataType.string),
    ]
)

EMBEDDING_MODEL_OUTPUT_SCHEMA = Schema(
    [
        ColSpec(name="object", type=DataType.string),
        ColSpec(
            name="data",
=======
COMPLETIONS_MODEL_INPUT_SCHEMA = Schema(
    [
        ColSpec(name="prompt", type=DataType.string),
        ColSpec(name="temperature", type=DataType.double, required=False),
        ColSpec(name="max_tokens", type=DataType.long, required=False),
        ColSpec(name="stop", type=Array(DataType.string), required=False),
        ColSpec(name="n", type=DataType.long, required=False),
        ColSpec(name="stream", type=DataType.boolean, required=False),
    ]
)

COMPLETIONS_MODEL_OUTPUT_SCHEMA = Schema(
    [
        ColSpec(name="id", type=DataType.string),
        ColSpec(name="object", type=DataType.string),
        ColSpec(name="created", type=DataType.long),
        ColSpec(name="model", type=DataType.string),
        ColSpec(
            name="choices",
>>>>>>> ea1935e1
            type=Array(
                Object(
                    [
                        Property("index", DataType.long),
<<<<<<< HEAD
                        Property("object", DataType.string),
                        Property("embedding", Array(DataType.double)),
=======
                        Property(
                            "text",
                            DataType.string,
                        ),
                        Property("finish_reason", DataType.string),
>>>>>>> ea1935e1
                    ]
                )
            ),
        ),
        ColSpec(
            name="usage",
            type=Object(
                [
                    Property("prompt_tokens", DataType.long),
<<<<<<< HEAD
=======
                    Property("completion_tokens", DataType.long),
>>>>>>> ea1935e1
                    Property("total_tokens", DataType.long),
                ]
            ),
        ),
    ]
)<|MERGE_RESOLUTION|>--- conflicted
+++ resolved
@@ -292,20 +292,7 @@
     "n": 1,
     "stream": False,
 }
-
-<<<<<<< HEAD
-EMBEDDING_MODEL_INPUT_SCHEMA = Schema(
-    [
-        ColSpec(name="input", type=DataType.string),
-    ]
-)
-
-EMBEDDING_MODEL_OUTPUT_SCHEMA = Schema(
-    [
-        ColSpec(name="object", type=DataType.string),
-        ColSpec(
-            name="data",
-=======
+          
 COMPLETIONS_MODEL_INPUT_SCHEMA = Schema(
     [
         ColSpec(name="prompt", type=DataType.string),
@@ -325,21 +312,15 @@
         ColSpec(name="model", type=DataType.string),
         ColSpec(
             name="choices",
->>>>>>> ea1935e1
             type=Array(
                 Object(
                     [
                         Property("index", DataType.long),
-<<<<<<< HEAD
-                        Property("object", DataType.string),
-                        Property("embedding", Array(DataType.double)),
-=======
                         Property(
                             "text",
                             DataType.string,
                         ),
                         Property("finish_reason", DataType.string),
->>>>>>> ea1935e1
                     ]
                 )
             ),
@@ -349,13 +330,43 @@
             type=Object(
                 [
                     Property("prompt_tokens", DataType.long),
-<<<<<<< HEAD
-=======
                     Property("completion_tokens", DataType.long),
->>>>>>> ea1935e1
                     Property("total_tokens", DataType.long),
                 ]
             ),
         ),
     ]
+)
+
+EMBEDDING_MODEL_INPUT_SCHEMA = Schema(
+    [
+        ColSpec(name="input", type=DataType.string),
+    ]
+)
+
+EMBEDDING_MODEL_OUTPUT_SCHEMA = Schema(
+    [
+        ColSpec(name="object", type=DataType.string),
+        ColSpec(
+            name="data",
+            type=Array(
+                Object(
+                    [
+                        Property("index", DataType.long),
+                        Property("object", DataType.string),
+                        Property("embedding", Array(DataType.double)),
+                    ]
+                )
+            ),
+        ),
+        ColSpec(
+            name="usage",
+            type=Object(
+                [
+                    Property("prompt_tokens", DataType.long),
+                    Property("total_tokens", DataType.long),
+                ]
+            ),
+        ),
+    ]
 )