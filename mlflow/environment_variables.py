"""
This module defines environment variables used in MLflow.
"""
import os


class _EnvironmentVariable:
    """
    Represents an environment variable.
    """

    def __init__(self, name, type_, default):
        self.name = name
        self.type = type_
        self.default = default

    @property
    def is_defined(self):
        return self.name in os.environ

    def get_raw(self):
        return os.getenv(self.name)

    def set(self, value):
        os.environ[self.name] = value

    def get(self):
        """
        Reads the value of the environment variable if it exists and converts it to the desired
        type. Otherwise, returns the default value.
        """
        if (val := self.get_raw()) is not None:
            try:
                return self.type(val)
            except Exception as e:
                raise ValueError(f"Failed to convert {val!r} to {self.type} for {self.name}: {e}")
        return self.default

    def __str__(self):
        return f"{self.name} (default: {self.default}, type: {self.type.__name__})"

    def __repr__(self):
        return repr(self.name)


class _BooleanEnvironmentVariable(_EnvironmentVariable):
    """
    Represents a boolean environment variable.
    """

    def __init__(self, name, default):
        # `default not in [True, False, None]` doesn't work because `1 in [True]`
        # (or `0 in [False]`) returns True.
        if not (default is True or default is False or default is None):
            raise ValueError(f"{name} default value must be one of [True, False, None]")
        super().__init__(name, bool, default)

    def get(self):
        if not self.is_defined:
            return self.default

        val = os.getenv(self.name)
        lowercased = val.lower()
        if lowercased not in ["true", "false", "1", "0"]:
            raise ValueError(
                f"{self.name} value must be one of ['true', 'false', '1', '0'] (case-insensitive), "
                f"but got {val}"
            )
        return lowercased in ["true", "1"]


#: Specifies the ``dfs_tmpdir`` parameter to use for ``mlflow.spark.save_model``,
#: ``mlflow.spark.log_model`` and ``mlflow.spark.load_model``. See
#: https://www.mlflow.org/docs/latest/python_api/mlflow.spark.html#mlflow.spark.save_model
#: for more information.
#: (default: ``/tmp/mlflow``)
MLFLOW_DFS_TMP = _EnvironmentVariable("MLFLOW_DFS_TMP", str, "/tmp/mlflow")

#: Specifies the maximum number of retries for MLflow HTTP requests
#: (default: ``5``)
MLFLOW_HTTP_REQUEST_MAX_RETRIES = _EnvironmentVariable("MLFLOW_HTTP_REQUEST_MAX_RETRIES", int, 5)

#: Specifies the backoff increase factor between MLflow HTTP request failures
#: (default: ``2``)
MLFLOW_HTTP_REQUEST_BACKOFF_FACTOR = _EnvironmentVariable(
    "MLFLOW_HTTP_REQUEST_BACKOFF_FACTOR", int, 2
)

#: Specifies the timeout in seconds for MLflow HTTP requests
#: (default: ``120``)
MLFLOW_HTTP_REQUEST_TIMEOUT = _EnvironmentVariable("MLFLOW_HTTP_REQUEST_TIMEOUT", int, 120)

#: Specifies whether MLFlow HTTP requests should be signed using AWS signature V4. It will overwrite
#: (default: ``False``). When set, it will overwrite the "Authorization" HTTP header.
#: See https://docs.aws.amazon.com/general/latest/gr/signature-version-4.html for more information.
MLFLOW_TRACKING_AWS_SIGV4 = _BooleanEnvironmentVariable("MLFLOW_TRACKING_AWS_SIGV4", False)

#: Specifies the chunk size to use when downloading a file from GCS
#: (default: ``None``). If None, the chunk size is automatically determined by the
#: ``google-cloud-storage`` package.
MLFLOW_GCS_DOWNLOAD_CHUNK_SIZE = _EnvironmentVariable("MLFLOW_GCS_DOWNLOAD_CHUNK_SIZE", int, None)

#: Specifies the chunk size to use when uploading a file to GCS.
#: (default: ``None``). If None, the chunk size is automatically determined by the
#: ``google-cloud-storage`` package.
MLFLOW_GCS_UPLOAD_CHUNK_SIZE = _EnvironmentVariable("MLFLOW_GCS_UPLOAD_CHUNK_SIZE", int, None)

#: (Deprecated, please use ``MLFLOW_ARTIFACT_UPLOAD_DOWNLOAD_TIMEOUT``)
#: Specifies the default timeout to use when downloading/uploading a file from/to GCS
#: (default: ``None``). If None, ``google.cloud.storage.constants._DEFAULT_TIMEOUT`` is used.
MLFLOW_GCS_DEFAULT_TIMEOUT = _EnvironmentVariable("MLFLOW_GCS_DEFAULT_TIMEOUT", int, None)

#: Specifies whether to disable model logging and loading via mlflowdbfs.
#: (default: ``None``)
_DISABLE_MLFLOWDBFS = _EnvironmentVariable("DISABLE_MLFLOWDBFS", str, None)

#: Specifies the S3 endpoint URL to use for S3 artifact operations.
#: (default: ``None``)
MLFLOW_S3_ENDPOINT_URL = _EnvironmentVariable("MLFLOW_S3_ENDPOINT_URL", str, None)

#: Specifies whether or not to skip TLS certificate verification for S3 artifact operations.
#: (default: ``False``)
MLFLOW_S3_IGNORE_TLS = _BooleanEnvironmentVariable("MLFLOW_S3_IGNORE_TLS", False)

#: Specifies extra arguments for S3 artifact uploads.
#: (default: ``None``)
MLFLOW_S3_UPLOAD_EXTRA_ARGS = _EnvironmentVariable("MLFLOW_S3_UPLOAD_EXTRA_ARGS", str, None)

#: Specifies the location of a Kerberos ticket cache to use for HDFS artifact operations.
#: (default: ``None``)
MLFLOW_KERBEROS_TICKET_CACHE = _EnvironmentVariable("MLFLOW_KERBEROS_TICKET_CACHE", str, None)

#: Specifies a Kerberos user for HDFS artifact operations.
#: (default: ``None``)
MLFLOW_KERBEROS_USER = _EnvironmentVariable("MLFLOW_KERBEROS_USER", str, None)

#: Specifies extra pyarrow configurations for HDFS artifact operations.
#: (default: ``None``)
MLFLOW_PYARROW_EXTRA_CONF = _EnvironmentVariable("MLFLOW_PYARROW_EXTRA_CONF", str, None)

#: Specifies the ``pool_size`` parameter to use for ``sqlalchemy.create_engine`` in the SQLAlchemy
#: tracking store. See https://docs.sqlalchemy.org/en/14/core/engines.html#sqlalchemy.create_engine.params.pool_size
#: for more information.
#: (default: ``None``)
MLFLOW_SQLALCHEMYSTORE_POOL_SIZE = _EnvironmentVariable(
    "MLFLOW_SQLALCHEMYSTORE_POOL_SIZE", int, None
)

#: Specifies the ``pool_recycle`` parameter to use for ``sqlalchemy.create_engine`` in the
#: SQLAlchemy tracking store. See https://docs.sqlalchemy.org/en/14/core/engines.html#sqlalchemy.create_engine.params.pool_recycle
#: for more information.
#: (default: ``None``)
MLFLOW_SQLALCHEMYSTORE_POOL_RECYCLE = _EnvironmentVariable(
    "MLFLOW_SQLALCHEMYSTORE_POOL_RECYCLE", int, None
)

#: Specifies the ``max_overflow`` parameter to use for ``sqlalchemy.create_engine`` in the
#: SQLAlchemy tracking store. See https://docs.sqlalchemy.org/en/14/core/engines.html#sqlalchemy.create_engine.params.max_overflow
#: for more information.
#: (default: ``None``)
MLFLOW_SQLALCHEMYSTORE_MAX_OVERFLOW = _EnvironmentVariable(
    "MLFLOW_SQLALCHEMYSTORE_MAX_OVERFLOW", int, None
)

#: Specifies the ``echo`` parameter to use for ``sqlalchemy.create_engine`` in the
#: SQLAlchemy tracking store. See https://docs.sqlalchemy.org/en/14/core/engines.html#sqlalchemy.create_engine.params.echo
#: for more information.
#: (default: ``False``)
MLFLOW_SQLALCHEMYSTORE_ECHO = _BooleanEnvironmentVariable("MLFLOW_SQLALCHEMYSTORE_ECHO", False)

#: Specifies whether or not to print a warning when `--env-manager=conda` is specified.
#: (default: ``False``)
MLFLOW_DISABLE_ENV_MANAGER_CONDA_WARNING = _BooleanEnvironmentVariable(
    "MLFLOW_DISABLE_ENV_MANAGER_CONDA_WARNING", False
)
#: Specifies the ``poolclass`` parameter to use for ``sqlalchemy.create_engine`` in the
#: SQLAlchemy tracking store. See https://docs.sqlalchemy.org/en/14/core/engines.html#sqlalchemy.create_engine.params.poolclass
#: for more information.
#: (default: ``None``)
MLFLOW_SQLALCHEMYSTORE_POOLCLASS = _EnvironmentVariable(
    "MLFLOW_SQLALCHEMYSTORE_POOLCLASS", str, None
)

#: Specifies the ``timeout_seconds`` for MLflow Model dependency inference operations.
#: (default: ``120``)
MLFLOW_REQUIREMENTS_INFERENCE_TIMEOUT = _EnvironmentVariable(
    "MLFLOW_REQUIREMENTS_INFERENCE_TIMEOUT", int, 120
)

#: Specifies the MLflow Model Scoring server request timeout in seconds
#: (default: ``60``)
MLFLOW_SCORING_SERVER_REQUEST_TIMEOUT = _EnvironmentVariable(
    "MLFLOW_SCORING_SERVER_REQUEST_TIMEOUT", int, 60
)

#: (Experimental, may be changed or removed)
#: Specifies the timeout to use when uploading or downloading a file
#: (default: ``None``). If None, individual artifact stores will choose defaults.
MLFLOW_ARTIFACT_UPLOAD_DOWNLOAD_TIMEOUT = _EnvironmentVariable(
    "MLFLOW_ARTIFACT_UPLOAD_DOWNLOAD_TIMEOUT", int, None
)

#: Specifies the device intended for use in the predict function - can be used
#: to override behavior where the GPU is used by default when available by
#: setting this environment variable to be ``cpu``. Currently, this
#: variable is only supported for the MLflow PyTorch and HuggingFace flavors.
#: For the HuggingFace flavor, note that device must be parseable as an integer.
MLFLOW_DEFAULT_PREDICTION_DEVICE = _EnvironmentVariable(
    "MLFLOW_DEFAULT_PREDICTION_DEVICE", str, None
)

#: Specifies to Huggingface whether to use the automatic device placement logic of
# HuggingFace accelerate. If it's set to false, the low_cpu_mem_usage flag will not be
# set to True and device_map will not be set to "auto".
MLFLOW_HUGGINGFACE_DISABLE_ACCELERATE_FEATURES = _BooleanEnvironmentVariable(
    "MLFLOW_DISABLE_HUGGINGFACE_ACCELERATE_FEATURES", False
)

#: Specifies to Huggingface whether to use the automatic device placement logic of
# HuggingFace accelerate. If it's set to false, the low_cpu_mem_usage flag will not be
# set to True and device_map will not be set to "auto".
MLFLOW_HUGGINGFACE_USE_DEVICE_MAP = _BooleanEnvironmentVariable(
    "MLFLOW_HUGGINGFACE_USE_DEVICE_MAP", True
)

#: Specifies to Huggingface to use the automatic device placement logic of HuggingFace accelerate.
#: This can be set to values supported by the version of HuggingFace Accelerate being installed.
MLFLOW_HUGGINGFACE_DEVICE_MAP_STRATEGY = _EnvironmentVariable(
    "MLFLOW_HUGGINGFACE_DEVICE_MAP_STRATEGY", str, "auto"
)

#: Specifies to Huggingface to use the low_cpu_mem_usage flag powered by HuggingFace accelerate.
#: If it's set to false, the low_cpu_mem_usage flag will be set to False.
MLFLOW_HUGGINGFACE_USE_LOW_CPU_MEM_USAGE = _BooleanEnvironmentVariable(
    "MLFLOW_HUGGINGFACE_USE_LOW_CPU_MEM_USAGE", True
)

#: Specifies the max_shard_size to use when mlflow transformers flavor saves the model checkpoint.
#: This can be set to override the 500MB default.
MLFLOW_HUGGINGFACE_MODEL_MAX_SHARD_SIZE = _EnvironmentVariable(
    "MLFLOW_HUGGINGFACE_MODEL_MAX_SHARD_SIZE", str, "500MB"
)

#: Specifies whether or not to allow using a file URI as a model version source.
#: Please be aware that setting this environment variable to True is potentially risky
#: because it can allow access to arbitrary files on the specified filesystem
#: (default: ``False``).
MLFLOW_ALLOW_FILE_URI_AS_MODEL_VERSION_SOURCE = _BooleanEnvironmentVariable(
    "MLFLOW_ALLOW_FILE_URI_AS_MODEL_VERSION_SOURCE", False
)

#: Private environment variable that should be set to True when running MLflow tests.
_MLFLOW_OPENAI_TESTING = _BooleanEnvironmentVariable("MLFLOW_OPENAI_TESTING", False)

#: Specifies the name of the Databricks secret scope to use for storing OpenAI API keys.
MLFLOW_OPENAI_SECRET_SCOPE = _EnvironmentVariable("MLFLOW_OPENAI_SECRET_SCOPE", str, None)

#: Specifier whether or not to retry OpenAI API calls.
MLFLOW_OPENAI_RETRIES_ENABLED = _BooleanEnvironmentVariable("MLFLOW_OPENAI_RETRIES_ENABLED", True)

#: (Experimental, may be changed or removed)
#: Specifies the download options to be used by pip wheel when `add_libraries_to_model` is used to
#: create and log model dependencies as model artifacts. The default behavior only uses dependency
#: binaries and no source packages.
#: (default: ``--only-binary=:all:``).
MLFLOW_WHEELED_MODEL_PIP_DOWNLOAD_OPTIONS = _EnvironmentVariable(
    "MLFLOW_WHEELED_MODEL_PIP_DOWNLOAD_OPTIONS", str, "--only-binary=:all:"
)

# Specifies whether or not to use multipart download when downloading a large file on Databricks.
MLFLOW_ENABLE_MULTIPART_DOWNLOAD = _BooleanEnvironmentVariable(
    "MLFLOW_ENABLE_MULTIPART_DOWNLOAD", True
)

<<<<<<< HEAD
#: Private environment variable that should be set to True when running MLflow tests
_MLFLOW_TESTING = _BooleanEnvironmentVariable("MLFLOW_TESTING", False)
=======
#: Specifies the username used to authenticate with a tracking server.
#: (default: ``None``)
MLFLOW_TRACKING_USERNAME = _EnvironmentVariable("MLFLOW_TRACKING_USERNAME", str, None)

#: Specifies the password used to authenticate with a tracking server.
#: (default: ``None``)
MLFLOW_TRACKING_PASSWORD = _EnvironmentVariable("MLFLOW_TRACKING_PASSWORD", str, None)
>>>>>>> b8dd07b0
<|MERGE_RESOLUTION|>--- conflicted
+++ resolved
@@ -272,15 +272,13 @@
     "MLFLOW_ENABLE_MULTIPART_DOWNLOAD", True
 )
 
-<<<<<<< HEAD
 #: Private environment variable that should be set to True when running MLflow tests
 _MLFLOW_TESTING = _BooleanEnvironmentVariable("MLFLOW_TESTING", False)
-=======
+
 #: Specifies the username used to authenticate with a tracking server.
 #: (default: ``None``)
 MLFLOW_TRACKING_USERNAME = _EnvironmentVariable("MLFLOW_TRACKING_USERNAME", str, None)
 
 #: Specifies the password used to authenticate with a tracking server.
 #: (default: ``None``)
-MLFLOW_TRACKING_PASSWORD = _EnvironmentVariable("MLFLOW_TRACKING_PASSWORD", str, None)
->>>>>>> b8dd07b0
+MLFLOW_TRACKING_PASSWORD = _EnvironmentVariable("MLFLOW_TRACKING_PASSWORD", str, None)