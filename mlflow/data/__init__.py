import sys
from typing import Union

from . import sources as mlflow_data_sources
from mlflow.data import dataset_registry
<<<<<<< HEAD
from mlflow.data.dataset import Dataset
from mlflow.data.dataset_source import DatasetSource
from mlflow.data.dataset_source_registry import get_dataset_source_from_json
from mlflow.entities import DatasetInput
from mlflow.entities import Dataset as DatasetEntity
from mlflow.exceptions import MlflowException
from mlflow.protos.databricks_pb2 import INVALID_PARAMETER_VALUE
from mlflow.utils.annotations import experimental
=======
from mlflow.data import dataset_source_registry
>>>>>>> db20dbda


@experimental
def get_source(dataset: Union[DatasetEntity, DatasetInput, Dataset]) -> DatasetSource:
    """
    Obtains a :py:class:`mlflow.data.DatasetSource` instance representing the source of the
    specified dataset or dataset input.

    :param dataset: An instance of :py:class:`mlflow.data.Dataset`,
                    :py:class:`mlflow.entities.Dataset`, or
                    :py:class:`mlflow.entities.DatasetInput`.
    :return: An instance of :py:class`mlflow.data.DatasetSource`.
    """
    if isinstance(dataset, DatasetInput):
        dataset: DatasetEntity = dataset.dataset

    if isinstance(dataset, DatasetEntity):
        dataset_source: DatasetSource = get_dataset_source_from_json(
            source_json=dataset.source,
            source_type=dataset.source_type,
        )
    elif isinstance(dataset, Dataset):
        dataset_source: DatasetSource = dataset.source
    else:
        raise MlflowException(
            f"Unrecognized dataset type {type(dataset)}. Expected one of: `mlflow.data.Dataset`,"
            f" `mlflow.entities.Dataset`, `mlflow.entities.DatasetInput`.",
            INVALID_PARAMETER_VALUE,
        )

    return dataset_source


__all__ = ["get_source"]


def _define_dataset_constructors_in_current_module():
    data_module = sys.modules[__name__]
    for (
        constructor_name,
        constructor_fn,
    ) in dataset_registry.get_registered_constructors().items():
        setattr(data_module, constructor_name, constructor_fn)
        __all__.append(constructor_name)


_define_dataset_constructors_in_current_module()


def _define_dataset_sources_in_sources_module():
    for source in dataset_source_registry.get_registered_sources():
        setattr(mlflow_data_sources, source.__name__, source)
        mlflow_data_sources.__all__.append(source.__name__)


_define_dataset_sources_in_sources_module()<|MERGE_RESOLUTION|>--- conflicted
+++ resolved
@@ -3,18 +3,14 @@
 
 from . import sources as mlflow_data_sources
 from mlflow.data import dataset_registry
-<<<<<<< HEAD
 from mlflow.data.dataset import Dataset
 from mlflow.data.dataset_source import DatasetSource
-from mlflow.data.dataset_source_registry import get_dataset_source_from_json
+from mlflow.data.dataset_source_registry import get_dataset_source_from_json, get_registered_sources
 from mlflow.entities import DatasetInput
 from mlflow.entities import Dataset as DatasetEntity
 from mlflow.exceptions import MlflowException
 from mlflow.protos.databricks_pb2 import INVALID_PARAMETER_VALUE
 from mlflow.utils.annotations import experimental
-=======
-from mlflow.data import dataset_source_registry
->>>>>>> db20dbda
 
 
 @experimental
@@ -65,7 +61,7 @@
 
 
 def _define_dataset_sources_in_sources_module():
-    for source in dataset_source_registry.get_registered_sources():
+    for source in get_registered_sources():
         setattr(mlflow_data_sources, source.__name__, source)
         mlflow_data_sources.__all__.append(source.__name__)
 
