--- conflicted
+++ resolved
@@ -25,12 +25,9 @@
         Provider.MOSAICML: MosaicMLProvider,
         Provider.PALM: PaLMProvider,
         Provider.MLFLOW_MODEL_SERVING: MlflowModelServingProvider,
-<<<<<<< HEAD
         Provider.CLARIFAI: ClarifaiProvider,
-=======
         Provider.HUGGINGFACE_TEXT_GENERATION_INFERENCE: HFTextGenerationInferenceServerProvider,
         Provider.BEDROCK: AWSBedrockProvider,
->>>>>>> bf5eafba
     }
     if prov := provider_to_class.get(provider):
         return prov
