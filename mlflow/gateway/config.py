import pathlib
from enum import Enum
import json
import logging
import os
from pathlib import Path
from pydantic import validator, root_validator, parse_obj_as, ValidationError
from pydantic.json import pydantic_encoder
from typing import Optional, Union, List, Dict, Any
import yaml

from mlflow.exceptions import MlflowException
from mlflow.gateway.base_models import ConfigModel, ResponseModel
from mlflow.gateway.utils import is_valid_endpoint_name, check_configuration_route_name_collisions
from mlflow.gateway.constants import MLFLOW_GATEWAY_ROUTE_BASE, MLFLOW_QUERY_SUFFIX

_logger = logging.getLogger(__name__)


class Provider(str, Enum):
    OPENAI = "openai"
    ANTHROPIC = "anthropic"
    COHERE = "cohere"
<<<<<<< HEAD
    MLFLOW_MODEL_SERVING = "mlflow-model-serving"
=======
    # Note: The following providers are only supported on Databricks
    DATABRICKS_MODEL_SERVING = "databricks-model-serving"
    MOSAICLML = "mosaicml"
>>>>>>> cdf842c3

    @classmethod
    def values(cls):
        return {p.value for p in cls}


class RouteType(str, Enum):
    LLM_V1_COMPLETIONS = "llm/v1/completions"
    LLM_V1_CHAT = "llm/v1/chat"
    LLM_V1_EMBEDDINGS = "llm/v1/embeddings"


class CohereConfig(ConfigModel):
    cohere_api_key: str

    # pylint: disable=no-self-argument
    @validator("cohere_api_key", pre=True)
    def validate_cohere_api_key(cls, value):
        return _resolve_api_key_from_input(value)


class OpenAIAPIType(str, Enum):
    OPENAI = "openai"
    AZURE = "azure"
    AZUREAD = "azuread"

    @classmethod
    def _missing_(cls, value):
        """
        Implements case-insensitive matching of API type strings
        """
        for api_type in cls:
            if api_type.value == value.lower():
                return api_type

        raise MlflowException.invalid_parameter_value(f"Invalid OpenAI API type '{value}'")


class OpenAIConfig(ConfigModel):
    openai_api_key: str
    openai_api_type: OpenAIAPIType = OpenAIAPIType.OPENAI
    openai_api_base: Optional[str] = None
    openai_api_version: Optional[str] = None
    openai_deployment_name: Optional[str] = None
    openai_organization: Optional[str] = None

    # pylint: disable=no-self-argument
    @validator("openai_api_key", pre=True)
    def validate_openai_api_key(cls, value):
        return _resolve_api_key_from_input(value)

    @root_validator(pre=False)
    def validate_field_compatibility(cls, config: Dict[str, Any]):
        api_type = config.get("openai_api_type")
        if api_type == OpenAIAPIType.OPENAI:
            if config.get("openai_deployment_name") is not None:
                raise MlflowException.invalid_parameter_value(
                    f"OpenAI route configuration can only specify a value for "
                    f"'openai_deployment_name' if 'openai_api_type' is '{OpenAIAPIType.AZURE}' "
                    f"or '{OpenAIAPIType.AZUREAD}'. Found type: '{api_type}'"
                )
            if config.get("openai_api_base") is None:
                config["openai_api_base"] = "https://api.openai.com/v1"
        elif api_type in (OpenAIAPIType.AZURE, OpenAIAPIType.AZUREAD):
            if config.get("openai_organization") is not None:
                raise MlflowException.invalid_parameter_value(
                    f"OpenAI route configuration can only specify a value for "
                    f"'openai_organization' if 'openai_api_type' is '{OpenAIAPIType.OPENAI}'"
                )
            base_url = config.get("openai_api_base")
            deployment_name = config.get("openai_deployment_name")
            api_version = config.get("openai_api_version")
            if (base_url, deployment_name, api_version).count(None) > 0:
                raise MlflowException.invalid_parameter_value(
                    f"OpenAI route configuration must specify 'openai_api_base', "
                    f"'openai_deployment_name', and 'openai_api_version' if 'openai_api_type' is "
                    f"'{OpenAIAPIType.AZURE}' or '{OpenAIAPIType.AZUREAD}'."
                )
        else:
            raise MlflowException.invalid_parameter_value(f"Invalid OpenAI API type '{api_type}'")

        return config


class AnthropicConfig(ConfigModel):
    anthropic_api_key: str

    # pylint: disable=no-self-argument
    @validator("anthropic_api_key", pre=True)
    def validate_anthropic_api_key(cls, value):
        return _resolve_api_key_from_input(value)


class MlflowModelServingConfig(ConfigModel):
    model_server_url: str


config_types = {
    Provider.COHERE: CohereConfig,
    Provider.OPENAI: OpenAIConfig,
    Provider.ANTHROPIC: AnthropicConfig,
    Provider.MLFLOW_MODEL_SERVING: MlflowModelServingConfig,
}


class ModelInfo(ResponseModel):
    name: Optional[str] = None
    provider: Provider


def _resolve_api_key_from_input(api_key_input):
    """
    Resolves the provided API key.

    Input formats accepted:

    - Path to a file as a string which will have the key loaded from it
    - environment variable name that stores the api key
    - the api key itself
    """

    if not isinstance(api_key_input, str):
        raise MlflowException.invalid_parameter_value(
            "The api key provided is not a string. Please provide either an environment "
            "variable key, a path to a file containing the api key, or the api key itself"
        )

    # try reading as an environment variable
    if api_key_input.startswith("$"):
        env_var_name = api_key_input[1:]
        if env_var := os.getenv(env_var_name):
            return env_var
        else:
            raise MlflowException.invalid_parameter_value(
                f"Environment variable {env_var_name!r} is not set"
            )

    # try reading from a local path
    file = pathlib.Path(api_key_input)
    if file.is_file():
        return file.read_text()

    # if the key itself is passed, return
    return api_key_input


# pylint: disable=no-self-argument
class Model(ConfigModel):
    name: Optional[str] = None
    provider: Union[str, Provider]
    config: Optional[
        Union[
            CohereConfig,
            OpenAIConfig,
            AnthropicConfig,
            MlflowModelServingConfig,
        ]
    ] = None

    @validator("provider", pre=True)
    def validate_provider(cls, value):
        if isinstance(value, Provider):
            return value
        formatted_value = value.replace("-", "_").upper()
        if formatted_value in Provider.__members__:
            return Provider[formatted_value]
        raise MlflowException.invalid_parameter_value(f"The provider '{value}' is not supported.")

    @validator("config", pre=True)
    def validate_config(cls, config, values):
        if provider := values.get("provider"):
            config_type = config_types[provider]
            return config_type(**config)

        raise MlflowException.invalid_parameter_value(
            "A provider must be provided for each gateway route."
        )


# pylint: disable=no-self-argument
class RouteConfig(ConfigModel):
    name: str
    route_type: RouteType
    model: Model

    @validator("name")
    def validate_endpoint_name(cls, route_name):
        if not is_valid_endpoint_name(route_name):
            raise MlflowException.invalid_parameter_value(
                "The route name provided contains disallowed characters for a url endpoint. "
                f"'{route_name}' is invalid. Names cannot contain spaces or any non "
                "alphanumeric characters other than hyphen and underscore."
            )
        return route_name

    @validator("model", pre=True)
    def validate_model(cls, model):
        if model:
            model_instance = Model(**model)
            if model_instance.provider in Provider.values() and model_instance.config is None:
                raise MlflowException.invalid_parameter_value(
                    "A config must be supplied when setting a provider. The provider entry for "
                    f"{model_instance.provider} is incorrect."
                )
        return model

    @validator("route_type", pre=True)
    def validate_route_type(cls, value):
        if value in RouteType._value2member_map_:
            return value
        raise MlflowException.invalid_parameter_value(f"The route_type '{value}' is not supported.")

    def to_route(self) -> "Route":
        return Route(
            name=self.name,
            route_type=self.route_type,
            model=ModelInfo(
                name=self.model.name,
                provider=self.model.provider,
            ),
            route_url=f"{MLFLOW_GATEWAY_ROUTE_BASE}{self.name}{MLFLOW_QUERY_SUFFIX}",
        )


class Route(ResponseModel):
    name: str
    route_type: RouteType
    model: ModelInfo
    route_url: str

    class Config:
        schema_extra = {
            "example": {
                "name": "openai-completions",
                "route_type": "llm/v1/completions",
                "model": {
                    "name": "gpt-3.5-turbo",
                    "provider": "openai",
                },
                "route_url": "/gateway/routes/completions/invocations",
            }
        }


class GatewayConfig(ConfigModel):
    routes: List[RouteConfig]


def _load_route_config(path: Union[str, Path]) -> GatewayConfig:
    """
    Reads the gateway configuration yaml file from the storage location and returns an instance
    of the configuration RouteConfig class
    """
    if isinstance(path, str):
        path = Path(path)
    try:
        configuration = yaml.safe_load(path.read_text())
    except Exception as e:
        raise MlflowException.invalid_parameter_value(
            f"The file at {path} is not a valid yaml file"
        ) from e
    check_configuration_route_name_collisions(configuration)
    try:
        return parse_obj_as(GatewayConfig, configuration)
    except ValidationError as e:
        raise MlflowException.invalid_parameter_value(
            f"The gateway configuration is invalid: {e}"
        ) from e


def _save_route_config(config: GatewayConfig, path: Union[str, Path]) -> None:
    if isinstance(path, str):
        path = Path(path)
    path.write_text(yaml.safe_dump(json.loads(json.dumps(config.dict(), default=pydantic_encoder))))


def _validate_config(config_path: str) -> GatewayConfig:
    if not os.path.exists(config_path):
        raise MlflowException.invalid_parameter_value(f"{config_path} does not exist")

    try:
        return _load_route_config(config_path)
    except ValidationError as e:
        raise MlflowException.invalid_parameter_value(f"Invalid gateway configuration: {e}") from e<|MERGE_RESOLUTION|>--- conflicted
+++ resolved
@@ -21,13 +21,9 @@
     OPENAI = "openai"
     ANTHROPIC = "anthropic"
     COHERE = "cohere"
-<<<<<<< HEAD
-    MLFLOW_MODEL_SERVING = "mlflow-model-serving"
-=======
     # Note: The following providers are only supported on Databricks
     DATABRICKS_MODEL_SERVING = "databricks-model-serving"
     MOSAICLML = "mosaicml"
->>>>>>> cdf842c3
 
     @classmethod
     def values(cls):
