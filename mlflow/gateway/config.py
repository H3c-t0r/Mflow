import pathlib
from enum import Enum
import json
import logging
import os
from pathlib import Path
from pydantic import validator, root_validator, parse_obj_as, ValidationError
from pydantic.json import pydantic_encoder
from typing import Optional, Union, List, Dict, Any
import yaml

from mlflow.exceptions import MlflowException
from mlflow.gateway.base_models import ConfigModel, ResponseModel
from mlflow.gateway.utils import is_valid_endpoint_name, check_configuration_route_name_collisions


_logger = logging.getLogger(__name__)


class Provider(str, Enum):
    OPENAI = "openai"
    ANTHROPIC = "anthropic"
    # Note: Databricks Model Serving is only supported on Databricks
    DATABRICKS_MODEL_SERVING = "databricks-model-serving"
    COHERE = "cohere"

    @classmethod
    def values(cls):
        return {p.value for p in cls}


class RouteType(str, Enum):
    LLM_V1_COMPLETIONS = "llm/v1/completions"
    LLM_V1_CHAT = "llm/v1/chat"
    LLM_V1_EMBEDDINGS = "llm/v1/embeddings"


class CohereConfig(ConfigModel):
    api_key: str
    api_base: str = "https://api.cohere.ai/v1"

    # pylint: disable=no-self-argument
    @validator("api_key", pre=True)
    def validate_api_key(cls, value):
        return _resolve_api_key_from_input(value)


class OpenAIAPIType(str, Enum):
    OPENAI = "openai"
    AZURE = "azure"
    AZUREAD = "azuread"

    @classmethod
    def _missing_(cls, value):
        """
        Implements case-insensitive matching of API type strings
        """
        for api_type in cls:
            if api_type.value == value.lower():
                return api_type

        raise MlflowException.invalid_parameter_value(f"Invalid OpenAI API type '{value}'")


class OpenAIConfig(ConfigModel):
    openai_api_key: str
    openai_api_type: OpenAIAPIType = OpenAIAPIType.OPENAI
    openai_api_base: Optional[str] = None
    openai_api_version: Optional[str] = None
    openai_deployment_name: Optional[str] = None
    openai_organization: Optional[str] = None

    # pylint: disable=no-self-argument
    @validator("openai_api_key", pre=True)
    def validate_openai_api_key(cls, value):
        return _resolve_api_key_from_input(value)

    @root_validator(pre=False)
    def validate_field_compatibility(cls, config: Dict[str, Any]):
        api_type = config.get("openai_api_type")
        if api_type == OpenAIAPIType.OPENAI:
            if config.get("openai_deployment_name") is not None:
                raise MlflowException.invalid_parameter_value(
                    f"OpenAI route configuration can only specify a value for "
                    f"'openai_deployment_name' if 'openai_api_type' is '{OpenAIAPIType.AZURE}' "
                    f"or '{OpenAIAPIType.AZUREAD}'. Found type: '{api_type}'"
                )
            if config.get("openai_api_base") is None:
                config["openai_api_base"] = "https://api.openai.com/v1"
        elif api_type in (OpenAIAPIType.AZURE, OpenAIAPIType.AZUREAD):
            if config.get("openai_organization") is not None:
                raise MlflowException.invalid_parameter_value(
                    f"OpenAI route configuration can only specify a value for "
                    f"'openai_organization' if 'openai_api_type' is '{OpenAIAPIType.OPENAI}'"
                )
            base_url = config.get("openai_api_base")
            deployment_name = config.get("openai_deployment_name")
            api_version = config.get("openai_api_version")
            if (base_url, deployment_name, api_version).count(None) > 0:
                raise MlflowException.invalid_parameter_value(
                    f"OpenAI route configuration must specify 'openai_api_base', "
                    f"'openai_deployment_name', and 'openai_api_version' if 'openai_api_type' is "
                    f"'{OpenAIAPIType.AZURE}' or '{OpenAIAPIType.AZUREAD}'."
                )
        else:
            raise MlflowException.invalid_parameter_value(f"Invalid OpenAI API type '{api_type}'")

        return config


class AnthropicConfig(ConfigModel):
    anthropic_api_key: str
    anthropic_api_base: str = "https://api.anthropic.com/"

    # pylint: disable=no-self-argument
    @validator("anthropic_api_key", pre=True)
    def validate_anthropic_api_key(cls, value):
        return _resolve_api_key_from_input(value)


config_types = {
    Provider.COHERE: CohereConfig,
    Provider.OPENAI: OpenAIConfig,
    Provider.ANTHROPIC: AnthropicConfig,
}


class ModelInfo(ResponseModel):
    name: Optional[str] = None
    provider: Provider


def _resolve_api_key_from_input(api_key_input):
    """
    Resolves the provided API key.

    Input formats accepted:

    - Path to a file as a string which will have the key loaded from it
    - environment variable name that stores the api key
    - the api key itself
    """

    if not isinstance(api_key_input, str):
        raise MlflowException.invalid_parameter_value(
            "The api key provided is not a string. Please provide either an environment "
            "variable key, a path to a file containing the api key, or the api key itself"
        )

    # try reading as an environment variable
    if api_key_input.startswith("$"):
        env_var_name = api_key_input[1:]
        if env_var := os.getenv(env_var_name):
            return env_var
        else:
            raise MlflowException.invalid_parameter_value(
                f"Environment variable {env_var_name!r} is not set"
            )

    # try reading from a local path
    file = pathlib.Path(api_key_input)
    if file.is_file():
        return file.read_text()

    # if the key itself is passed, return
    return api_key_input


# pylint: disable=no-self-argument
class Model(ConfigModel):
    name: Optional[str] = None
    provider: Union[str, Provider]
    config: Optional[
        Union[
            CohereConfig,
            OpenAIConfig,
            AnthropicConfig,
        ]
    ] = None

    @validator("provider", pre=True)
    def validate_provider(cls, value):
        if isinstance(value, Provider):
            return value
        if value.upper() in Provider.__members__:
            return Provider[value.upper()]
        raise MlflowException.invalid_parameter_value(f"The provider '{value}' is not supported.")

    @validator("config", pre=True)
    def validate_config(cls, config, values):
        if provider := values.get("provider"):
            config_type = config_types[provider]
            return config_type(**config)

        raise MlflowException.invalid_parameter_value(
            "A provider must be provided for each gateway route."
        )


# pylint: disable=no-self-argument
class RouteConfig(ConfigModel):
    name: str
    route_type: RouteType
    model: Model

    @validator("name")
    def validate_endpoint_name(cls, route_name):
        if not is_valid_endpoint_name(route_name):
            raise MlflowException.invalid_parameter_value(
                "The route name provided contains disallowed characters for a url endpoint. "
                f"'{route_name}' is invalid. Names cannot contain spaces or any non "
                "alphanumeric characters other than hyphen and underscore."
            )
        return route_name

    @validator("model", pre=True)
    def validate_model(cls, model):
        if model:
            model_instance = Model(**model)
            if model_instance.provider in Provider.values() and model_instance.config is None:
                raise MlflowException.invalid_parameter_value(
                    "A config must be supplied when setting a provider. The provider entry for "
                    f"{model_instance.provider} is incorrect."
                )
        return model

    @validator("route_type", pre=True)
    def validate_route_type(cls, value):
        if value in RouteType._value2member_map_:
            return value
        raise MlflowException.invalid_parameter_value(f"The route_type '{value}' is not supported.")

    def to_route(self) -> "Route":
        return Route(
            name=self.name,
            route_type=self.route_type,
            model=ModelInfo(
                name=self.model.name,
                provider=self.model.provider,
            ),
        )


<<<<<<< HEAD
class Route(BaseModel):
=======
class Route(ResponseModel):
>>>>>>> a89f32a4
    name: str
    route_type: RouteType
    model: ModelInfo
    route_url: Optional[str] = None

    class Config:
        schema_extra = {
            "example": {
                "name": "openai-completions",
                "route_type": "llm/v1/completions",
                "model": {
                    "name": "gpt-3.5-turbo",
                    "provider": "openai",
                },
            }
        }


class GatewayConfig(ConfigModel):
    routes: List[RouteConfig]


def _load_route_config(path: Union[str, Path]) -> GatewayConfig:
    """
    Reads the gateway configuration yaml file from the storage location and returns an instance
    of the configuration RouteConfig class
    """
    if isinstance(path, str):
        path = Path(path)
    try:
        configuration = yaml.safe_load(path.read_text())
    except Exception as e:
        raise MlflowException.invalid_parameter_value(
            f"The file at {path} is not a valid yaml file"
        ) from e
    check_configuration_route_name_collisions(configuration)
    try:
        return parse_obj_as(GatewayConfig, configuration)
    except ValidationError as e:
        raise MlflowException.invalid_parameter_value(
            f"The gateway configuration is invalid: {e}"
        ) from e


def _save_route_config(config: GatewayConfig, path: Union[str, Path]) -> None:
    if isinstance(path, str):
        path = Path(path)
    path.write_text(yaml.safe_dump(json.loads(json.dumps(config.dict(), default=pydantic_encoder))))


def _validate_config(config_path: str) -> GatewayConfig:
    if not os.path.exists(config_path):
        raise MlflowException.invalid_parameter_value(f"{config_path} does not exist")

    try:
        return _load_route_config(config_path)
    except ValidationError as e:
        raise MlflowException.invalid_parameter_value(f"Invalid gateway configuration: {e}") from e<|MERGE_RESOLUTION|>--- conflicted
+++ resolved
@@ -241,11 +241,7 @@
         )
 
 
-<<<<<<< HEAD
-class Route(BaseModel):
-=======
 class Route(ResponseModel):
->>>>>>> a89f32a4
     name: str
     route_type: RouteType
     model: ModelInfo
