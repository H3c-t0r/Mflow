--- conflicted
+++ resolved
@@ -90,10 +90,7 @@
 )
 from mlflow.utils.file_utils import (
     TempDir,
-<<<<<<< HEAD
-=======
     get_total_file_size,
->>>>>>> ec221725
     shutil_copytree_without_file_permissions,
     write_to,
 )
@@ -166,11 +163,7 @@
     deps = [
         f"johnsnowlabs_for_databricks=={settings.raw_version_jsl_lib}",
         _get_pinned_requirement("pyspark"),
-<<<<<<< HEAD
         "pandas",
-=======
-        _SPARK_NLP_JSL_WHEEL_URI.format(secret=os.environ["SECRET"]),
->>>>>>> ec221725
     ]
 
     if _JOHNSNOWLABS_ENV_HEALTHCARE_SECRET in os.environ:
@@ -496,13 +489,10 @@
     if suite.hc.get_java_path():
         shutil.copy2(suite.hc.get_java_path(), deps_data_path / "hc_jar.jar")
     if suite.nlp.get_java_path():
-<<<<<<< HEAD
-        shutil.copyfile(suite.nlp.get_java_path(), deps_data_path / "os_jar.jar")
+        shutil.copy2(suite.nlp.get_java_path(), deps_data_path / "os_jar.jar")
     if suite.ocr.get_java_path():
-        shutil.copyfile(suite.ocr.get_java_path(), deps_data_path / "visual_nlp.jar")
-=======
-        shutil.copy2(suite.nlp.get_java_path(), deps_data_path / "os_jar.jar")
->>>>>>> ec221725
+        shutil.copy2(suite.ocr.get_java_path(), deps_data_path / "visual_nlp.jar")
+
 
     if store_license:
         # Read the secrets from env vars and write to license.json
