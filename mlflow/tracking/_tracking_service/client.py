--- conflicted
+++ resolved
@@ -238,7 +238,6 @@
             order_by=order_by,
             page_token=page_token,
         )
-<<<<<<< HEAD
 
     def search_traces(
         self,
@@ -250,7 +249,7 @@
     ) -> PagedList[Trace]:
         def fn(trace_info: TraceInfo) -> Optional[TraceData]:
             try:
-                trace_data = self._download_trace_data(trace_info.request_id)
+                trace_data = self._download_trace_data(trace_info)
             except Exception:
                 _logger.debug(
                     "Failed to download trace data for trace with request_id=%s",
@@ -274,15 +273,6 @@
                 max_results=remaining,
                 order_by=order_by,
                 page_token=token,
-=======
-        with ThreadPoolExecutor() as executor:
-            traces = executor.map(
-                lambda ti: Trace(
-                    trace_info=ti,
-                    trace_data=self._download_trace_data(ti),
-                ),
-                trace_infos,
->>>>>>> ff72d962
             )
             with ThreadPoolExecutor() as executor:
                 traces.extend(t for t in executor.map(fn, trace_infos) if t)
