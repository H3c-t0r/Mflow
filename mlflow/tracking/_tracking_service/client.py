"""
Internal package providing a Python CRUD interface to MLflow experiments and runs.
This is a lower level API than the :py:mod:`mlflow.tracking.fluent` module, and is
exposed in the :py:mod:`mlflow.tracking` module.
"""

import time
import os
<<<<<<< HEAD
import posixpath
from six import iteritems
=======
>>>>>>> b9b881ec

from mlflow.models import Model
from mlflow.store.tracking import SEARCH_MAX_RESULTS_DEFAULT
from mlflow.tracking._tracking_service import utils
from mlflow.utils.validation import (
    _validate_param_name,
    _validate_tag_name,
    _validate_run_id,
    _validate_experiment_artifact_location,
    _validate_experiment_name,
    _validate_metric,
)
from mlflow.entities import Param, Metric, RunStatus, RunTag, ViewType, ExperimentTag
from mlflow.store.artifact.artifact_repository_registry import get_artifact_repository
from mlflow.utils.mlflow_tags import MLFLOW_USER
from mlflow.utils.string_utils import is_string_type
from mlflow.utils.uri import add_databricks_profile_info_to_artifact_uri


def ensure_run_id_in_path(path, run_id):
    if run_id in path:
        return path

    return posixpath.join(path, run_id)


class TrackingServiceClient(object):
    """
    Client of an MLflow Tracking Server that creates and manages experiments and runs.
    """

    def __init__(self, tracking_uri):
        """
        :param tracking_uri: Address of local or remote tracking server.
        """
        self.tracking_uri = tracking_uri
        self.store = utils._get_store(self.tracking_uri)

    def get_run(self, run_id):
        """
        Fetch the run from backend store. The resulting :py:class:`Run <mlflow.entities.Run>`
        contains a collection of run metadata -- :py:class:`RunInfo <mlflow.entities.RunInfo>`,
        as well as a collection of run parameters, tags, and metrics --
        :py:class:`RunData <mlflow.entities.RunData>`. In the case where multiple metrics with the
        same key are logged for the run, the :py:class:`RunData <mlflow.entities.RunData>` contains
        the most recently logged value at the largest step for each metric.

        :param run_id: Unique identifier for the run.

        :return: A single :py:class:`mlflow.entities.Run` object, if the run exists. Otherwise,
                 raises an exception.
        """
        _validate_run_id(run_id)
        return self.store.get_run(run_id)

    def get_metric_history(self, run_id, key):
        """
        Return a list of metric objects corresponding to all values logged for a given metric.

        :param run_id: Unique identifier for run
        :param key: Metric name within the run

        :return: A list of :py:class:`mlflow.entities.Metric` entities if logged, else empty list
        """
        return self.store.get_metric_history(run_id=run_id, metric_key=key)

    def create_run(self, experiment_id, start_time=None, tags=None):
        """
        Create a :py:class:`mlflow.entities.Run` object that can be associated with
        metrics, parameters, artifacts, etc.
        Unlike :py:func:`mlflow.projects.run`, creates objects but does not run code.
        Unlike :py:func:`mlflow.start_run`, does not change the "active run" used by
        :py:func:`mlflow.log_param`.

        :param experiment_id: The ID of then experiment to create a run in.
        :param start_time: If not provided, use the current timestamp.
        :param tags: A dictionary of key-value pairs that are converted into
                     :py:class:`mlflow.entities.RunTag` objects.
        :return: :py:class:`mlflow.entities.Run` that was created.
        """

        tags = tags if tags else {}

        # Extract user from tags
        # This logic is temporary; the user_id attribute of runs is deprecated and will be removed
        # in a later release.
        user_id = tags.get(MLFLOW_USER, "unknown")

        return self.store.create_run(
            experiment_id=experiment_id,
            user_id=user_id,
            start_time=start_time or int(time.time() * 1000),
            tags=[RunTag(key, value) for (key, value) in tags.items()],
        )

    def list_run_infos(
        self,
        experiment_id,
        run_view_type=ViewType.ACTIVE_ONLY,
        max_results=SEARCH_MAX_RESULTS_DEFAULT,
        order_by=None,
        page_token=None,
    ):
        """:return: List of :py:class:`mlflow.entities.RunInfo`"""
        return self.store.list_run_infos(
            experiment_id, run_view_type, max_results, order_by, page_token
        )

    def list_experiments(self, view_type=None):
        """
        :return: List of :py:class:`mlflow.entities.Experiment`
        """
        final_view_type = ViewType.ACTIVE_ONLY if view_type is None else view_type
        return self.store.list_experiments(view_type=final_view_type)

    def get_experiment(self, experiment_id):
        """
        :param experiment_id: The experiment ID returned from ``create_experiment``.
        :return: :py:class:`mlflow.entities.Experiment`
        """
        return self.store.get_experiment(experiment_id)

    def get_experiment_by_name(self, name):
        """
        :param name: The experiment name.
        :return: :py:class:`mlflow.entities.Experiment`
        """
        return self.store.get_experiment_by_name(name)

    def create_experiment(self, name, artifact_location=None):
        """Create an experiment.

        :param name: The experiment name. Must be unique.
        :param artifact_location: The location to store run artifacts.
                                  If not provided, the server picks an appropriate default.
        :return: Integer ID of the created experiment.
        """
        _validate_experiment_name(name)
        _validate_experiment_artifact_location(artifact_location)
        return self.store.create_experiment(name=name, artifact_location=artifact_location,)

    def delete_experiment(self, experiment_id):
        """
        Delete an experiment from the backend store.

        :param experiment_id: The experiment ID returned from ``create_experiment``.
        """
        self.store.delete_experiment(experiment_id)

    def restore_experiment(self, experiment_id):
        """
        Restore a deleted experiment unless permanently deleted.

        :param experiment_id: The experiment ID returned from ``create_experiment``.
        """
        self.store.restore_experiment(experiment_id)

    def rename_experiment(self, experiment_id, new_name):
        """
        Update an experiment's name. The new name must be unique.

        :param experiment_id: The experiment ID returned from ``create_experiment``.
        """
        self.store.rename_experiment(experiment_id, new_name)

    def log_metric(self, run_id, key, value, timestamp=None, step=None):
        """
        Log a metric against the run ID.

        :param run_id: The run id to which the metric should be logged.
        :param key: Metric name.
        :param value: Metric value (float). Note that some special values such
                      as +/- Infinity may be replaced by other values depending on the store. For
                      example, the SQLAlchemy store replaces +/- Inf with max / min float values.
        :param timestamp: Time when this metric was calculated. Defaults to the current system time.
        :param step: Training step (iteration) at which was the metric calculated. Defaults to 0.
        """
        timestamp = timestamp if timestamp is not None else int(time.time() * 1000)
        step = step if step is not None else 0
        _validate_metric(key, value, timestamp, step)
        metric = Metric(key, value, timestamp, step)
        self.store.log_metric(run_id, metric)

    def log_param(self, run_id, key, value):
        """
        Log a parameter against the run ID. Value is converted to a string.
        """
        _validate_param_name(key)
        param = Param(key, str(value))
        self.store.log_param(run_id, param)

    def set_experiment_tag(self, experiment_id, key, value):
        """
        Set a tag on the experiment with the specified ID. Value is converted to a string.

        :param experiment_id: String ID of the experiment.
        :param key: Name of the tag.
        :param value: Tag value (converted to a string).
        """
        _validate_tag_name(key)
        tag = ExperimentTag(key, str(value))
        self.store.set_experiment_tag(experiment_id, tag)

    def set_tag(self, run_id, key, value):
        """
        Set a tag on the run with the specified ID. Value is converted to a string.

        :param run_id: String ID of the run.
        :param key: Name of the tag.
        :param value: Tag value (converted to a string)
        """
        _validate_tag_name(key)
        tag = RunTag(key, str(value))
        self.store.set_tag(run_id, tag)

    def delete_tag(self, run_id, key):
        """
        Delete a tag from a run. This is irreversible.

        :param run_id: String ID of the run
        :param key: Name of the tag
        """
        self.store.delete_tag(run_id, key)

    def log_batch(self, run_id, metrics=(), params=(), tags=()):
        """
        Log multiple metrics, params, and/or tags.

        :param run_id: String ID of the run
        :param metrics: If provided, List of Metric(key, value, timestamp) instances.
        :param params: If provided, List of Param(key, value) instances.
        :param tags: If provided, List of RunTag(key, value) instances.

        Raises an MlflowException if any errors occur.
        :return: None
        """
        if len(metrics) == 0 and len(params) == 0 and len(tags) == 0:
            return
        for metric in metrics:
            _validate_metric(metric.key, metric.value, metric.timestamp, metric.step)
        for param in params:
            _validate_param_name(param.key)
        for tag in tags:
            _validate_tag_name(tag.key)
        self.store.log_batch(run_id=run_id, metrics=metrics, params=params, tags=tags)

    def _record_logged_model(self, run_id, mlflow_model):
        if not isinstance(mlflow_model, Model):
            raise TypeError(
                "Argument 'mlflow_model' should be of type mlflow.models.Model but was "
                "{}".format(type(mlflow_model))
            )
        self.store.record_logged_model(run_id, mlflow_model)

    def _get_artifact_repo(self, run_id):
        run = self.get_run(run_id)
        artifact_uri = add_databricks_profile_info_to_artifact_uri(
            run.info.artifact_uri, self.tracking_uri
        )
        return get_artifact_repository(artifact_uri)

    def update_artifacts_location(self, run_id, artifact_path):
        """
        define a new path to store artifacts for a run

        :param run_id: String ID of the run
        :param artifact_path: overrides the experiment's default directory .
        """
        new_location = ensure_run_id_in_path(artifact_path, run_id)
        self.store.update_artifacts_location(run_id, new_location)

    def log_artifact(self, run_id, local_path, artifact_path=None):
        """
        Write a local file or directory to the remote ``artifact_uri``.

        :param local_path: Path to the file or directory to write.
        :param artifact_path: If provided, the directory in ``artifact_uri`` to write to.
        """
        artifact_repo = self._get_artifact_repo(run_id)
        if os.path.isdir(local_path):
            dir_name = os.path.basename(os.path.normpath(local_path))
            path_name = (
                os.path.join(artifact_path, dir_name) if artifact_path is not None else dir_name
            )
            artifact_repo.log_artifacts(local_path, path_name)
        else:
            artifact_repo.log_artifact(local_path, artifact_path)

    def log_artifacts(self, run_id, local_dir, artifact_path=None):
        """
        Write a directory of files to the remote ``artifact_uri``.

        :param local_dir: Path to the directory of files to write.
        :param artifact_path: If provided, the directory in ``artifact_uri`` to write to.
        """
        self._get_artifact_repo(run_id).log_artifacts(local_dir, artifact_path)

    def list_artifacts(self, run_id, path=None):
        """
        List the artifacts for a run.

        :param run_id: The run to list artifacts from.
        :param path: The run's relative artifact path to list from. By default it is set to None
                     or the root artifact path.
        :return: List of :py:class:`mlflow.entities.FileInfo`
        """
        return self._get_artifact_repo(run_id).list_artifacts(path)

    def download_artifacts(self, run_id, path, dst_path=None):
        """
        Download an artifact file or directory from a run to a local directory if applicable,
        and return a local path for it.

        :param run_id: The run to download artifacts from.
        :param path: Relative source path to the desired artifact.
        :param dst_path: Absolute path of the local filesystem destination directory to which to
                         download the specified artifacts. This directory must already exist.
                         If unspecified, the artifacts will either be downloaded to a new
                         uniquely-named directory on the local filesystem or will be returned
                         directly in the case of the LocalArtifactRepository.
        :return: Local path of desired artifact.
        """
        return self._get_artifact_repo(run_id).download_artifacts(path, dst_path)

    def set_terminated(self, run_id, status=None, end_time=None):
        """Set a run's status to terminated.

        :param status: A string value of :py:class:`mlflow.entities.RunStatus`.
                       Defaults to "FINISHED".
        :param end_time: If not provided, defaults to the current time."""
        end_time = end_time if end_time else int(time.time() * 1000)
        status = status if status else RunStatus.to_string(RunStatus.FINISHED)
        self.store.update_run_info(
            run_id, run_status=RunStatus.from_string(status), end_time=end_time
        )

    def delete_run(self, run_id):
        """
        Deletes a run with the given ID.
        """
        self.store.delete_run(run_id)

    def restore_run(self, run_id):
        """
        Restores a deleted run with the given ID.
        """
        self.store.restore_run(run_id)

    def search_runs(
        self,
        experiment_ids,
        filter_string="",
        run_view_type=ViewType.ACTIVE_ONLY,
        max_results=SEARCH_MAX_RESULTS_DEFAULT,
        order_by=None,
        page_token=None,
        columns_to_whitelist=None,
    ):
        """
        Search experiments that fit the search criteria.

        :param experiment_ids: List of experiment IDs, or a single int or string id.
        :param filter_string: Filter query string, defaults to searching all runs.
        :param run_view_type: one of enum values ACTIVE_ONLY, DELETED_ONLY, or ALL runs
                              defined in :py:class:`mlflow.entities.ViewType`.
        :param max_results: Maximum number of runs desired.
        :param order_by: List of columns to order by (e.g., "metrics.rmse"). The ``order_by`` column
                     can contain an optional ``DESC`` or ``ASC`` value. The default is ``ASC``.
                     The default ordering is to sort by ``start_time DESC``, then ``run_id``.
        :param page_token: Token specifying the next page of results. It should be obtained from
            a ``search_runs`` call.
        :param columns_to_whitelist: select columns (tags, params, metrics) to read.
            None means all columns

        :return: A list of :py:class:`mlflow.entities.Run` objects that satisfy the search
            expressions. If the underlying tracking store supports pagination, the token for
            the next page may be obtained via the ``token`` attribute of the returned object.
        """
        if isinstance(experiment_ids, int) or is_string_type(experiment_ids):
            experiment_ids = [experiment_ids]
        return self.store.search_runs(
            experiment_ids=experiment_ids,
            filter_string=filter_string,
            run_view_type=run_view_type,
            max_results=max_results,
            order_by=order_by,
            page_token=page_token,
            columns_to_whitelist=columns_to_whitelist,
        )<|MERGE_RESOLUTION|>--- conflicted
+++ resolved
@@ -6,11 +6,7 @@
 
 import time
 import os
-<<<<<<< HEAD
 import posixpath
-from six import iteritems
-=======
->>>>>>> b9b881ec
 
 from mlflow.models import Model
 from mlflow.store.tracking import SEARCH_MAX_RESULTS_DEFAULT
