"""
Internal package providing a Python CRUD interface to MLflow experiments and runs.
This is a lower level API than the :py:mod:`mlflow.tracking.fluent` module, and is
exposed in the :py:mod:`mlflow.tracking` module.
"""

import os
from collections import OrderedDict
from itertools import zip_longest
from typing import List, Optional

from mlflow.entities import ExperimentTag, Metric, Param, RunStatus, RunTag, ViewType
from mlflow.entities.dataset_input import DatasetInput
from mlflow.exceptions import MlflowException
from mlflow.protos.databricks_pb2 import INVALID_PARAMETER_VALUE, ErrorCode
from mlflow.store.artifact.artifact_repository_registry import get_artifact_repository
from mlflow.store.tracking import GET_METRIC_HISTORY_MAX_RESULTS, SEARCH_MAX_RESULTS_DEFAULT
from mlflow.tracking._tracking_service import utils
from mlflow.tracking.metric_value_conversion_utils import convert_metric_value_to_float_if_possible
from mlflow.utils import chunk_list
from mlflow.utils.mlflow_tags import MLFLOW_USER
from mlflow.utils.string_utils import is_string_type
from mlflow.utils.time import get_current_time_millis
from mlflow.utils.uri import add_databricks_profile_info_to_artifact_uri
from mlflow.utils.validation import (
    MAX_ENTITIES_PER_BATCH,
    MAX_METRICS_PER_BATCH,
    MAX_PARAMS_TAGS_PER_BATCH,
    PARAM_VALIDATION_MSG,
    _validate_experiment_artifact_location,
    _validate_run_id,
)


class TrackingServiceClient:
    """
    Client of an MLflow Tracking Server that creates and manages experiments and runs.
    """

    _artifact_repos_cache = OrderedDict()

    def __init__(self, tracking_uri):
        """
        :param tracking_uri: Address of local or remote tracking server.
        """
        self.tracking_uri = tracking_uri
        # NB: Fetch the tracking store (`self.store`) upon client initialization to ensure that
        # the tracking URI is valid and the store can be properly resolved. We define `store` as a
        # property method to ensure that the client is serializable, even if the store is not
        # self.store  # pylint: disable=pointless-statement
        self.store

    @property
    def store(self):
        return utils._get_store(self.tracking_uri)

    def get_run(self, run_id):
        """
        Fetch the run from backend store. The resulting :py:class:`Run <mlflow.entities.Run>`
        contains a collection of run metadata -- :py:class:`RunInfo <mlflow.entities.RunInfo>`,
        as well as a collection of run parameters, tags, and metrics --
        :py:class:`RunData <mlflow.entities.RunData>`. In the case where multiple metrics with the
        same key are logged for the run, the :py:class:`RunData <mlflow.entities.RunData>` contains
        the most recently logged value at the largest step for each metric.

        :param run_id: Unique identifier for the run.

        :return: A single :py:class:`mlflow.entities.Run` object, if the run exists. Otherwise,
                 raises an exception.
        """
        _validate_run_id(run_id)
        return self.store.get_run(run_id)

    def get_metric_history(self, run_id, key):
        """
        Return a list of metric objects corresponding to all values logged for a given metric.

        :param run_id: Unique identifier for run
        :param key: Metric name within the run

        :return: A list of :py:class:`mlflow.entities.Metric` entities if logged, else empty list
        """

        # NB: Paginated query support is currently only available for the RestStore backend.
        # FileStore and SQLAlchemy store do not provide support for paginated queries and will
        # raise an MlflowException if the `page_token` argument is not None when calling this
        # API for a continuation query.
        history = self.store.get_metric_history(
            run_id=run_id,
            metric_key=key,
            max_results=GET_METRIC_HISTORY_MAX_RESULTS,
            page_token=None,
        )
        token = history.token
        # Continue issuing queries to the backend store to retrieve all pages of
        # metric history.
        while token is not None:
            paged_history = self.store.get_metric_history(
                run_id=run_id,
                metric_key=key,
                max_results=GET_METRIC_HISTORY_MAX_RESULTS,
                page_token=token,
            )
            history.extend(paged_history)
            token = paged_history.token
        return history

    def create_run(self, experiment_id, start_time=None, tags=None, run_name=None):
        """
        Create a :py:class:`mlflow.entities.Run` object that can be associated with
        metrics, parameters, artifacts, etc.
        Unlike :py:func:`mlflow.projects.run`, creates objects but does not run code.
        Unlike :py:func:`mlflow.start_run`, does not change the "active run" used by
        :py:func:`mlflow.log_param`.

        :param experiment_id: The ID of the experiment to create a run in.
        :param start_time: If not provided, use the current timestamp.
        :param tags: A dictionary of key-value pairs that are converted into
                     :py:class:`mlflow.entities.RunTag` objects.
        :param run_name: The name of this run.
        :return: :py:class:`mlflow.entities.Run` that was created.
        """

        tags = tags if tags else {}

        # Extract user from tags
        # This logic is temporary; the user_id attribute of runs is deprecated and will be removed
        # in a later release.
        user_id = tags.get(MLFLOW_USER, "unknown")

        return self.store.create_run(
            experiment_id=experiment_id,
            user_id=user_id,
            start_time=start_time or get_current_time_millis(),
            tags=[RunTag(key, value) for (key, value) in tags.items()],
            run_name=run_name,
        )

    def search_experiments(
        self,
        view_type=ViewType.ACTIVE_ONLY,
        max_results=SEARCH_MAX_RESULTS_DEFAULT,
        filter_string=None,
        order_by=None,
        page_token=None,
    ):
        """
        Search for experiments that match the specified search query.

        :param view_type: One of enum values ``ACTIVE_ONLY``, ``DELETED_ONLY``, or ``ALL``
                          defined in :py:class:`mlflow.entities.ViewType`.
        :param max_results: Maximum number of experiments desired. Certain server backend may apply
                            its own limit.
        :param filter_string:
            Filter query string (e.g., ``"name = 'my_experiment'"``), defaults to searching for all
            experiments. The following identifiers, comparators, and logical operators are
            supported.

            Identifiers
              - ``name``: Experiment name
              - ``creation_time``: Experiment creation time
              - ``last_update_time``: Experiment last update time
              - ``tags.<tag_key>``: Experiment tag. If ``tag_key`` contains
                spaces, it must be wrapped with backticks (e.g., ``"tags.`extra key`"``).

            Comparators for string attributes and tags
              - ``=``: Equal to
              - ``!=``: Not equal to
              - ``LIKE``: Case-sensitive pattern match
              - ``ILIKE``: Case-insensitive pattern match

            Comparators for numeric attributes
              - ``=``: Equal to
              - ``!=``: Not equal to
              - ``<``: Less than
              - ``<=``: Less than or equal to
              - ``>``: Greater than
              - ``>=``: Greater than or equal to

            Logical operators
              - ``AND``: Combines two sub-queries and returns True if both of them are True.

        :param order_by:
            List of columns to order by. The ``order_by`` column can contain an optional ``DESC`` or
            ``ASC`` value (e.g., ``"name DESC"``). The default ordering is ``ASC``, so ``"name"`` is
            equivalent to ``"name ASC"``. If unspecified, defaults to ``["last_update_time DESC"]``,
            which lists experiments updated most recently first. The following fields are supported:

            - ``experiment_id``: Experiment ID
            - ``name``: Experiment name
            - ``creation_time``: Experiment creation time
            - ``last_update_time``: Experiment last update time

        :param page_token: Token specifying the next page of results. It should be obtained from
                           a ``search_experiments`` call.
        :return: A :py:class:`PagedList <mlflow.store.entities.PagedList>` of
                 :py:class:`Experiment <mlflow.entities.Experiment>` objects. The pagination token
                 for the next page can be obtained via the ``token`` attribute of the object.
        """
        return self.store.search_experiments(
            view_type=view_type,
            max_results=max_results,
            filter_string=filter_string,
            order_by=order_by,
            page_token=page_token,
        )

    def get_experiment(self, experiment_id):
        """
        :param experiment_id: The experiment ID returned from ``create_experiment``.
        :return: :py:class:`mlflow.entities.Experiment`
        """
        return self.store.get_experiment(experiment_id)

    def get_experiment_by_name(self, name):
        """
        :param name: The experiment name.
        :return: :py:class:`mlflow.entities.Experiment`
        """
        return self.store.get_experiment_by_name(name)

    def create_experiment(self, name, artifact_location=None, tags=None):
        """Create an experiment.

        :param name: The experiment name. Must be unique.
        :param artifact_location: The location to store run artifacts.
                                  If not provided, the server picks an appropriate default.
        :param tags: A dictionary of key-value pairs that are converted into
                                  :py:class:`mlflow.entities.ExperimentTag` objects.
        :return: Integer ID of the created experiment.
        """
        _validate_experiment_artifact_location(artifact_location)

        return self.store.create_experiment(
            name=name,
            artifact_location=artifact_location,
            tags=[ExperimentTag(key, value) for (key, value) in tags.items()] if tags else [],
        )

    def delete_experiment(self, experiment_id):
        """
        Delete an experiment from the backend store.

        :param experiment_id: The experiment ID returned from ``create_experiment``.
        """
        self.store.delete_experiment(experiment_id)

    def restore_experiment(self, experiment_id):
        """
        Restore a deleted experiment unless permanently deleted.

        :param experiment_id: The experiment ID returned from ``create_experiment``.
        """
        self.store.restore_experiment(experiment_id)

    def rename_experiment(self, experiment_id, new_name):
        """
        Update an experiment's name. The new name must be unique.

        :param experiment_id: The experiment ID returned from ``create_experiment``.
        """
        self.store.rename_experiment(experiment_id, new_name)

    def log_metric(self, run_id, key, value, timestamp=None, step=None):
        """
        Log a metric against the run ID.

        :param run_id: The run id to which the metric should be logged.
        :param key: Metric name (string). This string may only contain alphanumerics,
                    underscores (_), dashes (-), periods (.), spaces ( ), and slashes (/).
                    All backend stores will support keys up to length 250, but some may
                    support larger keys.
        :param value: Metric value (float) or single-item ndarray / tensor.
                      Note that some special values such
                      as +/- Infinity may be replaced by other values depending on the store. For
                      example, the SQLAlchemy store replaces +/- Inf with max / min float values.
                      All backend stores will support values up to length 5000, but some
                      may support larger values.
        :param timestamp: Time when this metric was calculated. Defaults to the current system time.
        :param step: Training step (iteration) at which was the metric calculated. Defaults to 0.
        """
        timestamp = timestamp if timestamp is not None else get_current_time_millis()
        step = step if step is not None else 0
        metric_value = convert_metric_value_to_float_if_possible(value)
        metric = Metric(key, metric_value, timestamp, step)
        self.store.log_metric(run_id, metric)

    def log_param(self, run_id, key, value):
        """
        Log a parameter (e.g. model hyperparameter) against the run ID. Value is converted to
        a string.
        """
        param = Param(key, str(value))
        try:
            self.store.log_param(run_id, param)
        except MlflowException as e:
            if e.error_code == ErrorCode.Name(INVALID_PARAMETER_VALUE):
                msg = f"{e.message}{PARAM_VALIDATION_MSG}"
                raise MlflowException(msg, INVALID_PARAMETER_VALUE)
            else:
                raise e

    def set_experiment_tag(self, experiment_id, key, value):
        """
        Set a tag on the experiment with the specified ID. Value is converted to a string.

        :param experiment_id: String ID of the experiment.
        :param key: Name of the tag.
        :param value: Tag value (converted to a string).
        """
        tag = ExperimentTag(key, str(value))
        self.store.set_experiment_tag(experiment_id, tag)

    def set_tag(self, run_id, key, value):
        """
        Set a tag on the run with the specified ID. Value is converted to a string.

        :param run_id: String ID of the run.
        :param key: Tag name (string). This string may only contain alphanumerics, underscores
                    (_), dashes (-), periods (.), spaces ( ), and slashes (/).
                    All backend stores will support keys up to length 250, but some may
                    support larger keys.
        :param value: Tag value (string, but will be string-ified if not).
                      All backend stores will support values up to length 5000, but some
                      may support larger values.
        """
        tag = RunTag(key, str(value))
        self.store.set_tag(run_id, tag)

    def delete_tag(self, run_id, key):
        """
        Delete a tag from a run. This is irreversible.

        :param run_id: String ID of the run
        :param key: Name of the tag
        """
        self.store.delete_tag(run_id, key)

    def update_run(self, run_id, status=None, name=None):
        """
        Update a run with the specified ID to a new status or name.

        :param run_id: The ID of the Run to update.
        :param status: The new status of the run to set, if specified.
                       At least one of ``status`` or ``name`` should be specified.
        :param name: The new name of the run to set, if specified.
                     At least one of ``name`` or ``status`` should be specified.
        """
        # Exit early
        if status is None and name is None:
            return

        run = self.get_run(run_id)
        status = status or run.info.status
        self.store.update_run_info(
            run_id=run_id,
            run_status=RunStatus.from_string(status),
            end_time=run.info.end_time,
            run_name=name,
        )

    def log_batch(self, run_id, metrics=(), params=(), tags=(), synchronous: bool = True):
        """
        Log multiple metrics, params, and/or tags.

        :param run_id: String ID of the run
        :param metrics: If provided, List of Metric(key, value, timestamp) instances.
        :param params: If provided, List of Param(key, value) instances.
        :param tags: If provided, List of RunTag(key, value) instances.
        :param synchronous: If True, then this is a blocking call and offers immediate conssistency upon return.
                            If False, gurantees that upon return values are accepted by store but will
                            be persisted in some time delay fashion.
        Raises an MlflowException if any errors occur.
        :return: None
        """
        if len(metrics) == 0 and len(params) == 0 and len(tags) == 0:
            return

        param_batches = chunk_list(params, MAX_PARAMS_TAGS_PER_BATCH)
        tag_batches = chunk_list(tags, MAX_PARAMS_TAGS_PER_BATCH)

        for params_batch, tags_batch in zip_longest(param_batches, tag_batches, fillvalue=[]):
            metrics_batch_size = min(
                MAX_ENTITIES_PER_BATCH - len(params_batch) - len(tags_batch),
                MAX_METRICS_PER_BATCH,
            )
            metrics_batch_size = max(metrics_batch_size, 0)
            metrics_batch = metrics[:metrics_batch_size]
            metrics = metrics[metrics_batch_size:]

            self.store.log_batch(run_id=run_id, metrics=metrics_batch, params=params_batch, tags=tags_batch)

        for metrics_batch in chunk_list(metrics, chunk_size=MAX_METRICS_PER_BATCH):
            self.store.log_batch(run_id=run_id, metrics=metrics_batch, params=[], tags=[])

    def log_inputs(self, run_id: str, datasets: Optional[List[DatasetInput]] = None):
        """
        Log one or more dataset inputs to a run.

        :param run_id: String ID of the run
        :param datasets: List of :py:class:`mlflow.entities.DatasetInput` instances to log.

        Raises an MlflowException if any errors occur.
        :return: None
        """
        if datasets is None or len(datasets) == 0:
            return

        self.store.log_inputs(run_id=run_id, datasets=datasets)

    def _record_logged_model(self, run_id, mlflow_model):
        from mlflow.models import Model

        if not isinstance(mlflow_model, Model):
            raise TypeError(
<<<<<<< HEAD
                "Argument 'mlflow_model' should be of type mlflow.models.Model but was " "{}".format(type(mlflow_model))
=======
                "Argument 'mlflow_model' should be of type mlflow.models.Model but was "
                f"{type(mlflow_model)}"
>>>>>>> 6de2829a
            )
        self.store.record_logged_model(run_id, mlflow_model)

    def _get_artifact_repo(self, run_id):
        # Attempt to fetch the artifact repo from a local cache
        cached_repo = TrackingServiceClient._artifact_repos_cache.get(run_id)
        if cached_repo is not None:
            return cached_repo
        else:
            run = self.get_run(run_id)
            artifact_uri = add_databricks_profile_info_to_artifact_uri(run.info.artifact_uri, self.tracking_uri)
            artifact_repo = get_artifact_repository(artifact_uri)
            # Cache the artifact repo to avoid a future network call, removing the oldest
            # entry in the cache if there are too many elements
            if len(TrackingServiceClient._artifact_repos_cache) > 1024:
                TrackingServiceClient._artifact_repos_cache.popitem(last=False)
            TrackingServiceClient._artifact_repos_cache[run_id] = artifact_repo
            return artifact_repo

    def log_artifact(self, run_id, local_path, artifact_path=None):
        """
        Write a local file or directory to the remote ``artifact_uri``.

        :param local_path: Path to the file or directory to write.
        :param artifact_path: If provided, the directory in ``artifact_uri`` to write to.
        """
        artifact_repo = self._get_artifact_repo(run_id)
        if os.path.isdir(local_path):
            dir_name = os.path.basename(os.path.normpath(local_path))
            path_name = os.path.join(artifact_path, dir_name) if artifact_path is not None else dir_name
            artifact_repo.log_artifacts(local_path, path_name)
        else:
            artifact_repo.log_artifact(local_path, artifact_path)

    def log_artifacts(self, run_id, local_dir, artifact_path=None):
        """
        Write a directory of files to the remote ``artifact_uri``.

        :param local_dir: Path to the directory of files to write.
        :param artifact_path: If provided, the directory in ``artifact_uri`` to write to.
        """
        self._get_artifact_repo(run_id).log_artifacts(local_dir, artifact_path)

    def list_artifacts(self, run_id, path=None):
        """
        List the artifacts for a run.

        :param run_id: The run to list artifacts from.
        :param path: The run's relative artifact path to list from. By default it is set to None
                     or the root artifact path.
        :return: List of :py:class:`mlflow.entities.FileInfo`
        """
        return self._get_artifact_repo(run_id).list_artifacts(path)

    def download_artifacts(self, run_id, path, dst_path=None):
        """
        Download an artifact file or directory from a run to a local directory if applicable,
        and return a local path for it.

        :param run_id: The run to download artifacts from.
        :param path: Relative source path to the desired artifact.
        :param dst_path: Absolute path of the local filesystem destination directory to which to
                         download the specified artifacts. This directory must already exist.
                         If unspecified, the artifacts will either be downloaded to a new
                         uniquely-named directory on the local filesystem or will be returned
                         directly in the case of the LocalArtifactRepository.
        :return: Local path of desired artifact.
        """
        return self._get_artifact_repo(run_id).download_artifacts(path, dst_path)

    def set_terminated(self, run_id, status=None, end_time=None):
        """Set a run's status to terminated.

        :param status: A string value of :py:class:`mlflow.entities.RunStatus`.
                       Defaults to "FINISHED".
        :param end_time: If not provided, defaults to the current time."""
        end_time = end_time if end_time else get_current_time_millis()
        status = status if status else RunStatus.to_string(RunStatus.FINISHED)
        self.store.update_run_info(
            run_id,
            run_status=RunStatus.from_string(status),
            end_time=end_time,
            run_name=None,
        )

    def delete_run(self, run_id):
        """
        Deletes a run with the given ID.
        """
        self.store.delete_run(run_id)

    def restore_run(self, run_id):
        """
        Restores a deleted run with the given ID.
        """
        self.store.restore_run(run_id)

    def search_runs(
        self,
        experiment_ids,
        filter_string="",
        run_view_type=ViewType.ACTIVE_ONLY,
        max_results=SEARCH_MAX_RESULTS_DEFAULT,
        order_by=None,
        page_token=None,
    ):
        """
        Search experiments that fit the search criteria.

        :param experiment_ids: List of experiment IDs, or a single int or string id.
        :param filter_string: Filter query string, defaults to searching all runs.
        :param run_view_type: one of enum values ACTIVE_ONLY, DELETED_ONLY, or ALL runs
                              defined in :py:class:`mlflow.entities.ViewType`.
        :param max_results: Maximum number of runs desired.
        :param order_by: List of columns to order by (e.g., "metrics.rmse"). The ``order_by`` column
                     can contain an optional ``DESC`` or ``ASC`` value. The default is ``ASC``.
                     The default ordering is to sort by ``start_time DESC``, then ``run_id``.
        :param page_token: Token specifying the next page of results. It should be obtained from
            a ``search_runs`` call.

        :return: A :py:class:`PagedList <mlflow.store.entities.PagedList>` of
            :py:class:`Run <mlflow.entities.Run>` objects that satisfy the search expressions.
            If the underlying tracking store supports pagination, the token for the next page may
            be obtained via the ``token`` attribute of the returned object.
        """
        if isinstance(experiment_ids, int) or is_string_type(experiment_ids):
            experiment_ids = [experiment_ids]
        return self.store.search_runs(
            experiment_ids=experiment_ids,
            filter_string=filter_string,
            run_view_type=run_view_type,
            max_results=max_results,
            order_by=order_by,
            page_token=page_token,
        )<|MERGE_RESOLUTION|>--- conflicted
+++ resolved
@@ -413,12 +413,8 @@
 
         if not isinstance(mlflow_model, Model):
             raise TypeError(
-<<<<<<< HEAD
                 "Argument 'mlflow_model' should be of type mlflow.models.Model but was " "{}".format(type(mlflow_model))
-=======
-                "Argument 'mlflow_model' should be of type mlflow.models.Model but was "
-                f"{type(mlflow_model)}"
->>>>>>> 6de2829a
+                "{}".format(type(mlflow_model))
             )
         self.store.record_logged_model(run_id, mlflow_model)
 
