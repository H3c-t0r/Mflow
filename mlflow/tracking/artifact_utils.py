"""
Utilities for dealing with artifacts in the context of a Run.
"""
import pathlib
import posixpath
<<<<<<< HEAD
import requests
import os
=======
import shutil
>>>>>>> d7f5467b
import tempfile

from six.moves import urllib

from mlflow.exceptions import MlflowException
from mlflow.protos.databricks_pb2 import INVALID_PARAMETER_VALUE
from mlflow.store.artifact.artifact_repository_registry import get_artifact_repository
from mlflow.store.artifact.dbfs_artifact_repo import DbfsRestArtifactRepository
from mlflow.store.artifact.models_artifact_repo import ModelsArtifactRepository
from mlflow.tracking._tracking_service.utils import _get_store
from mlflow.utils.uri import add_databricks_profile_info_to_artifact_uri, append_to_uri_path


def get_artifact_uri(run_id, artifact_path=None, tracking_uri=None):
    """
    Get the absolute URI of the specified artifact in the specified run. If `path` is not specified,
    the artifact root URI of the specified run will be returned; calls to ``log_artifact``
    and ``log_artifacts`` write artifact(s) to subdirectories of the artifact root URI.

    :param run_id: The ID of the run for which to obtain an absolute artifact URI.
    :param artifact_path: The run-relative artifact path. For example,
                          ``path/to/artifact``. If unspecified, the artifact root URI for the
                          specified run will be returned.
    :param tracking_uri: The tracking URI from which to get the run and its artifact location. If
                         not given, the current default tracking URI is used.
    :return: An *absolute* URI referring to the specified artifact or the specified run's artifact
             root. For example, if an artifact path is provided and the specified run uses an
             S3-backed  store, this may be a uri of the form
             ``s3://<bucket_name>/path/to/artifact/root/path/to/artifact``. If an artifact path
             is not provided and the specified run uses an S3-backed store, this may be a URI of
             the form ``s3://<bucket_name>/path/to/artifact/root``.
    """
    if not run_id:
        raise MlflowException(
            message="A run_id must be specified in order to obtain an artifact uri!",
            error_code=INVALID_PARAMETER_VALUE)

    store = _get_store(tracking_uri)
    run = store.get_run(run_id)
    # Maybe move this method to RunsArtifactRepository so the circular dependency is clearer.
    assert urllib.parse.urlparse(run.info.artifact_uri).scheme != "runs"  # avoid an infinite loop
    if artifact_path is None:
        return run.info.artifact_uri
    else:
        return append_to_uri_path(run.info.artifact_uri, artifact_path)


def _download_http_file_artifact(artifact_uri, artifact_path, dst_path=None):
    """
    This downloads a single http(s) file from the given artifact uri.
    Note that this is not an artifact repository store.
    """
    if dst_path is None:
        dst_path = tempfile.mkdtemp()
    dst_path = os.path.abspath(dst_path)
    _, file_name = os.path.split(artifact_path)
    fullpath = os.path.join(dst_path, file_name)

    r = requests.get(artifact_uri)
    if r.status_code != 200:
        raise Exception("Status Code {status_code}. {text}".format(
            status_code=r.status_code,
            text=r.text
        ))
    open(fullpath, 'wb').write(r.content)
    return fullpath


# TODO: This would be much simpler if artifact_repo.download_artifacts could take the absolute path
# or no path.
def _download_artifact_from_uri(artifact_uri, output_path=None):
    """
    :param artifact_uri: The *absolute* URI of the artifact to download.
    :param output_path: The local filesystem path to which to download the artifact. If unspecified,
                        a local output path will be created.
    """
    parsed_uri = urllib.parse.urlparse(artifact_uri)
    prefix = ""
    if parsed_uri.scheme and not parsed_uri.path.startswith("/"):
        # relative path is a special case, urllib does not reconstruct it properly
        prefix = parsed_uri.scheme + ":"
        parsed_uri = parsed_uri._replace(scheme="")

    if parsed_uri.scheme.startswith("http"):
        return _download_http_file_artifact(artifact_uri, parsed_uri.path, output_path)

    # For models:/ URIs, it doesn't make sense to initialize a ModelsArtifactRepository with only
    # the model name portion of the URI, then call download_artifacts with the version info.
    if ModelsArtifactRepository.is_models_uri(artifact_uri):
        root_uri = artifact_uri
        artifact_path = ""
    else:
        artifact_path = posixpath.basename(parsed_uri.path)
        parsed_uri = parsed_uri._replace(path=posixpath.dirname(parsed_uri.path))
        root_uri = prefix + urllib.parse.urlunparse(parsed_uri)

    return get_artifact_repository(artifact_uri=root_uri).download_artifacts(
        artifact_path=artifact_path, dst_path=output_path)


def _upload_artifacts_to_databricks(source, run_id, source_host_uri=None,
                                    target_databricks_profile_uri=None):
    """
    Copy the artifacts from ``source`` to the destination Databricks workspace (DBFS) given by
    ``databricks_profile_uri`` or the current tracking URI.
    :param source: Source location for the artifacts to copy.
    :param run_id: Run ID to associate the artifacts with.
    :param source_host_uri: Specifies the source artifact's host URI (e.g. Databricks tracking URI)
        if applicable. If not given, defaults to the current tracking URI.
    :param target_databricks_profile_uri: Specifies the destination Databricks host. If not given,
        defaults to the current tracking URI.
    :return: The DBFS location in the target Databricks workspace the model files have been
        uploaded to.
    """
    from uuid import uuid4
    local_dir = tempfile.mkdtemp()
    try:
        source_with_profile = add_databricks_profile_info_to_artifact_uri(source, source_host_uri)
        _download_artifact_from_uri(source_with_profile, local_dir)
        dest_root = 'dbfs:/databricks/mlflow/tmp-external-source/'
        dest_root_with_profile = add_databricks_profile_info_to_artifact_uri(
            dest_root, target_databricks_profile_uri)
        dest_repo = DbfsRestArtifactRepository(dest_root_with_profile)
        dest_artifact_path = run_id if run_id else uuid4().hex
        dest_repo.log_artifacts(local_dir, artifact_path=dest_artifact_path)
        dirname = pathlib.PurePath(source).name  # innermost directory name
        return posixpath.join(dest_root, dest_artifact_path, dirname)  # new source
    finally:
        shutil.rmtree(local_dir)<|MERGE_RESOLUTION|>--- conflicted
+++ resolved
@@ -1,14 +1,11 @@
 """
 Utilities for dealing with artifacts in the context of a Run.
 """
+import os
 import pathlib
 import posixpath
-<<<<<<< HEAD
 import requests
-import os
-=======
 import shutil
->>>>>>> d7f5467b
 import tempfile
 
 from six.moves import urllib
