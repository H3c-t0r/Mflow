"""
Utilities for dealing with artifacts in the context of a Run.
"""
import posixpath

from six.moves import urllib

from mlflow.exceptions import MlflowException
from mlflow.protos.databricks_pb2 import INVALID_PARAMETER_VALUE
from mlflow.store.artifact_repository_registry import get_artifact_repository
from mlflow.tracking.utils import _get_store


def get_artifact_uri(run_id, artifact_path=None):
    """
    Get the absolute URI of the specified artifact in the specified run. If `path` is not specified,
    the artifact root URI of the specified run will be returned; calls to ``log_artifact``
    and ``log_artifacts`` write artifact(s) to subdirectories of the artifact root URI.

    :param run_id: The ID of the run for which to obtain an absolute artifact URI.
    :param artifact_path: The run-relative artifact path. For example,
                          ``path/to/artifact``. If unspecified, the artifact root URI for the
                          specified run will be returned.
    :return: An *absolute* URI referring to the specified artifact or the specified run's artifact
             root. For example, if an artifact path is provided and the specified run uses an
             S3-backed  store, this may be a uri of the form
             ``s3://<bucket_name>/path/to/artifact/root/path/to/artifact``. If an artifact path
             is not provided and the specified run uses an S3-backed store, this may be a URI of
             the form ``s3://<bucket_name>/path/to/artifact/root``.
    """
    if not run_id:
        raise MlflowException(
            message="A run_id must be specified in order to obtain an artifact uri!",
            error_code=INVALID_PARAMETER_VALUE)

    store = _get_store()
    run = store.get_run(run_id)
    # Maybe move this method to RunsArtifactRepository so the circular dependency is clearer.
    assert urllib.parse.urlparse(run.info.artifact_uri).scheme != "runs"  # avoid an infinite loop
    if artifact_path is None:
        return run.info.artifact_uri
    else:
        return posixpath.join(run.info.artifact_uri, artifact_path)


# TODO: This method does not require a Run and its internals should be moved to
#  data.download_uri (requires confirming that Projects will not break with this change).
# Also this would be much simpler if artifact_repo.download_artifacts could take the absolute path
# or no path.
def _download_artifact_from_uri(artifact_uri, output_path=None):
    """
    :param artifact_uri: The *absolute* URI of the artifact to download.
    :param output_path: The local filesystem path to which to download the artifact. If unspecified,
                        a local output path will be created.
    """
<<<<<<< HEAD
    parsed_uri = urllib.parse.urlparse(artifact_uri)
    artifact_path = posixpath.basename(parsed_uri.path)    
    parsed_uri = parsed_uri._replace(path=posixpath.dirname(parsed_uri.path))
    root_uri = urllib.parse.urlunparse(parsed_uri)
    return get_artifact_repository(artifact_uri=root_uri).download_artifacts(
        artifact_path=artifact_path, dst_path=output_path)


def _get_model_log_dir(model_name, run_id):
    if not run_id:
        raise Exception("Must specify a run_id to get logging directory for a model.")
    store = _get_store()
    run = store.get_run(run_id)
    artifact_repo = get_artifact_repository(run.info.artifact_uri)
    return artifact_repo.download_artifacts(model_name)
=======
    artifact_src_dir = posixpath.dirname(artifact_uri)
    artifact_src_relative_path = posixpath.basename(artifact_uri)
    artifact_repo = get_artifact_repository(artifact_uri=artifact_src_dir)
    return artifact_repo.download_artifacts(artifact_path=artifact_src_relative_path,
                                            dst_path=output_path)
>>>>>>> 2a2b2bba
<|MERGE_RESOLUTION|>--- conflicted
+++ resolved
@@ -53,26 +53,9 @@
     :param output_path: The local filesystem path to which to download the artifact. If unspecified,
                         a local output path will be created.
     """
-<<<<<<< HEAD
     parsed_uri = urllib.parse.urlparse(artifact_uri)
     artifact_path = posixpath.basename(parsed_uri.path)    
     parsed_uri = parsed_uri._replace(path=posixpath.dirname(parsed_uri.path))
     root_uri = urllib.parse.urlunparse(parsed_uri)
     return get_artifact_repository(artifact_uri=root_uri).download_artifacts(
-        artifact_path=artifact_path, dst_path=output_path)
-
-
-def _get_model_log_dir(model_name, run_id):
-    if not run_id:
-        raise Exception("Must specify a run_id to get logging directory for a model.")
-    store = _get_store()
-    run = store.get_run(run_id)
-    artifact_repo = get_artifact_repository(run.info.artifact_uri)
-    return artifact_repo.download_artifacts(model_name)
-=======
-    artifact_src_dir = posixpath.dirname(artifact_uri)
-    artifact_src_relative_path = posixpath.basename(artifact_uri)
-    artifact_repo = get_artifact_repository(artifact_uri=artifact_src_dir)
-    return artifact_repo.download_artifacts(artifact_path=artifact_src_relative_path,
-                                            dst_path=output_path)
->>>>>>> 2a2b2bba
+        artifact_path=artifact_path, dst_path=output_path)