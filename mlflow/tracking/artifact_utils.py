"""
Utilities for dealing with artifacts in the context of a Run.
"""
<<<<<<< HEAD
import pathlib
import posixpath
import os
=======
import os
import pathlib
import posixpath
>>>>>>> 809d1ae9
import requests
import shutil
import tempfile

from six.moves import urllib

from mlflow.exceptions import MlflowException
from mlflow.protos.databricks_pb2 import INVALID_PARAMETER_VALUE
from mlflow.store.artifact.artifact_repository_registry import get_artifact_repository
from mlflow.store.artifact.dbfs_artifact_repo import DbfsRestArtifactRepository
from mlflow.store.artifact.models_artifact_repo import ModelsArtifactRepository
from mlflow.tracking._tracking_service.utils import _get_store
from mlflow.utils.uri import add_databricks_profile_info_to_artifact_uri, append_to_uri_path


def get_artifact_uri(run_id, artifact_path=None, tracking_uri=None):
    """
    Get the absolute URI of the specified artifact in the specified run. If `path` is not specified,
    the artifact root URI of the specified run will be returned; calls to ``log_artifact``
    and ``log_artifacts`` write artifact(s) to subdirectories of the artifact root URI.

    :param run_id: The ID of the run for which to obtain an absolute artifact URI.
    :param artifact_path: The run-relative artifact path. For example,
                          ``path/to/artifact``. If unspecified, the artifact root URI for the
                          specified run will be returned.
    :param tracking_uri: The tracking URI from which to get the run and its artifact location. If
                         not given, the current default tracking URI is used.
    :return: An *absolute* URI referring to the specified artifact or the specified run's artifact
             root. For example, if an artifact path is provided and the specified run uses an
             S3-backed  store, this may be a uri of the form
             ``s3://<bucket_name>/path/to/artifact/root/path/to/artifact``. If an artifact path
             is not provided and the specified run uses an S3-backed store, this may be a URI of
             the form ``s3://<bucket_name>/path/to/artifact/root``.
    """
    if not run_id:
        raise MlflowException(
            message="A run_id must be specified in order to obtain an artifact uri!",
            error_code=INVALID_PARAMETER_VALUE,
        )

    store = _get_store(tracking_uri)
    run = store.get_run(run_id)
    # Maybe move this method to RunsArtifactRepository so the circular dependency is clearer.
    assert urllib.parse.urlparse(run.info.artifact_uri).scheme != "runs"  # avoid an infinite loop
    if artifact_path is None:
        return run.info.artifact_uri
    else:
        return append_to_uri_path(run.info.artifact_uri, artifact_path)


def _download_http_file_artifact(artifact_uri, artifact_path, dst_path=None):
    """
    This downloads a single http(s) file from the given artifact uri.
    Note that this is not an artifact repository store.
    """
    if dst_path is None:
        dst_path = tempfile.mkdtemp()
    dst_path = os.path.abspath(dst_path)
    _, file_name = os.path.split(artifact_path)
    fullpath = os.path.join(dst_path, file_name)

    r = requests.get(artifact_uri)
    if r.status_code != 200:
        raise Exception("Status Code {status_code}. {text}".format(
            status_code=r.status_code,
            text=r.text
        ))
    open(fullpath, 'wb').write(r.content)
    return fullpath


# TODO: This would be much simpler if artifact_repo.download_artifacts could take the absolute path
# or no path.
def _download_artifact_from_uri(artifact_uri, output_path=None):
    """
    :param artifact_uri: The *absolute* URI of the artifact to download.
    :param output_path: The local filesystem path to which to download the artifact. If unspecified,
                        a local output path will be created.
    """
    parsed_uri = urllib.parse.urlparse(artifact_uri)
    prefix = ""
    if parsed_uri.scheme and not parsed_uri.path.startswith("/"):
        # relative path is a special case, urllib does not reconstruct it properly
        prefix = parsed_uri.scheme + ":"
        parsed_uri = parsed_uri._replace(scheme="")

    if parsed_uri.scheme.startswith("http"):
        return _download_http_file_artifact(artifact_uri, parsed_uri.path, output_path)

    # For models:/ URIs, it doesn't make sense to initialize a ModelsArtifactRepository with only
    # the model name portion of the URI, then call download_artifacts with the version info.
    if ModelsArtifactRepository.is_models_uri(artifact_uri):
        root_uri = artifact_uri
        artifact_path = ""
    else:
        artifact_path = posixpath.basename(parsed_uri.path)
        parsed_uri = parsed_uri._replace(path=posixpath.dirname(parsed_uri.path))
        root_uri = prefix + urllib.parse.urlunparse(parsed_uri)

    return get_artifact_repository(artifact_uri=root_uri).download_artifacts(
<<<<<<< HEAD
        artifact_path=artifact_path, dst_path=output_path
    )


def _upload_artifacts_to_databricks(
    source, run_id, source_host_uri=None, target_databricks_profile_uri=None
):
=======
        artifact_path=artifact_path, dst_path=output_path)


def _upload_artifacts_to_databricks(source, run_id, source_host_uri=None,
                                    target_databricks_profile_uri=None):
>>>>>>> 809d1ae9
    """
    Copy the artifacts from ``source`` to the destination Databricks workspace (DBFS) given by
    ``databricks_profile_uri`` or the current tracking URI.
    :param source: Source location for the artifacts to copy.
    :param run_id: Run ID to associate the artifacts with.
    :param source_host_uri: Specifies the source artifact's host URI (e.g. Databricks tracking URI)
        if applicable. If not given, defaults to the current tracking URI.
    :param target_databricks_profile_uri: Specifies the destination Databricks host. If not given,
        defaults to the current tracking URI.
    :return: The DBFS location in the target Databricks workspace the model files have been
        uploaded to.
    """
    from uuid import uuid4
<<<<<<< HEAD

=======
>>>>>>> 809d1ae9
    local_dir = tempfile.mkdtemp()
    try:
        source_with_profile = add_databricks_profile_info_to_artifact_uri(source, source_host_uri)
        _download_artifact_from_uri(source_with_profile, local_dir)
<<<<<<< HEAD
        dest_root = "dbfs:/databricks/mlflow/tmp-external-source/"
        dest_root_with_profile = add_databricks_profile_info_to_artifact_uri(
            dest_root, target_databricks_profile_uri
        )
        dest_repo = DbfsRestArtifactRepository(dest_root_with_profile)
        dest_artifact_path = run_id if run_id else uuid4().hex
        # Allow uploading from the same run id multiple times by randomizing a suffix
        if len(dest_repo.list_artifacts(dest_artifact_path)) > 0:
            dest_artifact_path = dest_artifact_path + "-" + uuid4().hex[0:4]
=======
        dest_root = 'dbfs:/databricks/mlflow/tmp-external-source/'
        dest_root_with_profile = add_databricks_profile_info_to_artifact_uri(
            dest_root, target_databricks_profile_uri)
        dest_repo = DbfsRestArtifactRepository(dest_root_with_profile)
        dest_artifact_path = run_id if run_id else uuid4().hex
>>>>>>> 809d1ae9
        dest_repo.log_artifacts(local_dir, artifact_path=dest_artifact_path)
        dirname = pathlib.PurePath(source).name  # innermost directory name
        return posixpath.join(dest_root, dest_artifact_path, dirname)  # new source
    finally:
        shutil.rmtree(local_dir)<|MERGE_RESOLUTION|>--- conflicted
+++ resolved
@@ -1,15 +1,9 @@
 """
 Utilities for dealing with artifacts in the context of a Run.
 """
-<<<<<<< HEAD
-import pathlib
-import posixpath
-import os
-=======
 import os
 import pathlib
 import posixpath
->>>>>>> 809d1ae9
 import requests
 import shutil
 import tempfile
@@ -110,7 +104,6 @@
         root_uri = prefix + urllib.parse.urlunparse(parsed_uri)
 
     return get_artifact_repository(artifact_uri=root_uri).download_artifacts(
-<<<<<<< HEAD
         artifact_path=artifact_path, dst_path=output_path
     )
 
@@ -118,13 +111,6 @@
 def _upload_artifacts_to_databricks(
     source, run_id, source_host_uri=None, target_databricks_profile_uri=None
 ):
-=======
-        artifact_path=artifact_path, dst_path=output_path)
-
-
-def _upload_artifacts_to_databricks(source, run_id, source_host_uri=None,
-                                    target_databricks_profile_uri=None):
->>>>>>> 809d1ae9
     """
     Copy the artifacts from ``source`` to the destination Databricks workspace (DBFS) given by
     ``databricks_profile_uri`` or the current tracking URI.
@@ -138,15 +124,11 @@
         uploaded to.
     """
     from uuid import uuid4
-<<<<<<< HEAD
 
-=======
->>>>>>> 809d1ae9
     local_dir = tempfile.mkdtemp()
     try:
         source_with_profile = add_databricks_profile_info_to_artifact_uri(source, source_host_uri)
         _download_artifact_from_uri(source_with_profile, local_dir)
-<<<<<<< HEAD
         dest_root = "dbfs:/databricks/mlflow/tmp-external-source/"
         dest_root_with_profile = add_databricks_profile_info_to_artifact_uri(
             dest_root, target_databricks_profile_uri
@@ -156,13 +138,6 @@
         # Allow uploading from the same run id multiple times by randomizing a suffix
         if len(dest_repo.list_artifacts(dest_artifact_path)) > 0:
             dest_artifact_path = dest_artifact_path + "-" + uuid4().hex[0:4]
-=======
-        dest_root = 'dbfs:/databricks/mlflow/tmp-external-source/'
-        dest_root_with_profile = add_databricks_profile_info_to_artifact_uri(
-            dest_root, target_databricks_profile_uri)
-        dest_repo = DbfsRestArtifactRepository(dest_root_with_profile)
-        dest_artifact_path = run_id if run_id else uuid4().hex
->>>>>>> 809d1ae9
         dest_repo.log_artifacts(local_dir, artifact_path=dest_artifact_path)
         dirname = pathlib.PurePath(source).name  # innermost directory name
         return posixpath.join(dest_root, dest_artifact_path, dirname)  # new source
