--- conflicted
+++ resolved
@@ -39,8 +39,7 @@
     if not run_id:
         raise MlflowException(
             message="A run_id must be specified in order to obtain an artifact uri!",
-            error_code=INVALID_PARAMETER_VALUE,
-        )
+            error_code=INVALID_PARAMETER_VALUE)
 
     store = _get_store(tracking_uri)
     run = store.get_run(run_id)
@@ -78,10 +77,6 @@
         root_uri = prefix + urllib.parse.urlunparse(parsed_uri)
 
     return get_artifact_repository(artifact_uri=root_uri).download_artifacts(
-<<<<<<< HEAD
-        artifact_path=artifact_path, dst_path=output_path
-    )
-=======
         artifact_path=artifact_path, dst_path=output_path)
 
 
@@ -113,5 +108,4 @@
         dirname = pathlib.PurePath(source).name  # innermost directory name
         return posixpath.join(dest_root, dest_artifact_path, dirname)  # new source
     finally:
-        shutil.rmtree(local_dir)
->>>>>>> c02b7888
+        shutil.rmtree(local_dir)