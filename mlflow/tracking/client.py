--- conflicted
+++ resolved
@@ -18,12 +18,9 @@
 from mlflow.tracking.artifact_utils import _upload_artifacts_to_databricks
 from mlflow.tracking.registry import UnsupportedModelRegistryStoreURIException
 from mlflow.utils import experimental
-from mlflow.utils.databricks_utils import (
-    is_databricks_default_tracking_uri,
-    is_in_databricks_notebook,
-    get_workspace_info_from_dbutils,
-    get_workspace_info_from_databricks_secrets,
-)
+from mlflow.utils.databricks_utils import is_databricks_default_tracking_uri, \
+    is_in_databricks_notebook, get_workspace_info_from_dbutils, \
+    get_workspace_info_from_databricks_secrets
 from mlflow.utils.uri import is_databricks_uri, construct_run_url
 
 _logger = logging.getLogger(__name__)
@@ -85,8 +82,7 @@
                     "Model Registry features are not supported by the store with URI:"
                     " '{uri}'. Stores with the following URI schemes are supported:"
                     " {schemes}.".format(uri=self._registry_uri, schemes=exc.supported_uri_schemes),
-                    FEATURE_DISABLED,
-                )
+                    FEATURE_DISABLED)
         return registry_client
 
     # Tracking API
@@ -336,15 +332,8 @@
         """
         self._tracking_client.restore_run(run_id)
 
-    def search_runs(
-        self,
-        experiment_ids,
-        filter_string="",
-        run_view_type=ViewType.ACTIVE_ONLY,
-        max_results=SEARCH_MAX_RESULTS_DEFAULT,
-        order_by=None,
-        page_token=None,
-    ):
+    def search_runs(self, experiment_ids, filter_string="", run_view_type=ViewType.ACTIVE_ONLY,
+                    max_results=SEARCH_MAX_RESULTS_DEFAULT, order_by=None, page_token=None):
         """
         Search experiments that fit the search criteria.
 
@@ -363,9 +352,8 @@
             expressions. If the underlying tracking store supports pagination, the token for
             the next page may be obtained via the ``token`` attribute of the returned object.
         """
-        return self._tracking_client.search_runs(
-            experiment_ids, filter_string, run_view_type, max_results, order_by, page_token,
-        )
+        return self._tracking_client.search_runs(experiment_ids, filter_string, run_view_type,
+                                                 max_results, order_by, page_token)
 
     # Registry API
 
@@ -409,9 +397,8 @@
         if description is None:
             raise MlflowException("Attempting to update registered model with no new field values.")
 
-        return self._get_registry_client().update_registered_model(
-            name=name, description=description
-        )
+        return self._get_registry_client().update_registered_model(name=name,
+                                                                   description=description)
 
     @experimental
     def delete_registered_model(self, name):
@@ -424,9 +411,9 @@
         self._get_registry_client().delete_registered_model(name)
 
     @experimental
-    def list_registered_models(
-        self, max_results=SEARCH_REGISTERED_MODEL_MAX_RESULTS_DEFAULT, page_token=None
-    ):
+    def list_registered_models(self,
+                               max_results=SEARCH_REGISTERED_MODEL_MAX_RESULTS_DEFAULT,
+                               page_token=None):
         """
         List of all registered models
 
@@ -440,13 +427,11 @@
         return self._get_registry_client().list_registered_models(max_results, page_token)
 
     @experimental
-    def search_registered_models(
-        self,
-        filter_string=None,
-        max_results=SEARCH_REGISTERED_MODEL_MAX_RESULTS_DEFAULT,
-        order_by=None,
-        page_token=None,
-    ):
+    def search_registered_models(self,
+                                 filter_string=None,
+                                 max_results=SEARCH_REGISTERED_MODEL_MAX_RESULTS_DEFAULT,
+                                 order_by=None,
+                                 page_token=None):
         """
         Search for registered models in backend that satisfy the filter criteria.
 
@@ -460,9 +445,8 @@
                 that satisfy the search expressions. The pagination token for the next page can be
                 obtained via the ``token`` attribute of the object.
         """
-        return self._get_registry_client().search_registered_models(
-            filter_string, max_results, order_by, page_token
-        )
+        return self._get_registry_client().search_registered_models(filter_string, max_results,
+                                                                    order_by, page_token)
 
     @experimental
     def get_registered_model(self, name):
@@ -525,38 +509,6 @@
                  backend.
         """
         tracking_uri = self._tracking_client.tracking_uri
-<<<<<<< HEAD
-        # for Databricks backends, we support automatically populating the run link field
-        if is_databricks_uri(tracking_uri) and tracking_uri != self._registry_uri and not run_link:
-            # if using the default Databricks tracking URI and in a notebook, we can automatically
-            # figure out the run-link.
-            if is_databricks_default_tracking_uri(tracking_uri) and is_in_databricks_notebook():
-                # use DBUtils to determine workspace information.
-                workspace_host, workspace_id = get_workspace_info_from_dbutils()
-            else:
-                # in this scenario, we're not able to automatically extract the workspace ID
-                # to proceed, and users will need to pass in a databricks profile with the scheme:
-                # databricks://scope/prefix and store the host and workspace-ID as a secret in the
-                # Databricks Secret Manager with scope=<scope> and key=<prefix>-workspaceid.
-                (workspace_host, workspace_id,) = get_workspace_info_from_databricks_secrets(
-                    tracking_uri
-                )
-                if not workspace_id:
-                    print(
-                        "No workspace ID specified; if your Databricks workspaces share the same"
-                        " host URL, you may want to specify the workspace ID (along with the host"
-                        " information in the secret manager) for run lineage tracking. For more"
-                        " details on how to specify this information in the secret manager,"
-                        " please refer to the model registry documentation."
-                    )
-            # retrieve experiment ID of the run for the URL
-            experiment_id = self.get_run(run_id).info.experiment_id
-            if workspace_host and run_id and experiment_id:
-                run_link = construct_run_url(workspace_host, experiment_id, run_id, workspace_id)
-        return self._get_registry_client().create_model_version(
-            name=name, source=source, run_id=run_id, tags=tags, run_link=run_link
-        )
-=======
         if not run_link and is_databricks_uri(tracking_uri) and tracking_uri != self._registry_uri:
             run_link = self._get_run_link(tracking_uri, run_id)
         new_source = source
@@ -582,7 +534,6 @@
             run_id=run_id,
             tags=tags,
             run_link=run_link)
->>>>>>> c02b7888
 
     def _get_run_link(self, tracking_uri, run_id):
         # if using the default Databricks tracking URI and in a notebook, we can automatically
@@ -622,9 +573,8 @@
         if description is None:
             raise MlflowException("Attempting to update model version with no new field values.")
 
-        return self._get_registry_client().update_model_version(
-            name=name, version=version, description=description
-        )
+        return self._get_registry_client().update_model_version(name=name, version=version,
+                                                                description=description)
 
     @experimental
     def transition_model_version_stage(self, name, version, stage, archive_existing_versions=False):
