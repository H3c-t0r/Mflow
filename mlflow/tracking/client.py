"""
Internal package providing a Python CRUD interface to MLflow experiments, runs, registered models,
and model versions. This is a lower level API than the :py:mod:`mlflow.tracking.fluent` module,
and is exposed in the :py:mod:`mlflow.tracking` module.
"""
import mlflow
import contextlib
import logging
import json
import os
import posixpath
import sys
import tempfile
import yaml
from typing import Any, Dict, Sequence, List, Optional, Union, TYPE_CHECKING

from mlflow.entities import Experiment, Run, Param, Metric, RunTag, FileInfo, ViewType
from mlflow.store.entities.paged_list import PagedList
from mlflow.entities.model_registry import RegisteredModel, ModelVersion
from mlflow.entities.model_registry.model_version_stages import ALL_STAGES
from mlflow.exceptions import MlflowException
from mlflow.protos.databricks_pb2 import FEATURE_DISABLED
from mlflow.store.model_registry import (
    SEARCH_REGISTERED_MODEL_MAX_RESULTS_DEFAULT,
    SEARCH_MODEL_VERSION_MAX_RESULTS_DEFAULT,
)
from mlflow.store.tracking import SEARCH_MAX_RESULTS_DEFAULT
from mlflow.tracking._model_registry.client import ModelRegistryClient
from mlflow.tracking._model_registry import utils as registry_utils
from mlflow.tracking._model_registry import DEFAULT_AWAIT_MAX_SLEEP_SECONDS
from mlflow.tracking._tracking_service import utils
from mlflow.tracking._tracking_service.client import TrackingServiceClient
from mlflow.tracking.artifact_utils import _upload_artifacts_to_databricks
from mlflow.tracking.registry import UnsupportedModelRegistryStoreURIException
from mlflow.utils.annotations import deprecated
from mlflow.utils.databricks_utils import get_databricks_run_url
from mlflow.utils.logging_utils import eprint
from mlflow.utils.uri import is_databricks_uri, is_databricks_unity_catalog_uri
from mlflow.utils.validation import (
    _validate_model_version_or_stage_exists,
    _validate_model_name,
    _validate_model_alias_name,
    _validate_model_version,
)
<<<<<<< HEAD
from mlflow.utils.mlflow_tags import (
    MLFLOW_PARENT_RUN_ID,
)
=======
from mlflow.utils.mlflow_tags import MLFLOW_LOGGED_ARTIFACTS
from mlflow.utils.annotations import experimental
>>>>>>> 57120242

if TYPE_CHECKING:
    import pandas  # pylint: disable=unused-import
    import matplotlib  # pylint: disable=unused-import
    import plotly  # pylint: disable=unused-import
    import numpy  # pylint: disable=unused-import
    import PIL  # pylint: disable=unused-import

_logger = logging.getLogger(__name__)


class MlflowClient:
    """
    Client of an MLflow Tracking Server that creates and manages experiments and runs, and of an
    MLflow Registry Server that creates and manages registered models and model versions. It's a
    thin wrapper around TrackingServiceClient and RegistryClient so there is a unified API but we
    can keep the implementation of the tracking and registry clients independent from each other.
    """

    def __init__(self, tracking_uri: Optional[str] = None, registry_uri: Optional[str] = None):
        """
        :param tracking_uri: Address of local or remote tracking server. If not provided, defaults
                             to the service set by ``mlflow.tracking.set_tracking_uri``. See
                             `Where Runs Get Recorded <../tracking.html#where-runs-get-recorded>`_
                             for more info.
        :param registry_uri: Address of local or remote model registry server. If not provided,
                             defaults to the service set by ``mlflow.tracking.set_registry_uri``. If
                             no such service was set, defaults to the tracking uri of the client.
        """
        final_tracking_uri = utils._resolve_tracking_uri(tracking_uri)
        self._registry_uri = registry_utils._resolve_registry_uri(registry_uri, tracking_uri)
        self._tracking_client = TrackingServiceClient(final_tracking_uri)
        # `MlflowClient` also references a `ModelRegistryClient` instance that is provided by the
        # `MlflowClient._get_registry_client()` method. This `ModelRegistryClient` is not explicitly
        # defined as an instance variable in the `MlflowClient` constructor; an instance variable
        # is assigned lazily by `MlflowClient._get_registry_client()` and should not be referenced
        # outside of the `MlflowClient._get_registry_client()` method

    @property
    def tracking_uri(self):
        return self._tracking_client.tracking_uri

    def _get_registry_client(self):
        """
        Attempts to create a py:class:`ModelRegistryClient` if one does not already exist.

        :raises: py:class:`mlflow.exceptions.MlflowException` if the py:class:`ModelRegistryClient`
                 cannot be created. This may occur, for example, when the registry URI refers
                 to an unsupported store type (e.g., the FileStore).
        :return: A py:class:`ModelRegistryClient` instance
        """
        # Attempt to fetch a `ModelRegistryClient` that is lazily instantiated and defined as
        # an instance variable on this `MlflowClient` instance. Because the instance variable
        # is undefined until the first invocation of _get_registry_client(), the `getattr()`
        # function is used to safely fetch the variable (if it is defined) or a NoneType
        # (if it is not defined)
        registry_client_attr = "_registry_client_lazy"
        registry_client = getattr(self, registry_client_attr, None)
        if registry_client is None:
            try:
                registry_client = ModelRegistryClient(self._registry_uri, self.tracking_uri)
                # Define an instance variable on this `MlflowClient` instance to reference the
                # `ModelRegistryClient` that was just constructed. `setattr()` is used to ensure
                # that the variable name is consistent with the variable name specified in the
                # preceding call to `getattr()`
                setattr(self, registry_client_attr, registry_client)
            except UnsupportedModelRegistryStoreURIException as exc:
                raise MlflowException(
                    "Model Registry features are not supported by the store with URI:"
                    " '{uri}'. Stores with the following URI schemes are supported:"
                    " {schemes}.".format(uri=self._registry_uri, schemes=exc.supported_uri_schemes),
                    FEATURE_DISABLED,
                )
        return registry_client

    # Tracking API

    def get_run(self, run_id: str) -> Run:
        """
        Fetch the run from backend store. The resulting :py:class:`Run <mlflow.entities.Run>`
        contains a collection of run metadata -- :py:class:`RunInfo <mlflow.entities.RunInfo>`,
        as well as a collection of run parameters, tags, and metrics --
        :py:class:`RunData <mlflow.entities.RunData>`. In the case where multiple metrics with the
        same key are logged for the run, the :py:class:`RunData <mlflow.entities.RunData>` contains
        the most recently logged value at the largest step for each metric.

        :param run_id: Unique identifier for the run.

        :return: A single :py:class:`mlflow.entities.Run` object, if the run exists. Otherwise,
                 raises an exception.

        .. code-block:: python
            :caption: Example

            import mlflow
            from mlflow import MlflowClient

            with mlflow.start_run() as run:
                mlflow.log_param("p", 0)

            # The run has finished since we have exited the with block
            # Fetch the run
            client = MlflowClient()
            run = client.get_run(run.info.run_id)
            print("run_id: {}".format(run.info.run_id))
            print("params: {}".format(run.data.params))
            print("status: {}".format(run.info.status))

        .. code-block:: text
            :caption: Output

            run_id: e36b42c587a1413ead7c3b6764120618
            params: {'p': '0'}
            status: FINISHED
        """
        return self._tracking_client.get_run(run_id)

    def get_parent_run(self, run_id: str) -> Optional[Run]:
        """
        Gets the parent run for the given run id if one exists.

        :param run_id: Unique identifier for the child run.

        :return: A single :py:class:`mlflow.entities.Run` object, if the parent run exists.
                    Otherwise, returns None.

        .. test-code-block:: python
            :caption: Example

            import mlflow
            from mlflow import MlflowClient

            # Create nested runs
            with mlflow.start_run():
                with mlflow.start_run(nested=True) as child_run:
                    child_run_id = child_run.info.run_id

            client = MlflowClient()
            parent_run = client.get_parent_run(child_run_id)

            print("child_run_id: {}".format(child_run_id))
            print("parent_run_id: {}".format(parent_run.info.run_id))

        .. code-block:: text
            :caption: Output

            child_run_id: 7d175204675e40328e46d9a6a5a7ee6a
            parent_run_id: 8979459433a24a52ab3be87a229a9cdf
        """
        child_run = self._tracking_client.get_run(run_id)
        parent_run_id = child_run.data.tags.get(MLFLOW_PARENT_RUN_ID)
        if parent_run_id is None:
            return None
        return self._tracking_client.get_run(parent_run_id)

    def get_metric_history(self, run_id: str, key: str) -> List[Metric]:
        """
        Return a list of metric objects corresponding to all values logged for a given metric.

        :param run_id: Unique identifier for run
        :param key: Metric name within the run

        :return: A list of :py:class:`mlflow.entities.Metric` entities if logged, else empty list

        .. code-block:: python
            :caption: Example

            from mlflow import MlflowClient


            def print_metric_info(history):
                for m in history:
                    print("name: {}".format(m.key))
                    print("value: {}".format(m.value))
                    print("step: {}".format(m.step))
                    print("timestamp: {}".format(m.timestamp))
                    print("--")


            # Create a run under the default experiment (whose id is "0"). Since this is low-level
            # CRUD operation, the method will create a run. To end the run, you'll have
            # to explicitly end it.
            client = MlflowClient()
            experiment_id = "0"
            run = client.create_run(experiment_id)
            print("run_id: {}".format(run.info.run_id))
            print("--")

            # Log couple of metrics, update their initial value, and fetch each
            # logged metrics' history.
            for k, v in [("m1", 1.5), ("m2", 2.5)]:
                client.log_metric(run.info.run_id, k, v, step=0)
                client.log_metric(run.info.run_id, k, v + 1, step=1)
                print_metric_info(client.get_metric_history(run.info.run_id, k))
            client.set_terminated(run.info.run_id)

        .. code-block:: text
            :caption: Output

            run_id: c360d15714994c388b504fe09ea3c234
            --
            name: m1
            value: 1.5
            step: 0
            timestamp: 1603423788607
            --
            name: m1
            value: 2.5
            step: 1
            timestamp: 1603423788608
            --
            name: m2
            value: 2.5
            step: 0
            timestamp: 1603423788609
            --
            name: m2
            value: 3.5
            step: 1
            timestamp: 1603423788610
            --
        """
        return self._tracking_client.get_metric_history(run_id, key)

    def create_run(
        self,
        experiment_id: str,
        start_time: Optional[int] = None,
        tags: Optional[Dict[str, Any]] = None,
        run_name: Optional[str] = None,
    ) -> Run:
        """
        Create a :py:class:`mlflow.entities.Run` object that can be associated with
        metrics, parameters, artifacts, etc.
        Unlike :py:func:`mlflow.projects.run`, creates objects but does not run code.
        Unlike :py:func:`mlflow.start_run`, does not change the "active run" used by
        :py:func:`mlflow.log_param`.

        :param experiment_id: The string ID of the experiment to create a run in.
        :param start_time: If not provided, use the current timestamp.
        :param tags: A dictionary of key-value pairs that are converted into
                     :py:class:`mlflow.entities.RunTag` objects.
        :param run_name: The name of this run.
        :return: :py:class:`mlflow.entities.Run` that was created.

        .. code-block:: python
            :caption: Example

            from mlflow import MlflowClient

            # Create a run with a tag under the default experiment (whose id is '0').
            tags = {"engineering": "ML Platform"}
            name = "platform-run-24"
            client = MlflowClient()
            experiment_id = "0"
            run = client.create_run(experiment_id, tags=tags, run_name=name)

            # Show newly created run metadata info
            print("Run tags: {}".format(run.data.tags))
            print("Experiment id: {}".format(run.info.experiment_id))
            print("Run id: {}".format(run.info.run_id))
            print("Run name: {}".format(run.info.run_name))
            print("lifecycle_stage: {}".format(run.info.lifecycle_stage))
            print("status: {}".format(run.info.status))

        .. code-block:: text
            :caption: Output

            Run tags: {'engineering': 'ML Platform'}
            Experiment id: 0
            Run id: 65fb9e2198764354bab398105f2e70c1
            Run name: platform-run-24
            lifecycle_stage: active
            status: RUNNING
        """
        return self._tracking_client.create_run(experiment_id, start_time, tags, run_name)

    def search_experiments(
        self,
        view_type: int = ViewType.ACTIVE_ONLY,
        max_results: Optional[int] = SEARCH_MAX_RESULTS_DEFAULT,
        filter_string: Optional[str] = None,
        order_by: Optional[List[str]] = None,
        page_token=None,
    ) -> PagedList[Experiment]:
        """
        Search for experiments that match the specified search query.

        :param view_type: One of enum values ``ACTIVE_ONLY``, ``DELETED_ONLY``, or ``ALL``
                          defined in :py:class:`mlflow.entities.ViewType`.
        :param max_results: Maximum number of experiments desired. Certain server backend may apply
                            its own limit.
        :param filter_string:
            Filter query string (e.g., ``"name = 'my_experiment'"``), defaults to searching for all
            experiments. The following identifiers, comparators, and logical operators are
            supported.

            Identifiers
              - ``name``: Experiment name
              - ``creation_time``: Experiment creation time
              - ``last_update_time``: Experiment last update time
              - ``tags.<tag_key>``: Experiment tag. If ``tag_key`` contains
                spaces, it must be wrapped with backticks (e.g., ``"tags.`extra key`"``).

            Comparators for string attributes and tags
              - ``=``: Equal to
              - ``!=``: Not equal to
              - ``LIKE``: Case-sensitive pattern match
              - ``ILIKE``: Case-insensitive pattern match

            Comparators for numeric attributes
              - ``=``: Equal to
              - ``!=``: Not equal to
              - ``<``: Less than
              - ``<=``: Less than or equal to
              - ``>``: Greater than
              - ``>=``: Greater than or equal to

            Logical operators
              - ``AND``: Combines two sub-queries and returns True if both of them are True.

        :param order_by:
            List of columns to order by. The ``order_by`` column can contain an optional ``DESC`` or
            ``ASC`` value (e.g., ``"name DESC"``). The default ordering is ``ASC``, so ``"name"`` is
            equivalent to ``"name ASC"``. If unspecified, defaults to ``["last_update_time DESC"]``,
            which lists experiments updated most recently first. The following fields are supported:

            - ``experiment_id``: Experiment ID
            - ``name``: Experiment name
            - ``creation_time``: Experiment creation time
            - ``last_update_time``: Experiment last update time

        :param page_token: Token specifying the next page of results. It should be obtained from
                           a ``search_experiments`` call.
        :return: A :py:class:`PagedList <mlflow.store.entities.PagedList>` of
                 :py:class:`Experiment <mlflow.entities.Experiment>` objects. The pagination token
                 for the next page can be obtained via the ``token`` attribute of the object.

        .. code-block:: python
            :caption: Example

            import mlflow


            def assert_experiment_names_equal(experiments, expected_names):
                actual_names = [e.name for e in experiments if e.name != "Default"]
                assert actual_names == expected_names, (actual_names, expected_names)


            mlflow.set_tracking_uri("sqlite:///:memory:")
            client = mlflow.MlflowClient()

            # Create experiments
            for name, tags in [
                ("a", None),
                ("b", None),
                ("ab", {"k": "v"}),
                ("bb", {"k": "V"}),
            ]:
                client.create_experiment(name, tags=tags)

            # Search for experiments with name "a"
            experiments = client.search_experiments(filter_string="name = 'a'")
            assert_experiment_names_equal(experiments, ["a"])

            # Search for experiments with name starting with "a"
            experiments = client.search_experiments(filter_string="name LIKE 'a%'")
            assert_experiment_names_equal(experiments, ["ab", "a"])

            # Search for experiments with tag key "k" and value ending with "v" or "V"
            experiments = client.search_experiments(filter_string="tags.k ILIKE '%v'")
            assert_experiment_names_equal(experiments, ["bb", "ab"])

            # Search for experiments with name ending with "b" and tag {"k": "v"}
            experiments = client.search_experiments(filter_string="name LIKE '%b' AND tags.k = 'v'")
            assert_experiment_names_equal(experiments, ["ab"])

            # Sort experiments by name in ascending order
            experiments = client.search_experiments(order_by=["name"])
            assert_experiment_names_equal(experiments, ["a", "ab", "b", "bb"])

            # Sort experiments by ID in descending order
            experiments = client.search_experiments(order_by=["experiment_id DESC"])
            assert_experiment_names_equal(experiments, ["bb", "ab", "b", "a"])
        """
        return self._tracking_client.search_experiments(
            view_type=view_type,
            max_results=max_results,
            filter_string=filter_string,
            order_by=order_by,
            page_token=page_token,
        )

    def get_experiment(self, experiment_id: str) -> Experiment:
        """
        Retrieve an experiment by experiment_id from the backend store

        :param experiment_id: The experiment ID returned from ``create_experiment``.
        :return: :py:class:`mlflow.entities.Experiment`

        .. code-block:: python
            :caption: Example

            from mlflow import MlflowClient

            client = MlflowClient()
            exp_id = client.create_experiment("Experiment")
            experiment = client.get_experiment(exp_id)

            # Show experiment info
            print("Name: {}".format(experiment.name))
            print("Experiment ID: {}".format(experiment.experiment_id))
            print("Artifact Location: {}".format(experiment.artifact_location))
            print("Lifecycle_stage: {}".format(experiment.lifecycle_stage))

        .. code-block:: text
            :caption: Output

            Name: Experiment
            Experiment ID: 1
            Artifact Location: file:///.../mlruns/1
            Lifecycle_stage: active
        """
        return self._tracking_client.get_experiment(experiment_id)

    def get_experiment_by_name(self, name: str) -> Optional[Experiment]:
        """
        Retrieve an experiment by experiment name from the backend store

        :param name: The experiment name, which is case sensitive.
        :return: An instance of :py:class:`mlflow.entities.Experiment`
                 if an experiment with the specified name exists, otherwise None.

        .. code-block:: python
            :caption: Example

            from mlflow import MlflowClient

            # Case-sensitive name
            client = MlflowClient()
            experiment = client.get_experiment_by_name("Default")

            # Show experiment info
            print("Name: {}".format(experiment.name))
            print("Experiment ID: {}".format(experiment.experiment_id))
            print("Artifact Location: {}".format(experiment.artifact_location))
            print("Lifecycle_stage: {}".format(experiment.lifecycle_stage))

        .. code-block:: text
            :caption: Output

            Name: Default
            Experiment ID: 0
            Artifact Location: file:///.../mlruns/0
            Lifecycle_stage: active
        """
        return self._tracking_client.get_experiment_by_name(name)

    def create_experiment(
        self,
        name: str,
        artifact_location: Optional[str] = None,
        tags: Optional[Dict[str, Any]] = None,
    ) -> str:
        """Create an experiment.

        :param name: The experiment name. Must be unique.
        :param artifact_location: The location to store run artifacts.
                                  If not provided, the server picks an appropriate default.
        :param tags: A dictionary of key-value pairs that are converted into
                                :py:class:`mlflow.entities.ExperimentTag` objects, set as
                                experiment tags upon experiment creation.
        :return: String as an integer ID of the created experiment.

        .. code-block:: python
            :caption: Example

            from pathlib import Path
            from mlflow import MlflowClient

            # Create an experiment with a name that is unique and case sensitive.
            client = MlflowClient()
            experiment_id = client.create_experiment(
                "Social NLP Experiments",
                artifact_location=Path.cwd().joinpath("mlruns").as_uri(),
                tags={"version": "v1", "priority": "P1"},
            )
            client.set_experiment_tag(experiment_id, "nlp.framework", "Spark NLP")

            # Fetch experiment metadata information
            experiment = client.get_experiment(experiment_id)
            print("Name: {}".format(experiment.name))
            print("Experiment_id: {}".format(experiment.experiment_id))
            print("Artifact Location: {}".format(experiment.artifact_location))
            print("Tags: {}".format(experiment.tags))
            print("Lifecycle_stage: {}".format(experiment.lifecycle_stage))

        .. code-block:: text
            :caption: Output

            Name: Social NLP Experiments
            Experiment_id: 1
            Artifact Location: file:///.../mlruns
            Tags: {'version': 'v1', 'priority': 'P1', 'nlp.framework': 'Spark NLP'}
            Lifecycle_stage: active
        """
        return self._tracking_client.create_experiment(name, artifact_location, tags)

    def delete_experiment(self, experiment_id: str) -> None:
        """
        Delete an experiment from the backend store.
        This deletion is a soft-delete, not a permanent deletion.
        Experiment names can not be reused, unless the deleted experiment
        is permanently deleted by a database admin.

        :param experiment_id: The experiment ID returned from ``create_experiment``.

        .. code-block:: python
            :caption: Example

            from mlflow import MlflowClient

            # Create an experiment with a name that is unique and case sensitive
            client = MlflowClient()
            experiment_id = client.create_experiment("New Experiment")
            client.delete_experiment(experiment_id)

            # Examine the deleted experiment details.
            experiment = client.get_experiment(experiment_id)
            print("Name: {}".format(experiment.name))
            print("Artifact Location: {}".format(experiment.artifact_location))
            print("Lifecycle_stage: {}".format(experiment.lifecycle_stage))

        .. code-block:: text
            :caption: Output

            Name: New Experiment
            Artifact Location: file:///.../mlruns/1
            Lifecycle_stage: deleted
        """
        self._tracking_client.delete_experiment(experiment_id)

    def restore_experiment(self, experiment_id: str) -> None:
        """
        Restore a deleted experiment unless permanently deleted.

        :param experiment_id: The experiment ID returned from ``create_experiment``.

        .. code-block:: python
            :caption: Example

            from mlflow import MlflowClient


            def print_experiment_info(experiment):
                print("Name: {}".format(experiment.name))
                print("Experiment Id: {}".format(experiment.experiment_id))
                print("Lifecycle_stage: {}".format(experiment.lifecycle_stage))


            # Create and delete an experiment
            client = MlflowClient()
            experiment_id = client.create_experiment("New Experiment")
            client.delete_experiment(experiment_id)

            # Examine the deleted experiment details.
            experiment = client.get_experiment(experiment_id)
            print_experiment_info(experiment)
            print("--")

            # Restore the experiment and fetch its info
            client.restore_experiment(experiment_id)
            experiment = client.get_experiment(experiment_id)
            print_experiment_info(experiment)

        .. code-block:: text
            :caption: Output

            Name: New Experiment
            Experiment Id: 1
            Lifecycle_stage: deleted
            --
            Name: New Experiment
            Experiment Id: 1
            Lifecycle_stage: active
        """
        self._tracking_client.restore_experiment(experiment_id)

    def rename_experiment(self, experiment_id: str, new_name: str) -> None:
        """
        Update an experiment's name. The new name must be unique.

        :param experiment_id: The experiment ID returned from ``create_experiment``.

        .. code-block:: python
            :caption: Example

            from mlflow import MlflowClient


            def print_experiment_info(experiment):
                print("Name: {}".format(experiment.name))
                print("Experiment_id: {}".format(experiment.experiment_id))
                print("Lifecycle_stage: {}".format(experiment.lifecycle_stage))


            # Create an experiment with a name that is unique and case sensitive
            client = MlflowClient()
            experiment_id = client.create_experiment("Social NLP Experiments")

            # Fetch experiment metadata information
            experiment = client.get_experiment(experiment_id)
            print_experiment_info(experiment)
            print("--")

            # Rename and fetch experiment metadata information
            client.rename_experiment(experiment_id, "Social Media NLP Experiments")
            experiment = client.get_experiment(experiment_id)
            print_experiment_info(experiment)

        .. code-block:: text
            :caption: Output

            Name: Social NLP Experiments
            Experiment_id: 1
            Lifecycle_stage: active
            --
            Name: Social Media NLP Experiments
            Experiment_id: 1
            Lifecycle_stage: active
        """
        self._tracking_client.rename_experiment(experiment_id, new_name)

    def log_metric(
        self,
        run_id: str,
        key: str,
        value: float,
        timestamp: Optional[int] = None,
        step: Optional[int] = None,
    ) -> None:
        """
        Log a metric against the run ID.

        :param run_id: The run id to which the metric should be logged.
        :param key: Metric name (string). This string may only contain alphanumerics, underscores
                    (_), dashes (-), periods (.), spaces ( ), and slashes (/).
                    All backend stores will support keys up to length 250, but some may
                    support larger keys.
        :param value: Metric value (float). Note that some special values such
                      as +/- Infinity may be replaced by other values depending on the store. For
                      example, the SQLAlchemy store replaces +/- Inf with max / min float values.
                      All backend stores will support values up to length 5000, but some
                      may support larger values.
        :param timestamp: Time when this metric was calculated. Defaults to the current system time.
        :param step: Integer training step (iteration) at which was the metric calculated.
                     Defaults to 0.

        .. code-block:: python
            :caption: Example

            from mlflow import MlflowClient


            def print_run_info(r):
                print("run_id: {}".format(r.info.run_id))
                print("metrics: {}".format(r.data.metrics))
                print("status: {}".format(r.info.status))


            # Create a run under the default experiment (whose id is '0').
            # Since these are low-level CRUD operations, this method will create a run.
            # To end the run, you'll have to explicitly end it.
            client = MlflowClient()
            experiment_id = "0"
            run = client.create_run(experiment_id)
            print_run_info(run)
            print("--")

            # Log the metric. Unlike mlflow.log_metric this method
            # does not start a run if one does not exist. It will log
            # the metric for the run id in the backend store.
            client.log_metric(run.info.run_id, "m", 1.5)
            client.set_terminated(run.info.run_id)
            run = client.get_run(run.info.run_id)
            print_run_info(run)

        .. code-block:: text
            :caption: Output

            run_id: 95e79843cb2c463187043d9065185e24
            metrics: {}
            status: RUNNING
            --
            run_id: 95e79843cb2c463187043d9065185e24
            metrics: {'m': 1.5}
            status: FINISHED
        """
        self._tracking_client.log_metric(run_id, key, value, timestamp, step)

    def log_param(self, run_id: str, key: str, value: Any) -> Any:
        """
        Log a parameter (e.g. model hyperparameter) against the run ID.

        :param run_id: The run id to which the param should be logged.
        :param key: Parameter name (string). This string may only contain alphanumerics, underscores
                    (_), dashes (-), periods (.), spaces ( ), and slashes (/).
                    All backend stores support keys up to length 250, but some may
                    support larger keys.
        :param value: Parameter value (string, but will be string-ified if not).
                      All backend stores support values up to length 500, but some
                      may support larger values.
        :return: the parameter value that is logged.

        .. code-block:: python
            :caption: Example

            from mlflow import MlflowClient


            def print_run_info(r):
                print("run_id: {}".format(r.info.run_id))
                print("params: {}".format(r.data.params))
                print("status: {}".format(r.info.status))


            # Create a run under the default experiment (whose id is '0').
            # Since these are low-level CRUD operations, this method will create a run.
            # To end the run, you'll have to explicitly end it.
            client = MlflowClient()
            experiment_id = "0"
            run = client.create_run(experiment_id)
            print_run_info(run)
            print("--")

            # Log the parameter. Unlike mlflow.log_param this method
            # does not start a run if one does not exist. It will log
            # the parameter in the backend store
            p_value = client.log_param(run.info.run_id, "p", 1)
            assert p_value == 1
            client.set_terminated(run.info.run_id)
            run = client.get_run(run.info.run_id)
            print_run_info(run)

        .. code-block:: text
            :caption: Output

            run_id: e649e49c7b504be48ee3ae33c0e76c93
            params: {}
            status: RUNNING
            --
            run_id: e649e49c7b504be48ee3ae33c0e76c93
            params: {'p': '1'}
            status: FINISHED
        """
        self._tracking_client.log_param(run_id, key, value)
        return value

    def set_experiment_tag(self, experiment_id: str, key: str, value: Any) -> None:
        """
        Set a tag on the experiment with the specified ID. Value is converted to a string.

        :param experiment_id: String ID of the experiment.
        :param key: Name of the tag.
        :param value: Tag value (converted to a string).

        .. code-block:: python
            :caption: Example

            from mlflow import MlflowClient

            # Create an experiment and set its tag
            client = MlflowClient()
            experiment_id = client.create_experiment("Social Media NLP Experiments")
            client.set_experiment_tag(experiment_id, "nlp.framework", "Spark NLP")

            # Fetch experiment metadata information
            experiment = client.get_experiment(experiment_id)
            print("Name: {}".format(experiment.name))
            print("Tags: {}".format(experiment.tags))

        .. code-block:: text
            :caption: Output

            Name: Social Media NLP Experiments
            Tags: {'nlp.framework': 'Spark NLP'}
        """
        self._tracking_client.set_experiment_tag(experiment_id, key, value)

    def set_tag(self, run_id: str, key: str, value: Any) -> None:
        """
        Set a tag on the run with the specified ID. Value is converted to a string.

        :param run_id: String ID of the run.
        :param key: Tag name (string). This string may only contain alphanumerics,
                    underscores (_), dashes (-), periods (.), spaces ( ), and slashes (/).
                    All backend stores will support keys up to length 250, but some may
                    support larger keys.
        :param value: Tag value (string, but will be string-ified if not).
                      All backend stores will support values up to length 5000, but some
                      may support larger values.

        .. code-block:: python
            :caption: Example

            from mlflow import MlflowClient


            def print_run_info(run):
                print("run_id: {}".format(run.info.run_id))
                print("Tags: {}".format(run.data.tags))


            # Create a run under the default experiment (whose id is '0').
            client = MlflowClient()
            experiment_id = "0"
            run = client.create_run(experiment_id)
            print_run_info(run)
            print("--")

            # Set a tag and fetch updated run info
            client.set_tag(run.info.run_id, "nlp.framework", "Spark NLP")
            run = client.get_run(run.info.run_id)
            print_run_info(run)

        .. code-block:: text
            :caption: Output

            run_id: 4f226eb5758145e9b28f78514b59a03b
            Tags: {}
            --
            run_id: 4f226eb5758145e9b28f78514b59a03b
            Tags: {'nlp.framework': 'Spark NLP'}
        """
        self._tracking_client.set_tag(run_id, key, value)

    def delete_tag(self, run_id: str, key: str) -> None:
        """
        Delete a tag from a run. This is irreversible.

        :param run_id: String ID of the run
        :param key: Name of the tag

        .. code-block:: python
            :caption: Example

            from mlflow import MlflowClient


            def print_run_info(run):
                print("run_id: {}".format(run.info.run_id))
                print("Tags: {}".format(run.data.tags))


            # Create a run under the default experiment (whose id is '0').
            client = MlflowClient()
            tags = {"t1": 1, "t2": 2}
            experiment_id = "0"
            run = client.create_run(experiment_id, tags=tags)
            print_run_info(run)
            print("--")

            # Delete tag and fetch updated info
            client.delete_tag(run.info.run_id, "t1")
            run = client.get_run(run.info.run_id)
            print_run_info(run)

        .. code-block:: text
            :caption: Output

            run_id: b7077267a59a45d78cd9be0de4bc41f5
            Tags: {'t2': '2', 't1': '1'}
            --
            run_id: b7077267a59a45d78cd9be0de4bc41f5
            Tags: {'t2': '2'}
        """
        self._tracking_client.delete_tag(run_id, key)

    def update_run(
        self, run_id: str, status: Optional[str] = None, name: Optional[str] = None
    ) -> None:
        """
        Update a run with the specified ID to a new status or name.

        :param run_id: The ID of the Run to update.
        :param status: The new status of the run to set, if specified.
                       At least one of ``status`` or ``name`` should be specified.
        :param name: The new name of the run to set, if specified.
                     At least one of ``name`` or ``status`` should be specified.

        .. code-block:: python
            :caption: Example

            from mlflow import MlflowClient


            def print_run_info(run):
                print("run_id: {}".format(run.info.run_id))
                print("run_name: {}".format(run.info.run_name))
                print("status: {}".format(run.info.status))


            # Create a run under the default experiment (whose id is '0').
            client = MlflowClient()
            experiment_id = "0"
            run = client.create_run(experiment_id)
            print_run_info(run)
            print("--")

            # Update run and fetch info
            client.update_run(run.info.run_id, "FINISHED", "new_name")
            run = client.get_run(run.info.run_id)
            print_run_info(run)

        .. code-block:: text
            :caption: Output

            run_id: 1cf6bf8bf6484dd8a598bd43be367b20
            run_name: judicious-hog-915
            status: RUNNING
            --
            run_id: 1cf6bf8bf6484dd8a598bd43be367b20
            run_name: new_name
            status: FINISHED
        """
        self._tracking_client.update_run(run_id, status, name)

    def log_batch(
        self,
        run_id: str,
        metrics: Sequence[Metric] = (),
        params: Sequence[Param] = (),
        tags: Sequence[RunTag] = (),
    ) -> None:
        """
        Log multiple metrics, params, and/or tags.

        :param run_id: String ID of the run
        :param metrics: If provided, List of Metric(key, value, timestamp) instances.
        :param params: If provided, List of Param(key, value) instances.
        :param tags: If provided, List of RunTag(key, value) instances.

        Raises an MlflowException if any errors occur.
        :return: None

        .. code-block:: python
            :caption: Example

            import time

            from mlflow import MlflowClient
            from mlflow.entities import Metric, Param, RunTag


            def print_run_info(r):
                print("run_id: {}".format(r.info.run_id))
                print("params: {}".format(r.data.params))
                print("metrics: {}".format(r.data.metrics))
                print("tags: {}".format(r.data.tags))
                print("status: {}".format(r.info.status))


            # Create MLflow entities and a run under the default experiment (whose id is '0').
            timestamp = int(time.time() * 1000)
            metrics = [Metric("m", 1.5, timestamp, 1)]
            params = [Param("p", "p")]
            tags = [RunTag("t", "t")]
            experiment_id = "0"
            client = MlflowClient()
            run = client.create_run(experiment_id)

            # Log entities, terminate the run, and fetch run status
            client.log_batch(run.info.run_id, metrics=metrics, params=params, tags=tags)
            client.set_terminated(run.info.run_id)
            run = client.get_run(run.info.run_id)
            print_run_info(run)

        .. code-block:: text
            :caption: Output

            run_id: ef0247fa3205410595acc0f30f620871
            params: {'p': 'p'}
            metrics: {'m': 1.5}
            tags: {'t': 't'}
            status: FINISHED
        """
        self._tracking_client.log_batch(run_id, metrics, params, tags)

    def log_artifact(self, run_id, local_path, artifact_path=None) -> None:
        """
        Write a local file or directory to the remote ``artifact_uri``.

        :param local_path: Path to the file or directory to write.
        :param artifact_path: If provided, the directory in ``artifact_uri`` to write to.

        .. code-block:: python
            :caption: Example

            from mlflow import MlflowClient

            features = "rooms, zipcode, median_price, school_rating, transport"
            with open("features.txt", "w") as f:
                f.write(features)

            # Create a run under the default experiment (whose id is '0').
            client = MlflowClient()
            experiment_id = "0"
            run = client.create_run(experiment_id)

            # log and fetch the artifact
            client.log_artifact(run.info.run_id, "features.txt")
            artifacts = client.list_artifacts(run.info.run_id)
            for artifact in artifacts:
                print("artifact: {}".format(artifact.path))
                print("is_dir: {}".format(artifact.is_dir))
            client.set_terminated(run.info.run_id)

        .. code-block:: text
            :caption: Output

            artifact: features.txt
            is_dir: False
        """
        self._tracking_client.log_artifact(run_id, local_path, artifact_path)

    def log_artifacts(
        self, run_id: str, local_dir: str, artifact_path: Optional[str] = None
    ) -> None:
        """
        Write a directory of files to the remote ``artifact_uri``.

        :param local_dir: Path to the directory of files to write.
        :param artifact_path: If provided, the directory in ``artifact_uri`` to write to.

        .. code-block:: python
            :caption: Example

            import os
            import json

            # Create some artifacts data to preserve
            features = "rooms, zipcode, median_price, school_rating, transport"
            data = {"state": "TX", "Available": 25, "Type": "Detached"}

            # Create couple of artifact files under the local directory "data"
            os.makedirs("data", exist_ok=True)
            with open("data/data.json", "w", encoding="utf-8") as f:
                json.dump(data, f, indent=2)
            with open("data/features.txt", "w") as f:
                f.write(features)

            # Create a run under the default experiment (whose id is '0'), and log
            # all files in "data" to root artifact_uri/states
            client = MlflowClient()
            experiment_id = "0"
            run = client.create_run(experiment_id)
            client.log_artifacts(run.info.run_id, "data", artifact_path="states")
            artifacts = client.list_artifacts(run.info.run_id)
            for artifact in artifacts:
                print("artifact: {}".format(artifact.path))
                print("is_dir: {}".format(artifact.is_dir))
            client.set_terminated(run.info.run_id)

        .. code-block:: text
            :caption: Output

            artifact: states
            is_dir: True
        """
        self._tracking_client.log_artifacts(run_id, local_dir, artifact_path)

    @contextlib.contextmanager
    def _log_artifact_helper(self, run_id, artifact_file):
        """
        Yields a temporary path to store a file, and then calls `log_artifact` against that path.

        :param run_id: String ID of the run.
        :param artifact_file: The run-relative artifact file path in posixpath format.
        :return: Temporary path to store a file.
        """
        norm_path = posixpath.normpath(artifact_file)
        filename = posixpath.basename(norm_path)
        artifact_dir = posixpath.dirname(norm_path)
        artifact_dir = None if artifact_dir == "" else artifact_dir

        with tempfile.TemporaryDirectory() as tmp_dir:
            tmp_path = os.path.join(tmp_dir, filename)
            yield tmp_path
            self.log_artifact(run_id, tmp_path, artifact_dir)

    def log_text(self, run_id: str, text: str, artifact_file: str) -> None:
        """
        Log text as an artifact.

        :param run_id: String ID of the run.
        :param text: String containing text to log.
        :param artifact_file: The run-relative artifact file path in posixpath format to which
                              the text is saved (e.g. "dir/file.txt").

        .. code-block:: python
            :caption: Example

            from mlflow import MlflowClient

            client = MlflowClient()
            run = client.create_run(experiment_id="0")

            # Log text to a file under the run's root artifact directory
            client.log_text(run.info.run_id, "text1", "file1.txt")

            # Log text in a subdirectory of the run's root artifact directory
            client.log_text(run.info.run_id, "text2", "dir/file2.txt")

            # Log HTML text
            client.log_text(run.info.run_id, "<h1>header</h1>", "index.html")
        """
        with self._log_artifact_helper(run_id, artifact_file) as tmp_path:
            with open(tmp_path, "w", encoding="utf-8") as f:
                f.write(text)

    def log_dict(self, run_id: str, dictionary: Any, artifact_file: str) -> None:
        """
        Log a JSON/YAML-serializable object (e.g. `dict`) as an artifact. The serialization
        format (JSON or YAML) is automatically inferred from the extension of `artifact_file`.
        If the file extension doesn't exist or match any of [".json", ".yml", ".yaml"],
        JSON format is used.

        :param run_id: String ID of the run.
        :param dictionary: Dictionary to log.
        :param artifact_file: The run-relative artifact file path in posixpath format to which
                              the dictionary is saved (e.g. "dir/data.json").

        .. code-block:: python
            :caption: Example

            from mlflow import MlflowClient

            client = MlflowClient()
            run = client.create_run(experiment_id="0")
            run_id = run.info.run_id

            dictionary = {"k": "v"}

            # Log a dictionary as a JSON file under the run's root artifact directory
            client.log_dict(run_id, dictionary, "data.json")

            # Log a dictionary as a YAML file in a subdirectory of the run's root artifact directory
            client.log_dict(run_id, dictionary, "dir/data.yml")

            # If the file extension doesn't exist or match any of [".json", ".yaml", ".yml"],
            # JSON format is used.
            mlflow.log_dict(run_id, dictionary, "data")
            mlflow.log_dict(run_id, dictionary, "data.txt")
        """
        extension = os.path.splitext(artifact_file)[1]

        with self._log_artifact_helper(run_id, artifact_file) as tmp_path:
            with open(tmp_path, "w") as f:
                # Specify `indent` to prettify the output
                if extension in [".yml", ".yaml"]:
                    yaml.dump(dictionary, f, indent=2, default_flow_style=False)
                else:
                    json.dump(dictionary, f, indent=2)

    def log_figure(
        self,
        run_id: str,
        figure: Union["matplotlib.figure.Figure", "plotly.graph_objects.Figure"],
        artifact_file: str,
    ) -> None:
        """
        Log a figure as an artifact. The following figure objects are supported:

        - `matplotlib.figure.Figure`_
        - `plotly.graph_objects.Figure`_

        .. _matplotlib.figure.Figure:
            https://matplotlib.org/api/_as_gen/matplotlib.figure.Figure.html

        .. _plotly.graph_objects.Figure:
            https://plotly.com/python-api-reference/generated/plotly.graph_objects.Figure.html

        :param run_id: String ID of the run.
        :param figure: Figure to log.
        :param artifact_file: The run-relative artifact file path in posixpath format to which
                              the figure is saved (e.g. "dir/file.png").

        .. code-block:: python
            :caption: Matplotlib Example

            import mlflow
            import matplotlib.pyplot as plt

            fig, ax = plt.subplots()
            ax.plot([0, 1], [2, 3])

            run = client.create_run(experiment_id="0")
            client.log_figure(run.info.run_id, fig, "figure.png")

        .. code-block:: python
            :caption: Plotly Example

            import mlflow
            from plotly import graph_objects as go

            fig = go.Figure(go.Scatter(x=[0, 1], y=[2, 3]))

            run = client.create_run(experiment_id="0")
            client.log_figure(run.info.run_id, fig, "figure.html")
        """

        def _is_matplotlib_figure(fig):
            import matplotlib.figure

            return isinstance(fig, matplotlib.figure.Figure)

        def _is_plotly_figure(fig):
            import plotly

            return isinstance(fig, plotly.graph_objects.Figure)

        with self._log_artifact_helper(run_id, artifact_file) as tmp_path:
            # `is_matplotlib_figure` is executed only when `matplotlib` is found in `sys.modules`.
            # This allows logging a `plotly` figure in an environment where `matplotlib` is not
            # installed.
            if "matplotlib" in sys.modules and _is_matplotlib_figure(figure):
                figure.savefig(tmp_path)
            elif "plotly" in sys.modules and _is_plotly_figure(figure):
                file_extension = os.path.splitext(artifact_file)[1]
                if file_extension == ".html":
                    figure.write_html(tmp_path, include_plotlyjs="cdn", auto_open=False)
                elif file_extension in [".png", ".jpeg", ".webp", ".svg", ".pdf"]:
                    figure.write_image(tmp_path)
                else:
                    raise TypeError(
                        f"Unsupported file extension for plotly figure: '{file_extension}'"
                    )
            else:
                raise TypeError("Unsupported figure object type: '{}'".format(type(figure)))

    def log_image(
        self, run_id: str, image: Union["numpy.ndarray", "PIL.Image.Image"], artifact_file: str
    ) -> None:
        """
        Log an image as an artifact. The following image objects are supported:

        - `numpy.ndarray`_
        - `PIL.Image.Image`_

        .. _numpy.ndarray:
            https://numpy.org/doc/stable/reference/generated/numpy.ndarray.html

        .. _PIL.Image.Image:
            https://pillow.readthedocs.io/en/stable/reference/Image.html#PIL.Image.Image

        Numpy array support
            - data type (( ) represents a valid value range):

                - bool
                - integer (0 ~ 255)
                - unsigned integer (0 ~ 255)
                - float (0.0 ~ 1.0)

                .. warning::

                    - Out-of-range integer values will be **clipped** to [0, 255].
                    - Out-of-range float values will be **clipped** to [0, 1].

            - shape (H: height, W: width):

                - H x W (Grayscale)
                - H x W x 1 (Grayscale)
                - H x W x 3 (an RGB channel order is assumed)
                - H x W x 4 (an RGBA channel order is assumed)

        :param run_id: String ID of the run.
        :param image: Image to log.
        :param artifact_file: The run-relative artifact file path in posixpath format to which
                              the image is saved (e.g. "dir/image.png").

        .. code-block:: python
            :caption: Numpy Example

            import mlflow
            import numpy as np

            image = np.random.randint(0, 256, size=(100, 100, 3), dtype=np.uint8)

            run = client.create_run(experiment_id="0")
            client.log_image(run.info.run_id, image, "image.png")

        .. code-block:: python
            :caption: Pillow Example

            import mlflow
            from PIL import Image

            image = Image.new("RGB", (100, 100))

            run = client.create_run(experiment_id="0")
            client.log_image(run.info.run_id, image, "image.png")
        """

        def _is_pillow_image(image):
            from PIL.Image import Image

            return isinstance(image, Image)

        def _is_numpy_array(image):
            import numpy as np

            return isinstance(image, np.ndarray)

        def _normalize_to_uint8(x):
            # Based on: https://github.com/matplotlib/matplotlib/blob/06567e021f21be046b6d6dcf00380c1cb9adaf3c/lib/matplotlib/image.py#L684

            is_int = np.issubdtype(x.dtype, np.integer)
            low = 0
            high = 255 if is_int else 1
            if x.min() < low or x.max() > high:
                msg = (
                    "Out-of-range values are detected. "
                    "Clipping array (dtype: '{}') to [{}, {}]".format(x.dtype, low, high)
                )
                _logger.warning(msg)
                x = np.clip(x, low, high)

            # float or bool
            if not is_int:
                x = x * 255

            return x.astype(np.uint8)

        with self._log_artifact_helper(run_id, artifact_file) as tmp_path:
            if "PIL" in sys.modules and _is_pillow_image(image):
                image.save(tmp_path)
            elif "numpy" in sys.modules and _is_numpy_array(image):
                import numpy as np

                try:
                    from PIL import Image
                except ImportError as exc:
                    raise ImportError(
                        "`log_image` requires Pillow to serialize a numpy array as an image. "
                        "Please install it via: pip install Pillow"
                    ) from exc

                # Ref.: https://numpy.org/doc/stable/reference/generated/numpy.dtype.kind.html#numpy-dtype-kind
                valid_data_types = {
                    "b": "bool",
                    "i": "signed integer",
                    "u": "unsigned integer",
                    "f": "floating",
                }

                if image.dtype.kind not in valid_data_types:
                    raise TypeError(
                        f"Invalid array data type: '{image.dtype}'. "
                        f"Must be one of {list(valid_data_types.values())}"
                    )

                if image.ndim not in [2, 3]:
                    raise ValueError(
                        "`image` must be a 2D or 3D array but got a {}D array".format(image.ndim)
                    )

                if (image.ndim == 3) and (image.shape[2] not in [1, 3, 4]):
                    raise ValueError(
                        "Invalid channel length: {}. Must be one of [1, 3, 4]".format(
                            image.shape[2]
                        )
                    )

                # squeeze a 3D grayscale image since `Image.fromarray` doesn't accept it.
                if image.ndim == 3 and image.shape[2] == 1:
                    image = image[:, :, 0]

                image = _normalize_to_uint8(image)

                Image.fromarray(image).save(tmp_path)

            else:
                raise TypeError("Unsupported image object type: '{}'".format(type(image)))

    @experimental
    def log_table(
        self,
        run_id: str,
        data: Union[Dict[str, Any], "pandas.DataFrame"],
        artifact_file: str,
    ) -> None:
        """
        Log a table to MLflow Tracking as a JSON artifact. If the artifact_file already exists
        in the run, the data would be appended to the existing artifact_file.

        :param run_id: String ID of the run.
        :param data: Dictionary or pandas.DataFrame to log.
        :param artifact_file: The run-relative artifact file path in posixpath format to which
                                the table is saved (e.g. "dir/file.json").
        :return: None

        .. test-code-block:: python
            :caption: Dictionary Example

            import mlflow
            from mlflow import MlflowClient

            table_dict = {
                "inputs": ["What is MLflow?", "What is Databricks?"],
                "outputs": ["MLflow is ...", "Databricks is ..."],
                "toxicity": [0.0, 0.0],
            }

            client = MlflowClient()
            run = client.create_run(experiment_id="0")
            client.log_table(
                run.info.run_id, data=table_dict, artifact_file="qabot_eval_results.json"
            )

        .. test-code-block:: python
            :caption: Pandas DF Example

            import mlflow
            import pandas as pd
            from mlflow import MlflowClient

            table_dict = {
                "inputs": ["What is MLflow?", "What is Databricks?"],
                "outputs": ["MLflow is ...", "Databricks is ..."],
                "toxicity": [0.0, 0.0],
            }
            df = pd.DataFrame.from_dict(table_dict)

            client = MlflowClient()
            run = client.create_run(experiment_id="0")
            client.log_table(run.info.run_id, data=df, artifact_file="qabot_eval_results.json")

        """
        import pandas as pd

        if not isinstance(data, (pd.DataFrame, dict)):
            raise MlflowException.invalid_parameter_value(
                "data must be a pandas.DataFrame or a dictionary"
            )

        data = pd.DataFrame(data)
        with tempfile.TemporaryDirectory() as tmpdir:
            norm_path = posixpath.normpath(artifact_file)
            artifact_dir = posixpath.dirname(norm_path)
            artifact_dir = None if artifact_dir == "" else artifact_dir

            artifacts = [f.path for f in self.list_artifacts(run_id, path=artifact_dir)]
            if artifact_file in artifacts:
                downloaded_artifact_path = mlflow.artifacts.download_artifacts(
                    run_id=run_id, artifact_path=artifact_file, dst_path=tmpdir
                )
                existing_predictions = pd.read_json(downloaded_artifact_path, orient="split")
                data = pd.concat([existing_predictions, data], ignore_index=True)
                _logger.info(
                    "Appending new table to already existing artifact "
                    f"{artifact_file} for run {run_id}."
                )
            else:
                _logger.info(f"Creating a new {artifact_file} for run {run_id}.")

        with self._log_artifact_helper(run_id, artifact_file) as artifact_path:
            data.to_json(artifact_path, orient="split", index=False)

        run = self.get_run(run_id)

        # Get the current value of the tag
        current_tag_value = json.loads(run.data.tags.get(MLFLOW_LOGGED_ARTIFACTS, "[]"))
        tag_value = {"path": artifact_file, "type": "table"}

        # Append the new tag value to the list if one doesn't exists
        if tag_value not in current_tag_value:
            current_tag_value.append(tag_value)
            # Set the tag with the updated list
            self.set_tag(run_id, MLFLOW_LOGGED_ARTIFACTS, json.dumps(current_tag_value))

    def _record_logged_model(self, run_id, mlflow_model):
        """
        Record logged model info with the tracking server.

        :param run_id: run_id under which the model has been logged.
        :param mlflow_model: Model info to be recorded.
        """
        self._tracking_client._record_logged_model(run_id, mlflow_model)

    def list_artifacts(self, run_id: str, path=None) -> List[FileInfo]:
        """
        List the artifacts for a run.

        :param run_id: The run to list artifacts from.
        :param path: The run's relative artifact path to list from. By default it is set to None
                     or the root artifact path.
        :return: List of :py:class:`mlflow.entities.FileInfo`

        .. code-block:: python
            :caption: Example

            from mlflow import MlflowClient


            def print_artifact_info(artifact):
                print("artifact: {}".format(artifact.path))
                print("is_dir: {}".format(artifact.is_dir))
                print("size: {}".format(artifact.file_size))


            features = "rooms zipcode, median_price, school_rating, transport"
            labels = "price"

            # Create a run under the default experiment (whose id is '0').
            client = MlflowClient()
            experiment_id = "0"
            run = client.create_run(experiment_id)

            # Create some artifacts and log under the above run
            for file, content in [("features", features), ("labels", labels)]:
                with open("{}.txt".format(file), "w") as f:
                    f.write(content)
                client.log_artifact(run.info.run_id, "{}.txt".format(file))

            # Fetch the logged artifacts
            artifacts = client.list_artifacts(run.info.run_id)
            for artifact in artifacts:
                print_artifact_info(artifact)
            client.set_terminated(run.info.run_id)

        .. code-block:: text
            :caption: Output

            artifact: features.txt
            is_dir: False
            size: 53
            artifact: labels.txt
            is_dir: False
            size: 5
        """
        return self._tracking_client.list_artifacts(run_id, path)

    @deprecated("mlflow.artifacts.download_artifacts", "2.0")
    def download_artifacts(self, run_id: str, path: str, dst_path: Optional[str] = None) -> str:
        """
        Download an artifact file or directory from a run to a local directory if applicable,
        and return a local path for it.

        :param run_id: The run to download artifacts from.
        :param path: Relative source path to the desired artifact.
        :param dst_path: Absolute path of the local filesystem destination directory to which to
                         download the specified artifacts. This directory must already exist.
                         If unspecified, the artifacts will either be downloaded to a new
                         uniquely-named directory on the local filesystem or will be returned
                         directly in the case of the LocalArtifactRepository.
        :return: Local path of desired artifact.

        .. code-block:: python
            :caption: Example

            import os
            import mlflow
            from mlflow import MlflowClient

            features = "rooms, zipcode, median_price, school_rating, transport"
            with open("features.txt", "w") as f:
                f.write(features)

            # Log artifacts
            with mlflow.start_run() as run:
                mlflow.log_artifact("features.txt", artifact_path="features")

            # Download artifacts
            client = MlflowClient()
            local_dir = "/tmp/artifact_downloads"
            if not os.path.exists(local_dir):
                os.mkdir(local_dir)
            local_path = client.download_artifacts(run.info.run_id, "features", local_dir)
            print("Artifacts downloaded in: {}".format(local_path))
            print("Artifacts: {}".format(os.listdir(local_path)))

        .. code-block:: text
            :caption: Output

            Artifacts downloaded in: /tmp/artifact_downloads/features
            Artifacts: ['features.txt']
        """
        return self._tracking_client.download_artifacts(run_id, path, dst_path)

    def set_terminated(
        self, run_id: str, status: Optional[str] = None, end_time: Optional[int] = None
    ) -> None:
        """Set a run's status to terminated.

        :param status: A string value of :py:class:`mlflow.entities.RunStatus`.
                       Defaults to "FINISHED".
        :param end_time: If not provided, defaults to the current time.

        .. code-block:: python
            :caption: Example

            from mlflow import MlflowClient


            def print_run_info(r):
                print("run_id: {}".format(r.info.run_id))
                print("status: {}".format(r.info.status))


            # Create a run under the default experiment (whose id is '0').
            # Since this is low-level CRUD operation, this method will create a run.
            # To end the run, you'll have to explicitly terminate it.
            client = MlflowClient()
            experiment_id = "0"
            run = client.create_run(experiment_id)
            print_run_info(run)
            print("--")

            # Terminate the run and fetch updated status. By default,
            # the status is set to "FINISHED". Other values you can
            # set are "KILLED", "FAILED", "RUNNING", or "SCHEDULED".
            client.set_terminated(run.info.run_id, status="KILLED")
            run = client.get_run(run.info.run_id)
            print_run_info(run)

        .. code-block:: text
            :caption: Output

            run_id: 575fb62af83f469e84806aee24945973
            status: RUNNING
            --
            run_id: 575fb62af83f469e84806aee24945973
            status: KILLED
        """
        self._tracking_client.set_terminated(run_id, status, end_time)

    def delete_run(self, run_id: str) -> None:
        """Deletes a run with the given ID.

        :param run_id: The unique run id to delete.

        .. code-block:: python
            :caption: Example

            from mlflow import MlflowClient

            # Create a run under the default experiment (whose id is '0').
            client = MlflowClient()
            experiment_id = "0"
            run = client.create_run(experiment_id)
            run_id = run.info.run_id
            print("run_id: {}; lifecycle_stage: {}".format(run_id, run.info.lifecycle_stage))
            print("--")
            client.delete_run(run_id)
            del_run = client.get_run(run_id)
            print("run_id: {}; lifecycle_stage: {}".format(run_id, del_run.info.lifecycle_stage))

        .. code-block:: text
            :caption: Output

            run_id: a61c7a1851324f7094e8d5014c58c8c8; lifecycle_stage: active
            run_id: a61c7a1851324f7094e8d5014c58c8c8; lifecycle_stage: deleted
        """
        self._tracking_client.delete_run(run_id)

    def restore_run(self, run_id: str) -> None:
        """
        Restores a deleted run with the given ID.

        :param run_id: The unique run id to restore.

        .. code-block:: python
            :caption: Example

            from mlflow import MlflowClient

            # Create a run under the default experiment (whose id is '0').
            client = MlflowClient()
            experiment_id = "0"
            run = client.create_run(experiment_id)
            run_id = run.info.run_id
            print("run_id: {}; lifecycle_stage: {}".format(run_id, run.info.lifecycle_stage))
            client.delete_run(run_id)
            del_run = client.get_run(run_id)
            print("run_id: {}; lifecycle_stage: {}".format(run_id, del_run.info.lifecycle_stage))
            client.restore_run(run_id)
            rest_run = client.get_run(run_id)
            print("run_id: {}; lifecycle_stage: {}".format(run_id, rest_run.info.lifecycle_stage))

        .. code-block:: text
            :caption: Output

            run_id: 7bc59754d7e74534a7917d62f2873ac0; lifecycle_stage: active
            run_id: 7bc59754d7e74534a7917d62f2873ac0; lifecycle_stage: deleted
            run_id: 7bc59754d7e74534a7917d62f2873ac0; lifecycle_stage: active
        """
        self._tracking_client.restore_run(run_id)

    def search_runs(
        self,
        experiment_ids: List[str],
        filter_string: str = "",
        run_view_type: int = ViewType.ACTIVE_ONLY,
        max_results: int = SEARCH_MAX_RESULTS_DEFAULT,
        order_by: Optional[List[str]] = None,
        page_token: Optional[str] = None,
    ) -> PagedList[Run]:
        """
        Search for Runs that fit the specified criteria.

        :param experiment_ids: List of experiment IDs, or a single int or string id.
        :param filter_string: Filter query string, defaults to searching all runs.
        :param run_view_type: one of enum values ACTIVE_ONLY, DELETED_ONLY, or ALL runs
                              defined in :py:class:`mlflow.entities.ViewType`.
        :param max_results: Maximum number of runs desired.
        :param order_by: List of columns to order by (e.g., "metrics.rmse"). The ``order_by`` column
                     can contain an optional ``DESC`` or ``ASC`` value. The default is ``ASC``.
                     The default ordering is to sort by ``start_time DESC``, then ``run_id``.
        :param page_token: Token specifying the next page of results. It should be obtained from
            a ``search_runs`` call.

        :return: A :py:class:`PagedList <mlflow.store.entities.PagedList>` of
            :py:class:`Run <mlflow.entities.Run>` objects that satisfy the search expressions.
            If the underlying tracking store supports pagination, the token for the next page may
            be obtained via the ``token`` attribute of the returned object.

        .. code-block:: python
            :caption: Example

            import mlflow
            from mlflow import MlflowClient
            from mlflow.entities import ViewType


            def print_run_info(runs):
                for r in runs:
                    print("run_id: {}".format(r.info.run_id))
                    print("lifecycle_stage: {}".format(r.info.lifecycle_stage))
                    print("metrics: {}".format(r.data.metrics))

                    # Exclude mlflow system tags
                    tags = {k: v for k, v in r.data.tags.items() if not k.startswith("mlflow.")}
                    print("tags: {}".format(tags))


            # Create an experiment and log two runs with metrics and tags under the experiment
            experiment_id = mlflow.create_experiment("Social NLP Experiments")
            with mlflow.start_run(experiment_id=experiment_id) as run:
                mlflow.log_metric("m", 1.55)
                mlflow.set_tag("s.release", "1.1.0-RC")
            with mlflow.start_run(experiment_id=experiment_id):
                mlflow.log_metric("m", 2.50)
                mlflow.set_tag("s.release", "1.2.0-GA")

            # Search all runs under experiment id and order them by
            # descending value of the metric 'm'
            client = MlflowClient()
            runs = client.search_runs(experiment_id, order_by=["metrics.m DESC"])
            print_run_info(runs)
            print("--")

            # Delete the first run
            client.delete_run(run_id=run.info.run_id)

            # Search only deleted runs under the experiment id and use a case insensitive pattern
            # in the filter_string for the tag.
            filter_string = "tags.s.release ILIKE '%rc%'"
            runs = client.search_runs(
                experiment_id, run_view_type=ViewType.DELETED_ONLY, filter_string=filter_string
            )
            print_run_info(runs)

        .. code-block:: text
            :caption: Output

            run_id: 0efb2a68833d4ee7860a964fad31cb3f
            lifecycle_stage: active
            metrics: {'m': 2.5}
            tags: {'s.release': '1.2.0-GA'}
            run_id: 7ab027fd72ee4527a5ec5eafebb923b8
            lifecycle_stage: active
            metrics: {'m': 1.55}
            tags: {'s.release': '1.1.0-RC'}
            --
            run_id: 7ab027fd72ee4527a5ec5eafebb923b8
            lifecycle_stage: deleted
            metrics: {'m': 1.55}
            tags: {'s.release': '1.1.0-RC'}
        """
        return self._tracking_client.search_runs(
            experiment_ids, filter_string, run_view_type, max_results, order_by, page_token
        )

    # Registry API

    # Registered Model Methods

    def create_registered_model(
        self, name: str, tags: Optional[Dict[str, Any]] = None, description: Optional[str] = None
    ) -> RegisteredModel:
        """
        Create a new registered model in backend store.

        :param name: Name of the new model. This is expected to be unique in the backend store.
        :param tags: A dictionary of key-value pairs that are converted into
                     :py:class:`mlflow.entities.model_registry.RegisteredModelTag` objects.
        :param description: Description of the model.
        :return: A single object of :py:class:`mlflow.entities.model_registry.RegisteredModel`
                 created by backend.

        .. code-block:: python
            :caption: Example

            import mlflow
            from mlflow import MlflowClient


            def print_registered_model_info(rm):
                print("name: {}".format(rm.name))
                print("tags: {}".format(rm.tags))
                print("description: {}".format(rm.description))


            name = "SocialMediaTextAnalyzer"
            tags = {"nlp.framework": "Spark NLP"}
            desc = "This sentiment analysis model classifies the tone-happy, sad, angry."

            mlflow.set_tracking_uri("sqlite:///mlruns.db")
            client = MlflowClient()
            client.create_registered_model(name, tags, desc)
            print_registered_model_info(client.get_registered_model(name))

        .. code-block:: text
            :caption: Output

            name: SocialMediaTextAnalyzer
            tags: {'nlp.framework': 'Spark NLP'}
            description: This sentiment analysis model classifies the tone-happy, sad, angry.
        """
        return self._get_registry_client().create_registered_model(name, tags, description)

    def rename_registered_model(self, name: str, new_name: str) -> RegisteredModel:
        """
        Update registered model name.

        :param name: Name of the registered model to update.
        :param new_name: New proposed name for the registered model.

        :return: A single updated :py:class:`mlflow.entities.model_registry.RegisteredModel` object.

        .. code-block:: python
            :caption: Example

            import mlflow
            from mlflow import MlflowClient


            def print_registered_model_info(rm):
                print("name: {}".format(rm.name))
                print("tags: {}".format(rm.tags))
                print("description: {}".format(rm.description))


            name = "SocialTextAnalyzer"
            tags = {"nlp.framework": "Spark NLP"}
            desc = "This sentiment analysis model classifies the tone-happy, sad, angry."

            # create a new registered model name
            mlflow.set_tracking_uri("sqlite:///mlruns.db")
            client = MlflowClient()
            client.create_registered_model(name, tags, desc)
            print_registered_model_info(client.get_registered_model(name))
            print("--")

            # rename the model
            new_name = "SocialMediaTextAnalyzer"
            client.rename_registered_model(name, new_name)
            print_registered_model_info(client.get_registered_model(new_name))

        .. code-block:: text
            :caption: Output

            name: SocialTextAnalyzer
            tags: {'nlp.framework': 'Spark NLP'}
            description: This sentiment analysis model classifies the tone-happy, sad, angry.
            --
            name: SocialMediaTextAnalyzer
            tags: {'nlp.framework': 'Spark NLP'}
            description: This sentiment analysis model classifies the tone-happy, sad, angry.
        """
        self._get_registry_client().rename_registered_model(name, new_name)

    def update_registered_model(
        self, name: str, description: Optional[str] = None
    ) -> RegisteredModel:
        """
        Updates metadata for RegisteredModel entity. Input field ``description`` should be non-None.
        Backend raises exception if a registered model with given name does not exist.

        :param name: Name of the registered model to update.
        :param description: (Optional) New description.
        :return: A single updated :py:class:`mlflow.entities.model_registry.RegisteredModel` object.

        .. code-block:: python
            :caption: Example

            def print_registered_model_info(rm):
                print("name: {}".format(rm.name))
                print("tags: {}".format(rm.tags))
                print("description: {}".format(rm.description))


            name = "SocialMediaTextAnalyzer"
            tags = {"nlp.framework": "Spark NLP"}
            desc = "This sentiment analysis model classifies the tone-happy, sad, angry."

            mlflow.set_tracking_uri("sqlite:///mlruns.db")
            client = MlflowClient()
            client.create_registered_model(name, tags, desc)
            print_registered_model_info(client.get_registered_model(name))
            print("--")

            # Update the model's description
            desc = "This sentiment analysis model classifies tweets' tone: happy, sad, angry."
            client.update_registered_model(name, desc)
            print_registered_model_info(client.get_registered_model(name))

        .. code-block:: text
            :caption: Output

            name: SocialMediaTextAnalyzer
            tags: {'nlp.framework': 'Spark NLP'}
            description: This sentiment analysis model classifies the tone-happy, sad, angry.
            --
            name: SocialMediaTextAnalyzer
            tags: {'nlp.framework': 'Spark NLP'}
            description: This sentiment analysis model classifies tweets' tone: happy, sad, angry.
        """
        if description is None:
            raise MlflowException("Attempting to update registered model with no new field values.")

        return self._get_registry_client().update_registered_model(
            name=name, description=description
        )

    def delete_registered_model(self, name: str):
        """
        Delete registered model.
        Backend raises exception if a registered model with given name does not exist.

        :param name: Name of the registered model to delete.

        .. code-block:: python
            :caption: Example

            import mlflow
            from mlflow import MlflowClient


            def print_registered_models_info(r_models):
                print("--")
                for rm in r_models:
                    print("name: {}".format(rm.name))
                    print("tags: {}".format(rm.tags))
                    print("description: {}".format(rm.description))


            mlflow.set_tracking_uri("sqlite:///mlruns.db")
            client = MlflowClient()

            # Register a couple of models with respective names, tags, and descriptions
            for name, tags, desc in [
                ("name1", {"t1": "t1"}, "description1"),
                ("name2", {"t2": "t2"}, "description2"),
            ]:
                client.create_registered_model(name, tags, desc)

            # Fetch all registered models
            print_registered_models_info(client.search_registered_models())

            # Delete one registered model and fetch again
            client.delete_registered_model("name1")
            print_registered_models_info(client.search_registered_models())

        .. code-block:: text
            :caption: Output

            --
            name: name1
            tags: {'t1': 't1'}
            description: description1
            name: name2
            tags: {'t2': 't2'}
            description: description2
            --
            name: name2
            tags: {'t2': 't2'}
            description: description2
        """
        self._get_registry_client().delete_registered_model(name)

    def search_registered_models(
        self,
        filter_string: Optional[str] = None,
        max_results: int = SEARCH_REGISTERED_MODEL_MAX_RESULTS_DEFAULT,
        order_by: Optional[List[str]] = None,
        page_token: Optional[str] = None,
    ) -> PagedList[RegisteredModel]:
        """
        Search for registered models in backend that satisfy the filter criteria.

        :param filter_string: Filter query string
            (e.g., ``"name = 'a_model_name' and tag.key = 'value1'"``),
            defaults to searching for all registered models. The following identifiers, comparators,
            and logical operators are supported.

            Identifiers
              - ``name``: registered model name.
              - ``tags.<tag_key>``: registered model tag. If ``tag_key`` contains spaces, it must be
                wrapped with backticks (e.g., ``"tags.`extra key`"``).

            Comparators
              - ``=``: Equal to.
              - ``!=``: Not equal to.
              - ``LIKE``: Case-sensitive pattern match.
              - ``ILIKE``: Case-insensitive pattern match.

            Logical operators
              - ``AND``: Combines two sub-queries and returns True if both of them are True.

        :param max_results: Maximum number of registered models desired.
        :param order_by: List of column names with ASC|DESC annotation, to be used for ordering
                         matching search results.
        :param page_token: Token specifying the next page of results. It should be obtained from
                            a ``search_registered_models`` call.
        :return: A PagedList of :py:class:`mlflow.entities.model_registry.RegisteredModel` objects
                that satisfy the search expressions. The pagination token for the next page can be
                obtained via the ``token`` attribute of the object.

        .. code-block:: python
            :caption: Example

            import mlflow
            from mlflow import MlflowClient

            client = MlflowClient()

            # Get search results filtered by the registered model name
            model_name = "CordobaWeatherForecastModel"
            filter_string = "name='{}'".format(model_name)
            results = client.search_registered_models(filter_string=filter_string)
            print("-" * 80)
            for res in results:
                for mv in res.latest_versions:
                    print("name={}; run_id={}; version={}".format(mv.name, mv.run_id, mv.version))

            # Get search results filtered by the registered model name that matches
            # prefix pattern
            filter_string = "name LIKE 'Boston%'"
            results = client.search_registered_models(filter_string=filter_string)
            print("-" * 80)
            for res in results:
                for mv in res.latest_versions:
                    print("name={}; run_id={}; version={}".format(mv.name, mv.run_id, mv.version))

            # Get all registered models and order them by ascending order of the names
            results = client.search_registered_models(order_by=["name ASC"])
            print("-" * 80)
            for res in results:
                for mv in res.latest_versions:
                    print("name={}; run_id={}; version={}".format(mv.name, mv.run_id, mv.version))

        .. code-block:: text
            :caption: Output

            ------------------------------------------------------------------------------------
            name=CordobaWeatherForecastModel; run_id=eaef868ee3d14d10b4299c4c81ba8814; version=1
            name=CordobaWeatherForecastModel; run_id=e14afa2f47a040728060c1699968fd43; version=2
            ------------------------------------------------------------------------------------
            name=BostonWeatherForecastModel; run_id=ddc51b9407a54b2bb795c8d680e63ff6; version=1
            name=BostonWeatherForecastModel; run_id=48ac94350fba40639a993e1b3d4c185d; version=2
            -----------------------------------------------------------------------------------
            name=AzureWeatherForecastModel; run_id=5fcec6c4f1c947fc9295fef3fa21e52d; version=1
            name=AzureWeatherForecastModel; run_id=8198cb997692417abcdeb62e99052260; version=3
            name=BostonWeatherForecastModel; run_id=ddc51b9407a54b2bb795c8d680e63ff6; version=1
            name=BostonWeatherForecastModel; run_id=48ac94350fba40639a993e1b3d4c185d; version=2
            name=CordobaWeatherForecastModel; run_id=eaef868ee3d14d10b4299c4c81ba8814; version=1
            name=CordobaWeatherForecastModel; run_id=e14afa2f47a040728060c1699968fd43; version=2

        """
        return self._get_registry_client().search_registered_models(
            filter_string, max_results, order_by, page_token
        )

    def get_registered_model(self, name: str) -> RegisteredModel:
        """
        :param name: Name of the registered model to get.
        :return: A single :py:class:`mlflow.entities.model_registry.RegisteredModel` object.

        .. code-block:: python
            :caption: Example

            import mlflow
            from mlflow import MlflowClient


            def print_model_info(rm):
                print("--")
                print("name: {}".format(rm.name))
                print("tags: {}".format(rm.tags))
                print("description: {}".format(rm.description))


            name = "SocialMediaTextAnalyzer"
            tags = {"nlp.framework": "Spark NLP"}
            desc = "This sentiment analysis model classifies the tone-happy, sad, angry."
            mlflow.set_tracking_uri("sqlite:///mlruns.db")
            client = MlflowClient()

            # Create and fetch the registered model
            client.create_registered_model(name, tags, desc)
            model = client.get_registered_model(name)
            print_model_info(model)

        .. code-block:: text
            :caption: Output

            --
            name: SocialMediaTextAnalyzer
            tags: {'nlp.framework': 'Spark NLP'}
            description: This sentiment analysis model classifies the tone-happy, sad, angry.
        """
        return self._get_registry_client().get_registered_model(name)

    def get_latest_versions(self, name: str, stages: List[str] = None) -> List[ModelVersion]:
        """
        Latest version models for each requests stage. If no ``stages`` provided, returns the
        latest version for each stage.

        :param name: Name of the registered model from which to get the latest versions.
        :param stages: List of desired stages. If input list is None, return latest versions for
                       for ALL_STAGES.
        :return: List of :py:class:`mlflow.entities.model_registry.ModelVersion` objects.

        .. code-block:: python
            :caption: Example

            import mlflow.sklearn
            from mlflow import MlflowClient
            from mlflow.models.signature import infer_signature
            from sklearn.datasets import make_regression
            from sklearn.ensemble import RandomForestRegressor


            def print_models_info(mv):
                for m in mv:
                    print("name: {}".format(m.name))
                    print("latest version: {}".format(m.version))
                    print("run_id: {}".format(m.run_id))
                    print("current_stage: {}".format(m.current_stage))


            mlflow.set_tracking_uri("sqlite:///mlruns.db")
            X, y = make_regression(n_features=4, n_informative=2, random_state=0, shuffle=False)

            # Create two runs Log MLflow entities
            with mlflow.start_run() as run1:
                params = {"n_estimators": 3, "random_state": 42}
                rfr = RandomForestRegressor(**params).fit(X, y)
                signature = infer_signature(X, rfr.predict(X))
                mlflow.log_params(params)
                mlflow.sklearn.log_model(rfr, artifact_path="sklearn-model", signature=signature)

            with mlflow.start_run() as run2:
                params = {"n_estimators": 6, "random_state": 42}
                rfr = RandomForestRegressor(**params).fit(X, y)
                signature = infer_signature(X, rfr.predict(X))
                mlflow.log_params(params)
                mlflow.sklearn.log_model(rfr, artifact_path="sklearn-model", signature=signature)

            # Register model name in the model registry
            name = "RandomForestRegression"
            client = MlflowClient()
            client.create_registered_model(name)

            # Create a two versions of the rfr model under the registered model name
            for run_id in [run1.info.run_id, run2.info.run_id]:
                model_uri = "runs:/{}/sklearn-model".format(run_id)
                mv = client.create_model_version(name, model_uri, run_id)
                print("model version {} created".format(mv.version))

            # Fetch latest version; this will be version 2
            print("--")
            print_models_info(client.get_latest_versions(name, stages=["None"]))

        .. code-block:: text
            :caption: Output

            model version 1 created
            model version 2 created
            --
            name: RandomForestRegression
            latest version: 2
            run_id: 31165664be034dc698c52a4bdeb71663
            current_stage: None
        """
        return self._get_registry_client().get_latest_versions(name, stages)

    def set_registered_model_tag(self, name, key, value) -> None:
        """
        Set a tag for the registered model.

        :param name: Registered model name.
        :param key: Tag key to log.
        :param value: Tag value log.
        :return: None

        .. code-block:: Python
            :caption: Example

            import mlflow
            from mlflow import MlflowClient

            def print_model_info(rm):
                print("--")
                print("name: {}".format(rm.name))
                print("tags: {}".format(rm.tags))

            name = "SocialMediaTextAnalyzer"
            tags = {"nlp.framework1": "Spark NLP"}
            mlflow.set_tracking_uri("sqlite:///mlruns.db")
            client = MlflowClient()

            # Create registered model, set an additional tag, and fetch
            # update model info
            client.create_registered_model(name, tags, desc)
            model = client.get_registered_model(name)
            print_model_info(model)

            client.set_registered_model_tag(name, "nlp.framework2", "VADER")
            model = client.get_registered_model(name)
            print_model_info(model)

        .. code-block:: text
            :caption: Output

            --
            name: SocialMediaTextAnalyzer
            tags: {'nlp.framework1': 'Spark NLP'}
            --
            name: SocialMediaTextAnalyzer
            tags: {'nlp.framework1': 'Spark NLP', 'nlp.framework2': 'VADER'}
        """
        self._get_registry_client().set_registered_model_tag(name, key, value)

    def delete_registered_model_tag(self, name: str, key: str) -> None:
        """
        Delete a tag associated with the registered model.

        :param name: Registered model name.
        :param key: Registered model tag key.
        :return: None

        .. code-block:: python
            :caption: Example

            import mlflow
            from mlflow import MlflowClient


            def print_registered_models_info(r_models):
                print("--")
                for rm in r_models:
                    print("name: {}".format(rm.name))
                    print("tags: {}".format(rm.tags))


            mlflow.set_tracking_uri("sqlite:///mlruns.db")
            client = MlflowClient()

            # Register a couple of models with respective names and tags
            for name, tags in [("name1", {"t1": "t1"}), ("name2", {"t2": "t2"})]:
                client.create_registered_model(name, tags)

            # Fetch all registered models
            print_registered_models_info(client.search_registered_models())

            # Delete a tag from model `name2`
            client.delete_registered_model_tag("name2", "t2")
            print_registered_models_info(client.search_registered_models())

        .. code-block:: text
            :caption: Output

            --
            name: name1
            tags: {'t1': 't1'}
            name: name2
            tags: {'t2': 't2'}
            --
            name: name1
            tags: {'t1': 't1'}
            name: name2
            tags: {}
        """
        self._get_registry_client().delete_registered_model_tag(name, key)

    # Model Version Methods

    def create_model_version(
        self,
        name: str,
        source: str,
        run_id: Optional[str] = None,
        tags: Optional[Dict[str, Any]] = None,
        run_link: Optional[str] = None,
        description: Optional[str] = None,
        await_creation_for: int = DEFAULT_AWAIT_MAX_SLEEP_SECONDS,
    ) -> ModelVersion:
        """
        Create a new model version from given source (artifact URI).

        :param name: Name for the containing registered model.
        :param source: Source path where the MLflow model is stored.
        :param run_id: Run ID from MLflow tracking server that generated the model
        :param tags: A dictionary of key-value pairs that are converted into
                     :py:class:`mlflow.entities.model_registry.ModelVersionTag` objects.
        :param run_link: Link to the run from an MLflow tracking server that generated this model.
        :param description: Description of the version.
        :param await_creation_for: Number of seconds to wait for the model version to finish being
                                    created and is in ``READY`` status. By default, the function
                                    waits for five minutes. Specify 0 or None to skip waiting.
        :return: Single :py:class:`mlflow.entities.model_registry.ModelVersion` object created by
                 backend.

        .. code-block:: python
            :caption: Example

            import mlflow.sklearn
            from mlflow.store.artifact.runs_artifact_repo import RunsArtifactRepository
            from mlflow import MlflowClient
            from mlflow.models.signature import infer_signature
            from sklearn.datasets import make_regression
            from sklearn.ensemble import RandomForestRegressor

            mlflow.set_tracking_uri("sqlite:///mlruns.db")
            params = {"n_estimators": 3, "random_state": 42}
            name = "RandomForestRegression"
            X, y = make_regression(n_features=4, n_informative=2, random_state=0, shuffle=False)
            rfr = RandomForestRegressor(**params).fit(X, y)
            signature = infer_signature(X, rfr.predict(X))

            # Log MLflow entities
            with mlflow.start_run() as run:
                mlflow.log_params(params)
                mlflow.sklearn.log_model(rfr, artifact_path="sklearn-model", signature=signature)

            # Register model name in the model registry
            client = MlflowClient()
            client.create_registered_model(name)

            # Create a new version of the rfr model under the registered model name
            desc = "A new version of the model"
            runs_uri = "runs:/{}/sklearn-model".format(run.info.run_id)
            model_src = RunsArtifactRepository.get_underlying_uri(runs_uri)
            mv = client.create_model_version(name, model_src, run.info.run_id, description=desc)
            print("Name: {}".format(mv.name))
            print("Version: {}".format(mv.version))
            print("Description: {}".format(mv.description))
            print("Status: {}".format(mv.status))
            print("Stage: {}".format(mv.current_stage))

        .. code-block:: text
            :caption: Output

            Name: RandomForestRegression
            Version: 1
            Description: A new version of the model
            Status: READY
            Stage: None
        """
        tracking_uri = self._tracking_client.tracking_uri
        if (
            not run_link
            and is_databricks_uri(tracking_uri)
            and tracking_uri != self._registry_uri
            and not is_databricks_unity_catalog_uri(self._registry_uri)
        ):
            if not run_id:
                eprint(
                    "Warning: no run_link will be recorded with the model version "
                    "because no run_id was given"
                )
            else:
                run_link = get_databricks_run_url(tracking_uri, run_id)
        new_source = source
        if is_databricks_uri(self._registry_uri) and tracking_uri != self._registry_uri:
            # Print out some info for user since the copy may take a while for large models.
            eprint(
                "=== Copying model files from the source location to the model"
                + " registry workspace ==="
            )
            new_source = _upload_artifacts_to_databricks(
                source, run_id, tracking_uri, self._registry_uri
            )
            # NOTE: we can't easily delete the target temp location due to the async nature
            # of the model version creation - printing to let the user know.
            eprint(
                "=== Source model files were copied to %s" % new_source
                + " in the model registry workspace. You may want to delete the files once the"
                + " model version is in 'READY' status. You can also find this location in the"
                + " `source` field of the created model version. ==="
            )
        return self._get_registry_client().create_model_version(
            name=name,
            source=new_source,
            run_id=run_id,
            tags=tags,
            run_link=run_link,
            description=description,
            await_creation_for=await_creation_for,
        )

    def update_model_version(
        self, name: str, version: str, description: Optional[str] = None
    ) -> ModelVersion:
        """
        Update metadata associated with a model version in backend.

        :param name: Name of the containing registered model.
        :param version: Version number of the model version.
        :param description: New description.

        :return: A single :py:class:`mlflow.entities.model_registry.ModelVersion` object.

        .. code-block:: python
            :caption: Example

            import mlflow.sklearn
            from mlflow import MlflowClient
            from mlflow.models.signature import infer_signature
            from sklearn.datasets import make_regression
            from sklearn.ensemble import RandomForestRegressor


            def print_model_version_info(mv):
                print("Name: {}".format(mv.name))
                print("Version: {}".format(mv.version))
                print("Description: {}".format(mv.description))


            mlflow.set_tracking_uri("sqlite:///mlruns.db")
            params = {"n_estimators": 3, "random_state": 42}
            name = "RandomForestRegression"
            X, y = make_regression(n_features=4, n_informative=2, random_state=0, shuffle=False)
            rfr = RandomForestRegressor(**params).fit(X, y)
            signature = infer_signature(X, rfr.predict(X))

            # Log MLflow entities
            with mlflow.start_run() as run:
                mlflow.log_params(params)
                mlflow.sklearn.log_model(rfr, artifact_path="sklearn-model", signature=signature)

            # Register model name in the model registry
            client = MlflowClient()
            client.create_registered_model(name)

            # Create a new version of the rfr model under the registered model name
            model_uri = "runs:/{}/sklearn-model".format(run.info.run_id)
            mv = client.create_model_version(name, model_uri, run.info.run_id)
            print_model_version_info(mv)
            print("--")

            # Update model version's description
            desc = "A new version of the model using ensemble trees"
            mv = client.update_model_version(name, mv.version, desc)
            print_model_version_info(mv)

        .. code-block:: text
            :caption: Output

            Name: RandomForestRegression
            Version: 1
            Description: None
            --
            Name: RandomForestRegression
            Version: 1
            Description: A new version of the model using ensemble trees
        """
        if description is None:
            raise MlflowException("Attempting to update model version with no new field values.")

        return self._get_registry_client().update_model_version(
            name=name, version=version, description=description
        )

    def transition_model_version_stage(
        self, name: str, version: str, stage: str, archive_existing_versions: bool = False
    ) -> ModelVersion:
        """
        Update model version stage.

        :param name: Registered model name.
        :param version: Registered model version.
        :param stage: New desired stage for this model version.
        :param archive_existing_versions: If this flag is set to ``True``, all existing model
            versions in the stage will be automatically moved to the "archived" stage. Only valid
            when ``stage`` is ``"staging"`` or ``"production"`` otherwise an error will be raised.

        :return: A single :py:class:`mlflow.entities.model_registry.ModelVersion` object.

        .. code-block:: python
            :caption: Example

            import mlflow.sklearn
            from mlflow import MlflowClient
            from mlflow.models.signature import infer_signature
            from sklearn.datasets import make_regression
            from sklearn.ensemble import RandomForestRegressor


            def print_model_version_info(mv):
                print("Name: {}".format(mv.name))
                print("Version: {}".format(mv.version))
                print("Description: {}".format(mv.description))
                print("Stage: {}".format(mv.current_stage))


            mlflow.set_tracking_uri("sqlite:///mlruns.db")
            params = {"n_estimators": 3, "random_state": 42}
            name = "RandomForestRegression"
            desc = "A new version of the model using ensemble trees"
            X, y = make_regression(n_features=4, n_informative=2, random_state=0, shuffle=False)
            rfr = RandomForestRegressor(**params).fit(X, y)
            signature = infer_signature(X, rfr.predict(X))

            # Log MLflow entities
            with mlflow.start_run() as run:
                mlflow.log_params(params)
                mlflow.sklearn.log_model(rfr, artifact_path="sklearn-model", signature=signature)

            # Register model name in the model registry
            client = MlflowClient()
            client.create_registered_model(name)

            # Create a new version of the rfr model under the registered model name
            model_uri = "runs:/{}/sklearn-model".format(run.info.run_id)
            mv = client.create_model_version(name, model_uri, run.info.run_id, description=desc)
            print_model_version_info(mv)
            print("--")

            # transition model version from None -> staging
            mv = client.transition_model_version_stage(name, mv.version, "staging")
            print_model_version_info(mv)

        .. code-block:: text
            :caption: Output

            Name: RandomForestRegression
            Version: 1
            Description: A new version of the model using ensemble trees
            Stage: None
            --
            Name: RandomForestRegression
            Version: 1
            Description: A new version of the model using ensemble trees
            Stage: Staging
        """
        return self._get_registry_client().transition_model_version_stage(
            name, version, stage, archive_existing_versions
        )

    def delete_model_version(self, name: str, version: str) -> None:
        """
        Delete model version in backend.

        :param name: Name of the containing registered model.
        :param version: Version number of the model version.

        .. code-block:: python
            :caption: Example

            import mlflow.sklearn
            from mlflow import MlflowClient
            from mlflow.models.signature import infer_signature
            from sklearn.datasets import make_regression
            from sklearn.ensemble import RandomForestRegressor


            def print_models_info(mv):
                for m in mv:
                    print("name: {}".format(m.name))
                    print("latest version: {}".format(m.version))
                    print("run_id: {}".format(m.run_id))
                    print("current_stage: {}".format(m.current_stage))


            mlflow.set_tracking_uri("sqlite:///mlruns.db")
            X, y = make_regression(n_features=4, n_informative=2, random_state=0, shuffle=False)

            # Create two runs and log MLflow entities
            with mlflow.start_run() as run1:
                params = {"n_estimators": 3, "random_state": 42}
                rfr = RandomForestRegressor(**params).fit(X, y)
                signature = infer_signature(X, rfr.predict(X))
                mlflow.log_params(params)
                mlflow.sklearn.log_model(rfr, artifact_path="sklearn-model", signature=signature)

            with mlflow.start_run() as run2:
                params = {"n_estimators": 6, "random_state": 42}
                rfr = RandomForestRegressor(**params).fit(X, y)
                signature = infer_signature(X, rfr.predict(X))
                mlflow.log_params(params)
                mlflow.sklearn.log_model(rfr, artifact_path="sklearn-model", signature=signature)

            # Register model name in the model registry
            name = "RandomForestRegression"
            client = MlflowClient()
            client.create_registered_model(name)

            # Create a two versions of the rfr model under the registered model name
            for run_id in [run1.info.run_id, run2.info.run_id]:
                model_uri = "runs:/{}/sklearn-model".format(run_id)
                mv = client.create_model_version(name, model_uri, run_id)
                print("model version {} created".format(mv.version))

            print("--")

            # Fetch latest version; this will be version 2
            models = client.get_latest_versions(name, stages=["None"])
            print_models_info(models)
            print("--")

            # Delete the latest model version 2
            print("Deleting model version {}".format(mv.version))
            client.delete_model_version(name, mv.version)
            models = client.get_latest_versions(name, stages=["None"])
            print_models_info(models)

        .. code-block:: text
            :caption: Output

            model version 1 created
            model version 2 created
            --
            name: RandomForestRegression
            latest version: 2
            run_id: 9881172ef10f4cb08df3ed452c0c362b
            current_stage: None
            --
            Deleting model version 2
            name: RandomForestRegression
            latest version: 1
            run_id: 9165d4f8aa0a4d069550824bdc55caaf
            current_stage: None
        """
        self._get_registry_client().delete_model_version(name, version)

    def get_model_version(self, name: str, version: str) -> ModelVersion:
        """
        :param name: Name of the containing registered model.
        :param version: Version number as an integer of the model version.
        :return: A single :py:class:`mlflow.entities.model_registry.ModelVersion` object.

        .. code-block:: python
            :caption: Example

            import mlflow.sklearn
            from mlflow import MlflowClient
            from mlflow.models.signature import infer_signature
            from sklearn.datasets import make_regression
            from sklearn.ensemble import RandomForestRegressor

            X, y = make_regression(n_features=4, n_informative=2, random_state=0, shuffle=False)

            # Create two runs Log MLflow entities
            with mlflow.start_run() as run1:
                params = {"n_estimators": 3, "random_state": 42}
                rfr = RandomForestRegressor(**params).fit(X, y)
                signature = infer_signature(X, rfr.predict(X))
                mlflow.log_params(params)
                mlflow.sklearn.log_model(rfr, artifact_path="sklearn-model", signature=signature)

            with mlflow.start_run() as run2:
                params = {"n_estimators": 6, "random_state": 42}
                rfr = RandomForestRegressor(**params).fit(X, y)
                signature = infer_signature(X, rfr.predict(X))
                mlflow.log_params(params)
                mlflow.sklearn.log_model(rfr, artifact_path="sklearn-model", signature=signature)

            # Register model name in the model registry
            name = "RandomForestRegression"
            client = MlflowClient()
            client.create_registered_model(name)

            # Create a two versions of the rfr model under the registered model name
            for run_id in [run1.info.run_id, run2.info.run_id]:
                model_uri = "runs:/{}/sklearn-model".format(run_id)
                mv = client.create_model_version(name, model_uri, run_id)
                print("model version {} created".format(mv.version))
            print("--")

            # Fetch the last version; this will be version 2
            mv = client.get_model_version(name, mv.version)
            print("Name: {}".format(mv.name))
            print("Version: {}".format(mv.version))

        .. code-block:: text
            :caption: Output

            model version 1 created
            model version 2 created
            --
            Name: RandomForestRegression
            Version: 2
        """
        return self._get_registry_client().get_model_version(name, version)

    def get_model_version_download_uri(self, name: str, version: str) -> str:
        """
        Get the download location in Model Registry for this model version.

        :param name: Name of the containing registered model.
        :param version: Version number as an integer of the model version.
        :return: A single URI location that allows reads for downloading.

        .. code-block:: python
            :caption: Example

            import mlflow.sklearn
            from mlflow import MlflowClient
            from mlflow.models.signature import infer_signature
            from sklearn.datasets import make_regression
            from sklearn.ensemble import RandomForestRegressor

            mlflow.set_tracking_uri("sqlite:///mlruns.db")
            params = {"n_estimators": 3, "random_state": 42}
            name = "RandomForestRegression"
            X, y = make_regression(n_features=4, n_informative=2, random_state=0, shuffle=False)
            rfr = RandomForestRegressor(**params).fit(X, y)
            signature = infer_signature(X, rfr.predict(X))

            # Log MLflow entities
            with mlflow.start_run() as run:
                mlflow.log_params(params)
                mlflow.sklearn.log_model(rfr, artifact_path="sklearn-model", signature=signature)

            # Register model name in the model registry
            client = MlflowClient()
            client.create_registered_model(name)

            # Create a new version of the rfr model under the registered model name
            model_uri = "runs:/{}/sklearn-model".format(run.info.run_id)
            mv = client.create_model_version(name, model_uri, run.info.run_id)
            artifact_uri = client.get_model_version_download_uri(name, mv.version)
            print("Download URI: {}".format(artifact_uri))

        .. code-block:: text
            :caption: Output

            Download URI: runs:/027d7bbe81924c5a82b3e4ce979fcab7/sklearn-model
        """
        return self._get_registry_client().get_model_version_download_uri(name, version)

    def search_model_versions(
        self,
        filter_string: Optional[str] = None,
        max_results: int = SEARCH_MODEL_VERSION_MAX_RESULTS_DEFAULT,
        order_by: Optional[List[str]] = None,
        page_token: Optional[str] = None,
    ) -> PagedList[ModelVersion]:
        """
        Search for model versions in backend that satisfy the filter criteria.

        :param filter_string: Filter query string
            (e.g., ``"name = 'a_model_name' and tag.key = 'value1'"``),
            defaults to searching for all model versions. The following identifiers, comparators,
            and logical operators are supported.

            Identifiers
              - ``name``: model name.
              - ``source_path``: model version source path.
              - ``run_id``: The id of the mlflow run that generates the model version.
              - ``tags.<tag_key>``: model version tag. If ``tag_key`` contains spaces, it must be
                wrapped with backticks (e.g., ``"tags.`extra key`"``).

            Comparators
              - ``=``: Equal to.
              - ``!=``: Not equal to.
              - ``LIKE``: Case-sensitive pattern match.
              - ``ILIKE``: Case-insensitive pattern match.
              - ``IN``: In a value list. Only ``run_id`` identifier supports ``IN`` comparator.

            Logical operators
              - ``AND``: Combines two sub-queries and returns True if both of them are True.

        :param max_results: Maximum number of model versions desired.
        :param order_by: List of column names with ASC|DESC annotation, to be used for ordering
                         matching search results.
        :param page_token: Token specifying the next page of results. It should be obtained from
                            a ``search_model_versions`` call.
        :return: A PagedList of :py:class:`mlflow.entities.model_registry.ModelVersion`
                 objects that satisfy the search expressions. The pagination token for the next
                 page can be obtained via the ``token`` attribute of the object.

        .. code-block:: python
            :caption: Example

            import mlflow
            from mlflow import MlflowClient

            client = MlflowClient()

            # Get all versions of the model filtered by name
            model_name = "CordobaWeatherForecastModel"
            filter_string = "name='{}'".format(model_name)
            results = client.search_model_versions(filter_string)
            print("-" * 80)
            for res in results:
                print("name={}; run_id={}; version={}".format(res.name, res.run_id, res.version))

            # Get the version of the model filtered by run_id
            run_id = "e14afa2f47a040728060c1699968fd43"
            filter_string = "run_id='{}'".format(run_id)
            results = client.search_model_versions(filter_string)
            print("-" * 80)
            for res in results:
                print("name={}; run_id={}; version={}".format(res.name, res.run_id, res.version))

        .. code-block:: text
            :caption: Output

            ------------------------------------------------------------------------------------
            name=CordobaWeatherForecastModel; run_id=eaef868ee3d14d10b4299c4c81ba8814; version=1
            name=CordobaWeatherForecastModel; run_id=e14afa2f47a040728060c1699968fd43; version=2
            ------------------------------------------------------------------------------------
            name=CordobaWeatherForecastModel; run_id=e14afa2f47a040728060c1699968fd43; version=2
        """
        return self._get_registry_client().search_model_versions(
            filter_string, max_results, order_by, page_token
        )

    def get_model_version_stages(
        self, name: str, version: str  # pylint: disable=unused-argument
    ) -> List[str]:
        """
        :return: A list of valid stages.

        .. code-block:: python
            :caption: Example

            import mlflow.sklearn
            from mlflow import MlflowClient
            from mlflow.models.signature import infer_signature
            from sklearn.datasets import make_regression
            from sklearn.ensemble import RandomForestRegressor

            mlflow.set_tracking_uri("sqlite:///mlruns.db")
            params = {"n_estimators": 3, "random_state": 42}
            name = "RandomForestRegression"
            X, y = make_regression(n_features=4, n_informative=2, random_state=0, shuffle=False)
            rfr = RandomForestRegressor(**params).fit(X, y)
            signature = infer_signature(X, rfr.predict(X))

            # Log MLflow entities
            with mlflow.start_run() as run:
                mlflow.log_params(params)
                mlflow.sklearn.log_model(rfr, artifact_path="sklearn-model", signature=signature)

            # Register model name in the model registry
            client = MlflowClient()
            client.create_registered_model(name)

            # Create a new version of the rfr model under the registered model name
            # fetch valid stages
            model_uri = "runs:/{}/models/sklearn-model".format(run.info.run_id)
            mv = client.create_model_version(name, model_uri, run.info.run_id)
            stages = client.get_model_version_stages(name, mv.version)
            print("Model list of valid stages: {}".format(stages))

        .. code-block:: text
            :caption: Output

            Model list of valid stages: ['None', 'Staging', 'Production', 'Archived']
        """
        return ALL_STAGES

    def set_model_version_tag(
        self, name: str, version: str = None, key: str = None, value: Any = None, stage: str = None
    ) -> None:
        """
        Set a tag for the model version.
        When stage is set, tag will be set for latest model version of the stage.
        Setting both version and stage parameter will result in error.

        :param name: Registered model name.
        :param version: Registered model version.
        :param key: Tag key to log. key is required.
        :param value: Tag value to log. value is required.
        :param stage: Registered model stage.
        :return: None

        .. code-block:: python
            :caption: Example

            import mlflow.sklearn
            from mlflow import MlflowClient
            from mlflow.models.signature import infer_signature
            from sklearn.datasets import make_regression
            from sklearn.ensemble import RandomForestRegressor


            def print_model_version_info(mv):
                print("Name: {}".format(mv.name))
                print("Version: {}".format(mv.version))
                print("Tags: {}".format(mv.tags))


            mlflow.set_tracking_uri("sqlite:///mlruns.db")
            params = {"n_estimators": 3, "random_state": 42}
            name = "RandomForestRegression"
            X, y = make_regression(n_features=4, n_informative=2, random_state=0, shuffle=False)
            rfr = RandomForestRegressor(**params).fit(X, y)
            signature = infer_signature(X, rfr.predict(X))

            # Log MLflow entities
            with mlflow.start_run() as run:
                mlflow.log_params(params)
                mlflow.sklearn.log_model(rfr, artifact_path="sklearn-model", signature=signature)

            # Register model name in the model registry
            client = MlflowClient()
            client.create_registered_model(name)

            # Create a new version of the rfr model under the registered model name
            # and set a tag
            model_uri = "runs:/{}/sklearn-model".format(run.info.run_id)
            mv = client.create_model_version(name, model_uri, run.info.run_id)
            print_model_version_info(mv)
            print("--")

            # Tag using model version
            client.set_model_version_tag(name, mv.version, "t", "1")

            # Tag using model stage
            client.set_model_version_tag(name, key="t1", value="1", stage=mv.current_stage)

            mv = client.get_model_version(name, mv.version)
            print_model_version_info(mv)

        .. code-block:: text
            :caption: Output

            Name: RandomForestRegression
            Version: 1
            Tags: {}
            --
            Name: RandomForestRegression
            Version: 1
            Tags: {'t': '1', 't1': '1'}
        """
        _validate_model_version_or_stage_exists(version, stage)
        if stage:
            latest_versions = self.get_latest_versions(name, stages=[stage])
            if not latest_versions:
                raise MlflowException(f"Could not find any model version for {stage} stage")
            version = latest_versions[0].version

        self._get_registry_client().set_model_version_tag(name, version, key, value)

    def delete_model_version_tag(
        self, name: str, version: str = None, key: str = None, stage: str = None
    ) -> None:
        """
        Delete a tag associated with the model version.
        When stage is set, tag will be deleted for latest model version of the stage.
        Setting both version and stage parameter will result in error.

        :param name: Registered model name.
        :param version: Registered model version.
        :param key: Tag key. key is required.
        :param stage: Registered model stage.
        :return: None

        .. code-block:: python
            :caption: Example

            import mlflow.sklearn
            from mlflow import MlflowClient
            from mlflow.models.signature import infer_signature
            from sklearn.datasets import make_regression
            from sklearn.ensemble import RandomForestRegressor


            def print_model_version_info(mv):
                print("Name: {}".format(mv.name))
                print("Version: {}".format(mv.version))
                print("Tags: {}".format(mv.tags))


            mlflow.set_tracking_uri("sqlite:///mlruns.db")
            params = {"n_estimators": 3, "random_state": 42}
            name = "RandomForestRegression"
            X, y = make_regression(n_features=4, n_informative=2, random_state=0, shuffle=False)
            rfr = RandomForestRegressor(**params).fit(X, y)
            signature = infer_signature(X, rfr.predict(X))

            # Log MLflow entities
            with mlflow.start_run() as run:
                mlflow.log_params(params)
                mlflow.sklearn.log_model(rfr, artifact_path="sklearn-model", signature=signature)

            # Register model name in the model registry
            client = MlflowClient()
            client.create_registered_model(name)

            # Create a new version of the rfr model under the registered model name
            # and delete a tag
            model_uri = "runs:/{}/sklearn-model".format(run.info.run_id)
            tags = {"t": "1", "t1": "2"}
            mv = client.create_model_version(name, model_uri, run.info.run_id, tags=tags)
            print_model_version_info(mv)
            print("--")
            # using version to delete tag
            client.delete_model_version_tag(name, mv.version, "t")

            # using stage to delete tag
            client.delete_model_version_tag(name, key="t1", stage=mv.current_stage)
            mv = client.get_model_version(name, mv.version)
            print_model_version_info(mv)

        .. code-block:: text
            :caption: Output

            Name: RandomForestRegression
            Version: 1
            Tags: {'t': '1', 't1': '2'}
            --
            Name: RandomForestRegression
            Version: 1
            Tags: {}
        """
        _validate_model_version_or_stage_exists(version, stage)
        if stage:
            latest_versions = self.get_latest_versions(name, stages=[stage])
            if not latest_versions:
                raise MlflowException("Could not find any model version for {stage} stage")
            version = latest_versions[0].version
        self._get_registry_client().delete_model_version_tag(name, version, key)

    def set_registered_model_alias(self, name: str, alias: str, version: str) -> None:
        """
        Set a registered model alias pointing to a model version.

        :param name: Registered model name.
        :param alias: Name of the alias.
        :param version: Registered model version number.
        :return: None

        .. code-block:: Python
            :caption: Example

            import mlflow
            from mlflow import MlflowClient
            from mlflow.models.signature import infer_signature
            from sklearn.datasets import make_regression
            from sklearn.ensemble import RandomForestRegressor

            def print_model_info(rm):
                print("--Model--")
                print("name: {}".format(rm.name))
                print("aliases: {}".format(rm.aliases))

            def print_model_version_info(mv):
                print("--Model Version--")
                print("Name: {}".format(mv.name))
                print("Version: {}".format(mv.version))
                print("Aliases: {}".format(mv.aliases))

            mlflow.set_tracking_uri("sqlite:///mlruns.db")
            params = {"n_estimators": 3, "random_state": 42}
            name = "RandomForestRegression"
            X, y = make_regression(n_features=4, n_informative=2, random_state=0, shuffle=False)
            rfr = RandomForestRegressor(**params).fit(X, y)
            signature = infer_signature(X, rfr.predict(X))

            # Log MLflow entities
            with mlflow.start_run() as run:
                mlflow.log_params(params)
                mlflow.sklearn.log_model(rfr, artifact_path="sklearn-model", signature=signature)

            # Register model name in the model registry
            client = MlflowClient()
            client.create_registered_model(name)
            model = client.get_registered_model(name)
            print_model_info(model)

            # Create a new version of the rfr model under the registered model name
            model_uri = "runs:/{}/sklearn-model".format(run.info.run_id)
            mv = client.create_model_version(name, model_uri, run.info.run_id)
            print_model_version_info(mv)

            # Set registered model alias
            client.set_registered_model_alias(name, "test-alias", mv.version)
            print()
            print_model_info(model)
            print_model_version_info(mv)

        .. code-block:: text
            :caption: Output

            --Model--
            name: RandomForestRegression
            aliases: {}
            --Model Version--
            Name: RandomForestRegression
            Version: 1
            Aliases: []

            --Model--
            name: RandomForestRegression
            aliases: {"test-alias": "1"}
            --Model Version--
            Name: RandomForestRegression
            Version: 1
            Aliases: ["test-alias"]
        """
        _validate_model_name(name)
        _validate_model_alias_name(alias)
        _validate_model_version(version)
        self._get_registry_client().set_registered_model_alias(name, alias, version)

    def delete_registered_model_alias(self, name: str, alias: str) -> None:
        """
        Delete an alias associated with a registered model.

        :param name: Registered model name.
        :param alias: Name of the alias.
        :return: None

        .. code-block:: Python
            :caption: Example

            import mlflow
            from mlflow import MlflowClient
            from mlflow.models.signature import infer_signature
            from sklearn.datasets import make_regression
            from sklearn.ensemble import RandomForestRegressor

            def print_model_info(rm):
                print("--Model--")
                print("name: {}".format(rm.name))
                print("aliases: {}".format(rm.aliases))

            def print_model_version_info(mv):
                print("--Model Version--")
                print("Name: {}".format(mv.name))
                print("Version: {}".format(mv.version))
                print("Aliases: {}".format(mv.aliases))

            mlflow.set_tracking_uri("sqlite:///mlruns.db")
            params = {"n_estimators": 3, "random_state": 42}
            name = "RandomForestRegression"
            X, y = make_regression(n_features=4, n_informative=2, random_state=0, shuffle=False)
            rfr = RandomForestRegressor(**params).fit(X, y)
            signature = infer_signature(X, rfr.predict(X))

            # Log MLflow entities
            with mlflow.start_run() as run:
                mlflow.log_params(params)
                mlflow.sklearn.log_model(rfr, artifact_path="sklearn-model", signature=signature)

            # Register model name in the model registry
            client = MlflowClient()
            client.create_registered_model(name)
            model = client.get_registered_model(name)
            print_model_info(model)

            # Create a new version of the rfr model under the registered model name
            model_uri = "runs:/{}/sklearn-model".format(run.info.run_id)
            mv = client.create_model_version(name, model_uri, run.info.run_id)
            print_model_version_info(mv)

            # Set registered model alias
            client.set_registered_model_alias(name, "test-alias", mv.version)
            print()
            print_model_info(model)
            print_model_version_info(mv)

            # Delete registered model alias
            client.set_registered_model_alias(name, "test-alias")
            print()
            print_model_info(model)
            print_model_version_info(mv)

        .. code-block:: text
            :caption: Output

            --Model--
            name: RandomForestRegression
            aliases: {}
            --Model Version--
            Name: RandomForestRegression
            Version: 1
            Aliases: []

            --Model--
            name: RandomForestRegression
            aliases: {"test-alias": "1"}
            --Model Version--
            Name: RandomForestRegression
            Version: 1
            Aliases: ["test-alias"]

            --Model--
            name: RandomForestRegression
            aliases: {}
            --Model Version--
            Name: RandomForestRegression
            Version: 1
            Aliases: []
        """
        _validate_model_name(name)
        _validate_model_alias_name(alias)
        self._get_registry_client().delete_registered_model_alias(name, alias)

    def get_model_version_by_alias(self, name: str, alias: str) -> ModelVersion:
        """
        Get the model version instance by name and alias.

        :param name: Registered model name.
        :param alias: Name of the alias.
        :return: A single :py:class:`mlflow.entities.model_registry.ModelVersion` object.

        .. code-block:: Python
            :caption: Example

            import mlflow
            from mlflow import MlflowClient
            from mlflow.models.signature import infer_signature
            from sklearn.datasets import make_regression
            from sklearn.ensemble import RandomForestRegressor

            def print_model_info(rm):
                print("--Model--")
                print("name: {}".format(rm.name))
                print("aliases: {}".format(rm.aliases))

            def print_model_version_info(mv):
                print("--Model Version--")
                print("Name: {}".format(mv.name))
                print("Version: {}".format(mv.version))
                print("Aliases: {}".format(mv.aliases))

            mlflow.set_tracking_uri("sqlite:///mlruns.db")
            params = {"n_estimators": 3, "random_state": 42}
            name = "RandomForestRegression"
            X, y = make_regression(n_features=4, n_informative=2, random_state=0, shuffle=False)
            rfr = RandomForestRegressor(**params).fit(X, y)
            signature = infer_signature(X, rfr.predict(X))

            # Log MLflow entities
            with mlflow.start_run() as run:
                mlflow.log_params(params)
                mlflow.sklearn.log_model(rfr, artifact_path="sklearn-model", signature=signature)

            # Register model name in the model registry
            client = MlflowClient()
            client.create_registered_model(name)
            model = client.get_registered_model(name)
            print_model_info(model)

            # Create a new version of the rfr model under the registered model name
            model_uri = "runs:/{}/sklearn-model".format(run.info.run_id)
            mv = client.create_model_version(name, model_uri, run.info.run_id)
            print_model_version_info(mv)

            # Set registered model alias
            client.set_registered_model_alias(name, "test-alias", mv.version)
            print()
            print_model_info(model)
            print_model_version_info(mv)

            # Get model version by alias
            alias_mv = client.get_model_version_by_alias(name, "test-alias")
            print()
            print_model_version_info(alias_mv)

        .. code-block:: text
            :caption: Output

            --Model--
            name: RandomForestRegression
            aliases: {}
            --Model Version--
            Name: RandomForestRegression
            Version: 1
            Aliases: []

            --Model--
            name: RandomForestRegression
            aliases: {"test-alias": "1"}
            --Model Version--
            Name: RandomForestRegression
            Version: 1
            Aliases: ["test-alias"]

            --Model Version--
            Name: RandomForestRegression
            Version: 1
            Aliases: ["test-alias"]
        """
        _validate_model_name(name)
        _validate_model_alias_name(alias)
        return self._get_registry_client().get_model_version_by_alias(name, alias)<|MERGE_RESOLUTION|>--- conflicted
+++ resolved
@@ -42,14 +42,11 @@
     _validate_model_alias_name,
     _validate_model_version,
 )
-<<<<<<< HEAD
 from mlflow.utils.mlflow_tags import (
+    MLFLOW_LOGGED_ARTIFACTS,
     MLFLOW_PARENT_RUN_ID,
 )
-=======
-from mlflow.utils.mlflow_tags import MLFLOW_LOGGED_ARTIFACTS
 from mlflow.utils.annotations import experimental
->>>>>>> 57120242
 
 if TYPE_CHECKING:
     import pandas  # pylint: disable=unused-import
