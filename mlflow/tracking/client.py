"""
Internal package providing a Python CRUD interface to MLflow experiments and runs.
This is a lower level API than the :py:mod:`mlflow.tracking.fluent` module, and is
exposed in the :py:mod:`mlflow.tracking` module.
"""

import time
from six import iteritems

from mlflow.store import SEARCH_MAX_RESULTS_DEFAULT
from mlflow.tracking import utils
from mlflow.utils.validation import _validate_param_name, _validate_tag_name, _validate_run_id, \
    _validate_experiment_artifact_location, _validate_experiment_name, _validate_metric
from mlflow.entities import Param, Metric, RunStatus, RunTag, ViewType, ExperimentTag
from mlflow.store.artifact_repository_registry import get_artifact_repository
from mlflow.utils.mlflow_tags import MLFLOW_USER


class MlflowClient(object):
    """
    Client of an MLflow Tracking Server that creates and manages experiments and runs.
    """

    def __init__(self, tracking_uri=None):
        """
        :param tracking_uri: Address of local or remote tracking server. If not provided, defaults
                             to the service set by ``mlflow.tracking.set_tracking_uri``. See
                             `Where Runs Get Recorded <../tracking.html#where-runs-get-recorded>`_
                             for more info.
        """
        self.tracking_uri = tracking_uri or utils.get_tracking_uri()
        self.store = utils._get_store(self.tracking_uri)

    def get_run(self, run_id):
        """
        Fetch the run from backend store. The resulting :py:class:`Run <mlflow.entities.Run>`
        contains a collection of run metadata -- :py:class:`RunInfo <mlflow.entities.RunInfo>`,
        as well as a collection of run parameters, tags, and metrics --
        :py:class:`RunData <mlflow.entities.RunData>`. In the case where multiple metrics with the
        same key are logged for the run, the :py:class:`RunData <mlflow.entities.RunData>` contains
        the most recently logged value at the largest step for each metric.

        :param run_id: Unique identifier for the run.

        :return: A single :py:class:`mlflow.entities.Run` object, if the run exists. Otherwise,
                 raises an exception.
        """
        _validate_run_id(run_id)
        return self.store.get_run(run_id)

    def get_metric_history(self, run_id, key):
        """
        Return a list of metric objects corresponding to all values logged for a given metric.

        :param run_id: Unique identifier for run
        :param key: Metric name within the run

        :return: A list of :py:class:`mlflow.entities.Metric` entities if logged, else empty list
        """
        return self.store.get_metric_history(run_id=run_id, metric_key=key)

    def create_run(self, experiment_id, start_time=None, tags=None):
        """
        Create a :py:class:`mlflow.entities.Run` object that can be associated with
        metrics, parameters, artifacts, etc.
        Unlike :py:func:`mlflow.projects.run`, creates objects but does not run code.
        Unlike :py:func:`mlflow.start_run`, does not change the "active run" used by
        :py:func:`mlflow.log_param`.

        :param experiment_id: The ID of then experiment to create a run in.
        :param start_time: If not provided, use the current timestamp.
        :param tags: A dictionary of key-value pairs that are converted into
                     :py:class:`mlflow.entities.RunTag` objects.
        :return: :py:class:`mlflow.entities.Run` that was created.
        """

        tags = tags if tags else {}

        # Extract user from tags
        # This logic is temporary; the user_id attribute of runs is deprecated and will be removed
        # in a later release.
        user_id = tags.get(MLFLOW_USER, "unknown")

        return self.store.create_run(
            experiment_id=experiment_id,
            user_id=user_id,
            start_time=start_time or int(time.time() * 1000),
            tags=[RunTag(key, value) for (key, value) in iteritems(tags)]
        )

    def list_run_infos(self, experiment_id, run_view_type=ViewType.ACTIVE_ONLY):
        """:return: List of :py:class:`mlflow.entities.RunInfo`"""
        return self.store.list_run_infos(experiment_id, run_view_type)

    def list_experiments(self, view_type=None):
        """
        :return: List of :py:class:`mlflow.entities.Experiment`
        """
        final_view_type = ViewType.ACTIVE_ONLY if view_type is None else view_type
        return self.store.list_experiments(view_type=final_view_type)

    def get_experiment(self, experiment_id):
        """
        :param experiment_id: The experiment ID returned from ``create_experiment``.
        :return: :py:class:`mlflow.entities.Experiment`
        """
        return self.store.get_experiment(experiment_id)

    def get_experiment_by_name(self, name):
        """
        :param name: The experiment name.
        :return: :py:class:`mlflow.entities.Experiment`
        """
        return self.store.get_experiment_by_name(name)

    def create_experiment(self, name, artifact_location=None):
        """Create an experiment.

        :param name: The experiment name. Must be unique.
        :param artifact_location: The location to store run artifacts.
                                  If not provided, the server picks an appropriate default.
        :return: Integer ID of the created experiment.
        """
        _validate_experiment_name(name)
        _validate_experiment_artifact_location(artifact_location)
        return self.store.create_experiment(
            name=name,
            artifact_location=artifact_location,
        )

    def delete_experiment(self, experiment_id):
        """
        Delete an experiment from the backend store.

        :param experiment_id: The experiment ID returned from ``create_experiment``.
        """
        self.store.delete_experiment(experiment_id)

    def restore_experiment(self, experiment_id):
        """
        Restore a deleted experiment unless permanently deleted.

        :param experiment_id: The experiment ID returned from ``create_experiment``.
        """
        self.store.restore_experiment(experiment_id)

    def rename_experiment(self, experiment_id, new_name):
        """
        Update an experiment's name. The new name must be unique.

        :param experiment_id: The experiment ID returned from ``create_experiment``.
        """
        self.store.rename_experiment(experiment_id, new_name)

    def log_metric(self, run_id, key, value, timestamp=None, step=None):
        """
        Log a metric against the run ID.

        :param run_id: The run id to which the metric should be logged.
        :param key: Metric name.
        :param value: Metric value (float). Note that some special values such
                      as +/- Infinity may be replaced by other values depending on the store. For
                      example, the SQLAlchemy store replaces +/- Inf with max / min float values.
        :param timestamp: Time when this metric was calculated. Defaults to the current system time.
        :param step: Training step (iteration) at which was the metric calculated. Defaults to 0.
        """
        timestamp = timestamp if timestamp is not None else int(time.time())
        step = step if step is not None else 0
        _validate_metric(key, value, timestamp, step)
        metric = Metric(key, value, timestamp, step)
        self.store.log_metric(run_id, metric)

    def log_param(self, run_id, key, value):
        """
        Log a parameter against the run ID. Value is converted to a string.
        """
        _validate_param_name(key)
        param = Param(key, str(value))
        self.store.log_param(run_id, param)

    def set_experiment_tag(self, experiment_id, key, value):
        """
<<<<<<< HEAD
        Set a tag on the experiment ID. Value is converted to a string.
=======
        Set a tag on the experiment with the specified ID. Value is converted to a string.
        :param experiment_id: String ID of the experiment.
        :param key: Name of the tag.
        :param value: Tag value (converted to a string).
>>>>>>> 5a0377da
        """
        _validate_tag_name(key)
        tag = ExperimentTag(key, str(value))
        self.store.set_experiment_tag(experiment_id, tag)

    def set_tag(self, run_id, key, value):
        """
        Set a tag on the run with the specified ID. Value is converted to a string.
        :param run_id: String ID of the run.
        :param key: Name of the tag.
        :param value: Tag value (converted to a string)
        """
        _validate_tag_name(key)
        tag = RunTag(key, str(value))
        self.store.set_tag(run_id, tag)

    def delete_tag(self, run_id, key):
        """
        Delete a tag from a run. This is irreversible.

        :param run_id: String ID of the run
        :param key: Name of the tag
        """
        self.store.delete_tag(run_id, key)

    def log_batch(self, run_id, metrics=(), params=(), tags=()):
        """
        Log multiple metrics, params, and/or tags.

        :param run_id: String ID of the run
        :param metrics: If provided, List of Metric(key, value, timestamp) instances.
        :param params: If provided, List of Param(key, value) instances.
        :param tags: If provided, List of RunTag(key, value) instances.

        Raises an MlflowException if any errors occur.
        :return: None
        """
        if len(metrics) == 0 and len(params) == 0 and len(tags) == 0:
            return
        for metric in metrics:
            _validate_metric(metric.key, metric.value, metric.timestamp, metric.step)
        for param in params:
            _validate_param_name(param.key)
        for tag in tags:
            _validate_tag_name(tag.key)
        self.store.log_batch(run_id=run_id, metrics=metrics, params=params, tags=tags)

    def log_artifact(self, run_id, local_path, artifact_path=None):
        """
        Write a local file to the remote ``artifact_uri``.

        :param local_path: Path to the file to write.
        :param artifact_path: If provided, the directory in ``artifact_uri`` to write to.
        """
        run = self.get_run(run_id)
        artifact_repo = get_artifact_repository(run.info.artifact_uri)
        artifact_repo.log_artifact(local_path, artifact_path)

    def log_artifacts(self, run_id, local_dir, artifact_path=None):
        """
        Write a directory of files to the remote ``artifact_uri``.

        :param local_dir: Path to the directory of files to write.
        :param artifact_path: If provided, the directory in ``artifact_uri`` to write to.
        """
        run = self.get_run(run_id)
        artifact_repo = get_artifact_repository(run.info.artifact_uri)
        artifact_repo.log_artifacts(local_dir, artifact_path)

    def list_artifacts(self, run_id, path=None):
        """
        List the artifacts for a run.

        :param run_id: The run to list artifacts from.
        :param path: The run's relative artifact path to list from. By default it is set to None
                     or the root artifact path.
        :return: List of :py:class:`mlflow.entities.FileInfo`
        """
        run = self.get_run(run_id)
        artifact_root = run.info.artifact_uri
        artifact_repo = get_artifact_repository(artifact_root)
        return artifact_repo.list_artifacts(path)

    def download_artifacts(self, run_id, path, dst_path=None):
        """
        Download an artifact file or directory from a run to a local directory if applicable,
        and return a local path for it.

        :param run_id: The run to download artifacts from.
        :param path: Relative source path to the desired artifact.
        :param dst_path: Absolute path of the local filesystem destination directory to which to
                         download the specified artifacts. This directory must already exist.
                         If unspecified, the artifacts will either be downloaded to a new
                         uniquely-named directory on the local filesystem or will be returned
                         directly in the case of the LocalArtifactRepository.
        :return: Local path of desired artifact.
        """
        run = self.get_run(run_id)
        artifact_root = run.info.artifact_uri
        artifact_repo = get_artifact_repository(artifact_root)
        return artifact_repo.download_artifacts(path, dst_path)

    def set_terminated(self, run_id, status=None, end_time=None):
        """Set a run's status to terminated.

        :param status: A string value of :py:class:`mlflow.entities.RunStatus`.
                       Defaults to "FINISHED".
        :param end_time: If not provided, defaults to the current time."""
        end_time = end_time if end_time else int(time.time() * 1000)
        status = status if status else RunStatus.to_string(RunStatus.FINISHED)
        self.store.update_run_info(run_id, run_status=RunStatus.from_string(status),
                                   end_time=end_time)

    def delete_run(self, run_id):
        """
        Deletes a run with the given ID.
        """
        self.store.delete_run(run_id)

    def restore_run(self, run_id):
        """
        Restores a deleted run with the given ID.
        """
        self.store.restore_run(run_id)

    def search_runs(self, experiment_ids, filter_string="", run_view_type=ViewType.ACTIVE_ONLY,
                    max_results=SEARCH_MAX_RESULTS_DEFAULT, order_by=None, page_token=None):
        """
        Search experiments that fit the search criteria.

        :param experiment_ids: List of experiment IDs, or a single int or string id.
        :param filter_string: Filter query string, defaults to searching all runs.
        :param run_view_type: one of enum values ACTIVE_ONLY, DELETED_ONLY, or ALL runs
                              defined in :py:class:`mlflow.entities.ViewType`.
        :param max_results: Maximum number of runs desired.
        :param order_by: List of columns to order by (e.g., "metrics.rmse"). The default
                         ordering is to sort by start_time DESC, then run_id.
        :param page_token: Token specifying the next page of results. It should be obtained from
            a ``search_runs`` call.

        :return: A list of :py:class:`mlflow.entities.Run` objects that satisfy the search
            expressions. If the underlying tracking store supports pagination, the token for
            the next page may be obtained via the ``token`` attribute of the returned object.
        """
        if isinstance(experiment_ids, int) or isinstance(experiment_ids, str):
            experiment_ids = [experiment_ids]
        return self.store.search_runs(experiment_ids=experiment_ids, filter_string=filter_string,
                                      run_view_type=run_view_type, max_results=max_results,
                                      order_by=order_by, page_token=page_token)<|MERGE_RESOLUTION|>--- conflicted
+++ resolved
@@ -180,14 +180,10 @@
 
     def set_experiment_tag(self, experiment_id, key, value):
         """
-<<<<<<< HEAD
-        Set a tag on the experiment ID. Value is converted to a string.
-=======
         Set a tag on the experiment with the specified ID. Value is converted to a string.
         :param experiment_id: String ID of the experiment.
         :param key: Name of the tag.
         :param value: Tag value (converted to a string).
->>>>>>> 5a0377da
         """
         _validate_tag_name(key)
         tag = ExperimentTag(key, str(value))
