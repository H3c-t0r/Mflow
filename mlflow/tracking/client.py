--- conflicted
+++ resolved
@@ -181,11 +181,7 @@
         :returns: None
         """
         for metric in metrics:
-<<<<<<< HEAD
-            _validate_metric_name(metric.key)
-=======
             _validate_metric(metric.key, metric.value, metric.timestamp)
->>>>>>> cf05c5bd
         for param in params:
             _validate_param_name(param.key)
         for tag in tags:
