--- conflicted
+++ resolved
@@ -211,11 +211,7 @@
     """
     run_id = _get_or_start_run().info.run_uuid
     timestamp = int(time.time())
-<<<<<<< HEAD
     metrics_arr = [Metric(key, value, timestamp, step or 0) for key, value in metrics.items()]
-=======
-    metrics_arr = [Metric(key, value, timestamp, 0) for key, value in metrics.items()]
->>>>>>> bae6bc53
     MlflowClient().log_batch(run_id=run_id, metrics=metrics_arr, params=[], tags=[])
 
 
