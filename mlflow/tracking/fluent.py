--- conflicted
+++ resolved
@@ -13,7 +13,7 @@
 import time
 
 from mlflow.entities import Experiment, Run, SourceType
-from mlflow.tracking.service import get_service
+from mlflow.tracking.client import MlflowClient
 from mlflow.utils import env
 from mlflow.utils.databricks_utils import is_in_databricks_notebook, get_notebook_id, \
     get_notebook_path, get_webapp_url
@@ -21,11 +21,6 @@
     MLFLOW_DATABRICKS_NOTEBOOK_PATH, \
     MLFLOW_DATABRICKS_NOTEBOOK_ID
 from mlflow.utils.validation import _validate_run_id
-<<<<<<< HEAD
-=======
-from mlflow.tracking.client import MlflowClient
-
->>>>>>> 1c62f0e8
 
 _EXPERIMENT_ID_ENV_VAR = "MLFLOW_EXPERIMENT_ID"
 _RUN_ID_ENV_VAR = "MLFLOW_RUN_ID"
@@ -40,11 +35,12 @@
 
     :param experiment_name: Name of experiment to be activated.
     """
-    experiment = get_service().get_experiment_by_name(experiment_name)
+    client = MlflowClient()
+    experiment = client.get_experiment_by_name(experiment_name)
     exp_id = experiment.experiment_id if experiment else None
     if not exp_id:
         print("INFO: '{}' does not exist. Creating a new experiment".format(experiment_name))
-        exp_id = get_service().create_experiment(experiment_name)
+        exp_id = client.create_experiment(experiment_name)
     global _active_experiment_id
     _active_experiment_id = exp_id
     print("INFO: Experiment '{}' with ID '{}' is active.".format(experiment_name, exp_id))
