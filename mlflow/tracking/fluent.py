"""
Internal module implementing the fluent API, allowing management of an active
MLflow run. This module is exposed to users at the top-level :py:mod:`mlflow` module.
"""
import atexit
import contextlib
import importlib
import inspect
import logging
import os
from copy import deepcopy
from typing import TYPE_CHECKING, Any, Dict, List, Optional, Union

from mlflow.data.dataset import Dataset
from mlflow.entities import (
    DatasetInput,
    Experiment,
    InputTag,
    Metric,
    Param,
    Run,
    RunStatus,
    RunTag,
    ViewType,
)
from mlflow.entities.lifecycle_stage import LifecycleStage
from mlflow.environment_variables import (
    MLFLOW_ENABLE_SYSTEM_METRICS_LOGGING,
    MLFLOW_EXPERIMENT_ID,
    MLFLOW_EXPERIMENT_NAME,
    MLFLOW_RUN_ID,
)
from mlflow.exceptions import MlflowException
from mlflow.protos.databricks_pb2 import (
    INVALID_PARAMETER_VALUE,
    RESOURCE_DOES_NOT_EXIST,
)
from mlflow.store.tracking import SEARCH_MAX_RESULTS_DEFAULT
from mlflow.tracking import _get_store, artifact_utils
from mlflow.tracking.client import MlflowClient
from mlflow.tracking.context import registry as context_registry
from mlflow.tracking.default_experiment import registry as default_experiment_registry
from mlflow.utils import ParamValue, get_results_from_paginated_fn
from mlflow.utils.annotations import experimental
from mlflow.utils.async_logging.run_operations import RunOperations
from mlflow.utils.autologging_utils import (
    AUTOLOGGING_CONF_KEY_IS_GLOBALLY_CONFIGURED,
    AUTOLOGGING_INTEGRATIONS,
    autologging_integration,
    autologging_is_disabled,
    is_testing,
)
from mlflow.utils.databricks_utils import is_in_databricks_runtime
from mlflow.utils.import_hooks import register_post_import_hook
from mlflow.utils.mlflow_tags import (
    MLFLOW_DATASET_CONTEXT,
    MLFLOW_EXPERIMENT_PRIMARY_METRIC_GREATER_IS_BETTER,
    MLFLOW_EXPERIMENT_PRIMARY_METRIC_NAME,
    MLFLOW_PARENT_RUN_ID,
    MLFLOW_RUN_NAME,
    MLFLOW_RUN_NOTE,
)
from mlflow.utils.time import get_current_time_millis
from mlflow.utils.validation import _validate_experiment_id_type, _validate_run_id

if TYPE_CHECKING:
    import matplotlib
    import matplotlib.figure
    import numpy
    import pandas
    import PIL
    import plotly

_active_run_stack = []
run_id_to_system_metrics_monitor = {}
_active_experiment_id = None
_last_active_run_id = None

SEARCH_MAX_RESULTS_PANDAS = 100000
NUM_RUNS_PER_PAGE_PANDAS = 10000

_logger = logging.getLogger(__name__)


def set_experiment(
    experiment_name: Optional[str] = None, experiment_id: Optional[str] = None
) -> Experiment:
    """
    Set the given experiment as the active experiment. The experiment must either be specified by
    name via `experiment_name` or by ID via `experiment_id`. The experiment name and ID cannot
    both be specified.

    :param experiment_name: Case sensitive name of the experiment to be activated. If an experiment
                            with this name does not exist, a new experiment wth this name is
                            created. On certain platforms such as Databricks, the experiment name
                            must an absolute path, e.g. ``"/Users/<username>/my-experiment"``.
    :param experiment_id: ID of the experiment to be activated. If an experiment with this ID
                          does not exist, an exception is thrown.
    :return: An instance of :py:class:`mlflow.entities.Experiment` representing the new active
             experiment.

    .. testcode:: python
        :caption: Example

        import mlflow

        # Set an experiment name, which must be unique and case-sensitive.
        experiment = mlflow.set_experiment("Social NLP Experiments")

        # Get Experiment Details
        print(f"Experiment_id: {experiment.experiment_id}")
        print(f"Artifact Location: {experiment.artifact_location}")
        print(f"Tags: {experiment.tags}")
        print(f"Lifecycle_stage: {experiment.lifecycle_stage}")

    .. code-block:: text
        :caption: Output

        Experiment_id: 1
        Artifact Location: file:///.../mlruns/1
        Tags: {}
        Lifecycle_stage: active
    """
    if (experiment_name is not None and experiment_id is not None) or (
        experiment_name is None and experiment_id is None
    ):
        raise MlflowException(
            message="Must specify exactly one of: `experiment_id` or `experiment_name`.",
            error_code=INVALID_PARAMETER_VALUE,
        )

    client = MlflowClient()
    if experiment_id is None:
        experiment = client.get_experiment_by_name(experiment_name)
        if not experiment:
            _logger.info(
                "Experiment with name '%s' does not exist. Creating a new experiment.",
                experiment_name,
            )
            # NB: If two simultaneous threads or processes attempt to set the same experiment
            # simultaneously, a race condition may be encountered here wherein experiment creation
            # fails
            experiment_id = client.create_experiment(experiment_name)
            experiment = client.get_experiment(experiment_id)
    else:
        experiment = client.get_experiment(experiment_id)
        if experiment is None:
            raise MlflowException(
                message=f"Experiment with ID '{experiment_id}' does not exist.",
                error_code=RESOURCE_DOES_NOT_EXIST,
            )

    if experiment.lifecycle_stage != LifecycleStage.ACTIVE:
        raise MlflowException(
            message=(
                "Cannot set a deleted experiment '%s' as the active experiment. "
                "You can restore the experiment, or permanently delete the "
                "experiment to create a new one." % experiment.name
            ),
            error_code=INVALID_PARAMETER_VALUE,
        )

    global _active_experiment_id
    _active_experiment_id = experiment.experiment_id
    return experiment


def _set_experiment_primary_metric(
    experiment_id: str, primary_metric: str, greater_is_better: bool
):
    client = MlflowClient()
    client.set_experiment_tag(experiment_id, MLFLOW_EXPERIMENT_PRIMARY_METRIC_NAME, primary_metric)
    client.set_experiment_tag(
        experiment_id, MLFLOW_EXPERIMENT_PRIMARY_METRIC_GREATER_IS_BETTER, str(greater_is_better)
    )


class ActiveRun(Run):  # pylint: disable=abstract-method
    """Wrapper around :py:class:`mlflow.entities.Run` to enable using Python ``with`` syntax."""

    def __init__(self, run):
        Run.__init__(self, run.info, run.data)

    def __enter__(self):
        return self

    def __exit__(self, exc_type, exc_val, exc_tb):
        status = RunStatus.FINISHED if exc_type is None else RunStatus.FAILED
        end_run(RunStatus.to_string(status))
        return exc_type is None


def start_run(
    run_id: Optional[str] = None,
    experiment_id: Optional[str] = None,
    run_name: Optional[str] = None,
    nested: bool = False,
    tags: Optional[Dict[str, Any]] = None,
    description: Optional[str] = None,
    log_system_metrics: Optional[bool] = None,
) -> ActiveRun:
    """
    Start a new MLflow run, setting it as the active run under which metrics and parameters
    will be logged. The return value can be used as a context manager within a ``with`` block;
    otherwise, you must call ``end_run()`` to terminate the current run.

    If you pass a ``run_id`` or the ``MLFLOW_RUN_ID`` environment variable is set,
    ``start_run`` attempts to resume a run with the specified run ID and
    other parameters are ignored. ``run_id`` takes precedence over ``MLFLOW_RUN_ID``.

    If resuming an existing run, the run status is set to ``RunStatus.RUNNING``.

    MLflow sets a variety of default tags on the run, as defined in
    :ref:`MLflow system tags <system_tags>`.

    :param run_id: If specified, get the run with the specified UUID and log parameters
        and metrics under that run. The run's end time is unset and its status
        is set to running, but the run's other attributes (``source_version``,
        ``source_type``, etc.) are not changed.
    :param experiment_id: ID of the experiment under which to create the current run (applicable
        only when ``run_id`` is not specified). If ``experiment_id`` argument
        is unspecified, will look for valid experiment in the following order:
        activated using ``set_experiment``, ``MLFLOW_EXPERIMENT_NAME``
        environment variable, ``MLFLOW_EXPERIMENT_ID`` environment variable,
        or the default experiment as defined by the tracking server.
    :param run_name: Name of new run. Used only when ``run_id`` is unspecified. If a new run is
        created and ``run_name`` is not specified, a unique name will be generated for the run.
    :param nested: Controls whether run is nested in parent run. ``True`` creates a nested run.
    :param tags: An optional dictionary of string keys and values to set as tags on the run.
        If a run is being resumed, these tags are set on the resumed run. If a new run is
        being created, these tags are set on the new run.
    :param description: An optional string that populates the description box of the run.
        If a run is being resumed, the description is set on the resumed run.
        If a new run is being created, the description is set on the new run.
    :param log_system_metrics: bool, defaults to None. If True, system metrics will be logged
        to MLflow, e.g., cpu/gpu utilization. If None, we will check environment variable
        `MLFLOW_SYSTEM_METRICS_SAMPLING_INTERVAL` to determine whether to log system metrics.
        System metrics logging is an experimental feature in MLflow 2.8 and subject to change.

    :return: :py:class:`mlflow.ActiveRun` object that acts as a context manager wrapping the
        run's state.

    .. testcode:: python
        :caption: Example

        import mlflow

        # Create nested runs
        experiment_id = mlflow.create_experiment("experiment1")
        with mlflow.start_run(
            run_name="PARENT_RUN",
            experiment_id=experiment_id,
            tags={"version": "v1", "priority": "P1"},
            description="parent",
        ) as parent_run:
            mlflow.log_param("parent", "yes")
            with mlflow.start_run(
                run_name="CHILD_RUN",
                experiment_id=experiment_id,
                description="child",
                nested=True,
            ) as child_run:
                mlflow.log_param("child", "yes")

        print("parent run:")

        print(f"run_id: {parent_run.info.run_id}")
        print("description: {}".format(parent_run.data.tags.get("mlflow.note.content")))
        print("version tag value: {}".format(parent_run.data.tags.get("version")))
        print("priority tag value: {}".format(parent_run.data.tags.get("priority")))
        print("--")

        # Search all child runs with a parent id
        query = f"tags.mlflow.parentRunId = '{parent_run.info.run_id}'"
        results = mlflow.search_runs(experiment_ids=[experiment_id], filter_string=query)
        print("child runs:")
        print(results[["run_id", "params.child", "tags.mlflow.runName"]])

    .. code-block:: text
        :caption: Output

        parent run:
        run_id: 8979459433a24a52ab3be87a229a9cdf
        description: starting a parent for experiment 7
        version tag value: v1
        priority tag value: P1
        --
        child runs:
                                     run_id params.child tags.mlflow.runName
        0  7d175204675e40328e46d9a6a5a7ee6a          yes           CHILD_RUN
    """
    global _active_run_stack
    _validate_experiment_id_type(experiment_id)
    # back compat for int experiment_id
    experiment_id = str(experiment_id) if isinstance(experiment_id, int) else experiment_id
    if len(_active_run_stack) > 0 and not nested:
        raise Exception(
            (
                "Run with UUID {} is already active. To start a new run, first end the "
                + "current run with mlflow.end_run(). To start a nested "
                + "run, call start_run with nested=True"
            ).format(_active_run_stack[0].info.run_id)
        )
    client = MlflowClient()
    if run_id:
        existing_run_id = run_id
    elif run_id := MLFLOW_RUN_ID.get():
        existing_run_id = run_id
        del os.environ[MLFLOW_RUN_ID.name]
    else:
        existing_run_id = None
    if existing_run_id:
        _validate_run_id(existing_run_id)
        active_run_obj = client.get_run(existing_run_id)
        # Check to see if experiment_id from environment matches experiment_id from set_experiment()
        if (
            _active_experiment_id is not None
            and _active_experiment_id != active_run_obj.info.experiment_id
        ):
            raise MlflowException(
                f"Cannot start run with ID {existing_run_id} because active run ID "
                "does not match environment run ID. Make sure --experiment-name "
                "or --experiment-id matches experiment set with "
                "set_experiment(), or just use command-line arguments"
            )
        # Check if the current run has been deleted.
        if active_run_obj.info.lifecycle_stage == LifecycleStage.DELETED:
            raise MlflowException(
                f"Cannot start run with ID {existing_run_id} because it is in the deleted state."
            )
        # Use previous `end_time` because a value is required for `update_run_info`.
        end_time = active_run_obj.info.end_time
        _get_store().update_run_info(
            existing_run_id, run_status=RunStatus.RUNNING, end_time=end_time, run_name=None
        )
        tags = tags or {}
        if description:
            if MLFLOW_RUN_NOTE in tags:
                raise MlflowException(
                    f"Description is already set via the tag {MLFLOW_RUN_NOTE} in tags."
                    f"Remove the key {MLFLOW_RUN_NOTE} from the tags or omit the description.",
                    error_code=INVALID_PARAMETER_VALUE,
                )
            tags[MLFLOW_RUN_NOTE] = description

        if tags:
            client.log_batch(
                run_id=existing_run_id,
                tags=[RunTag(key, str(value)) for key, value in tags.items()],
            )
        active_run_obj = client.get_run(existing_run_id)
    else:
        parent_run_id = _active_run_stack[-1].info.run_id if len(_active_run_stack) > 0 else None

        exp_id_for_run = experiment_id if experiment_id is not None else _get_experiment_id()

        user_specified_tags = deepcopy(tags) or {}
        if description:
            if MLFLOW_RUN_NOTE in user_specified_tags:
                raise MlflowException(
                    f"Description is already set via the tag {MLFLOW_RUN_NOTE} in tags."
                    f"Remove the key {MLFLOW_RUN_NOTE} from the tags or omit the description.",
                    error_code=INVALID_PARAMETER_VALUE,
                )
            user_specified_tags[MLFLOW_RUN_NOTE] = description
        if parent_run_id is not None:
            user_specified_tags[MLFLOW_PARENT_RUN_ID] = parent_run_id
        if run_name:
            user_specified_tags[MLFLOW_RUN_NAME] = run_name

        resolved_tags = context_registry.resolve_tags(user_specified_tags)

        active_run_obj = client.create_run(
            experiment_id=exp_id_for_run,
            tags=resolved_tags,
            run_name=run_name,
        )
        if log_system_metrics is None:
            # if `log_system_metrics` is not specified, we will check environment variable.
            log_system_metrics = MLFLOW_ENABLE_SYSTEM_METRICS_LOGGING.get()
        if log_system_metrics:
            try:
                from mlflow.system_metrics.system_metrics_monitor import SystemMetricsMonitor

                system_monitor = SystemMetricsMonitor(active_run_obj.info.run_id)
                global run_id_to_system_metrics_monitor

                run_id_to_system_metrics_monitor[active_run_obj.info.run_id] = system_monitor
                system_monitor.start()
            except Exception as e:
                _logger.error(f"Failed to start system metrics monitoring: {e}.")

    _active_run_stack.append(ActiveRun(active_run_obj))
    return _active_run_stack[-1]


def end_run(status: str = RunStatus.to_string(RunStatus.FINISHED)) -> None:
    """End an active MLflow run (if there is one).

    .. testcode:: python
        :caption: Example

        import mlflow

        # Start run and get status
        mlflow.start_run()
        run = mlflow.active_run()
        print(f"run_id: {run.info.run_id}; status: {run.info.status}")

        # End run and get status
        mlflow.end_run()
        run = mlflow.get_run(run.info.run_id)
        print(f"run_id: {run.info.run_id}; status: {run.info.status}")
        print("--")

        # Check for any active runs
        print(f"Active run: {mlflow.active_run()}")

    .. code-block:: text
        :caption: Output

        run_id: b47ee4563368419880b44ad8535f6371; status: RUNNING
        run_id: b47ee4563368419880b44ad8535f6371; status: FINISHED
        --
        Active run: None
    """
    global _active_run_stack, _last_active_run_id, run_id_to_system_metrics_monitor
    if len(_active_run_stack) > 0:
        # Clear out the global existing run environment variable as well.
        MLFLOW_RUN_ID.unset()
        run = _active_run_stack.pop()
        _last_active_run_id = run.info.run_id
        MlflowClient().set_terminated(_last_active_run_id, status)
        if _last_active_run_id in run_id_to_system_metrics_monitor:
            system_metrics_monitor = run_id_to_system_metrics_monitor.pop(_last_active_run_id)
            system_metrics_monitor.finish()


def _safe_end_run():
    with contextlib.suppress(Exception):
        end_run()


atexit.register(_safe_end_run)


def active_run() -> Optional[ActiveRun]:
    """Get the currently active ``Run``, or None if no such run exists.

    **Note**: You cannot access currently-active run attributes
    (parameters, metrics, etc.) through the run returned by ``mlflow.active_run``. In order
    to access such attributes, use the :py:class:`mlflow.client.MlflowClient` as follows:

    .. testcode:: python
        :caption: Example

        import mlflow

        mlflow.start_run()
        run = mlflow.active_run()
        print(f"Active run_id: {run.info.run_id}")
        mlflow.end_run()

    .. code-block:: text
        :caption: Output

        Active run_id: 6f252757005748708cd3aad75d1ff462
    """
    return _active_run_stack[-1] if len(_active_run_stack) > 0 else None


def last_active_run() -> Optional[Run]:
    """
    Gets the most recent active run.

    Examples:

    .. testcode:: python
        :caption: To retrieve the most recent autologged run:

        import mlflow

        from sklearn.model_selection import train_test_split
        from sklearn.datasets import load_diabetes
        from sklearn.ensemble import RandomForestRegressor

        mlflow.autolog()

        db = load_diabetes()
        X_train, X_test, y_train, y_test = train_test_split(db.data, db.target)

        # Create and train models.
        rf = RandomForestRegressor(n_estimators=100, max_depth=6, max_features=3)
        rf.fit(X_train, y_train)

        # Use the model to make predictions on the test dataset.
        predictions = rf.predict(X_test)
        autolog_run = mlflow.last_active_run()

    .. testcode:: python
        :caption: To get the most recently active run that ended:

        import mlflow

        mlflow.start_run()
        mlflow.end_run()
        run = mlflow.last_active_run()

    .. testcode:: python
        :caption: To retrieve the currently active run:

        import mlflow

        mlflow.start_run()
        run = mlflow.last_active_run()
        mlflow.end_run()

    :return: The active run (this is equivalent to ``mlflow.active_run()``) if one exists.
             Otherwise, the last run started from the current Python process that reached
             a terminal status (i.e. FINISHED, FAILED, or KILLED).
    """
    _active_run = active_run()
    if _active_run is not None:
        return _active_run
    if _last_active_run_id is None:
        return None
    return get_run(_last_active_run_id)


def get_run(run_id: str) -> Run:
    """
    Fetch the run from backend store. The resulting :py:class:`Run <mlflow.entities.Run>`
    contains a collection of run metadata -- :py:class:`RunInfo <mlflow.entities.RunInfo>`,
    as well as a collection of run parameters, tags, and metrics --
    :py:class:`RunData <mlflow.entities.RunData>`. It also contains a collection of run
    inputs (experimental), including information about datasets used by the run --
    :py:class:`RunInputs <mlflow.entities.RunInputs>`. In the case where multiple metrics with the
    same key are logged for the run, the :py:class:`RunData <mlflow.entities.RunData>` contains the
    most recently logged value at the largest step for each metric.

    :param run_id: Unique identifier for the run.

    :return: A single :py:class:`mlflow.entities.Run` object, if the run exists. Otherwise,
                raises an exception.

    .. testcode:: python
        :caption: Example

        import mlflow

        with mlflow.start_run() as run:
            mlflow.log_param("p", 0)

        run_id = run.info.run_id
        print(
            f"run_id: {run_id}; lifecycle_stage: {mlflow.get_run(run_id).info.lifecycle_stage}"
        )

    .. code-block:: text
        :caption: Output

        run_id: 7472befefc754e388e8e922824a0cca5; lifecycle_stage: active
    """
    return MlflowClient().get_run(run_id)


def get_parent_run(run_id: str) -> Optional[Run]:
    """
    Gets the parent run for the given run id if one exists.

    :param run_id: Unique identifier for the child run.

    :return: A single :py:class:`mlflow.entities.Run` object, if the parent run exists. Otherwise,
                returns None.

    .. testcode:: python
        :caption: Example

        import mlflow

        # Create nested runs
        with mlflow.start_run():
            with mlflow.start_run(nested=True) as child_run:
                child_run_id = child_run.info.run_id

        parent_run = mlflow.get_parent_run(child_run_id)

        print(f"child_run_id: {child_run_id}")
        print(f"parent_run_id: {parent_run.info.run_id}")

    .. code-block:: text
        :caption: Output

        child_run_id: 7d175204675e40328e46d9a6a5a7ee6a
        parent_run_id: 8979459433a24a52ab3be87a229a9cdf
    """
    return MlflowClient().get_parent_run(run_id)


def log_param(key: str, value: Any, synchronous: bool = True) -> Union[RunOperations, ParamValue]:
    """
    Log a parameter (e.g. model hyperparameter) under the current run. If no run is active,
    this method will create a new active run.

    :param key: Parameter name (string). This string may only contain alphanumerics,
                underscores (_), dashes (-), periods (.), spaces ( ), and slashes (/).
                All backend stores support keys up to length 250, but some may
                support larger keys.
    :param value: Parameter value (string, but will be string-ified if not).
                  All built-in backend stores support values up to length 6000, but some
                  may support larger values.
    :param synchronous: *Experimental* If True, blocks until the parameter is logged
                        successfully. If False, logs the parameter asynchronously and
                        returns a future representing the logging operation.

    :return: When synchronous=True, the parameter value that is logged.
             When synchronous=False, returns :py:class:`mlflow.RunOperations` that
             represents future for logging operation.

    .. testcode:: python
        :caption: Example

        import mlflow

        with mlflow.start_run():
            value = mlflow.log_param("learning_rate", 0.01)
            assert value == 0.01
            value = mlflow.log_param("learning_rate", 0.02, synchronous=False)
    """
    run_id = _get_or_start_run().info.run_id
    return MlflowClient().log_param(run_id, key, value, synchronous=synchronous)


def set_experiment_tag(key: str, value: Any) -> None:
    """
    Set a tag on the current experiment. Value is converted to a string.

    :param key: Tag name (string). This string may only contain alphanumerics, underscores
                (_), dashes (-), periods (.), spaces ( ), and slashes (/).
                All backend stores will support keys up to length 250, but some may
                support larger keys.
    :param value: Tag value (string, but will be string-ified if not).
                  All backend stores will support values up to length 5000, but some
                  may support larger values.

    .. testcode:: python
        :caption: Example

        import mlflow

        with mlflow.start_run():
            mlflow.set_experiment_tag("release.version", "2.2.0")
    """
    experiment_id = _get_experiment_id()
    MlflowClient().set_experiment_tag(experiment_id, key, value)


def set_tag(key: str, value: Any, synchronous: bool = True) -> Optional[RunOperations]:
    """
    Set a tag under the current run. If no run is active, this method will create a
    new active run.

    :param key: Tag name (string). This string may only contain alphanumerics, underscores
                (_), dashes (-), periods (.), spaces ( ), and slashes (/).
                All backend stores will support keys up to length 250, but some may
                support larger keys.
    :param value: Tag value (string, but will be string-ified if not).
                  All backend stores will support values up to length 5000, but some
                  may support larger values.
    :param synchronous: *Experimental* If True, blocks until the tag is logged
                        successfully. If False, logs the tag asynchronously and
                        returns a future representing the logging operation.

    :return: When synchronous=True, returns None.
             When synchronous=False, returns :py:class:`mlflow.RunOperations` object
             that represents future for logging operation.
    .. testcode:: python
        :caption: Example

        import mlflow

        # Set a tag.
        with mlflow.start_run():
            mlflow.set_tag("release.version", "2.2.0")

        # Set a tag in async fashion.
        with mlflow.start_run():
            mlflow.set_tag("release.version", "2.2.1", synchronous=False)
    """
    run_id = _get_or_start_run().info.run_id
    return MlflowClient().set_tag(run_id, key, value, synchronous=synchronous)


def delete_tag(key: str) -> None:
    """
    Delete a tag from a run. This is irreversible. If no run is active, this method
    will create a new active run.

    :param key: Name of the tag

    .. testcode:: python
        :caption: Example

        import mlflow

        tags = {"engineering": "ML Platform", "engineering_remote": "ML Platform"}

        with mlflow.start_run() as run:
            mlflow.set_tags(tags)

        with mlflow.start_run(run_id=run.info.run_id):
            mlflow.delete_tag("engineering_remote")
    """
    run_id = _get_or_start_run().info.run_id
    MlflowClient().delete_tag(run_id, key)


def log_metric(
    key: str, value: float, step: Optional[int] = None, synchronous: bool = True
) -> Optional[RunOperations]:
    """
    Log a metric under the current run. If no run is active, this method will create
    a new active run.

    :param key: Metric name (string). This string may only contain alphanumerics, underscores (_),
                dashes (-), periods (.), spaces ( ), and slashes (/).
                All backend stores will support keys up to length 250, but some may
                support larger keys.
    :param value: Metric value (float). Note that some special values such as +/- Infinity may be
                  replaced by other values depending on the store. For example, the
                  SQLAlchemy store replaces +/- Infinity with max / min float values.
                  All backend stores will support values up to length 5000, but some
                  may support larger values.
    :param step: Metric step (int). Defaults to zero if unspecified.
    :param synchronous: *Experimental* If True, blocks until the parameter is logged
                        successfully. If False, logs the parameter asynchronously and
                        returns a future representing the logging operation.

    :return: When synchronous=True, returns None.
             When synchronous=False, returns RunOperations that represents future for
             logging operation.

    .. testcode:: python
        :caption: Example

        import mlflow

        # Log a metric
        with mlflow.start_run():
            mlflow.log_metric("mse", 2500.00)

        # Log a metric in async fashion.
        with mlflow.start_run():
            mlflow.log_metric("mse", 2500.00, synchronous=False)
    """
    run_id = _get_or_start_run().info.run_id
    return MlflowClient().log_metric(
        run_id, key, value, get_current_time_millis(), step or 0, synchronous=synchronous
    )


def log_metrics(
    metrics: Dict[str, float], step: Optional[int] = None, synchronous: bool = True
<<<<<<< HEAD
) -> Optional[RunOperations]:
=======
) -> RunOperations:
>>>>>>> 91bd1376
    """
    Log multiple metrics for the current run. If no run is active, this method will create a new
    active run.

    :param metrics: Dictionary of metric_name: String -> value: Float. Note that some special
                    values such as +/- Infinity may be replaced by other values depending on
                    the store. For example, sql based store may replace +/- Infinity with
                    max / min float values.
    :param step: A single integer step at which to log the specified
                 Metrics. If unspecified, each metric is logged at step zero.

    :param synchronous: *Experimental* If True, blocks until the metrics is logged
                        successfully. If False, logs the metrics asynchronously and
                        returns a future representing the logging operation.

    :return: When synchronous=True, returns None.
             When synchronous=False, returns :py:class:`mlflow.RunOperations` that represents
             future for logging operation.

    .. testcode:: python
        :caption: Example

        import mlflow

        metrics = {"mse": 2500.00, "rmse": 50.00}

        # Log a batch of metrics
        with mlflow.start_run():
            mlflow.log_metrics(metrics)

        # Log a batch of metrics in async fashion.
        with mlflow.start_run():
            mlflow.log_metrics(metrics, synchronous=False)
    """
    run_id = _get_or_start_run().info.run_id
    timestamp = get_current_time_millis()
    metrics_arr = [Metric(key, value, timestamp, step or 0) for key, value in metrics.items()]
    return MlflowClient().log_batch(
        run_id=run_id, metrics=metrics_arr, params=[], tags=[], synchronous=synchronous
    )


def log_params(params: Dict[str, Any], synchronous: bool = True) -> Optional[RunOperations]:
    """
    Log a batch of params for the current run. If no run is active, this method will create a
    new active run.

    :param params: Dictionary of param_name: String -> value: (String, but will be string-ified if
                   not)
    :param synchronous: *Experimental* If True, blocks until the parameters are logged
                        successfully. If False, logs the parameters asynchronously and
                        returns a future representing the logging operation.

    :return: When synchronous=True, returns None.
             When synchronous=False, returns :py:class:`mlflow.RunOperations` that
             represents future for logging operation.

    .. testcode:: python
        :caption: Example

        import mlflow

        params = {"learning_rate": 0.01, "n_estimators": 10}

        # Log a batch of parameters
        with mlflow.start_run():
            mlflow.log_params(params)

        # Log a batch of parameters in async fashion.
        with mlflow.start_run():
            mlflow.log_params(params, synchronous=False)
    """
    run_id = _get_or_start_run().info.run_id
    params_arr = [Param(key, str(value)) for key, value in params.items()]
    return MlflowClient().log_batch(
        run_id=run_id, metrics=[], params=params_arr, tags=[], synchronous=synchronous
    )


@experimental
def log_input(
    dataset: Dataset, context: Optional[str] = None, tags: Optional[Dict[str, str]] = None
) -> None:
    """
    Log a dataset used in the current run.

    :param dataset: :py:class:`mlflow.data.dataset.Dataset` object to be logged.
    :param context: Context in which the dataset is used. For example: "training", "testing".
                    This will be set as an input tag with key `mlflow.data.context`.
    :param tags: Tags to be associated with the dataset. Dictionary of tag_key -> tag_value.
    :returns: None

    .. testcode:: python
        :caption: Example

        import numpy as np
        import mlflow

        array = np.asarray([[1, 2, 3], [4, 5, 6], [7, 8, 9]])
        dataset = mlflow.data.from_numpy(array, source="data.csv")

        # Log an input dataset used for training
        with mlflow.start_run():
            mlflow.log_input(dataset, context="training")
    """
    run_id = _get_or_start_run().info.run_id
    tags_to_log = []
    if tags:
        tags_to_log.extend([InputTag(key=key, value=value) for key, value in tags.items()])
    if context:
        tags_to_log.append(InputTag(key=MLFLOW_DATASET_CONTEXT, value=context))

    dataset_input = DatasetInput(dataset=dataset._to_mlflow_entity(), tags=tags_to_log)

    MlflowClient().log_inputs(run_id=run_id, datasets=[dataset_input])


def set_experiment_tags(tags: Dict[str, Any]) -> None:
    """
    Set tags for the current active experiment.

    :param tags: Dictionary containing tag names and corresponding values.

    .. testcode:: python
        :caption: Example

        import mlflow

        tags = {
            "engineering": "ML Platform",
            "release.candidate": "RC1",
            "release.version": "2.2.0",
        }

        # Set a batch of tags
        with mlflow.start_run():
            mlflow.set_experiment_tags(tags)
    """
    for key, value in tags.items():
        set_experiment_tag(key, value)


def set_tags(tags: Dict[str, Any], synchronous: bool = True) -> Optional[RunOperations]:
    """
    Log a batch of tags for the current run. If no run is active, this method will create a
    new active run.

    :param tags: Dictionary of tag_name: String -> value: (String, but will be string-ified if
                 not)
    :param synchronous: *Experimental* If True, blocks until the tag is logged
                        successfully. If False, logs the tag asynchronously and
                        returns a future representing the logging operation.

    :return: When synchronous=True, returns None.
             When synchronous=False, returns :py:class:`mlflow.RunOperations` that represents
             future for logging operation.

    .. testcode:: python
        :caption: Example

        import mlflow

        tags = {
            "engineering": "ML Platform",
            "release.candidate": "RC1",
            "release.version": "2.2.0",
        }

        # Set a batch of tags
        with mlflow.start_run():
            mlflow.set_tags(tags)

        # Set a batch of tags in async fashion.
        with mlflow.start_run():
            mlflow.set_tags(tags, synchronous=False)
    """
    run_id = _get_or_start_run().info.run_id
    tags_arr = [RunTag(key, str(value)) for key, value in tags.items()]
    return MlflowClient().log_batch(
        run_id=run_id, metrics=[], params=[], tags=tags_arr, synchronous=synchronous
    )


def log_artifact(local_path: str, artifact_path: Optional[str] = None) -> None:
    """
    Log a local file or directory as an artifact of the currently active run. If no run is
    active, this method will create a new active run.

    :param local_path: Path to the file to write.
    :param artifact_path: If provided, the directory in ``artifact_uri`` to write to.

    .. testcode:: python
        :caption: Example

        import mlflow

        # Create a features.txt artifact file
        features = "rooms, zipcode, median_price, school_rating, transport"
        with open("features.txt", "w") as f:
            f.write(features)

        # With artifact_path=None write features.txt under
        # root artifact_uri/artifacts directory
        with mlflow.start_run():
            mlflow.log_artifact("features.txt")
    """
    run_id = _get_or_start_run().info.run_id
    MlflowClient().log_artifact(run_id, local_path, artifact_path)


def log_artifacts(local_dir: str, artifact_path: Optional[str] = None) -> None:
    """
    Log all the contents of a local directory as artifacts of the run. If no run is active,
    this method will create a new active run.

    :param local_dir: Path to the directory of files to write.
    :param artifact_path: If provided, the directory in ``artifact_uri`` to write to.

    .. testcode:: python
        :caption: Example

        import json
        import os
        import mlflow

        # Create some files to preserve as artifacts
        features = "rooms, zipcode, median_price, school_rating, transport"
        data = {"state": "TX", "Available": 25, "Type": "Detached"}

        # Create couple of artifact files under the directory "data"
        os.makedirs("data", exist_ok=True)
        with open("data/data.json", "w", encoding="utf-8") as f:
            json.dump(data, f, indent=2)
        with open("data/features.txt", "w") as f:
            f.write(features)

        # Write all files in "data" to root artifact_uri/states
        with mlflow.start_run():
            mlflow.log_artifacts("data", artifact_path="states")
    """
    run_id = _get_or_start_run().info.run_id
    MlflowClient().log_artifacts(run_id, local_dir, artifact_path)


def log_text(text: str, artifact_file: str) -> None:
    """
    Log text as an artifact.

    :param text: String containing text to log.
    :param artifact_file: The run-relative artifact file path in posixpath format to which
                          the text is saved (e.g. "dir/file.txt").

    .. testcode:: python
        :caption: Example

        import mlflow

        with mlflow.start_run():
            # Log text to a file under the run's root artifact directory
            mlflow.log_text("text1", "file1.txt")

            # Log text in a subdirectory of the run's root artifact directory
            mlflow.log_text("text2", "dir/file2.txt")

            # Log HTML text
            mlflow.log_text("<h1>header</h1>", "index.html")
    """
    run_id = _get_or_start_run().info.run_id
    MlflowClient().log_text(run_id, text, artifact_file)


def log_dict(dictionary: Dict[str, Any], artifact_file: str) -> None:
    """
    Log a JSON/YAML-serializable object (e.g. `dict`) as an artifact. The serialization
    format (JSON or YAML) is automatically inferred from the extension of `artifact_file`.
    If the file extension doesn't exist or match any of [".json", ".yml", ".yaml"],
    JSON format is used.

    :param dictionary: Dictionary to log.
    :param artifact_file: The run-relative artifact file path in posixpath format to which
                          the dictionary is saved (e.g. "dir/data.json").

    .. testcode:: python
        :caption: Example

        import mlflow

        dictionary = {"k": "v"}

        with mlflow.start_run():
            # Log a dictionary as a JSON file under the run's root artifact directory
            mlflow.log_dict(dictionary, "data.json")

            # Log a dictionary as a YAML file in a subdirectory of the run's root artifact directory
            mlflow.log_dict(dictionary, "dir/data.yml")

            # If the file extension doesn't exist or match any of [".json", ".yaml", ".yml"],
            # JSON format is used.
            mlflow.log_dict(dictionary, "data")
            mlflow.log_dict(dictionary, "data.txt")
    """
    run_id = _get_or_start_run().info.run_id
    MlflowClient().log_dict(run_id, dictionary, artifact_file)


def log_figure(
    figure: Union["matplotlib.figure.Figure", "plotly.graph_objects.Figure"],
    artifact_file: str,
    *,
    save_kwargs: Optional[Dict[str, Any]] = None,
) -> None:
    """
    Log a figure as an artifact. The following figure objects are supported:

    - `matplotlib.figure.Figure`_
    - `plotly.graph_objects.Figure`_

    .. _matplotlib.figure.Figure:
        https://matplotlib.org/api/_as_gen/matplotlib.figure.Figure.html

    .. _plotly.graph_objects.Figure:
        https://plotly.com/python-api-reference/generated/plotly.graph_objects.Figure.html

    :param figure: Figure to log.
    :param artifact_file: The run-relative artifact file path in posixpath format to which
                          the figure is saved (e.g. "dir/file.png").
    :param save_kwargs: Additional keyword arguments passed to the method that saves the figure.

    .. testcode:: python
        :caption: Matplotlib Example

        import mlflow
        import matplotlib.pyplot as plt

        fig, ax = plt.subplots()
        ax.plot([0, 1], [2, 3])

        with mlflow.start_run():
            mlflow.log_figure(fig, "figure.png")

    .. testcode:: python
        :caption: Plotly Example

        import mlflow
        from plotly import graph_objects as go

        fig = go.Figure(go.Scatter(x=[0, 1], y=[2, 3]))

        with mlflow.start_run():
            mlflow.log_figure(fig, "figure.html")
    """
    run_id = _get_or_start_run().info.run_id
    MlflowClient().log_figure(run_id, figure, artifact_file, save_kwargs=save_kwargs)


def log_image(image: Union["numpy.ndarray", "PIL.Image.Image"], artifact_file: str) -> None:
    """
    Log an image as an artifact. The following image objects are supported:

    - `numpy.ndarray`_
    - `PIL.Image.Image`_

    .. _numpy.ndarray:
        https://numpy.org/doc/stable/reference/generated/numpy.ndarray.html

    .. _PIL.Image.Image:
        https://pillow.readthedocs.io/en/stable/reference/Image.html#PIL.Image.Image

    Numpy array support
        - data type (( ) represents a valid value range):

            - bool
            - integer (0 ~ 255)
            - unsigned integer (0 ~ 255)
            - float (0.0 ~ 1.0)

            .. warning::

                - Out-of-range integer values will be **clipped** to [0, 255].
                - Out-of-range float values will be **clipped** to [0, 1].

        - shape (H: height, W: width):

            - H x W (Grayscale)
            - H x W x 1 (Grayscale)
            - H x W x 3 (an RGB channel order is assumed)
            - H x W x 4 (an RGBA channel order is assumed)

    :param image: Image to log.
    :param artifact_file: The run-relative artifact file path in posixpath format to which
                          the image is saved (e.g. "dir/image.png").

    .. testcode:: python
        :caption: Numpy Example

        import mlflow
        import numpy as np

        image = np.random.randint(0, 256, size=(100, 100, 3), dtype=np.uint8)

        with mlflow.start_run():
            mlflow.log_image(image, "image.png")

    .. testcode:: python
        :caption: Pillow Example

        import mlflow
        from PIL import Image

        image = Image.new("RGB", (100, 100))

        with mlflow.start_run():
            mlflow.log_image(image, "image.png")
    """
    run_id = _get_or_start_run().info.run_id
    MlflowClient().log_image(run_id, image, artifact_file)


@experimental
def log_table(
    data: Union[Dict[str, Any], "pandas.DataFrame"],
    artifact_file: str,
) -> None:
    """
    Log a table to MLflow Tracking as a JSON artifact. If the artifact_file already exists
    in the run, the data would be appended to the existing artifact_file.

    :param data: Dictionary or pandas.DataFrame to log.
    :param artifact_file: The run-relative artifact file path in posixpath format to which
                              the table is saved (e.g. "dir/file.json").
    :return: None

    .. testcode:: python
        :caption: Dictionary Example

        import mlflow

        table_dict = {
            "inputs": ["What is MLflow?", "What is Databricks?"],
            "outputs": ["MLflow is ...", "Databricks is ..."],
            "toxicity": [0.0, 0.0],
        }

        with mlflow.start_run():
            # Log the dictionary as a table
            mlflow.log_table(data=table_dict, artifact_file="qabot_eval_results.json")

    .. testcode:: python
        :caption: Pandas DF Example

        import mlflow
        import pandas as pd

        table_dict = {
            "inputs": ["What is MLflow?", "What is Databricks?"],
            "outputs": ["MLflow is ...", "Databricks is ..."],
            "toxicity": [0.0, 0.0],
        }
        df = pd.DataFrame.from_dict(table_dict)

        with mlflow.start_run():
            # Log the df as a table
            mlflow.log_table(data=df, artifact_file="qabot_eval_results.json")
    """
    run_id = _get_or_start_run().info.run_id
    MlflowClient().log_table(run_id, data, artifact_file)


@experimental
def load_table(
    artifact_file: str,
    run_ids: Optional[List[str]] = None,
    extra_columns: Optional[List[str]] = None,
) -> "pandas.DataFrame":
    """
    Load a table from MLflow Tracking as a pandas.DataFrame. The table is loaded from the
    specified artifact_file in the specified run_ids. The extra_columns are columns that
    are not in the table but are augmented with run information and added to the DataFrame.

    :param artifact_file: The run-relative artifact file path in posixpath format to which
                          table to load (e.g. "dir/file.json").
    :param run_ids: Optional list of run_ids to load the table from. If no run_ids are specified,
                    the table is loaded from all runs in the current experiment.
    :param extra_columns: Optional list of extra columns to add to the returned DataFrame
                          For example, if extra_columns=["run_id"], then the returned DataFrame
                          will have a column named run_id.

    :return: pandas.DataFrame containing the loaded table if the artifact exists
             or else throw a MlflowException.

    .. testcode:: python
        :caption: Example with passing run_ids

        import mlflow

        table_dict = {
            "inputs": ["What is MLflow?", "What is Databricks?"],
            "outputs": ["MLflow is ...", "Databricks is ..."],
            "toxicity": [0.0, 0.0],
        }

        with mlflow.start_run() as run:
            # Log the dictionary as a table
            mlflow.log_table(data=table_dict, artifact_file="qabot_eval_results.json")
            run_id = run.info.run_id

        loaded_table = mlflow.load_table(
            artifact_file="qabot_eval_results.json",
            run_ids=[run_id],
            # Append a column containing the associated run ID for each row
            extra_columns=["run_id"],
        )

    .. testcode:: python
        :caption: Example with passing no run_ids

        # Loads the table with the specified name for all runs in the given
        # experiment and joins them together
        import mlflow

        table_dict = {
            "inputs": ["What is MLflow?", "What is Databricks?"],
            "outputs": ["MLflow is ...", "Databricks is ..."],
            "toxicity": [0.0, 0.0],
        }

        with mlflow.start_run():
            # Log the dictionary as a table
            mlflow.log_table(data=table_dict, artifact_file="qabot_eval_results.json")

        loaded_table = mlflow.load_table(
            "qabot_eval_results.json",
            # Append the run ID and the parent run ID to the table
            extra_columns=["run_id"],
        )
    """
    experiment_id = _get_experiment_id()
    return MlflowClient().load_table(experiment_id, artifact_file, run_ids, extra_columns)


def _record_logged_model(mlflow_model):
    run_id = _get_or_start_run().info.run_id
    MlflowClient()._record_logged_model(run_id, mlflow_model)


def get_experiment(experiment_id: str) -> Experiment:
    """
    Retrieve an experiment by experiment_id from the backend store

    :param experiment_id: The string-ified experiment ID returned from ``create_experiment``.
    :return: :py:class:`mlflow.entities.Experiment`

    .. testcode:: python
        :caption: Example

        import mlflow

        experiment = mlflow.get_experiment("0")
        print(f"Name: {experiment.name}")
        print(f"Artifact Location: {experiment.artifact_location}")
        print(f"Tags: {experiment.tags}")
        print(f"Lifecycle_stage: {experiment.lifecycle_stage}")
        print(f"Creation timestamp: {experiment.creation_time}")

    .. code-block:: text
        :caption: Output

        Name: Default
        Artifact Location: file:///.../mlruns/0
        Tags: {}
        Lifecycle_stage: active
        Creation timestamp: 1662004217511
    """
    return MlflowClient().get_experiment(experiment_id)


def get_experiment_by_name(name: str) -> Optional[Experiment]:
    """
    Retrieve an experiment by experiment name from the backend store

    :param name: The case sensitive experiment name.
    :return: An instance of :py:class:`mlflow.entities.Experiment`
             if an experiment with the specified name exists, otherwise None.

    .. testcode:: python
        :caption: Example

        import mlflow

        # Case sensitive name
        experiment = mlflow.get_experiment_by_name("Default")
        print(f"Experiment_id: {experiment.experiment_id}")
        print(f"Artifact Location: {experiment.artifact_location}")
        print(f"Tags: {experiment.tags}")
        print(f"Lifecycle_stage: {experiment.lifecycle_stage}")
        print(f"Creation timestamp: {experiment.creation_time}")

    .. code-block:: text
        :caption: Output

        Experiment_id: 0
        Artifact Location: file:///.../mlruns/0
        Tags: {}
        Lifecycle_stage: active
        Creation timestamp: 1662004217511
    """
    return MlflowClient().get_experiment_by_name(name)


def search_experiments(
    view_type: int = ViewType.ACTIVE_ONLY,
    max_results: Optional[int] = None,
    filter_string: Optional[str] = None,
    order_by: Optional[List[str]] = None,
) -> List[Experiment]:
    """
    Search for experiments that match the specified search query.

    :param view_type: One of enum values ``ACTIVE_ONLY``, ``DELETED_ONLY``, or ``ALL``
                      defined in :py:class:`mlflow.entities.ViewType`.
    :param max_results: If passed, specifies the maximum number of experiments desired. If not
                        passed, all experiments will be returned.
    :param filter_string:
        Filter query string (e.g., ``"name = 'my_experiment'"``), defaults to searching for all
        experiments. The following identifiers, comparators, and logical operators are supported.

        Identifiers
          - ``name``: Experiment name
          - ``creation_time``: Experiment creation time
          - ``last_update_time``: Experiment last update time
          - ``tags.<tag_key>``: Experiment tag. If ``tag_key`` contains
            spaces, it must be wrapped with backticks (e.g., ``"tags.`extra key`"``).

        Comparators for string attributes and tags
            - ``=``: Equal to
            - ``!=``: Not equal to
            - ``LIKE``: Case-sensitive pattern match
            - ``ILIKE``: Case-insensitive pattern match

        Comparators for numeric attributes
            - ``=``: Equal to
            - ``!=``: Not equal to
            - ``<``: Less than
            - ``<=``: Less than or equal to
            - ``>``: Greater than
            - ``>=``: Greater than or equal to

        Logical operators
          - ``AND``: Combines two sub-queries and returns True if both of them are True.

    :param order_by:
        List of columns to order by. The ``order_by`` column can contain an optional ``DESC`` or
        ``ASC`` value (e.g., ``"name DESC"``). The default ordering is ``ASC``, so ``"name"`` is
        equivalent to ``"name ASC"``. If unspecified, defaults to ``["last_update_time DESC"]``,
        which lists experiments updated most recently first. The following fields are supported:

            - ``experiment_id``: Experiment ID
            - ``name``: Experiment name
            - ``creation_time``: Experiment creation time
            - ``last_update_time``: Experiment last update time

    :return: A list of :py:class:`Experiment <mlflow.entities.Experiment>` objects.

    .. testcode:: python
        :caption: Example

        import mlflow


        def assert_experiment_names_equal(experiments, expected_names):
            actual_names = [e.name for e in experiments if e.name != "Default"]
            assert actual_names == expected_names, (actual_names, expected_names)


        mlflow.set_tracking_uri("sqlite:///:memory:")

        # Create experiments
        for name, tags in [
            ("a", None),
            ("b", None),
            ("ab", {"k": "v"}),
            ("bb", {"k": "V"}),
        ]:
            mlflow.create_experiment(name, tags=tags)

        # Search for experiments with name "a"
        experiments = mlflow.search_experiments(filter_string="name = 'a'")
        assert_experiment_names_equal(experiments, ["a"])

        # Search for experiments with name starting with "a"
        experiments = mlflow.search_experiments(filter_string="name LIKE 'a%'")
        assert_experiment_names_equal(experiments, ["ab", "a"])

        # Search for experiments with tag key "k" and value ending with "v" or "V"
        experiments = mlflow.search_experiments(filter_string="tags.k ILIKE '%v'")
        assert_experiment_names_equal(experiments, ["bb", "ab"])

        # Search for experiments with name ending with "b" and tag {"k": "v"}
        experiments = mlflow.search_experiments(filter_string="name LIKE '%b' AND tags.k = 'v'")
        assert_experiment_names_equal(experiments, ["ab"])

        # Sort experiments by name in ascending order
        experiments = mlflow.search_experiments(order_by=["name"])
        assert_experiment_names_equal(experiments, ["a", "ab", "b", "bb"])

        # Sort experiments by ID in descending order
        experiments = mlflow.search_experiments(order_by=["experiment_id DESC"])
        assert_experiment_names_equal(experiments, ["bb", "ab", "b", "a"])
    """

    def pagination_wrapper_func(number_to_get, next_page_token):
        return MlflowClient().search_experiments(
            view_type=view_type,
            max_results=number_to_get,
            filter_string=filter_string,
            order_by=order_by,
            page_token=next_page_token,
        )

    return get_results_from_paginated_fn(
        pagination_wrapper_func,
        SEARCH_MAX_RESULTS_DEFAULT,
        max_results,
    )


def create_experiment(
    name: str,
    artifact_location: Optional[str] = None,
    tags: Optional[Dict[str, Any]] = None,
) -> str:
    """
    Create an experiment.

    :param name: The experiment name, which must be unique and is case sensitive
    :param artifact_location: The location to store run artifacts.
                              If not provided, the server picks an appropriate default.
    :param tags: An optional dictionary of string keys and values to set as
                            tags on the experiment.
    :return: String ID of the created experiment.

    .. testcode:: python
        :caption: Example

        import mlflow
        from pathlib import Path

        # Create an experiment name, which must be unique and case sensitive
        experiment_id = mlflow.create_experiment(
            "Social NLP Experiments",
            artifact_location=Path.cwd().joinpath("mlruns").as_uri(),
            tags={"version": "v1", "priority": "P1"},
        )
        experiment = mlflow.get_experiment(experiment_id)
        print(f"Name: {experiment.name}")
        print(f"Experiment_id: {experiment.experiment_id}")
        print(f"Artifact Location: {experiment.artifact_location}")
        print(f"Tags: {experiment.tags}")
        print(f"Lifecycle_stage: {experiment.lifecycle_stage}")
        print(f"Creation timestamp: {experiment.creation_time}")

    .. code-block:: text
        :caption: Output

        Name: Social NLP Experiments
        Experiment_id: 1
        Artifact Location: file:///.../mlruns
        Tags: {'version': 'v1', 'priority': 'P1'}
        Lifecycle_stage: active
        Creation timestamp: 1662004217511
    """
    return MlflowClient().create_experiment(name, artifact_location, tags)


def delete_experiment(experiment_id: str) -> None:
    """
    Delete an experiment from the backend store.

    :param experiment_id: The The string-ified experiment ID returned from ``create_experiment``.

    .. testcode:: python
        :caption: Example

        import mlflow

        experiment_id = mlflow.create_experiment("New Experiment")
        mlflow.delete_experiment(experiment_id)

        # Examine the deleted experiment details.
        experiment = mlflow.get_experiment(experiment_id)
        print(f"Name: {experiment.name}")
        print(f"Artifact Location: {experiment.artifact_location}")
        print(f"Lifecycle_stage: {experiment.lifecycle_stage}")
        print(f"Last Updated timestamp: {experiment.last_update_time}")
    .. code-block:: text
        :caption: Output

        Name: New Experiment
        Artifact Location: file:///.../mlruns/2
        Lifecycle_stage: deleted
        Last Updated timestamp: 1662004217511
    """
    MlflowClient().delete_experiment(experiment_id)


def delete_run(run_id: str) -> None:
    """
    Deletes a run with the given ID.

    :param run_id: Unique identifier for the run to delete.

    .. testcode:: python
        :caption: Example

        import mlflow

        with mlflow.start_run() as run:
            mlflow.log_param("p", 0)

        run_id = run.info.run_id
        mlflow.delete_run(run_id)

        print(
            f"run_id: {run_id}; lifecycle_stage: {mlflow.get_run(run_id).info.lifecycle_stage}"
        )

    .. code-block:: text
        :caption: Output

        run_id: 45f4af3e6fd349e58579b27fcb0b8277; lifecycle_stage: deleted
    """
    MlflowClient().delete_run(run_id)


def get_artifact_uri(artifact_path: Optional[str] = None) -> str:
    """
    Get the absolute URI of the specified artifact in the currently active run.
    If `path` is not specified, the artifact root URI of the currently active
    run will be returned; calls to ``log_artifact`` and ``log_artifacts`` write
    artifact(s) to subdirectories of the artifact root URI.

    If no run is active, this method will create a new active run.

    :param artifact_path: The run-relative artifact path for which to obtain an absolute URI.
                          For example, "path/to/artifact". If unspecified, the artifact root URI
                          for the currently active run will be returned.
    :return: An *absolute* URI referring to the specified artifact or the currently active run's
             artifact root. For example, if an artifact path is provided and the currently active
             run uses an S3-backed store, this may be a uri of the form
             ``s3://<bucket_name>/path/to/artifact/root/path/to/artifact``. If an artifact path
             is not provided and the currently active run uses an S3-backed store, this may be a
             URI of the form ``s3://<bucket_name>/path/to/artifact/root``.

    .. testcode:: python
        :caption: Example

        import mlflow

        features = "rooms, zipcode, median_price, school_rating, transport"
        with open("features.txt", "w") as f:
            f.write(features)

        # Log the artifact in a directory "features" under the root artifact_uri/features
        with mlflow.start_run():
            mlflow.log_artifact("features.txt", artifact_path="features")

            # Fetch the artifact uri root directory
            artifact_uri = mlflow.get_artifact_uri()
            print(f"Artifact uri: {artifact_uri}")

            # Fetch a specific artifact uri
            artifact_uri = mlflow.get_artifact_uri(artifact_path="features/features.txt")
            print(f"Artifact uri: {artifact_uri}")

    .. code-block:: text
        :caption: Output

        Artifact uri: file:///.../0/a46a80f1c9644bd8f4e5dd5553fffce/artifacts
        Artifact uri: file:///.../0/a46a80f1c9644bd8f4e5dd5553fffce/artifacts/features/features.txt
    """
    return artifact_utils.get_artifact_uri(
        run_id=_get_or_start_run().info.run_id, artifact_path=artifact_path
    )


def search_runs(
    experiment_ids: Optional[List[str]] = None,
    filter_string: str = "",
    run_view_type: int = ViewType.ACTIVE_ONLY,
    max_results: int = SEARCH_MAX_RESULTS_PANDAS,
    order_by: Optional[List[str]] = None,
    output_format: str = "pandas",
    search_all_experiments: bool = False,
    experiment_names: Optional[List[str]] = None,
) -> Union[List[Run], "pandas.DataFrame"]:
    """
    Search for Runs that fit the specified criteria.

    :param experiment_ids: List of experiment IDs. Search can work with experiment IDs or
                           experiment names, but not both in the same call. Values other than
                           ``None`` or ``[]`` will result in error if ``experiment_names`` is
                           also not ``None`` or ``[]``. ``None`` will default to the active
                           experiment if ``experiment_names`` is ``None`` or ``[]``.
    :param filter_string: Filter query string, defaults to searching all runs.
    :param run_view_type: one of enum values ``ACTIVE_ONLY``, ``DELETED_ONLY``, or ``ALL`` runs
                            defined in :py:class:`mlflow.entities.ViewType`.
    :param max_results: The maximum number of runs to put in the dataframe. Default is 100,000
                        to avoid causing out-of-memory issues on the user's machine.
    :param order_by: List of columns to order by (e.g., "metrics.rmse"). The ``order_by`` column
                     can contain an optional ``DESC`` or ``ASC`` value. The default is ``ASC``.
                     The default ordering is to sort by ``start_time DESC``, then ``run_id``.
    :param output_format: The output format to be returned. If ``pandas``, a ``pandas.DataFrame``
                          is returned and, if ``list``, a list of :py:class:`mlflow.entities.Run`
                          is returned.
    :param search_all_experiments: Boolean specifying whether all experiments should be searched.
        Only honored if ``experiment_ids`` is ``[]`` or ``None``.
    :param experiment_names: List of experiment names. Search can work with experiment IDs or
                             experiment names, but not both in the same call. Values other
                             than ``None`` or ``[]`` will result in error if ``experiment_ids``
                             is also not ``None`` or ``[]``. ``None`` will default to the active
                             experiment if ``experiment_ids`` is ``None`` or ``[]``.
    :return: If output_format is ``list``: a list of :py:class:`mlflow.entities.Run`. If
             output_format is ``pandas``: ``pandas.DataFrame`` of runs, where each metric,
             parameter, and tag is expanded into its own column named metrics.*, params.*, or
             tags.* respectively. For runs that don't have a particular metric, parameter, or tag,
             the value for the corresponding column is (NumPy) ``Nan``, ``None``, or ``None``
             respectively.

    .. testcode:: python
        :caption: Example

        import mlflow

        # Create an experiment and log two runs under it
        experiment_name = "Social NLP Experiments"
        experiment_id = mlflow.create_experiment(experiment_name)
        with mlflow.start_run(experiment_id=experiment_id):
            mlflow.log_metric("m", 1.55)
            mlflow.set_tag("s.release", "1.1.0-RC")
        with mlflow.start_run(experiment_id=experiment_id):
            mlflow.log_metric("m", 2.50)
            mlflow.set_tag("s.release", "1.2.0-GA")

        # Search for all the runs in the experiment with the given experiment ID
        df = mlflow.search_runs([experiment_id], order_by=["metrics.m DESC"])
        print(df[["metrics.m", "tags.s.release", "run_id"]])
        print("--")

        # Search the experiment_id using a filter_string with tag
        # that has a case insensitive pattern
        filter_string = "tags.s.release ILIKE '%rc%'"
        df = mlflow.search_runs([experiment_id], filter_string=filter_string)
        print(df[["metrics.m", "tags.s.release", "run_id"]])
        print("--")

        # Search for all the runs in the experiment with the given experiment name
        df = mlflow.search_runs(experiment_names=[experiment_name], order_by=["metrics.m DESC"])
        print(df[["metrics.m", "tags.s.release", "run_id"]])


    .. code-block:: text
        :caption: Output

           metrics.m tags.s.release                            run_id
        0       2.50       1.2.0-GA  147eed886ab44633902cc8e19b2267e2
        1       1.55       1.1.0-RC  5cc7feaf532f496f885ad7750809c4d4
        --
           metrics.m tags.s.release                            run_id
        0       1.55       1.1.0-RC  5cc7feaf532f496f885ad7750809c4d4
        --
           metrics.m tags.s.release                            run_id
        0       2.50       1.2.0-GA  147eed886ab44633902cc8e19b2267e2
        1       1.55       1.1.0-RC  5cc7feaf532f496f885ad7750809c4d4
    """
    no_ids = experiment_ids is None or len(experiment_ids) == 0
    no_names = experiment_names is None or len(experiment_names) == 0
    no_ids_or_names = no_ids and no_names
    if not no_ids and not no_names:
        raise MlflowException(
            message="Only experiment_ids or experiment_names can be used, but not both",
            error_code=INVALID_PARAMETER_VALUE,
        )

    if search_all_experiments and no_ids_or_names:
        experiment_ids = [
            exp.experiment_id for exp in search_experiments(view_type=ViewType.ACTIVE_ONLY)
        ]
    elif no_ids_or_names:
        experiment_ids = [_get_experiment_id()]
    elif not no_names:
        experiments = []
        for n in experiment_names:
            if n is not None:
                experiment_by_name = get_experiment_by_name(n)
                if experiment_by_name:
                    experiments.append(experiment_by_name)
                else:
                    _logger.warning("Cannot retrieve experiment by name %s", n)
        experiment_ids = [e.experiment_id for e in experiments if e is not None]

    if len(experiment_ids) == 0:
        runs = []
    else:
        # Using an internal function as the linter doesn't like assigning a lambda, and inlining the
        # full thing is a mess
        def pagination_wrapper_func(number_to_get, next_page_token):
            return MlflowClient().search_runs(
                experiment_ids,
                filter_string,
                run_view_type,
                number_to_get,
                order_by,
                next_page_token,
            )

        runs = get_results_from_paginated_fn(
            pagination_wrapper_func,
            NUM_RUNS_PER_PAGE_PANDAS,
            max_results,
        )

    if output_format == "list":
        return runs  # List[mlflow.entities.run.Run]
    elif output_format == "pandas":
        import numpy as np
        import pandas as pd

        info = {
            "run_id": [],
            "experiment_id": [],
            "status": [],
            "artifact_uri": [],
            "start_time": [],
            "end_time": [],
        }
        params, metrics, tags = ({}, {}, {})
        PARAM_NULL, METRIC_NULL, TAG_NULL = (None, np.nan, None)
        for i, run in enumerate(runs):
            info["run_id"].append(run.info.run_id)
            info["experiment_id"].append(run.info.experiment_id)
            info["status"].append(run.info.status)
            info["artifact_uri"].append(run.info.artifact_uri)
            info["start_time"].append(pd.to_datetime(run.info.start_time, unit="ms", utc=True))
            info["end_time"].append(pd.to_datetime(run.info.end_time, unit="ms", utc=True))

            # Params
            param_keys = set(params.keys())
            for key in param_keys:
                if key in run.data.params:
                    params[key].append(run.data.params[key])
                else:
                    params[key].append(PARAM_NULL)
            new_params = set(run.data.params.keys()) - param_keys
            for p in new_params:
                params[p] = [PARAM_NULL] * i  # Fill in null values for all previous runs
                params[p].append(run.data.params[p])

            # Metrics
            metric_keys = set(metrics.keys())
            for key in metric_keys:
                if key in run.data.metrics:
                    metrics[key].append(run.data.metrics[key])
                else:
                    metrics[key].append(METRIC_NULL)
            new_metrics = set(run.data.metrics.keys()) - metric_keys
            for m in new_metrics:
                metrics[m] = [METRIC_NULL] * i
                metrics[m].append(run.data.metrics[m])

            # Tags
            tag_keys = set(tags.keys())
            for key in tag_keys:
                if key in run.data.tags:
                    tags[key].append(run.data.tags[key])
                else:
                    tags[key].append(TAG_NULL)
            new_tags = set(run.data.tags.keys()) - tag_keys
            for t in new_tags:
                tags[t] = [TAG_NULL] * i
                tags[t].append(run.data.tags[t])

        data = {}
        data.update(info)
        for key, value in metrics.items():
            data["metrics." + key] = value
        for key, value in params.items():
            data["params." + key] = value
        for key, value in tags.items():
            data["tags." + key] = value
        return pd.DataFrame(data)
    else:
        raise ValueError(
            "Unsupported output format: %s. Supported string values are 'pandas' or 'list'"
            % output_format
        )


def _get_or_start_run():
    if len(_active_run_stack) > 0:
        return _active_run_stack[-1]
    return start_run()


def _get_experiment_id_from_env():
    experiment_name = MLFLOW_EXPERIMENT_NAME.get()
    experiment_id = MLFLOW_EXPERIMENT_ID.get()
    if experiment_name is not None:
        exp = MlflowClient().get_experiment_by_name(experiment_name)
        if exp:
            if experiment_id and experiment_id != exp.experiment_id:
                raise MlflowException(
                    message=f"The provided {MLFLOW_EXPERIMENT_ID} environment variable "
                    f"value `{experiment_id}` does not match the experiment id "
                    f"`{exp.experiment_id}` for experiment name `{experiment_name}`",
                    error_code=INVALID_PARAMETER_VALUE,
                )
            else:
                return exp.experiment_id
        else:
            return MlflowClient().create_experiment(name=experiment_name)
    if experiment_id is not None:
        try:
            exp = MlflowClient().get_experiment(experiment_id)
            return exp.experiment_id
        except MlflowException as exc:
            raise MlflowException(
                message=f"The provided {MLFLOW_EXPERIMENT_ID} environment variable "
                f"value `{experiment_id}` does not exist in the tracking server. Provide a valid "
                f"experiment_id.",
                error_code=INVALID_PARAMETER_VALUE,
            ) from exc


def _get_experiment_id():
    if _active_experiment_id:
        return _active_experiment_id
    else:
        return _get_experiment_id_from_env() or default_experiment_registry.get_experiment_id()


@autologging_integration("mlflow")
def autolog(
    log_input_examples: bool = False,
    log_model_signatures: bool = True,
    log_models: bool = True,
    log_datasets: bool = True,
    disable: bool = False,
    exclusive: bool = False,
    disable_for_unsupported_versions: bool = False,
    silent: bool = False,
    extra_tags: Optional[Dict[str, str]] = None,
    # pylint: disable=unused-argument
) -> None:
    """
    Enables (or disables) and configures autologging for all supported integrations.

    The parameters are passed to any autologging integrations that support them.

    See the :ref:`tracking docs <automatic-logging>` for a list of supported autologging
    integrations.

    Note that framework-specific configurations set at any point will take precedence over
    any configurations set by this function. For example:

    .. testcode:: python

        import mlflow

        mlflow.autolog(log_models=False, exclusive=True)
        import sklearn

    would enable autologging for `sklearn` with `log_models=False` and `exclusive=True`,
    but

    .. testcode:: python

        import mlflow

        mlflow.autolog(log_models=False, exclusive=True)

        import sklearn

        mlflow.sklearn.autolog(log_models=True)

    would enable autologging for `sklearn` with `log_models=True` and `exclusive=False`,
    the latter resulting from the default value for `exclusive` in `mlflow.sklearn.autolog`;
    other framework autolog functions (e.g. `mlflow.tensorflow.autolog`) would use the
    configurations set by `mlflow.autolog` (in this instance, `log_models=False`, `exclusive=True`),
    until they are explicitly called by the user.

    :param log_input_examples: If ``True``, input examples from training datasets are collected and
                               logged along with model artifacts during training. If ``False``,
                               input examples are not logged.
                               Note: Input examples are MLflow model attributes
                               and are only collected if ``log_models`` is also ``True``.
    :param log_model_signatures: If ``True``,
                                 :py:class:`ModelSignatures <mlflow.models.ModelSignature>`
                                 describing model inputs and outputs are collected and logged along
                                 with model artifacts during training. If ``False``, signatures are
                                 not logged. Note: Model signatures are MLflow model attributes
                                 and are only collected if ``log_models`` is also ``True``.
    :param log_models: If ``True``, trained models are logged as MLflow model artifacts.
                       If ``False``, trained models are not logged.
                       Input examples and model signatures, which are attributes of MLflow models,
                       are also omitted when ``log_models`` is ``False``.
    :param log_datasets: If ``True``, dataset information is logged to MLflow Tracking.
                         If ``False``, dataset information is not logged.
    :param disable: If ``True``, disables all supported autologging integrations. If ``False``,
                    enables all supported autologging integrations.
    :param exclusive: If ``True``, autologged content is not logged to user-created fluent runs.
                      If ``False``, autologged content is logged to the active fluent run,
                      which may be user-created.
    :param disable_for_unsupported_versions: If ``True``, disable autologging for versions of
                      all integration libraries that have not been tested against this version
                      of the MLflow client or are incompatible.
    :param silent: If ``True``, suppress all event logs and warnings from MLflow during autologging
                   setup and training execution. If ``False``, show all events and warnings during
                   autologging setup and training execution.
    :param extra_tags: A dictionary of extra tags to set on each managed run created by autologging.

    .. testcode:: python
        :caption: Example

        import numpy as np
        import mlflow.sklearn
        from mlflow import MlflowClient
        from sklearn.linear_model import LinearRegression


        def print_auto_logged_info(r):
            tags = {k: v for k, v in r.data.tags.items() if not k.startswith("mlflow.")}
            artifacts = [f.path for f in MlflowClient().list_artifacts(r.info.run_id, "model")]
            print(f"run_id: {r.info.run_id}")
            print(f"artifacts: {artifacts}")
            print(f"params: {r.data.params}")
            print(f"metrics: {r.data.metrics}")
            print(f"tags: {tags}")


        # prepare training data
        X = np.array([[1, 1], [1, 2], [2, 2], [2, 3]])
        y = np.dot(X, np.array([1, 2])) + 3

        # Auto log all the parameters, metrics, and artifacts
        mlflow.autolog()
        model = LinearRegression()
        with mlflow.start_run() as run:
            model.fit(X, y)

        # fetch the auto logged parameters and metrics for ended run
        print_auto_logged_info(mlflow.get_run(run_id=run.info.run_id))

    .. code-block:: text
        :caption: Output

        run_id: fd10a17d028c47399a55ab8741721ef7
        artifacts: ['model/MLmodel', 'model/conda.yaml', 'model/model.pkl']
        params: {'copy_X': 'True',
                 'normalize': 'False',
                 'fit_intercept': 'True',
                 'n_jobs': 'None'}
        metrics: {'training_score': 1.0,
                  'training_root_mean_squared_error': 4.440892098500626e-16,
                  'training_r2_score': 1.0,
                  'training_mean_absolute_error': 2.220446049250313e-16,
                  'training_mean_squared_error': 1.9721522630525295e-31}
        tags: {'estimator_class': 'sklearn.linear_model._base.LinearRegression',
               'estimator_name': 'LinearRegression'}
    """
    locals_copy = locals().items()

    # Mapping of library name to specific autolog function name. We use string like
    # "tensorflow.autolog" to avoid loading all flavor modules, so we only set autologging for
    # compatible modules.
    # eg: mxnet.gluon is the actual library, mlflow.gluon.autolog is our autolog function for it
    LIBRARY_TO_AUTOLOG_MODULE = {
        "tensorflow": "mlflow.tensorflow",
        "mxnet.gluon": "mlflow.gluon",
        "xgboost": "mlflow.xgboost",
        "lightgbm": "mlflow.lightgbm",
        "statsmodels": "mlflow.statsmodels",
        "sklearn": "mlflow.sklearn",
        "fastai": "mlflow.fastai",
        "pyspark": "mlflow.spark",
        "pyspark.ml": "mlflow.pyspark.ml",
        # TODO: Broaden this beyond pytorch_lightning as we add autologging support for more
        # Pytorch frameworks under mlflow.pytorch.autolog
        "pytorch_lightning": "mlflow.pytorch",
        "setfit": "mlflow.transformers",
        "transformers": "mlflow.transformers",
    }

    def get_autologging_params(autolog_fn):
        try:
            needed_params = list(inspect.signature(autolog_fn).parameters.keys())
            return {k: v for k, v in locals_copy if k in needed_params}
        except Exception:
            return {}

    def setup_autologging(module):
        try:
            autologging_params = None
            autolog_module = importlib.import_module(LIBRARY_TO_AUTOLOG_MODULE[module.__name__])
            autolog_fn = autolog_module.autolog
            # Only call integration's autolog function with `mlflow.autolog` configs
            # if the integration's autolog function has not already been called by the user.
            # Logic is as follows:
            # - if a previous_config exists, that means either `mlflow.autolog` or
            #   `mlflow.integration.autolog` was called.
            # - if the config contains `AUTOLOGGING_CONF_KEY_IS_GLOBALLY_CONFIGURED`, the
            #   configuration was set by `mlflow.autolog`, and so we can safely call `autolog_fn`
            #   with `autologging_params`.
            # - if the config doesn't contain this key, the configuration was set by an
            #   `mlflow.integration.autolog` call, so we should not call `autolog_fn` with
            #   new configs.
            prev_config = AUTOLOGGING_INTEGRATIONS.get(autolog_fn.integration_name)
            if prev_config and not prev_config.get(
                AUTOLOGGING_CONF_KEY_IS_GLOBALLY_CONFIGURED, False
            ):
                return

            autologging_params = get_autologging_params(autolog_fn)
            autolog_fn(**autologging_params)
            AUTOLOGGING_INTEGRATIONS[autolog_fn.integration_name][
                AUTOLOGGING_CONF_KEY_IS_GLOBALLY_CONFIGURED
            ] = True
            if not autologging_is_disabled(
                autolog_fn.integration_name
            ) and not autologging_params.get("silent", False):
                _logger.info("Autologging successfully enabled for %s.", module.__name__)
        except Exception as e:
            if is_testing():
                # Raise unexpected exceptions in test mode in order to detect
                # errors within dependent autologging integrations
                raise
            elif autologging_params is None or not autologging_params.get("silent", False):
                _logger.warning(
                    "Exception raised while enabling autologging for %s: %s",
                    module.__name__,
                    str(e),
                )

    # for each autolog library (except pyspark), register a post-import hook.
    # this way, we do not send any errors to the user until we know they are using the library.
    # the post-import hook also retroactively activates for previously-imported libraries.
    for module in list(set(LIBRARY_TO_AUTOLOG_MODULE.keys()) - {"pyspark", "pyspark.ml"}):
        register_post_import_hook(setup_autologging, module, overwrite=True)

    if is_in_databricks_runtime():
        # for pyspark, we activate autologging immediately, without waiting for a module import.
        # this is because on Databricks a SparkSession already exists and the user can directly
        #   interact with it, and this activity should be logged.
        import pyspark as pyspark_module
        import pyspark.ml as pyspark_ml_module

        setup_autologging(pyspark_module)
        setup_autologging(pyspark_ml_module)
    else:
        register_post_import_hook(setup_autologging, "pyspark", overwrite=True)
        register_post_import_hook(setup_autologging, "pyspark.ml", overwrite=True)<|MERGE_RESOLUTION|>--- conflicted
+++ resolved
@@ -761,11 +761,7 @@
 
 def log_metrics(
     metrics: Dict[str, float], step: Optional[int] = None, synchronous: bool = True
-<<<<<<< HEAD
 ) -> Optional[RunOperations]:
-=======
-) -> RunOperations:
->>>>>>> 91bd1376
     """
     Log multiple metrics for the current run. If no run is active, this method will create a new
     active run.
