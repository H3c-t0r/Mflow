"""
<<<<<<< HEAD
This module contains a Python implementation of the MLflow Tracking APIs for logging information
(params, metrics, artifacts, etc) for a run.
"""
from __future__ import print_function

import atexit
import numbers
import os
import sys
import time

from six.moves import urllib

from mlflow.entities.experiment import Experiment
from mlflow.entities.param import Param
from mlflow.entities.metric import Metric
from mlflow.entities.run_status import RunStatus
from mlflow.entities.source_type import SourceType
from mlflow.store.file_store import FileStore
from mlflow.store.rest_store import RestStore, DatabricksStore
from mlflow.store.artifact_repo import ArtifactRepository
from mlflow.utils import env, rest_utils
from mlflow.utils.validation import _validate_metric_name, _validate_param_name, _validate_run_id

_RUN_ID_ENV_VAR = "MLFLOW_RUN_ID"
_TRACKING_URI_ENV_VAR = "MLFLOW_TRACKING_URI"
_EXPERIMENT_ID_ENV_VAR = "MLFLOW_EXPERIMENT_ID"
_DEFAULT_USER_ID = "unknown"
_LOCAL_FS_URI_PREFIX = "file:///"
_REMOTE_URI_PREFIX = "http://"

_active_run = None
_tracking_uri = None


def _get_user_id():
    """Get the ID of the user for the current run."""
    try:
        import pwd
        return pwd.getpwuid(os.getuid())[0]
    except ImportError:
        return _DEFAULT_USER_ID


def set_tracking_uri(uri):
    """
    Set the tracking server URI to the passed-in value. This does not affect the
    currently active run (if one exists), but takes effect for any successive runs.

    The provided URI can be one of three types:

    - An empty string, or a local file path, prefixed with ``file:/``. Data is stored
      locally at the provided file (or ``./mlruns`` if empty).
    - An HTTP URI like ``https://my-tracking-server:5000``.
    - A Databricks workspace, provided as just the string 'databricks' or, to use a specific
      Databricks profile (per the Databricks CLI), 'databricks://profileName'.
    """
    global _tracking_uri
    _tracking_uri = uri


def get_tracking_uri():
    """
    Return the current tracking URI. This may not correspond to the tracking URI of
    the currently active run, since the tracking URI can be updated via ``set_tracking_uri``.

    :return: the tracking URI.
    """
    global _tracking_uri
    if _tracking_uri is not None:
        return _tracking_uri
    elif env.get_env(_TRACKING_URI_ENV_VAR) is not None:
        return env.get_env(_TRACKING_URI_ENV_VAR)
    else:
        return os.path.abspath("./mlruns")


def is_local_uri(uri):
    scheme = urllib.parse.urlparse(uri).scheme
    return uri != 'databricks' and (scheme == '' or scheme == 'file')


def _is_http_uri(uri):
    scheme = urllib.parse.urlparse(uri).scheme
    return scheme == 'http' or scheme == 'https'


def _is_databricks_uri(uri):
    """Databricks URIs look like 'databricks' (default profile) or 'databricks://profile'"""
    scheme = urllib.parse.urlparse(uri).scheme
    return scheme == 'databricks' or uri == 'databricks'


def _get_file_store(store_uri):
    path = urllib.parse.urlparse(store_uri).path
    return FileStore(path)


def _get_rest_store(store_uri):
    return RestStore({'hostname': store_uri})


def _get_databricks_rest_store(store_uri):
    parsed_uri = urllib.parse.urlparse(store_uri)

    profile = None
    if parsed_uri.scheme == 'databricks':
        profile = parsed_uri.hostname
    http_request_kwargs = rest_utils.get_databricks_http_request_kwargs_or_fail(profile)
    return DatabricksStore(http_request_kwargs)


def _get_store():
    store_uri = get_tracking_uri()
    # Default: if URI hasn't been set, return a FileStore
    if store_uri is None:
        return FileStore()
    # Pattern-match on the URI
    if _is_databricks_uri(store_uri):
        return _get_databricks_rest_store(store_uri)
    if is_local_uri(store_uri):
        return _get_file_store(store_uri)
    if _is_http_uri(store_uri):
        return _get_rest_store(store_uri)

    raise Exception("Tracking URI must be a local filesystem URI of the form '%s...' or a "
                    "remote URI of the form '%s...'. Update the tracking URI via "
                    "mlflow.set_tracking_uri" % (_LOCAL_FS_URI_PREFIX, _REMOTE_URI_PREFIX))


class ActiveRun(object):
    """
    Class representing an active run. Has a reference to the store to which state for the run
    (e.g. run metadata, metrics, parameters, and artifacts) should be persisted.

    Contains methods for logging metrics, parameters, etc. under the current run.

    :param run_info: ``RunInfo`` describing the active run. A corresponding ``Run`` object is
                     assumed to already be persisted with state "running" in ``store``.
    :param store: Backend store to which the current run should persist state updates.
    :param artifact_repo: The ArtifactRepository to which the current run should persist artifacts.
    """
    def __init__(self, run_info, store, artifact_repo):
        self.store = store
        self.run_info = run_info
        self.artifact_repo = artifact_repo

    def set_terminated(self, status):
        """Sets the run as terminated with the passed-in status (string)."""
        self.run_info = self.store.update_run_info(
            self.run_info.run_uuid, run_status=RunStatus.from_string(status),
            end_time=_get_unix_timestamp())

    def log_metric(self, metric):
        """Logs the passed-in :py:class:`mlflow.entities.metric.Metric` under the current run."""
        _validate_metric_name(metric.key)
        self.store.log_metric(self.run_info.run_uuid, metric)

    def log_param(self, param):
        """Logs the passed-in :py:class:`mlflow.entities.param.Param` under the current run."""
        _validate_param_name(param.key)
        self.store.log_param(self.run_info.run_uuid, param)

    def log_artifact(self, local_path, artifact_path=None):
        """
        Logs the file at ``local_path`` as an artifact under the ``artifact_path`` subdirectory of
        the run's root artifact directory, or the root artifact directory for the run if
        ``artifact_path`` is None.
        """
        self.artifact_repo.log_artifact(local_path, artifact_path)

    def log_artifacts(self, local_dir, artifact_path=None):
        """
        Logs the files in ``local_dir`` as artifacts under the `artifact_path` subdirectory of the
        run's root artifact directory, or the root artifact directory for the run if
        ``artifact_path`` is None.
        """
        self.artifact_repo.log_artifacts(local_dir, artifact_path)

    def get_artifact_uri(self):
        """Returns the root artifact directory for the current run. """
        return self.artifact_repo.artifact_uri

    def get_run(self):
        """Returns a :py:class:`mlflow.entities.run.Run` corresponding to the current run."""
        return self.store.get_run(self.run_info.run_uuid)

    def __enter__(self):
        pass

    def __exit__(self, exc_type, exc_val, exc_tb):
        status = "FINISHED" if exc_type is None else "FAILED"
        self.set_terminated(status)
        global _active_run
        _active_run = None
        return exc_type is None


def list_experiments():
    """
    Return a list of all experiments.
    """
    return _get_store().list_experiments()


def create_experiment(experiment_name, artifact_location=None):
    """
    Create an experiment with the specified name and return its ID.
    """
    if experiment_name is None or experiment_name == "":
        raise Exception("Invalid experiment name '%s'" % experiment_name)
    return _get_store().create_experiment(experiment_name, artifact_location)


def _get_main_file():
    if len(sys.argv) > 0:
        return sys.argv[0]
    return None


def _get_source_name():
    main_file = _get_main_file()
    if main_file is not None:
        return main_file
    return "<console>"


def _get_source_version():
    main_file = _get_main_file()
    if main_file is not None:
        return _get_git_commit(main_file)
    return None


def _get_source_type():
    return SourceType.LOCAL


def _get_experiment_id():
    return int(env.get_env(_EXPERIMENT_ID_ENV_VAR) or Experiment.DEFAULT_EXPERIMENT_ID)


def _get_unix_timestamp():
    return int(time.time() * 1000)


def _get_artifact_repo(run_info, store):
    if run_info.artifact_uri:
        return ArtifactRepository.from_artifact_uri(run_info.artifact_uri, store)
    else:
        return _get_legacy_artifact_repo(store, run_info)


def _create_run(experiment_id, source_name, source_version, entry_point_name, source_type):
    store = _get_store()
    run = store.create_run(experiment_id=experiment_id, user_id=_get_user_id(), run_name=None,
                           source_type=source_type,
                           source_name=source_name,
                           entry_point_name=entry_point_name,
                           start_time=_get_unix_timestamp(),
                           source_version=source_version, tags=[])
    run_info = run.info
    return ActiveRun(run_info, store, _get_artifact_repo(run_info, store))


def get_run(run_uuid):
    """Return the run with the specified run UUID from the current tracking server."""
    _validate_run_id(run_uuid)
    return _get_store().get_run(run_uuid)


def _get_existing_run(run_uuid):
    _validate_run_id(run_uuid)
    existing_run = get_run(run_uuid)
    if existing_run is None:
        raise Exception("Could not start run with UUID %s - no such run found." % run_uuid)
    store = _get_store()
    updated_info = store.update_run_info(
        run_uuid=run_uuid, run_status=RunStatus.RUNNING, end_time=None)
    return ActiveRun(updated_info, store, _get_artifact_repo(updated_info, store))


def start_run(run_uuid=None, experiment_id=None, source_name=None, source_version=None,
              entry_point_name=None, source_type=None):
    """
    Start a new MLflow run, setting it as the active run under which metrics and params
    will be logged. The return value can be used as a context manager within a ``with`` block;
    otherwise, ``end_run()`` must be called to terminate the current run. If ``run_uuid``
    is passed or the ``MLFLOW_RUN_ID`` environment variable is set, ``start_run`` attempts to
    resume a run with the specified run ID (with ``run_uuid`` taking precedence over
    ``MLFLOW_RUN_ID``), and other parameters are ignored.

    :param run_uuid: If specified, get the run with the specified UUID and log metrics
                     and params under that run. The run's end time is unset and its status
                     is set to running, but the run's other attributes remain unchanged
                     (the run's ``source_version``, ``source_type``, etc. are not changed).
    :param experiment_id: Used only when ``run_uuid`` is unspecified. ID of the experiment under
                          which to create the current run. If unspecified, the run is created under
                          a new experiment with a randomly generated name.
    :param source_name: Name of the source file or URI of the project to be associated with the run.
                        Defaults to the current file if none provided.
    :param source_version: Optional Git commit hash to associate with the run.
    :param entry_point_name: Optional name of the entry point for to the current run.
    :param source_type: Integer enum value describing the type of the run
                        ("local", "project", etc.). Defaults to
                        :py:data:`mlflow.entities.source_type.SourceType.LOCAL`.
    :return: :py:class:`ActiveRun` object that acts as a context manager wrapping
             the run's state.
    """
    global _active_run
    if _active_run:
        raise Exception("Run with UUID %s is already active, unable to start nested "
                        "run" % _active_run.run_info.run_uuid)
    existing_run_uuid = run_uuid or os.environ.get(_RUN_ID_ENV_VAR, None)
    if existing_run_uuid:
        _validate_run_id(existing_run_uuid)
        active_run_obj = _get_existing_run(existing_run_uuid)
    else:
        exp_id_for_run = experiment_id or _get_experiment_id()
        active_run_obj = _create_run(experiment_id=exp_id_for_run,
                                     source_name=source_name or _get_source_name(),
                                     source_version=source_version or _get_source_version(),
                                     entry_point_name=entry_point_name,
                                     source_type=source_type or _get_source_type())
    _active_run = active_run_obj
    return _active_run


def _get_or_start_run():
    if _active_run:
        return _active_run
    return start_run()


def end_run(status="FINISHED"):
    """
    Ends the currently active run, or performs a no-op if no run is active.
    :param status: Termination status of the run as a string.
    """
    global _active_run
    if _active_run:
        _active_run.set_terminated(status)
        # Clear out the global existing run environment variable as well.
        env.unset_variable(_RUN_ID_ENV_VAR)
        _active_run = None


def active_run():
    """
    Return the currently active :py:class`mlflow.entities.run.Run`, or None if no such run exists.
    """
    if _active_run:
        return _active_run.get_run()
    else:
        return None


def log_param(key, value):
    """
    Log the passed-in parameter under the current run, creating a run if necessary.

    :param key: Parameter name (string)
    :param value: Parameter value (string)
    """
    _get_or_start_run().log_param(Param(key, str(value)))


def log_metric(key, value):
    """
    Log the passed-in metric under the current run, creating a run if necessary.

    :param key: Metric name (string).
    :param value: Metric value (float).
    """
    if not isinstance(value, numbers.Number):
        print("WARNING: The metric {}={} was not logged because the value is not a number.".format(
            key, value), file=sys.stderr)
        return
    _get_or_start_run().log_metric(Metric(key, value, int(time.time())))


def log_artifact(local_path, artifact_path=None):
    """Log a local file or directory as an artifact of the currently active run."""
    _get_or_start_run().log_artifact(local_path, artifact_path)


def log_artifacts(local_dir, artifact_path=None):
    """Log all the contents of a local directory as artifacts of the run."""
    _get_or_start_run().log_artifacts(local_dir, artifact_path)


def get_artifact_uri():
    """
    Return the artifact URI of the currently active run. Calls to ``log_artifact`` and
    ``log_artifacts`` write artifact(s) to subdirectories of the returned URI.
    """
    return _get_or_start_run().get_artifact_uri()


atexit.register(end_run)


def _get_model_log_dir(model_name, run_id):
    if not run_id:
        raise Exception("Must specify a run_id to get logging directory for a model.")
    store = _get_store()
    run = store.get_run(run_id)
    if run.info.artifact_uri:
        artifact_repo = ArtifactRepository.from_artifact_uri(run.info.artifact_uri, store)
    else:
        artifact_repo = _get_legacy_artifact_repo(store, run.info)
    return artifact_repo.download_artifacts(model_name)


def _get_legacy_artifact_repo(file_store, run_info):
    # TODO(aaron) Remove this once everyone locally only has runs from after
    # the introduction of "artifact_uri".
    uri = os.path.join(file_store.root_directory, str(run_info.experiment_id),
                       run_info.run_uuid, "artifacts")
    return ArtifactRepository.from_artifact_uri(uri, file_store)


def _get_git_commit(path):
    try:
        from git import Repo, InvalidGitRepositoryError, GitCommandNotFound, NoSuchPathError
    except ImportError as e:
        print("Notice: failed to import Git (the git executable is probably not on your PATH),"
              " so Git SHA is not available. Error: %s" % e, file=sys.stderr)
        return None
    try:
        if os.path.isfile(path):
            path = os.path.dirname(path)
        repo = Repo(path, search_parent_directories=True)
        commit = repo.head.commit.hexsha
        return commit
    except (InvalidGitRepositoryError, GitCommandNotFound, ValueError, NoSuchPathError):
        return None
=======
The MLflow Tracking package provides a Python CRUD interface to MLflow Experiments
and Runs. This is a lower level API that more directly translates to REST calls.
For a more fluent API of managing an 'active run', see :mod:`mlflow`.
"""

from mlflow.tracking.service import MLflowService, get_service
from mlflow.tracking.utils import set_tracking_uri, get_tracking_uri, _get_store, \
    _TRACKING_URI_ENV_VAR
from mlflow.tracking.fluent import _EXPERIMENT_ID_ENV_VAR, _RUN_ID_ENV_VAR

__all__ = [
    "MLflowService",
    "get_service",
    "get_tracking_uri",
    "set_tracking_uri",
    "_get_store",
    "_EXPERIMENT_ID_ENV_VAR",
    "_RUN_ID_ENV_VAR",
    "_TRACKING_URI_ENV_VAR",
]
>>>>>>> 7bd4c51b
<|MERGE_RESOLUTION|>--- conflicted
+++ resolved
@@ -1,443 +1,4 @@
 """
-<<<<<<< HEAD
-This module contains a Python implementation of the MLflow Tracking APIs for logging information
-(params, metrics, artifacts, etc) for a run.
-"""
-from __future__ import print_function
-
-import atexit
-import numbers
-import os
-import sys
-import time
-
-from six.moves import urllib
-
-from mlflow.entities.experiment import Experiment
-from mlflow.entities.param import Param
-from mlflow.entities.metric import Metric
-from mlflow.entities.run_status import RunStatus
-from mlflow.entities.source_type import SourceType
-from mlflow.store.file_store import FileStore
-from mlflow.store.rest_store import RestStore, DatabricksStore
-from mlflow.store.artifact_repo import ArtifactRepository
-from mlflow.utils import env, rest_utils
-from mlflow.utils.validation import _validate_metric_name, _validate_param_name, _validate_run_id
-
-_RUN_ID_ENV_VAR = "MLFLOW_RUN_ID"
-_TRACKING_URI_ENV_VAR = "MLFLOW_TRACKING_URI"
-_EXPERIMENT_ID_ENV_VAR = "MLFLOW_EXPERIMENT_ID"
-_DEFAULT_USER_ID = "unknown"
-_LOCAL_FS_URI_PREFIX = "file:///"
-_REMOTE_URI_PREFIX = "http://"
-
-_active_run = None
-_tracking_uri = None
-
-
-def _get_user_id():
-    """Get the ID of the user for the current run."""
-    try:
-        import pwd
-        return pwd.getpwuid(os.getuid())[0]
-    except ImportError:
-        return _DEFAULT_USER_ID
-
-
-def set_tracking_uri(uri):
-    """
-    Set the tracking server URI to the passed-in value. This does not affect the
-    currently active run (if one exists), but takes effect for any successive runs.
-
-    The provided URI can be one of three types:
-
-    - An empty string, or a local file path, prefixed with ``file:/``. Data is stored
-      locally at the provided file (or ``./mlruns`` if empty).
-    - An HTTP URI like ``https://my-tracking-server:5000``.
-    - A Databricks workspace, provided as just the string 'databricks' or, to use a specific
-      Databricks profile (per the Databricks CLI), 'databricks://profileName'.
-    """
-    global _tracking_uri
-    _tracking_uri = uri
-
-
-def get_tracking_uri():
-    """
-    Return the current tracking URI. This may not correspond to the tracking URI of
-    the currently active run, since the tracking URI can be updated via ``set_tracking_uri``.
-
-    :return: the tracking URI.
-    """
-    global _tracking_uri
-    if _tracking_uri is not None:
-        return _tracking_uri
-    elif env.get_env(_TRACKING_URI_ENV_VAR) is not None:
-        return env.get_env(_TRACKING_URI_ENV_VAR)
-    else:
-        return os.path.abspath("./mlruns")
-
-
-def is_local_uri(uri):
-    scheme = urllib.parse.urlparse(uri).scheme
-    return uri != 'databricks' and (scheme == '' or scheme == 'file')
-
-
-def _is_http_uri(uri):
-    scheme = urllib.parse.urlparse(uri).scheme
-    return scheme == 'http' or scheme == 'https'
-
-
-def _is_databricks_uri(uri):
-    """Databricks URIs look like 'databricks' (default profile) or 'databricks://profile'"""
-    scheme = urllib.parse.urlparse(uri).scheme
-    return scheme == 'databricks' or uri == 'databricks'
-
-
-def _get_file_store(store_uri):
-    path = urllib.parse.urlparse(store_uri).path
-    return FileStore(path)
-
-
-def _get_rest_store(store_uri):
-    return RestStore({'hostname': store_uri})
-
-
-def _get_databricks_rest_store(store_uri):
-    parsed_uri = urllib.parse.urlparse(store_uri)
-
-    profile = None
-    if parsed_uri.scheme == 'databricks':
-        profile = parsed_uri.hostname
-    http_request_kwargs = rest_utils.get_databricks_http_request_kwargs_or_fail(profile)
-    return DatabricksStore(http_request_kwargs)
-
-
-def _get_store():
-    store_uri = get_tracking_uri()
-    # Default: if URI hasn't been set, return a FileStore
-    if store_uri is None:
-        return FileStore()
-    # Pattern-match on the URI
-    if _is_databricks_uri(store_uri):
-        return _get_databricks_rest_store(store_uri)
-    if is_local_uri(store_uri):
-        return _get_file_store(store_uri)
-    if _is_http_uri(store_uri):
-        return _get_rest_store(store_uri)
-
-    raise Exception("Tracking URI must be a local filesystem URI of the form '%s...' or a "
-                    "remote URI of the form '%s...'. Update the tracking URI via "
-                    "mlflow.set_tracking_uri" % (_LOCAL_FS_URI_PREFIX, _REMOTE_URI_PREFIX))
-
-
-class ActiveRun(object):
-    """
-    Class representing an active run. Has a reference to the store to which state for the run
-    (e.g. run metadata, metrics, parameters, and artifacts) should be persisted.
-
-    Contains methods for logging metrics, parameters, etc. under the current run.
-
-    :param run_info: ``RunInfo`` describing the active run. A corresponding ``Run`` object is
-                     assumed to already be persisted with state "running" in ``store``.
-    :param store: Backend store to which the current run should persist state updates.
-    :param artifact_repo: The ArtifactRepository to which the current run should persist artifacts.
-    """
-    def __init__(self, run_info, store, artifact_repo):
-        self.store = store
-        self.run_info = run_info
-        self.artifact_repo = artifact_repo
-
-    def set_terminated(self, status):
-        """Sets the run as terminated with the passed-in status (string)."""
-        self.run_info = self.store.update_run_info(
-            self.run_info.run_uuid, run_status=RunStatus.from_string(status),
-            end_time=_get_unix_timestamp())
-
-    def log_metric(self, metric):
-        """Logs the passed-in :py:class:`mlflow.entities.metric.Metric` under the current run."""
-        _validate_metric_name(metric.key)
-        self.store.log_metric(self.run_info.run_uuid, metric)
-
-    def log_param(self, param):
-        """Logs the passed-in :py:class:`mlflow.entities.param.Param` under the current run."""
-        _validate_param_name(param.key)
-        self.store.log_param(self.run_info.run_uuid, param)
-
-    def log_artifact(self, local_path, artifact_path=None):
-        """
-        Logs the file at ``local_path`` as an artifact under the ``artifact_path`` subdirectory of
-        the run's root artifact directory, or the root artifact directory for the run if
-        ``artifact_path`` is None.
-        """
-        self.artifact_repo.log_artifact(local_path, artifact_path)
-
-    def log_artifacts(self, local_dir, artifact_path=None):
-        """
-        Logs the files in ``local_dir`` as artifacts under the `artifact_path` subdirectory of the
-        run's root artifact directory, or the root artifact directory for the run if
-        ``artifact_path`` is None.
-        """
-        self.artifact_repo.log_artifacts(local_dir, artifact_path)
-
-    def get_artifact_uri(self):
-        """Returns the root artifact directory for the current run. """
-        return self.artifact_repo.artifact_uri
-
-    def get_run(self):
-        """Returns a :py:class:`mlflow.entities.run.Run` corresponding to the current run."""
-        return self.store.get_run(self.run_info.run_uuid)
-
-    def __enter__(self):
-        pass
-
-    def __exit__(self, exc_type, exc_val, exc_tb):
-        status = "FINISHED" if exc_type is None else "FAILED"
-        self.set_terminated(status)
-        global _active_run
-        _active_run = None
-        return exc_type is None
-
-
-def list_experiments():
-    """
-    Return a list of all experiments.
-    """
-    return _get_store().list_experiments()
-
-
-def create_experiment(experiment_name, artifact_location=None):
-    """
-    Create an experiment with the specified name and return its ID.
-    """
-    if experiment_name is None or experiment_name == "":
-        raise Exception("Invalid experiment name '%s'" % experiment_name)
-    return _get_store().create_experiment(experiment_name, artifact_location)
-
-
-def _get_main_file():
-    if len(sys.argv) > 0:
-        return sys.argv[0]
-    return None
-
-
-def _get_source_name():
-    main_file = _get_main_file()
-    if main_file is not None:
-        return main_file
-    return "<console>"
-
-
-def _get_source_version():
-    main_file = _get_main_file()
-    if main_file is not None:
-        return _get_git_commit(main_file)
-    return None
-
-
-def _get_source_type():
-    return SourceType.LOCAL
-
-
-def _get_experiment_id():
-    return int(env.get_env(_EXPERIMENT_ID_ENV_VAR) or Experiment.DEFAULT_EXPERIMENT_ID)
-
-
-def _get_unix_timestamp():
-    return int(time.time() * 1000)
-
-
-def _get_artifact_repo(run_info, store):
-    if run_info.artifact_uri:
-        return ArtifactRepository.from_artifact_uri(run_info.artifact_uri, store)
-    else:
-        return _get_legacy_artifact_repo(store, run_info)
-
-
-def _create_run(experiment_id, source_name, source_version, entry_point_name, source_type):
-    store = _get_store()
-    run = store.create_run(experiment_id=experiment_id, user_id=_get_user_id(), run_name=None,
-                           source_type=source_type,
-                           source_name=source_name,
-                           entry_point_name=entry_point_name,
-                           start_time=_get_unix_timestamp(),
-                           source_version=source_version, tags=[])
-    run_info = run.info
-    return ActiveRun(run_info, store, _get_artifact_repo(run_info, store))
-
-
-def get_run(run_uuid):
-    """Return the run with the specified run UUID from the current tracking server."""
-    _validate_run_id(run_uuid)
-    return _get_store().get_run(run_uuid)
-
-
-def _get_existing_run(run_uuid):
-    _validate_run_id(run_uuid)
-    existing_run = get_run(run_uuid)
-    if existing_run is None:
-        raise Exception("Could not start run with UUID %s - no such run found." % run_uuid)
-    store = _get_store()
-    updated_info = store.update_run_info(
-        run_uuid=run_uuid, run_status=RunStatus.RUNNING, end_time=None)
-    return ActiveRun(updated_info, store, _get_artifact_repo(updated_info, store))
-
-
-def start_run(run_uuid=None, experiment_id=None, source_name=None, source_version=None,
-              entry_point_name=None, source_type=None):
-    """
-    Start a new MLflow run, setting it as the active run under which metrics and params
-    will be logged. The return value can be used as a context manager within a ``with`` block;
-    otherwise, ``end_run()`` must be called to terminate the current run. If ``run_uuid``
-    is passed or the ``MLFLOW_RUN_ID`` environment variable is set, ``start_run`` attempts to
-    resume a run with the specified run ID (with ``run_uuid`` taking precedence over
-    ``MLFLOW_RUN_ID``), and other parameters are ignored.
-
-    :param run_uuid: If specified, get the run with the specified UUID and log metrics
-                     and params under that run. The run's end time is unset and its status
-                     is set to running, but the run's other attributes remain unchanged
-                     (the run's ``source_version``, ``source_type``, etc. are not changed).
-    :param experiment_id: Used only when ``run_uuid`` is unspecified. ID of the experiment under
-                          which to create the current run. If unspecified, the run is created under
-                          a new experiment with a randomly generated name.
-    :param source_name: Name of the source file or URI of the project to be associated with the run.
-                        Defaults to the current file if none provided.
-    :param source_version: Optional Git commit hash to associate with the run.
-    :param entry_point_name: Optional name of the entry point for to the current run.
-    :param source_type: Integer enum value describing the type of the run
-                        ("local", "project", etc.). Defaults to
-                        :py:data:`mlflow.entities.source_type.SourceType.LOCAL`.
-    :return: :py:class:`ActiveRun` object that acts as a context manager wrapping
-             the run's state.
-    """
-    global _active_run
-    if _active_run:
-        raise Exception("Run with UUID %s is already active, unable to start nested "
-                        "run" % _active_run.run_info.run_uuid)
-    existing_run_uuid = run_uuid or os.environ.get(_RUN_ID_ENV_VAR, None)
-    if existing_run_uuid:
-        _validate_run_id(existing_run_uuid)
-        active_run_obj = _get_existing_run(existing_run_uuid)
-    else:
-        exp_id_for_run = experiment_id or _get_experiment_id()
-        active_run_obj = _create_run(experiment_id=exp_id_for_run,
-                                     source_name=source_name or _get_source_name(),
-                                     source_version=source_version or _get_source_version(),
-                                     entry_point_name=entry_point_name,
-                                     source_type=source_type or _get_source_type())
-    _active_run = active_run_obj
-    return _active_run
-
-
-def _get_or_start_run():
-    if _active_run:
-        return _active_run
-    return start_run()
-
-
-def end_run(status="FINISHED"):
-    """
-    Ends the currently active run, or performs a no-op if no run is active.
-    :param status: Termination status of the run as a string.
-    """
-    global _active_run
-    if _active_run:
-        _active_run.set_terminated(status)
-        # Clear out the global existing run environment variable as well.
-        env.unset_variable(_RUN_ID_ENV_VAR)
-        _active_run = None
-
-
-def active_run():
-    """
-    Return the currently active :py:class`mlflow.entities.run.Run`, or None if no such run exists.
-    """
-    if _active_run:
-        return _active_run.get_run()
-    else:
-        return None
-
-
-def log_param(key, value):
-    """
-    Log the passed-in parameter under the current run, creating a run if necessary.
-
-    :param key: Parameter name (string)
-    :param value: Parameter value (string)
-    """
-    _get_or_start_run().log_param(Param(key, str(value)))
-
-
-def log_metric(key, value):
-    """
-    Log the passed-in metric under the current run, creating a run if necessary.
-
-    :param key: Metric name (string).
-    :param value: Metric value (float).
-    """
-    if not isinstance(value, numbers.Number):
-        print("WARNING: The metric {}={} was not logged because the value is not a number.".format(
-            key, value), file=sys.stderr)
-        return
-    _get_or_start_run().log_metric(Metric(key, value, int(time.time())))
-
-
-def log_artifact(local_path, artifact_path=None):
-    """Log a local file or directory as an artifact of the currently active run."""
-    _get_or_start_run().log_artifact(local_path, artifact_path)
-
-
-def log_artifacts(local_dir, artifact_path=None):
-    """Log all the contents of a local directory as artifacts of the run."""
-    _get_or_start_run().log_artifacts(local_dir, artifact_path)
-
-
-def get_artifact_uri():
-    """
-    Return the artifact URI of the currently active run. Calls to ``log_artifact`` and
-    ``log_artifacts`` write artifact(s) to subdirectories of the returned URI.
-    """
-    return _get_or_start_run().get_artifact_uri()
-
-
-atexit.register(end_run)
-
-
-def _get_model_log_dir(model_name, run_id):
-    if not run_id:
-        raise Exception("Must specify a run_id to get logging directory for a model.")
-    store = _get_store()
-    run = store.get_run(run_id)
-    if run.info.artifact_uri:
-        artifact_repo = ArtifactRepository.from_artifact_uri(run.info.artifact_uri, store)
-    else:
-        artifact_repo = _get_legacy_artifact_repo(store, run.info)
-    return artifact_repo.download_artifacts(model_name)
-
-
-def _get_legacy_artifact_repo(file_store, run_info):
-    # TODO(aaron) Remove this once everyone locally only has runs from after
-    # the introduction of "artifact_uri".
-    uri = os.path.join(file_store.root_directory, str(run_info.experiment_id),
-                       run_info.run_uuid, "artifacts")
-    return ArtifactRepository.from_artifact_uri(uri, file_store)
-
-
-def _get_git_commit(path):
-    try:
-        from git import Repo, InvalidGitRepositoryError, GitCommandNotFound, NoSuchPathError
-    except ImportError as e:
-        print("Notice: failed to import Git (the git executable is probably not on your PATH),"
-              " so Git SHA is not available. Error: %s" % e, file=sys.stderr)
-        return None
-    try:
-        if os.path.isfile(path):
-            path = os.path.dirname(path)
-        repo = Repo(path, search_parent_directories=True)
-        commit = repo.head.commit.hexsha
-        return commit
-    except (InvalidGitRepositoryError, GitCommandNotFound, ValueError, NoSuchPathError):
-        return None
-=======
 The MLflow Tracking package provides a Python CRUD interface to MLflow Experiments
 and Runs. This is a lower level API that more directly translates to REST calls.
 For a more fluent API of managing an 'active run', see :mod:`mlflow`.
@@ -457,5 +18,4 @@
     "_EXPERIMENT_ID_ENV_VAR",
     "_RUN_ID_ENV_VAR",
     "_TRACKING_URI_ENV_VAR",
-]
->>>>>>> 7bd4c51b
+]