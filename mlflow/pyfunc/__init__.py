--- conflicted
+++ resolved
@@ -480,18 +480,13 @@
 
     _add_code_from_conf_to_system_path(local_path, conf, code_key=CODE)
     data_path = os.path.join(local_path, conf[DATA]) if (DATA in conf) else local_path
-<<<<<<< HEAD
     loader_module = conf[MAIN]
     if loader_module == "mlflow.keras":
         # Support loading keras model saved by old mlflow.
         loader_module = "mlflow.tensorflow"
     model_impl = importlib.import_module(loader_module)._load_pyfunc(data_path)
-    return PyFuncModel(model_meta=model_meta, model_impl=model_impl)
-=======
-    model_impl = importlib.import_module(conf[MAIN])._load_pyfunc(data_path)
     predict_fn = conf.get("predict_fn", "predict")
     return PyFuncModel(model_meta=model_meta, model_impl=model_impl, predict_fn=predict_fn)
->>>>>>> 72f12b56
 
 
 def _download_model_conda_env(model_uri):
