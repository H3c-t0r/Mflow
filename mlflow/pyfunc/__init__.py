--- conflicted
+++ resolved
@@ -1088,20 +1088,13 @@
 
     if not should_use_spark_to_broadcast_file:
         # Prepare restored environment in driver side if possible.
-<<<<<<< HEAD
-        if env_manager == "conda":
+        if env_manager is EnvManager.CONDA:
             _get_flavor_backend(
                 local_model_path, no_conda=False, install_mlflow=False,
                 conda_env_root_dir=conda_env_root_dir
             ).prepare_env(
                 model_uri=local_model_path, capture_output=True
             )
-=======
-        if env_manager is EnvManager.CONDA:
-            _get_flavor_backend(
-                local_model_path, env_manager=EnvManager.CONDA, install_mlflow=False
-            ).prepare_env(model_uri=local_model_path, capture_output=False)
->>>>>>> 14d2000c
 
     # Broadcast local model directory to remote worker if needed.
     if should_use_spark_to_broadcast_file:
@@ -1191,29 +1184,7 @@
         scoring_server_proc = None
 
         # TODO: Support virtual env.
-<<<<<<< HEAD
-        if env_manager == "conda":
-=======
-        #
-        # TODO: For conda/virtualenv restored env cases,
-        #  For each individual python process (driver side), create individual and temporary
-        #  conda env dir / virtualenv env dir and when process exit,
-        #  delete the temporary env dir.
-        #  The reason is
-        #   1. env dir might be a large size directory and cleaning it when process exit
-        #      help saving disk space.
-        #   2. We have conda package cache dir and pip cache dir which are shared across all
-        #      python processes which help reducing downloading time.
-        #   3. Avoid race conditions related issues.
-        #
-        # TODO:
-        #   For NFS available case, set conda env dir / virtualenv env dir in sub-directory under
-        #   NFS directory, and in spark driver side prepare restored env once, and then all
-        #   spark UDF tasks running on spark workers can skip re-creating the restored env.
         if env_manager is EnvManager.CONDA:
-            server_port = find_free_port()
-
->>>>>>> 14d2000c
             if should_use_spark_to_broadcast_file:
                 local_model_path_on_executor = _SparkDirectoryDistributor.get_or_extract(
                     archive_path
@@ -1225,7 +1196,8 @@
                 conda_env_root_dir_on_executor = conda_env_root_dir
 
             pyfunc_backend = _get_flavor_backend(
-                local_model_path_on_executor, no_conda=False, workers=1, install_mlflow=False,
+                local_model_path_on_executor, workers=1, install_mlflow=False,
+                env_manager=EnvManager.CONDA,
                 conda_env_root_dir=conda_env_root_dir_on_executor
             )
 
@@ -1235,34 +1207,15 @@
                 # otherwise we have to set a long timeout for `client.wait_server_ready` time,
                 # this prevents spark UDF task failing fast if other exception raised when scoring
                 # server launching.
-<<<<<<< HEAD
                 # Set "capture_output" so that if "conda env create" command failed, the command
                 # stdout/stderr output will be attached to the exception message and included in
                 # driver side exception.
                 pyfunc_backend.prepare_env(model_uri=local_model_path_on_executor, capture_output=True)
-=======
-                _get_flavor_backend(
-                    local_model_path_on_executor, env_manager=EnvManager.CONDA, install_mlflow=False
-                ).prepare_env(model_uri=local_model_path_on_executor, capture_output=True)
-            else:
-                local_model_path_on_executor = local_model_path
-            # launch scoring server
->>>>>>> 14d2000c
-
-            server_port = find_free_port()
 
             # launch scoring server
             # TODO: adjust timeout for server requests handler.
-<<<<<<< HEAD
+            server_port = find_free_port()
             scoring_server_proc = pyfunc_backend.serve(
-=======
-            scoring_server_proc = _get_flavor_backend(
-                local_model_path_on_executor,
-                env_manager=EnvManager.CONDA,
-                workers=1,
-                install_mlflow=False,
-            ).serve(
->>>>>>> 14d2000c
                 model_uri=local_model_path_on_executor,
                 port=server_port,
                 host="127.0.0.1",
