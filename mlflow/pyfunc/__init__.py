# -*- coding: utf-8 -*-

"""Export and import of generic Python models.

This module defines generic filesystem format for Python models and provides utilities
for saving and loading to and from this format. The format is self contained in the sense
that it includes all necessary information for anyone to load it and use it. Dependencies
are either stored directly with the model or referenced via a Conda environment.

The convention for pyfunc models is to have a ``predict`` method or function with the following
signature::

    predict(data: pandas.DataFrame) -> numpy.ndarray | pandas.Series | pandas.DataFrame

This convention is relied on by other MLflow components.

Pyfunc model format is defined as a directory structure containing all required data, code, and
configuration:

.. code::

    ./dst-path/
            ./MLmodel: configuration
            <code>: code packaged with the model (specified in the MLmodel file)
            <data>: data packaged with the model (specified in the MLmodel file)
            <env>: Conda environment definition (specified in the MLmodel file)

It must contain MLmodel file in its root with "python_function" format with the following
parameters:

- loader_module [required]:
         Python module that can load the model. Expected as module identifier
         e.g. ``mlflow.sklearn``, it will be imported via ``importlib.import_module``.
         The imported module must contain function with the following signature::

          load_pyfunc(path: string) -> <pyfunc model>

         The path argument is specified by the ``data`` parameter and may refer to a file or
         directory.

- code [optional]:
        Relative path to a directory containing the code packaged with this model.
        All files and directories inside this directory are added to the Python path
        prior to importing the model loader.

- data [optional]:
         Relative path to a file or directory containing model data.
         The path is passed to the model loader.

- env [optional]:
         Relative path to an exported Conda environment. If present this environment
         should be activated prior to running the model.

Example:

.. code:: shell

  >tree example/sklearn_iris/mlruns/run1/outputs/linear-lr
  ├── MLmodel
  ├── code
  │   ├── sklearn_iris.py
  │  
  ├── data
  │   └── model.pkl
  └── mlflow_env.yml

  >cat example/sklearn_iris/mlruns/run1/outputs/linear-lr/MLmodel
  python_function:
    code: code
    data: data/model.pkl
    loader_module: mlflow.sklearn
    env: mlflow_env.yml
    main: sklearn_iris
"""

import importlib
import os
import shutil
import sys
import pandas

from mlflow import tracking
from mlflow.models import Model
from mlflow.utils import PYTHON_VERSION, get_major_minor_py_version
from mlflow.utils.file_utils import TempDir
from mlflow.utils.logging_utils import eprint

FLAVOR_NAME = "python_function"
MAIN = "loader_module"
CODE = "code"
DATA = "data"
ENV = "env"
PY_VERSION = "python_version"


def add_to_model(model, loader_module, data=None, code=None, env=None):
    """
    Add a pyfunc spec to the model configuration.

    Defines pyfunc configuration schema. Caller can use this to create a valid pyfunc model flavor
    out of an existing directory structure. For example, other model flavors can use this to specify
    how to use their output as a pyfunc.

    NOTE: all paths are relative to the exported model root directory.

    :param loader_module: The module to be used to load the model.
    :param model: Existing model.
    :param data: Path to the model data.
    :param code: Path to the code dependencies.
    :param env: Conda environment.
    :return: Updated model configuration.
    """
    parms = {MAIN: loader_module}
    parms[PY_VERSION] = PYTHON_VERSION
    if code:
        parms[CODE] = code
    if data:
        parms[DATA] = data
    if env:
        parms[ENV] = env
    return model.add_flavor(FLAVOR_NAME, **parms)


def load_pyfunc(path, run_id=None, suppress_warnings=False):
    """
    Load a model stored in Python function format.

    :param suppress_warnings: If True, non-fatal warning messages associated with the model
                              loading process will be suppressed. If False, these warning messages
                              will be emitted.
    """
    if run_id:
        path = tracking._get_model_log_dir(path, run_id)
    conf_path = os.path.join(path, "MLmodel")
    model = Model.load(conf_path)
    if FLAVOR_NAME not in model.flavors:
        raise Exception("Format '{format}' not found not in {path}.".format(format=FLAVOR_NAME,
                                                                            path=conf_path))
    conf = model.flavors[FLAVOR_NAME]
    model_py_version = conf.get(PY_VERSION)
    if not suppress_warnings:
        _warn_potentially_incompatible_py_version_if_necessary(model_py_version=model_py_version)
    if CODE in conf and conf[CODE]:
        code_path = os.path.join(path, conf[CODE])
        sys.path = [code_path] + _get_code_dirs(code_path) + sys.path
    data_path = os.path.join(path, conf[DATA]) if (DATA in conf) else path
    return importlib.import_module(conf[MAIN]).load_pyfunc(data_path)


def _warn_potentially_incompatible_py_version_if_necessary(model_py_version):
    if model_py_version is None:
        eprint("The specified model does not have a specified Python version. It may be"
               " incompatible with the version of Python that is currently running:"
               " Python {version}".format(
                   version=PYTHON_VERSION))
    elif get_major_minor_py_version(model_py_version) != get_major_minor_py_version(PYTHON_VERSION):
        eprint("The version of Python that the model was saved in, Python {model_version}, differs"
               " from the version of Python that is currently running, Python {system_version},"
               " and may be incompatible".format(
                   model_version=model_py_version, system_version=PYTHON_VERSION))


def _get_code_dirs(src_code_path, dst_code_path=None):
    if not dst_code_path:
        dst_code_path = src_code_path
    return [(os.path.join(dst_code_path, x))
            for x in os.listdir(src_code_path) if not x.endswith(".py") and not
            x.endswith(".pyc") and not x == "__pycache__"]


def spark_udf(spark, path, run_id=None, result_type="double"):
    """
    Return a Spark UDF that can be used to invoke the Python function formatted model.

    Parameters passed to the UDF are forwarded to the model as a DataFrame where the names are
    simply ordinals (0, 1, ...).

    Example:

    .. code:: python

        predict = mlflow.pyfunc.spark_udf(spark, "/my/local/model")
        df.withColumn("prediction", predict("name", "age")).show()

    :param spark: A SparkSession object.
    :param path: A path containing a pyfunc model.
    :param run_id: ID of the run that produced this model. If provided, ``run_id`` is used to
<<<<<<< HEAD
                   retrieve the model logged with MLflow.
=======
        retrieve the model logged with MLflow.
>>>>>>> 2b5a21af
    :param result_type: Spark UDF type returned by the model's prediction method. Default double.

    """

    # Scope Spark import to this method so users don't need pyspark to use non-Spark-related
    # functionality.
    from mlflow.pyfunc.spark_model_cache import SparkModelCache
    from pyspark.sql.functions import pandas_udf

    if run_id:
        path = tracking._get_model_log_dir(path, run_id)

    archive_path = SparkModelCache.add_local_model(spark, path)

    def predict(*args):
        model = SparkModelCache.get_or_load(archive_path)
        schema = {str(i): arg for i, arg in enumerate(args)}
        # Explicitly pass order of columns to avoid lexicographic ordering (i.e., 10 < 2)
        columns = [str(i) for i, _ in enumerate(args)]
        pdf = pandas.DataFrame(schema, columns=columns)
        result = model.predict(pdf)
        return pandas.Series(result)

    return pandas_udf(predict, result_type)


def _copy_file_or_tree(src, dst, dst_dir):
    name = os.path.join(dst_dir, os.path.basename(os.path.abspath(src)))
    if dst_dir:
        os.mkdir(os.path.join(dst, dst_dir))
    if os.path.isfile(src):
        shutil.copy(src=src, dst=os.path.join(dst, name))
    else:
        shutil.copytree(src=src, dst=os.path.join(dst, name))
    return name


def save_model(dst_path, loader_module, data_path=None, code_path=(), conda_env=None,
               model=Model()):
    """
    Export model as a generic Python function model.

    :param dst_path: Path where the model is stored.
    :param loader_module: The module to be used to load the model.
    :param data_path: Path to a file or directory containing model data.
    :param code_path: List of paths (file or dir) contains code dependencies not present in
<<<<<<< HEAD
                      the environment. Every path in the ``code_path`` is added to the Python
                      path before the model is loaded.
    :param conda_env: Path to the Conda environment definition. This environment is activated
                      prior to running model code.
=======
        the environment. Every path in the ``code_path`` is added to the Python path before
        the model is loaded.
    :param conda_env: Path to the Conda environment definition. This environment is activated
        prior to running model code.
>>>>>>> 2b5a21af
    :return: Model configuration containing model info.

    """
    if os.path.exists(dst_path):
        raise Exception("Path '{}' already exists".format(dst_path))
    os.makedirs(dst_path)
    code = None
    data = None
    env = None

    if data_path:
        model_file = _copy_file_or_tree(src=data_path, dst=dst_path, dst_dir="data")
        data = model_file

    if code_path:
        for path in code_path:
            _copy_file_or_tree(src=path, dst=dst_path, dst_dir="code")
        code = "code"

    if conda_env:
        shutil.copy(src=conda_env, dst=os.path.join(dst_path, "mlflow_env.yml"))
        env = "mlflow_env.yml"

    add_to_model(model, loader_module=loader_module, code=code, data=data, env=env)
    model.save(os.path.join(dst_path, 'MLmodel'))
    return model


def log_model(artifact_path, **kwargs):
    """
    Export model in Python function form and log it with current MLflow tracking service.

    Model is exported by calling ``@save_model`` and logging the result with
    ``@tracking.log_output_files``.
    """
    with TempDir() as tmp:
        local_path = tmp.path(artifact_path)
        run_id = tracking.active_run().info.run_uuid
        if 'model' in kwargs:
            raise Exception("Unused argument 'model'. log_model creates a new model object")

        save_model(dst_path=local_path, model=Model(artifact_path=artifact_path, run_id=run_id),
                   **kwargs)
        tracking.log_artifacts(local_path, artifact_path)


def get_module_loader_src(src_path, dst_path):
    """
    Generate Python source of the model loader.

    Model loader contains ``load_pyfunc`` method with no parameters. It hardcodes model
    loading of the given model into a Python source. This is done so that the exported model has no
    unnecessary dependencies on MLflow or any other configuration file format or parsing library.

    :param src_path: Current path to the model.
    :param dst_path: Relative or absolute path where the model will be stored in the deployment
<<<<<<< HEAD
                     environment.
=======
        environment.
>>>>>>> 2b5a21af
    :return: Python source code of the model loader as string.

    """
    conf_path = os.path.join(src_path, "MLmodel")
    model = Model.load(conf_path)
    if FLAVOR_NAME not in model.flavors:
        raise Exception("Format '{format}' not found not in {path}.".format(format=FLAVOR_NAME,
                                                                            path=conf_path))
    conf = model.flavors[FLAVOR_NAME]
    update_path = ""
    if CODE in conf and conf[CODE]:
        src_code_path = os.path.join(src_path, conf[CODE])
        dst_code_path = os.path.join(dst_path, conf[CODE])
        code_path = ["os.path.abspath('%s')" % x
                     for x in [dst_code_path] + _get_code_dirs(src_code_path, dst_code_path)]
        update_path = "sys.path = {} + sys.path; ".format("[%s]" % ",".join(code_path))

    data_path = os.path.join(dst_path, conf[DATA]) if (DATA in conf) else dst_path
    return loader_template.format(update_path=update_path, main=conf[MAIN], data_path=data_path)


loader_template = """

import importlib
import os
import sys

def load_pyfunc():
    {update_path}return importlib.import_module('{main}').load_pyfunc('{data_path}')

"""<|MERGE_RESOLUTION|>--- conflicted
+++ resolved
@@ -185,11 +185,7 @@
     :param spark: A SparkSession object.
     :param path: A path containing a pyfunc model.
     :param run_id: ID of the run that produced this model. If provided, ``run_id`` is used to
-<<<<<<< HEAD
                    retrieve the model logged with MLflow.
-=======
-        retrieve the model logged with MLflow.
->>>>>>> 2b5a21af
     :param result_type: Spark UDF type returned by the model's prediction method. Default double.
 
     """
@@ -236,17 +232,10 @@
     :param loader_module: The module to be used to load the model.
     :param data_path: Path to a file or directory containing model data.
     :param code_path: List of paths (file or dir) contains code dependencies not present in
-<<<<<<< HEAD
                       the environment. Every path in the ``code_path`` is added to the Python
                       path before the model is loaded.
     :param conda_env: Path to the Conda environment definition. This environment is activated
                       prior to running model code.
-=======
-        the environment. Every path in the ``code_path`` is added to the Python path before
-        the model is loaded.
-    :param conda_env: Path to the Conda environment definition. This environment is activated
-        prior to running model code.
->>>>>>> 2b5a21af
     :return: Model configuration containing model info.
 
     """
@@ -303,11 +292,7 @@
 
     :param src_path: Current path to the model.
     :param dst_path: Relative or absolute path where the model will be stored in the deployment
-<<<<<<< HEAD
                      environment.
-=======
-        environment.
->>>>>>> 2b5a21af
     :return: Python source code of the model loader as string.
 
     """
