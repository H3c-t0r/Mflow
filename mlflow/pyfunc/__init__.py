# -*- coding: utf-8 -*-

"""Export and import of generic Python models.

This module defines generic filesystem format for Python models and provides utilities
for saving and loading to and from this format. The format is self contained in the sense
that it includes all necessary information for anyone to load it and use it. Dependencies
are either stored directly with the model or referenced via a Conda environment.

The convention for pyfunc models is to have a ``predict`` method or function with the following
signature::

    predict(data: pandas.DataFrame) -> numpy.ndarray | pandas.Series | pandas.DataFrame

This convention is relied on by other MLflow components.

Pyfunc model format is defined as a directory structure containing all required data, code, and
configuration:

.. code::

    ./dst-path/
            ./MLmodel: configuration
            <code>: code packaged with the model (specified in the MLmodel file)
            <data>: data packaged with the model (specified in the MLmodel file)
            <env>: Conda environment definition (specified in the MLmodel file)

It must contain MLmodel file in its root with "python_function" format with the following
parameters:

- loader_module [required]:
         Python module that can load the model. Expected as module identifier
         e.g. ``mlflow.sklearn``, it will be imported via ``importlib.import_module``.
         The imported module must contain function with the following signature::

          load_pyfunc(path: string) -> <pyfunc model>

         The path argument is specified by the ``data`` parameter and may refer to a file or
         directory.

- code [optional]:
        Relative path to a directory containing the code packaged with this model.
        All files and directories inside this directory are added to the Python path
        prior to importing the model loader.

- data [optional]:
         Relative path to a file or directory containing model data.
         The path is passed to the model loader.

- env [optional]:
         Relative path to an exported Conda environment. If present this environment
         should be activated prior to running the model.

Example:

.. code:: shell

  >tree example/sklearn_iris/mlruns/run1/outputs/linear-lr
  ├── MLmodel
  ├── code
  │   ├── sklearn_iris.py
  │  
  ├── data
  │   └── model.pkl
  └── mlflow_env.yml

  >cat example/sklearn_iris/mlruns/run1/outputs/linear-lr/MLmodel
  python_function:
    code: code
    data: data/model.pkl
    loader_module: mlflow.sklearn
    env: mlflow_env.yml
    main: sklearn_iris
"""

import importlib
import os
import shutil
import sys
import pandas

from mlflow import tracking
from mlflow.models import Model
from mlflow.utils import PYTHON_VERSION, get_major_minor_py_version
from mlflow.utils.file_utils import TempDir
from mlflow.utils.logging_utils import eprint

FLAVOR_NAME = "python_function"
MAIN = "loader_module"
CODE = "code"
DATA = "data"
ENV = "env"
PY_VERSION = "python_version"


def add_to_model(model, loader_module, data=None, code=None, env=None):
    """
    Add a pyfunc spec to the model configuration.

    Defines pyfunc configuration schema. Caller can use this to create a valid pyfunc model flavor
    out of an existing directory structure. For example, other model flavors can use this to specify
    how to use their output as a pyfunc.

    NOTE: all paths are relative to the exported model root directory.

    :param loader_module: The module to be used to load the model.
    :param model: Existing model.
    :param data: Path to the model data.
    :param code: Path to the code dependencies.
    :param env: Conda environment.
    :return: Updated model configuration.
    """
    parms = {MAIN: loader_module}
    parms[PY_VERSION] = PYTHON_VERSION
    if code:
        parms[CODE] = code
    if data:
        parms[DATA] = data
    if env:
        parms[ENV] = env
    return model.add_flavor(FLAVOR_NAME, **parms)


<<<<<<< HEAD
def _load_model_conf(path):
    """Load a model configuration stored in Python function format."""
=======
def load_pyfunc(path, run_id=None, suppress_warnings=False):
    """
    Load a model stored in Python function format.

    :param suppress_warnings: If True, non-fatal warning messages associated with the model
                              loading process will be suppressed. If False, these warning messages
                              will be emitted.
    """
    if run_id:
        path = tracking._get_model_log_dir(path, run_id)
>>>>>>> 8bf67163
    conf_path = os.path.join(path, "MLmodel")
    model = Model.load(conf_path)
    if FLAVOR_NAME not in model.flavors:
        raise Exception("Format '{format}' not found not in {path}.".format(format=FLAVOR_NAME,
                                                                            path=conf_path))
<<<<<<< HEAD
    return model.flavors[FLAVOR_NAME]


def _load_model_env(path, run_id=None):
    """
        Get ENV file string from a model configuration stored in Python Function format.
        Returned value is a model-relative path to a Conda Environment file,
        or None if none was specified at model save time
    """
    if run_id:
        path = tracking._get_model_log_dir(path, run_id)
    return _load_model_conf(path).get(ENV, None)


def load_pyfunc(path, run_id=None):
    """Load a model stored in Python function format."""
    if run_id:
        path = tracking._get_model_log_dir(path, run_id)
    conf = _load_model_conf(path)
=======
    conf = model.flavors[FLAVOR_NAME]
    model_py_version = conf.get(PY_VERSION)
    if not suppress_warnings:
        _warn_potentially_incompatible_py_version_if_necessary(model_py_version=model_py_version)
>>>>>>> 8bf67163
    if CODE in conf and conf[CODE]:
        code_path = os.path.join(path, conf[CODE])
        sys.path = [code_path] + _get_code_dirs(code_path) + sys.path
    data_path = os.path.join(path, conf[DATA]) if (DATA in conf) else path
    return importlib.import_module(conf[MAIN]).load_pyfunc(data_path)


def _warn_potentially_incompatible_py_version_if_necessary(model_py_version):
    if model_py_version is None:
        eprint("The specified model does not have a specified Python version. It may be"
               " incompatible with the version of Python that is currently running:"
               " Python {version}".format(
                   version=PYTHON_VERSION))
    elif get_major_minor_py_version(model_py_version) != get_major_minor_py_version(PYTHON_VERSION):
        eprint("The version of Python that the model was saved in, Python {model_version}, differs"
               " from the version of Python that is currently running, Python {system_version},"
               " and may be incompatible".format(
                   model_version=model_py_version, system_version=PYTHON_VERSION))


def _get_code_dirs(src_code_path, dst_code_path=None):
    if not dst_code_path:
        dst_code_path = src_code_path
    return [(os.path.join(dst_code_path, x))
            for x in os.listdir(src_code_path) if not x.endswith(".py") and not
            x.endswith(".pyc") and not x == "__pycache__"]


def spark_udf(spark, path, run_id=None, result_type="double"):
    """
    Return a Spark UDF that can be used to invoke the Python function formatted model.

    Parameters passed to the UDF are forwarded to the model as a DataFrame where the names are
    simply ordinals (0, 1, ...).

    Example:

    .. code:: python

        predict = mlflow.pyfunc.spark_udf(spark, "/my/local/model")
        df.withColumn("prediction", predict("name", "age")).show()

    :param spark: A SparkSession object.
    :param path: A path containing a pyfunc model.
    :param run_id: ID of the run that produced this model. If provided, ``run_id`` is used to
        retrieve the model logged with MLflow.
    :param result_type: Spark UDF type returned by the model's prediction method. Default double.
    """

    # Scope Spark import to this method so users don't need pyspark to use non-Spark-related
    # functionality.
    from mlflow.pyfunc.spark_model_cache import SparkModelCache
    from pyspark.sql.functions import pandas_udf

    if run_id:
        path = tracking._get_model_log_dir(path, run_id)

    archive_path = SparkModelCache.add_local_model(spark, path)

    def predict(*args):
        model = SparkModelCache.get_or_load(archive_path)
        schema = {str(i): arg for i, arg in enumerate(args)}
        # Explicitly pass order of columns to avoid lexicographic ordering (i.e., 10 < 2)
        columns = [str(i) for i, _ in enumerate(args)]
        pdf = pandas.DataFrame(schema, columns=columns)
        result = model.predict(pdf)
        return pandas.Series(result)

    return pandas_udf(predict, result_type)


def _copy_file_or_tree(src, dst, dst_dir):
    name = os.path.join(dst_dir, os.path.basename(os.path.abspath(src)))
    if dst_dir:
        os.mkdir(os.path.join(dst, dst_dir))
    if os.path.isfile(src):
        shutil.copy(src=src, dst=os.path.join(dst, name))
    else:
        shutil.copytree(src=src, dst=os.path.join(dst, name))
    return name


def save_model(dst_path, loader_module, data_path=None, code_path=(), conda_env=None,
               model=Model()):
    """
    Export model as a generic Python function model.

    :param dst_path: Path where the model is stored.
    :param loader_module: The module to be used to load the model.
    :param data_path: Path to a file or directory containing model data.
    :param code_path: List of paths (file or dir) contains code dependencies not present in
        the environment. Every path in the ``code_path`` is added to the Python path before
        the model is loaded.
    :param conda_env: Path to the Conda environment definition. This environment is activated
        prior to running model code.
    :return: Model configuration containing model info.
    """
    if os.path.exists(dst_path):
        raise Exception("Path '{}' already exists".format(dst_path))
    os.makedirs(dst_path)
    code = None
    data = None
    env = None

    if data_path:
        model_file = _copy_file_or_tree(src=data_path, dst=dst_path, dst_dir="data")
        data = model_file

    if code_path:
        for path in code_path:
            _copy_file_or_tree(src=path, dst=dst_path, dst_dir="code")
        code = "code"

    if conda_env:
        shutil.copy(src=conda_env, dst=os.path.join(dst_path, "mlflow_env.yml"))
        env = "mlflow_env.yml"

    add_to_model(model, loader_module=loader_module, code=code, data=data, env=env)
    model.save(os.path.join(dst_path, 'MLmodel'))
    return model


def log_model(artifact_path, **kwargs):
    """
    Export model in Python function form and log it with current MLflow tracking service.

    Model is exported by calling ``@save_model`` and logging the result with
    ``@tracking.log_output_files``.
    """
    with TempDir() as tmp:
        local_path = tmp.path(artifact_path)
        run_id = tracking.active_run().info.run_uuid
        if 'model' in kwargs:
            raise Exception("Unused argument 'model'. log_model creates a new model object")

        save_model(dst_path=local_path, model=Model(artifact_path=artifact_path, run_id=run_id),
                   **kwargs)
        tracking.log_artifacts(local_path, artifact_path)


def get_module_loader_src(src_path, dst_path):
    """
    Generate Python source of the model loader.

    Model loader contains ``load_pyfunc`` method with no parameters. It hardcodes model
    loading of the given model into a Python source. This is done so that the exported model has no
    unnecessary dependencies on MLflow or any other configuration file format or parsing library.

    :param src_path: Current path to the model.
    :param dst_path: Relative or absolute path where the model will be stored in the deployment
        environment.
    :return: Python source code of the model loader as string.
    """
    conf_path = os.path.join(src_path, "MLmodel")
    model = Model.load(conf_path)
    if FLAVOR_NAME not in model.flavors:
        raise Exception("Format '{format}' not found not in {path}.".format(format=FLAVOR_NAME,
                                                                            path=conf_path))
    conf = model.flavors[FLAVOR_NAME]
    update_path = ""
    if CODE in conf and conf[CODE]:
        src_code_path = os.path.join(src_path, conf[CODE])
        dst_code_path = os.path.join(dst_path, conf[CODE])
        code_path = ["os.path.abspath('%s')" % x
                     for x in [dst_code_path] + _get_code_dirs(src_code_path, dst_code_path)]
        update_path = "sys.path = {} + sys.path; ".format("[%s]" % ",".join(code_path))

    data_path = os.path.join(dst_path, conf[DATA]) if (DATA in conf) else dst_path
    return loader_template.format(update_path=update_path, main=conf[MAIN], data_path=data_path)


loader_template = """

import importlib
import os
import sys

def load_pyfunc():
    {update_path}return importlib.import_module('{main}').load_pyfunc('{data_path}')

"""<|MERGE_RESOLUTION|>--- conflicted
+++ resolved
@@ -121,29 +121,17 @@
     return model.add_flavor(FLAVOR_NAME, **parms)
 
 
-<<<<<<< HEAD
+
 def _load_model_conf(path):
     """Load a model configuration stored in Python function format."""
-=======
-def load_pyfunc(path, run_id=None, suppress_warnings=False):
-    """
-    Load a model stored in Python function format.
-
-    :param suppress_warnings: If True, non-fatal warning messages associated with the model
-                              loading process will be suppressed. If False, these warning messages
-                              will be emitted.
-    """
     if run_id:
         path = tracking._get_model_log_dir(path, run_id)
->>>>>>> 8bf67163
     conf_path = os.path.join(path, "MLmodel")
     model = Model.load(conf_path)
     if FLAVOR_NAME not in model.flavors:
         raise Exception("Format '{format}' not found not in {path}.".format(format=FLAVOR_NAME,
                                                                             path=conf_path))
-<<<<<<< HEAD
     return model.flavors[FLAVOR_NAME]
-
 
 def _load_model_env(path, run_id=None):
     """
@@ -155,18 +143,20 @@
         path = tracking._get_model_log_dir(path, run_id)
     return _load_model_conf(path).get(ENV, None)
 
-
-def load_pyfunc(path, run_id=None):
-    """Load a model stored in Python function format."""
+def load_pyfunc(path, run_id=None, suppress_warnings=False):
+    """
+    Load a model stored in Python function format.
+
+    :param suppress_warnings: If True, non-fatal warning messages associated with the model
+                              loading process will be suppressed. If False, these warning messages
+                              will be emitted.
+    """
     if run_id:
         path = tracking._get_model_log_dir(path, run_id)
     conf = _load_model_conf(path)
-=======
-    conf = model.flavors[FLAVOR_NAME]
     model_py_version = conf.get(PY_VERSION)
     if not suppress_warnings:
         _warn_potentially_incompatible_py_version_if_necessary(model_py_version=model_py_version)
->>>>>>> 8bf67163
     if CODE in conf and conf[CODE]:
         code_path = os.path.join(path, conf[CODE])
         sys.path = [code_path] + _get_code_dirs(code_path) + sys.path
