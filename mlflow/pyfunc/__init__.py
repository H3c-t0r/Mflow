"""
The ``python_function`` model flavor serves as a default model interface for MLflow Python models.
Any MLflow Python model is expected to be loadable as a ``python_function`` model.

In addition, the ``mlflow.pyfunc`` module defines a generic :ref:`filesystem format
<pyfunc-filesystem-format>` for Python models and provides utilities for saving to and loading from
this format. The format is self contained in the sense that it includes all necessary information
for anyone to load it and use it. Dependencies are either stored directly with the model or
referenced via a Conda environment.

The ``mlflow.pyfunc`` module also defines utilities for creating custom ``pyfunc`` models
using frameworks and inference logic that may not be natively included in MLflow. See
:ref:`pyfunc-create-custom`.

.. _pyfunc-inference-api:

*************
Inference API
*************

Python function models are loaded as an instance of :py:class:`PyFuncModel
<mlflow.pyfunc.PyFuncModel>`, which is an MLflow wrapper around the model implementation and model
metadata (MLmodel file). You can score the model by calling the :py:func:`predict()
<mlflow.pyfunc.PyFuncModel.predict>` method, which has the following signature::

  predict(
    model_input: [pandas.DataFrame, numpy.ndarray, scipy.sparse.(csc.csc_matrix | csr.csr_matrix),
    List[Any], Dict[str, Any]]
  ) -> [numpy.ndarray | pandas.(Series | DataFrame) | List]

All PyFunc models will support `pandas.DataFrame` as input and PyFunc deep learning models will
also support tensor inputs in the form of Dict[str, numpy.ndarray] (named tensors) and
`numpy.ndarrays` (unnamed tensors).


.. _pyfunc-filesystem-format:

*****************
Filesystem format
*****************

The Pyfunc format is defined as a directory structure containing all required data, code, and
configuration::

    ./dst-path/
        ./MLmodel: configuration
        <code>: code packaged with the model (specified in the MLmodel file)
        <data>: data packaged with the model (specified in the MLmodel file)
        <env>: Conda environment definition (specified in the MLmodel file)

The directory structure may contain additional contents that can be referenced by the ``MLmodel``
configuration.

.. _pyfunc-model-config:

MLModel configuration
#####################

A Python model contains an ``MLmodel`` file in **python_function** format in its root with the
following parameters:

- loader_module [required]:
         Python module that can load the model. Expected as module identifier
         e.g. ``mlflow.sklearn``, it will be imported using ``importlib.import_module``.
         The imported module must contain a function with the following signature::

          _load_pyfunc(path: string) -> <pyfunc model implementation>

         The path argument is specified by the ``data`` parameter and may refer to a file or
         directory. The model implementation is expected to be an object with a
         ``predict`` method with the following signature::

          predict(
            model_input: [pandas.DataFrame, numpy.ndarray,
            scipy.sparse.(csc.csc_matrix | csr.csr_matrix), List[Any], Dict[str, Any]]
          ) -> [numpy.ndarray | pandas.(Series | DataFrame) | List]

- code [optional]:
        Relative path to a directory containing the code packaged with this model.
        All files and directories inside this directory are added to the Python path
        prior to importing the model loader.

- data [optional]:
         Relative path to a file or directory containing model data.
         The path is passed to the model loader.

- env [optional]:
         Relative path to an exported Conda environment. If present this environment
         should be activated prior to running the model.

- Optionally, any additional parameters necessary for interpreting the serialized model in
  ``pyfunc`` format.

.. rubric:: Example

::

    tree example/sklearn_iris/mlruns/run1/outputs/linear-lr

::

  ├── MLmodel
  ├── code
  │   ├── sklearn_iris.py
  │
  ├── data
  │   └── model.pkl
  └── mlflow_env.yml

::

    cat example/sklearn_iris/mlruns/run1/outputs/linear-lr/MLmodel

::

  python_function:
    code: code
    data: data/model.pkl
    loader_module: mlflow.sklearn
    env: mlflow_env.yml
    main: sklearn_iris

.. _pyfunc-create-custom:

******************************
Creating custom Pyfunc models
******************************

MLflow's persistence modules provide convenience functions for creating models with the
``pyfunc`` flavor in a variety of machine learning frameworks (scikit-learn, Keras, Pytorch, and
more); however, they do not cover every use case. For example, you may want to create an MLflow
model with the ``pyfunc`` flavor using a framework that MLflow does not natively support.
Alternatively, you may want to build an MLflow model that executes custom logic when evaluating
queries, such as preprocessing and postprocessing routines. Therefore, ``mlflow.pyfunc``
provides utilities for creating ``pyfunc`` models from arbitrary code and model data.

The :meth:`save_model()` and :meth:`log_model()` methods are designed to support multiple workflows
for creating custom ``pyfunc`` models that incorporate custom inference logic and artifacts
that the logic may require.

An `artifact` is a file or directory, such as a serialized model or a CSV. For example, a
serialized TensorFlow graph is an artifact. An MLflow model directory is also an artifact.

.. _pyfunc-create-custom-workflows:

Workflows
#########

:meth:`save_model()` and :meth:`log_model()` support the following workflows:

1. Programmatically defining a new MLflow model, including its attributes and artifacts.

   Given a set of artifact URIs, :meth:`save_model()` and :meth:`log_model()` can
   automatically download artifacts from their URIs and create an MLflow model directory.

   In this case, you must define a Python class which inherits from :class:`~PythonModel`,
   defining ``predict()`` and, optionally, ``load_context()``. An instance of this class is
   specified via the ``python_model`` parameter; it is automatically serialized and deserialized
   as a Python class, including all of its attributes.

2. Interpreting pre-existing data as an MLflow model.

   If you already have a directory containing model data, :meth:`save_model()` and
   :meth:`log_model()` can import the data as an MLflow model. The ``data_path`` parameter
   specifies the local filesystem path to the directory containing model data.

   In this case, you must provide a Python module, called a `loader module`. The
   loader module defines a ``_load_pyfunc()`` method that performs the following tasks:

   - Load data from the specified ``data_path``. For example, this process may include
     deserializing pickled Python objects or models or parsing CSV files.

   - Construct and return a pyfunc-compatible model wrapper. As in the first
     use case, this wrapper must define a ``predict()`` method that is used to evaluate
     queries. ``predict()`` must adhere to the :ref:`pyfunc-inference-api`.

   The ``loader_module`` parameter specifies the name of your loader module.

   For an example loader module implementation, refer to the `loader module
   implementation in mlflow.sklearn <https://github.com/mlflow/mlflow/blob/
   74d75109aaf2975f5026104d6125bb30f4e3f744/mlflow/sklearn.py#L200-L205>`_.

.. _pyfunc-create-custom-selecting-workflow:

Which workflow is right for my use case?
########################################

We consider the first workflow to be more user-friendly and generally recommend it for the
following reasons:

- It automatically resolves and collects specified model artifacts.

- It automatically serializes and deserializes the ``python_model`` instance and all of
  its attributes, reducing the amount of user logic that is required to load the model

- You can create Models using logic that is defined in the ``__main__`` scope. This allows
  custom models to be constructed in interactive environments, such as notebooks and the Python
  REPL.

You may prefer the second, lower-level workflow for the following reasons:

- Inference logic is always persisted as code, rather than a Python object. This makes logic
  easier to inspect and modify later.

- If you have already collected all of your model data in a single location, the second
  workflow allows it to be saved in MLflow format directly, without enumerating constituent
  artifacts.
"""

import collections
import importlib
import logging
import os
import signal
import subprocess
import sys
import tempfile
import threading
from copy import deepcopy
from typing import Any, Union, Iterator, Tuple

import numpy as np
import pandas
import yaml

import mlflow
import mlflow.pyfunc.model
from mlflow.environment_variables import MLFLOW_SCORING_SERVER_REQUEST_TIMEOUT
from mlflow.exceptions import MlflowException
from mlflow.models import Model, ModelSignature, ModelInputExample
from mlflow.models.flavor_backend_registry import get_flavor_backend
from mlflow.models.model import MLMODEL_FILE_NAME
from mlflow.models.utils import (
    PyFuncInput,
    PyFuncOutput,
    _enforce_schema,
    _save_example,
)
from mlflow.protos.databricks_pb2 import (
    INVALID_PARAMETER_VALUE,
    RESOURCE_DOES_NOT_EXIST,
)
from mlflow.pyfunc.model import (  # pylint: disable=unused-import
    PythonModel,
    PythonModelContext,
    get_default_conda_env,
)
from mlflow.pyfunc.model import get_default_pip_requirements
from mlflow.tracking._model_registry import DEFAULT_AWAIT_MAX_SLEEP_SECONDS
from mlflow.tracking.artifact_utils import _download_artifact_from_uri
from mlflow.utils import (
    PYTHON_VERSION,
    get_major_minor_py_version,
    _is_in_ipython_notebook,
)
from mlflow.utils import env_manager as _EnvManager
from mlflow.utils import find_free_port
from mlflow.utils.annotations import deprecated, experimental
from mlflow.utils.databricks_utils import is_in_databricks_runtime
from mlflow.utils.docstring_utils import format_docstring, LOG_MODEL_PARAM_DOCS
from mlflow.utils.environment import (
    _validate_env_arguments,
    _process_pip_requirements,
    _process_conda_env,
    _CONDA_ENV_FILE_NAME,
    _REQUIREMENTS_FILE_NAME,
    _CONSTRAINTS_FILE_NAME,
    _PYTHON_ENV_FILE_NAME,
    _PythonEnv,
)
from mlflow.utils.file_utils import _copy_file_or_tree, write_to
from mlflow.utils.file_utils import get_or_create_tmp_dir, get_or_create_nfs_tmp_dir
from mlflow.utils.model_utils import (
    _get_flavor_configuration,
    _validate_and_copy_code_paths,
    _add_code_from_conf_to_system_path,
    _get_flavor_configuration_from_ml_model_file,
    _validate_and_prepare_target_save_path,
)
from mlflow.utils.nfs_on_spark import get_nfs_cache_root_dir
from mlflow.utils.requirements_utils import (
    _check_requirement_satisfied,
    _parse_requirements,
)

FLAVOR_NAME = "python_function"
MAIN = "loader_module"
CODE = "code"
DATA = "data"
ENV = "env"


class EnvType:
    CONDA = "conda"
    VIRTUALENV = "virtualenv"

    def __init__(self):
        raise NotImplementedError("This class is not meant to be instantiated.")


PY_VERSION = "python_version"


_logger = logging.getLogger(__name__)


def add_to_model(
    model, loader_module, data=None, code=None, conda_env=None, python_env=None, **kwargs
):
    """
    Add a ``pyfunc`` spec to the model configuration.

    Defines ``pyfunc`` configuration schema. Caller can use this to create a valid ``pyfunc`` model
    flavor out of an existing directory structure. For example, other model flavors can use this to
    specify how to use their output as a ``pyfunc``.

    NOTE:

        All paths are relative to the exported model root directory.

    :param model: Existing model.
    :param loader_module: The module to be used to load the model.
    :param data: Path to the model data.
    :param code: Path to the code dependencies.
    :param conda_env: Conda environment.
    :param python_env: Python environment.
    :param req: pip requirements file.
    :param kwargs: Additional key-value pairs to include in the ``pyfunc`` flavor specification.
                   Values must be YAML-serializable.
    :return: Updated model configuration.
    """
    params = deepcopy(kwargs)
    params[MAIN] = loader_module
    params[PY_VERSION] = PYTHON_VERSION
    if code:
        params[CODE] = code
    if data:
        params[DATA] = data
    if conda_env or python_env:
        params[ENV] = {}
        if conda_env:
            params[ENV][EnvType.CONDA] = conda_env
        if python_env:
            params[ENV][EnvType.VIRTUALENV] = python_env
    return model.add_flavor(FLAVOR_NAME, **params)


def _extract_conda_env(env):
    # In MLflow < 2.0.0, the 'env' field in a pyfunc configuration is a string containing the path
    # to a conda.yaml file.
    return env if isinstance(env, str) else env[EnvType.CONDA]


def _load_model_env(path):
    """
    Get ENV file string from a model configuration stored in Python Function format.
    Returned value is a model-relative path to a Conda Environment file,
    or None if none was specified at model save time
    """
    return _get_flavor_configuration(model_path=path, flavor_name=FLAVOR_NAME).get(ENV, None)


class PyFuncModel:
    """
    MLflow 'python function' model.

    Wrapper around model implementation and metadata. This class is not meant to be constructed
    directly. Instead, instances of this class are constructed and returned from
    :py:func:`load_model() <mlflow.pyfunc.load_model>`.

    ``model_impl`` can be any Python object that implements the `Pyfunc interface
    <https://mlflow.org/docs/latest/python_api/mlflow.pyfunc.html#pyfunc-inference-api>`_, and is
    returned by invoking the model's ``loader_module``.

    ``model_meta`` contains model metadata loaded from the MLmodel file.
    """

    def __init__(self, model_meta: Model, model_impl: Any, predict_fn: str = "predict"):
        if not hasattr(model_impl, predict_fn):
            raise MlflowException(f"Model implementation is missing required {predict_fn} method.")
        if not model_meta:
            raise MlflowException("Model is missing metadata.")
        self._model_meta = model_meta
        self._model_impl = model_impl
        self._predict_fn = getattr(model_impl, predict_fn)

    def predict(self, data: PyFuncInput) -> PyFuncOutput:
        """
        Generate model predictions.

        If the model contains signature, enforce the input schema first before calling the model
        implementation with the sanitized input. If the pyfunc model does not include model schema,
        the input is passed to the model implementation as is. See `Model Signature Enforcement
        <https://www.mlflow.org/docs/latest/models.html#signature-enforcement>`_ for more details."

        :param data: Model input as one of pandas.DataFrame, numpy.ndarray,
                     scipy.sparse.(csc.csc_matrix | csr.csr_matrix), List[Any], or
                     Dict[str, numpy.ndarray].
                     For model signatures with tensor spec inputs
                     (e.g. the Tensorflow core / Keras model), the input data type must be one of
                     `numpy.ndarray`, `List[numpy.ndarray]`, `Dict[str, numpy.ndarray]` or
                     `pandas.DataFrame`. If data is of `pandas.DataFrame` type and an input field
                     requires multidimensional array input, the corresponding column values in
                     the pandas DataFrame will be reshaped to the required shape and DataFrame
                     column values will be cast as the required tensor spec type.

        :return: Model predictions as one of pandas.DataFrame, pandas.Series, numpy.ndarray or list.
        """
        input_schema = self.metadata.get_input_schema()
        if input_schema is not None:
            data = _enforce_schema(data, input_schema)
        return self._predict_fn(data)

    @experimental
    def unwrap_python_model(self):
        """
        Unwrap the underlying Python model object.

        This method is useful for accessing custom model functions, while still being able to
        leverage the MLflow designed workflow through the `predict()` method.

        .. code-block:: python
            :caption: Example

            import mlflow

            # define a custom model
            class MyModel(mlflow.pyfunc.PythonModel):
                def predict(self, context, model_input):
                    return self.my_custom_function(model_input)

                def my_custom_function(self, model_input):
                    # do something with the model input
                    return 0

            some_input = 1
            # save the model
            my_model = MyModel()
            with mlflow.start_run():
                model_info = mlflow.pyfunc.log_model(artifact_path="model", python_model=my_model)

            # load the model
            loaded_model = mlflow.pyfunc.load_model(model_uri=model_info.model_uri)
            print(type(loaded_model)) # <class 'mlflow.pyfunc.model.PyFuncModel'>

            unwrapped_model = loaded_model.unwrap_python_model()
            print(type(unwrapped_model)) # <class '__main__.MyModel'>
<<<<<<< HEAD

            # does not work, only predict() is exposed
            # print(loaded_model.my_custom_function(some_input))

            print(unwrapped_model.my_custom_function(some_input)) # works
            print(loaded_model.predict(some_input)) # works

            # works, but None is needed for context arg
            print(unwrapped_model.predict(None, some_input))
=======

            # print(loaded_model.my_custom_function(some_input)) # does not work, only predict() is exposed
            print(unwrapped_model.my_custom_function(some_input)) # works

            print(loaded_model.predict(some_input)) # works
            print(unwrapped_model.predict(None, some_input)) # works, but None is needed for context arg
>>>>>>> 8c912f62
        """
        try:
            python_model = self._model_impl.python_model
            if python_model is None:
                raise AttributeError("Expected python_model attribute not to be None.")
        except AttributeError as e:
            raise MlflowException("Unable to retrieve base model object from pyfunc.") from e
        return python_model

    def __eq__(self, other):
        if not isinstance(other, PyFuncModel):
            return False
        return self._model_meta == other._model_meta

    @property
    def metadata(self):
        """Model metadata."""
        if self._model_meta is None:
            raise MlflowException("Model is missing metadata.")
        return self._model_meta

    def __repr__(self):
        info = {}
        if self._model_meta is not None:
            if hasattr(self._model_meta, "run_id") and self._model_meta.run_id is not None:
                info["run_id"] = self._model_meta.run_id
            if (
                hasattr(self._model_meta, "artifact_path")
                and self._model_meta.artifact_path is not None
            ):
                info["artifact_path"] = self._model_meta.artifact_path
            info["flavor"] = self._model_meta.flavors[FLAVOR_NAME]["loader_module"]
        return yaml.safe_dump({"mlflow.pyfunc.loaded_model": info}, default_flow_style=False)


def _warn_dependency_requirement_mismatches(model_path):
    """
    Inspects the model's dependencies and prints a warning if the current Python environment
    doesn't satisfy them.
    """
    req_file_path = os.path.join(model_path, _REQUIREMENTS_FILE_NAME)
    if not os.path.exists(req_file_path):
        return

    try:
        mismatch_infos = []
        for req in _parse_requirements(req_file_path, is_constraint=False):
            req_line = req.req_str
            mismatch_info = _check_requirement_satisfied(req_line)
            if mismatch_info is not None:
                mismatch_infos.append(str(mismatch_info))

        if len(mismatch_infos) > 0:
            mismatch_str = " - " + "\n - ".join(mismatch_infos)
            warning_msg = (
                "Detected one or more mismatches between the model's dependencies and the current "
                f"Python environment:\n{mismatch_str}\n"
                "To fix the mismatches, call `mlflow.pyfunc.get_model_dependencies(model_uri)` "
                "to fetch the model's environment and install dependencies using the resulting "
                "environment file."
            )
            _logger.warning(warning_msg)

    except Exception as e:
        _logger.warning(
            f"Encountered an unexpected error ({repr(e)}) while detecting model dependency "
            "mismatches. Set logging level to DEBUG to see the full traceback."
        )
        _logger.debug("", exc_info=True)


def load_model(
    model_uri: str,
    suppress_warnings: bool = False,
    dst_path: str = None,
) -> PyFuncModel:
    """
    Load a model stored in Python function format.

    :param model_uri: The location, in URI format, of the MLflow model. For example:

                      - ``/Users/me/path/to/local/model``
                      - ``relative/path/to/local/model``
                      - ``s3://my_bucket/path/to/model``
                      - ``runs:/<mlflow_run_id>/run-relative/path/to/model``
                      - ``models:/<model_name>/<model_version>``
                      - ``models:/<model_name>/<stage>``
                      - ``mlflow-artifacts:/path/to/model``

                      For more information about supported URI schemes, see
                      `Referencing Artifacts <https://www.mlflow.org/docs/latest/concepts.html#
                      artifact-locations>`_.
    :param suppress_warnings: If ``True``, non-fatal warning messages associated with the model
                              loading process will be suppressed. If ``False``, these warning
                              messages will be emitted.
    :param dst_path: The local filesystem path to which to download the model artifact.
                     This directory must already exist. If unspecified, a local output
                     path will be created.
    """
    local_path = _download_artifact_from_uri(artifact_uri=model_uri, output_path=dst_path)

    if not suppress_warnings:
        _warn_dependency_requirement_mismatches(local_path)

    model_meta = Model.load(os.path.join(local_path, MLMODEL_FILE_NAME))

    conf = model_meta.flavors.get(FLAVOR_NAME)
    if conf is None:
        raise MlflowException(
            'Model does not have the "{flavor_name}" flavor'.format(flavor_name=FLAVOR_NAME),
            RESOURCE_DOES_NOT_EXIST,
        )
    model_py_version = conf.get(PY_VERSION)
    if not suppress_warnings:
        _warn_potentially_incompatible_py_version_if_necessary(model_py_version=model_py_version)

    _add_code_from_conf_to_system_path(local_path, conf, code_key=CODE)
    data_path = os.path.join(local_path, conf[DATA]) if (DATA in conf) else local_path
    model_impl = importlib.import_module(conf[MAIN])._load_pyfunc(data_path)
    predict_fn = conf.get("predict_fn", "predict")
    return PyFuncModel(model_meta=model_meta, model_impl=model_impl, predict_fn=predict_fn)


class _ServedPyFuncModel(PyFuncModel):
    def __init__(self, model_meta: Model, client: Any, server_pid: int):
        super().__init__(model_meta=model_meta, model_impl=client, predict_fn="invoke")
        self._client = client
        self._server_pid = server_pid

    def predict(self, data):
        result = self._client.invoke(data).get_predictions()
        if isinstance(result, pandas.DataFrame):
            result = result[result.columns[0]]
        return result

    @property
    def pid(self):
        if self._server_pid is None:
            raise MlflowException("Served PyFunc Model is missing server process ID.")
        return self._server_pid


def _load_model_or_server(model_uri: str, env_manager: str):
    """
    Load a model with env restoration. If a non-local ``env_manager`` is specified, prepare an
    independent Python environment with the training time dependencies of the specified model
    installed and start a MLflow Model Scoring Server process with that model in that environment.
    Return a _ServedPyFuncModel that invokes the scoring server for prediction. Otherwise, load and
    return the model locally as a PyFuncModel using :py:func:`mlflow.pyfunc.load_model`.

    :param model_uri: The uri of the model.
    :param env_manager: The environment manager to load the model.
    :return: A _ServedPyFuncModel for non-local ``env_manager``s or a PyFuncModel otherwise.
    """
    from mlflow.pyfunc.scoring_server.client import ScoringServerClient

    if env_manager == _EnvManager.LOCAL:
        return load_model(model_uri)

    _logger.info("Starting model server for model environment restoration.")

    local_path = _download_artifact_from_uri(artifact_uri=model_uri)
    model_meta = Model.load(os.path.join(local_path, MLMODEL_FILE_NAME))

    pyfunc_backend = get_flavor_backend(
        local_path,
        env_manager=env_manager,
        install_mlflow=os.environ.get("MLFLOW_HOME") is not None,
        create_env_root_dir=True,
    )
    _logger.info("Restoring model environment. This can take a few minutes.")
    # Set capture_output to True in Databricks so that when environment preparation fails, the
    # exception message of the notebook cell output will include child process command execution
    # stdout/stderr output.
    pyfunc_backend.prepare_env(model_uri=local_path, capture_output=is_in_databricks_runtime())
    server_port = find_free_port()
    scoring_server_proc = pyfunc_backend.serve(
        model_uri=local_path,
        port=server_port,
        host="127.0.0.1",
        timeout=MLFLOW_SCORING_SERVER_REQUEST_TIMEOUT.get(),
        enable_mlserver=False,
        synchronous=False,
        stdout=subprocess.PIPE,
        stderr=subprocess.STDOUT,
    )
    _logger.info(f"Scoring server process started at PID: {scoring_server_proc.pid}")
    client = ScoringServerClient("127.0.0.1", server_port)
    try:
        client.wait_server_ready(timeout=90, scoring_server_proc=scoring_server_proc)
    except Exception:
        raise MlflowException("MLflow model server failed to launch")

    return _ServedPyFuncModel(
        model_meta=model_meta, client=client, server_pid=scoring_server_proc.pid
    )


def _get_model_dependencies(model_uri, format="pip"):  # pylint: disable=redefined-builtin
    model_dir = _download_artifact_from_uri(model_uri)

    def get_conda_yaml_path():
        model_config = _get_flavor_configuration_from_ml_model_file(
            os.path.join(model_dir, MLMODEL_FILE_NAME), flavor_name=FLAVOR_NAME
        )
        return os.path.join(model_dir, _extract_conda_env(model_config[ENV]))

    if format == "pip":
        requirements_file = os.path.join(model_dir, _REQUIREMENTS_FILE_NAME)
        if os.path.exists(requirements_file):
            return requirements_file

        _logger.info(
            f"{_REQUIREMENTS_FILE_NAME} is not found in the model directory. Falling back to"
            f" extracting pip requirements from the model's 'conda.yaml' file. Conda"
            " dependencies will be ignored."
        )

        with open(get_conda_yaml_path(), "r") as yf:
            conda_yaml = yaml.safe_load(yf)

        conda_deps = conda_yaml.get("dependencies", [])
        for index, dep in enumerate(conda_deps):
            if isinstance(dep, dict) and "pip" in dep:
                pip_deps_index = index
                break
        else:
            raise MlflowException(
                "No pip section found in conda.yaml file in the model directory.",
                error_code=RESOURCE_DOES_NOT_EXIST,
            )

        pip_deps = conda_deps.pop(pip_deps_index)["pip"]
        tmp_dir = tempfile.mkdtemp()
        pip_file_path = os.path.join(tmp_dir, _REQUIREMENTS_FILE_NAME)
        with open(pip_file_path, "w") as f:
            f.write("\n".join(pip_deps) + "\n")

        if len(conda_deps) > 0:
            _logger.warning(
                "The following conda dependencies have been excluded from the environment file:"
                f" {', '.join(conda_deps)}."
            )

        return pip_file_path

    elif format == "conda":
        return get_conda_yaml_path()
    else:
        raise MlflowException(
            f"Illegal format argument '{format}'.", error_code=INVALID_PARAMETER_VALUE
        )


def get_model_dependencies(model_uri, format="pip"):  # pylint: disable=redefined-builtin
    """
    :param model_uri: The uri of the model to get dependencies from.
    :param format: The format of the returned dependency file. If the ``"pip"`` format is
                   specified, the path to a pip ``requirements.txt`` file is returned.
                   If the ``"conda"`` format is specified, the path to a ``"conda.yaml"``
                   file is returned . If the ``"pip"`` format is specified but the model
                   was not saved with a ``requirements.txt`` file, the ``pip`` section
                   of the model's ``conda.yaml`` file is extracted instead, and any
                   additional conda dependencies are ignored. Default value is ``"pip"``.
    :return: The local filesystem path to either a pip ``requirements.txt`` file
             (if ``format="pip"``) or a ``conda.yaml`` file (if ``format="conda"``)
             specifying the model's dependencies.
    """
    dep_file = _get_model_dependencies(model_uri, format)

    if format == "pip":
        prefix = "%" if _is_in_ipython_notebook() else ""
        _logger.info(
            "To install the dependencies that were used to train the model, run the "
            f"following command: '{prefix}pip install -r {dep_file}'."
        )
    return dep_file


@deprecated("mlflow.pyfunc.load_model", 1.0)
def load_pyfunc(model_uri, suppress_warnings=False):
    """
    Load a model stored in Python function format.

    :param model_uri: The location, in URI format, of the MLflow model. For example:

                      - ``/Users/me/path/to/local/model``
                      - ``relative/path/to/local/model``
                      - ``s3://my_bucket/path/to/model``
                      - ``runs:/<mlflow_run_id>/run-relative/path/to/model``
                      - ``models:/<model_name>/<model_version>``
                      - ``models:/<model_name>/<stage>``
                      - ``mlflow-artifacts:/path/to/model``

                      For more information about supported URI schemes, see
                      `Referencing Artifacts <https://www.mlflow.org/docs/latest/concepts.html#
                      artifact-locations>`_.

    :param suppress_warnings: If ``True``, non-fatal warning messages associated with the model
                              loading process will be suppressed. If ``False``, these warning
                              messages will be emitted.
    """
    return load_model(model_uri, suppress_warnings)


def _warn_potentially_incompatible_py_version_if_necessary(model_py_version=None):
    """
    Compares the version of Python that was used to save a given model with the version
    of Python that is currently running. If a major or minor version difference is detected,
    logs an appropriate warning.
    """
    if model_py_version is None:
        _logger.warning(
            "The specified model does not have a specified Python version. It may be"
            " incompatible with the version of Python that is currently running: Python %s",
            PYTHON_VERSION,
        )
    elif get_major_minor_py_version(model_py_version) != get_major_minor_py_version(PYTHON_VERSION):
        _logger.warning(
            "The version of Python that the model was saved in, `Python %s`, differs"
            " from the version of Python that is currently running, `Python %s`,"
            " and may be incompatible",
            model_py_version,
            PYTHON_VERSION,
        )


def _create_model_downloading_tmp_dir(should_use_nfs):
    if should_use_nfs:
        root_tmp_dir = get_or_create_nfs_tmp_dir()
    else:
        root_tmp_dir = get_or_create_tmp_dir()

    root_model_cache_dir = os.path.join(root_tmp_dir, "models")
    os.makedirs(root_model_cache_dir, exist_ok=True)

    tmp_model_dir = tempfile.mkdtemp(dir=root_model_cache_dir)
    # mkdtemp creates a directory with permission 0o700
    # change it to be 0o777 to ensure it can be seen in spark UDF
    os.chmod(tmp_model_dir, 0o777)
    return tmp_model_dir


_MLFLOW_SERVER_OUTPUT_TAIL_LINES_TO_KEEP = 200


def spark_udf(spark, model_uri, result_type="double", env_manager=_EnvManager.LOCAL):
    """
    A Spark UDF that can be used to invoke the Python function formatted model.

    Parameters passed to the UDF are forwarded to the model as a DataFrame where the column names
    are ordinals (0, 1, ...). On some versions of Spark (3.0 and above), it is also possible to
    wrap the input in a struct. In that case, the data will be passed as a DataFrame with column
    names given by the struct definition (e.g. when invoked as my_udf(struct('x', 'y')), the model
    will get the data as a pandas DataFrame with 2 columns 'x' and 'y').

    If a model contains a signature, the UDF can be called without specifying column name
    arguments. In this case, the UDF will be called with column names from signature, so the
    evaluation dataframe's column names must match the model signature's column names.

    The predictions are filtered to contain only the columns that can be represented as the
    ``result_type``. If the ``result_type`` is string or array of strings, all predictions are
    converted to string. If the result type is not an array type, the left most column with
    matching type is returned.

    NOTE: Inputs of type ``pyspark.sql.types.DateType`` are not supported on earlier versions of
    Spark (2.4 and below).

    .. code-block:: python
        :caption: Example

        from pyspark.sql.functions import struct

        predict = mlflow.pyfunc.spark_udf(spark, "/my/local/model")
        df.withColumn("prediction", predict(struct("name", "age"))).show()

    :param spark: A SparkSession object.
    :param model_uri: The location, in URI format, of the MLflow model with the
                      :py:mod:`mlflow.pyfunc` flavor. For example:

                      - ``/Users/me/path/to/local/model``
                      - ``relative/path/to/local/model``
                      - ``s3://my_bucket/path/to/model``
                      - ``runs:/<mlflow_run_id>/run-relative/path/to/model``
                      - ``models:/<model_name>/<model_version>``
                      - ``models:/<model_name>/<stage>``
                      - ``mlflow-artifacts:/path/to/model``

                      For more information about supported URI schemes, see
                      `Referencing Artifacts <https://www.mlflow.org/docs/latest/concepts.html#
                      artifact-locations>`_.

    :param result_type: the return type of the user-defined function. The value can be either a
        ``pyspark.sql.types.DataType`` object or a DDL-formatted type string. Only a primitive
        type or an array ``pyspark.sql.types.ArrayType`` of primitive type are allowed.
        The following classes of result type are supported:

        - "int" or ``pyspark.sql.types.IntegerType``: The leftmost integer that can fit in an
          ``int32`` or an exception if there is none.

        - "long" or ``pyspark.sql.types.LongType``: The leftmost long integer that can fit in an
          ``int64`` or an exception if there is none.

        - ``ArrayType(IntegerType|LongType)``: All integer columns that can fit into the requested
          size.

        - "float" or ``pyspark.sql.types.FloatType``: The leftmost numeric result cast to
          ``float32`` or an exception if there is none.

        - "double" or ``pyspark.sql.types.DoubleType``: The leftmost numeric result cast to
          ``double`` or an exception if there is none.

        - ``ArrayType(FloatType|DoubleType)``: All numeric columns cast to the requested type or
          an exception if there are no numeric columns.

        - "string" or ``pyspark.sql.types.StringType``: The leftmost column converted to ``string``.

        - "boolean" or "bool" or ``pyspark.sql.types.BooleanType``: The leftmost column converted
          to ``bool`` or an exception if there is none.

        - ``ArrayType(StringType)``: All columns converted to ``string``.

    :param env_manager: The environment manager to use in order to create the python environment
                        for model inference. Note that environment is only restored in the context
                        of the PySpark UDF; the software environment outside of the UDF is
                        unaffected. Default value is ``local``, and the following values are
                        supported:

                         - ``virtualenv``: Use virtualenv to restore the python environment that
                           was used to train the model.
                         - ``conda``: (Recommended) Use Conda to restore the software environment
                           that was used to train the model.
                         - ``local``: Use the current Python environment for model inference, which
                           may differ from the environment used to train the model and may lead to
                           errors or invalid predictions.

    :return: Spark UDF that applies the model's ``predict`` method to the data and returns a
             type specified by ``result_type``, which by default is a double.
    """

    # Scope Spark import to this method so users don't need pyspark to use non-Spark-related
    # functionality.
    import functools
    from mlflow.pyfunc.spark_model_cache import SparkModelCache
    from mlflow.utils._spark_utils import _SparkDirectoryDistributor
    from pyspark.sql.functions import pandas_udf
    from pyspark.sql.types import _parse_datatype_string
    from pyspark.sql.types import (
        ArrayType,
        DataType as SparkDataType,
        StructType as SparkStructType,
    )
    from pyspark.sql.types import (
        DoubleType,
        IntegerType,
        FloatType,
        LongType,
        StringType,
        BooleanType,
    )

    # Used in test to force install local version of mlflow when starting a model server
    mlflow_home = os.environ.get("MLFLOW_HOME")

    _EnvManager.validate(env_manager)

    # Check whether spark is in local or local-cluster mode
    # this case all executors and driver share the same filesystem
    is_spark_in_local_mode = spark.conf.get("spark.master").startswith("local")

    nfs_root_dir = get_nfs_cache_root_dir()
    should_use_nfs = nfs_root_dir is not None
    should_use_spark_to_broadcast_file = not (is_spark_in_local_mode or should_use_nfs)

    result_type = "boolean" if result_type == "bool" else result_type

    if not isinstance(result_type, SparkDataType):
        result_type = _parse_datatype_string(result_type)

    elem_type = result_type
    if isinstance(elem_type, ArrayType):
        elem_type = elem_type.elementType

    supported_types = [IntegerType, LongType, FloatType, DoubleType, StringType, BooleanType]

    if not any(isinstance(elem_type, x) for x in supported_types):
        raise MlflowException(
            message="Invalid result_type '{}'. Result type can only be one of or an array of one "
            "of the following types: {}".format(str(elem_type), str(supported_types)),
            error_code=INVALID_PARAMETER_VALUE,
        )

    local_model_path = _download_artifact_from_uri(
        artifact_uri=model_uri,
        output_path=_create_model_downloading_tmp_dir(should_use_nfs),
    )

    if env_manager == _EnvManager.LOCAL:
        # Assume spark executor python environment is the same with spark driver side.
        _warn_dependency_requirement_mismatches(local_model_path)
        _logger.warning(
            'Calling `spark_udf()` with `env_manager="local"` does not recreate the same '
            "environment that was used during training, which may lead to errors or inaccurate "
            'predictions. We recommend specifying `env_manager="conda"`, which automatically '
            "recreates the environment that was used to train the model and performs inference "
            "in the recreated environment."
        )
    else:
        _logger.info(
            f"This UDF will use {env_manager} to recreate the model's software environment for "
            "inference. This may take extra time during execution."
        )
        if not sys.platform.startswith("linux"):
            # TODO: support killing mlflow server launched in UDF task when spark job canceled
            #  for non-linux system.
            #  https://stackoverflow.com/questions/53208/how-do-i-automatically-destroy-child-processes-in-windows
            _logger.warning(
                "In order to run inference code in restored python environment, PySpark UDF "
                "processes spawn MLflow Model servers as child processes. Due to system "
                "limitations with handling SIGKILL signals, these MLflow Model server child "
                "processes cannot be cleaned up if the Spark Job is canceled."
            )
    pyfunc_backend = pyfunc_backend = get_flavor_backend(
        local_model_path,
        env_manager=env_manager,
        install_mlflow=os.environ.get("MLFLOW_HOME") is not None,
        create_env_root_dir=True,
    )
    if not should_use_spark_to_broadcast_file:
        # Prepare restored environment in driver side if possible.
        # Note: In databricks runtime, because databricks notebook cell output cannot capture
        # child process output, so that set capture_output to be True so that when `conda prepare
        # env` command failed, the exception message will include command stdout/stderr output.
        # Otherwise user have to check cluster driver log to find command stdout/stderr output.
        # In non-databricks runtime, set capture_output to be False, because the benefit of
        # "capture_output=False" is the output will be printed immediately, otherwise you have
        # to wait conda command fail and suddenly get all output printed (included in error
        # message).
        if env_manager != _EnvManager.LOCAL:
            pyfunc_backend.prepare_env(
                model_uri=local_model_path, capture_output=is_in_databricks_runtime()
            )
    else:
        # Broadcast local model directory to remote worker if needed.
        archive_path = SparkModelCache.add_local_model(spark, local_model_path)

    model_metadata = Model.load(os.path.join(local_model_path, MLMODEL_FILE_NAME))

    def _predict_row_batch(predict_fn, args):
        input_schema = model_metadata.get_input_schema()
        pdf = None

        for x in args:
            if type(x) == pandas.DataFrame:
                if len(args) != 1:
                    raise Exception(
                        "If passing a StructType column, there should be only one "
                        "input column, but got %d" % len(args)
                    )
                pdf = x
        if pdf is None:
            args = list(args)
            if input_schema is None:
                names = [str(i) for i in range(len(args))]
            else:
                names = input_schema.input_names()
                if len(args) > len(names):
                    args = args[: len(names)]
                if len(args) < len(names):
                    raise MlflowException(
                        "Model input is missing columns. Expected {0} input columns {1},"
                        " but the model received only {2} unnamed input columns"
                        " (Since the columns were passed unnamed they are expected to be in"
                        " the order specified by the schema).".format(len(names), names, len(args))
                    )
            pdf = pandas.DataFrame(data={names[i]: x for i, x in enumerate(args)}, columns=names)

        # If the spark dataframe input column is array type,
        # then in spark pandas_udf, the passed in arguments
        # (`pd.dataframe` instance or `pd.Series`) contains numpy array values.
        # Converting the numpy array values into list
        # Because `PyFuncModel.predict` only accepts pandas dataframe
        # containing column values of scalar type or list type.
        pdf = pandas.DataFrame(
            {
                col: pdf[col].map(lambda x: x.tolist() if isinstance(x, np.ndarray) else x)
                for col in pdf.columns
            }
        )
        result = predict_fn(pdf)

        if not isinstance(result, pandas.DataFrame):
            result = pandas.DataFrame(data=result)

        elem_type = result_type.elementType if isinstance(result_type, ArrayType) else result_type

        if type(elem_type) == IntegerType:
            result = result.select_dtypes(
                [np.byte, np.ubyte, np.short, np.ushort, np.int32]
            ).astype(np.int32)
        elif type(elem_type) == LongType:
            result = result.select_dtypes([np.byte, np.ubyte, np.short, np.ushort, int])

        elif type(elem_type) == FloatType:
            result = result.select_dtypes(include=(np.number,)).astype(np.float32)

        elif type(elem_type) == DoubleType:
            result = result.select_dtypes(include=(np.number,)).astype(np.float64)

        elif type(elem_type) == BooleanType:
            result = result.select_dtypes([bool, np.bool_]).astype(bool)

        if len(result.columns) == 0:
            raise MlflowException(
                message="The model did not produce any values compatible with the requested "
                "type '{}'. Consider requesting udf with StringType or "
                "Arraytype(StringType).".format(str(elem_type)),
                error_code=INVALID_PARAMETER_VALUE,
            )

        if type(elem_type) == StringType:
            result = result.applymap(str)

        if type(result_type) == ArrayType:
            return pandas.Series(result.to_numpy().tolist())
        else:
            return result[result.columns[0]]

    result_type_hint = (
        pandas.DataFrame if isinstance(result_type, SparkStructType) else pandas.Series
    )

    @pandas_udf(result_type)
    def udf(
        iterator: Iterator[Tuple[Union[pandas.Series, pandas.DataFrame], ...]]
    ) -> Iterator[result_type_hint]:
        # importing here to prevent circular import
        from mlflow.pyfunc.scoring_server.client import ScoringServerClient

        # Note: this is a pandas udf function in iteration style, which takes an iterator of
        # tuple of pandas.Series and outputs an iterator of pandas.Series.
        if mlflow_home is not None:
            os.environ["MLFLOW_HOME"] = mlflow_home
        scoring_server_proc = None

        if env_manager != _EnvManager.LOCAL:
            if should_use_spark_to_broadcast_file:
                local_model_path_on_executor = _SparkDirectoryDistributor.get_or_extract(
                    archive_path
                )
                # Call "prepare_env" in advance in order to reduce scoring server launch time.
                # So that we can use a shorter timeout when call `client.wait_server_ready`,
                # otherwise we have to set a long timeout for `client.wait_server_ready` time,
                # this prevents spark UDF task failing fast if other exception raised when scoring
                # server launching.
                # Set "capture_output" so that if "conda env create" command failed, the command
                # stdout/stderr output will be attached to the exception message and included in
                # driver side exception.
                pyfunc_backend.prepare_env(
                    model_uri=local_model_path_on_executor, capture_output=True
                )
            else:
                local_model_path_on_executor = None
            # launch scoring server
            server_port = find_free_port()
            scoring_server_proc = pyfunc_backend.serve(
                model_uri=local_model_path_on_executor or local_model_path,
                port=server_port,
                host="127.0.0.1",
                timeout=MLFLOW_SCORING_SERVER_REQUEST_TIMEOUT.get(),
                enable_mlserver=False,
                synchronous=False,
                stdout=subprocess.PIPE,
                stderr=subprocess.STDOUT,
            )

            server_tail_logs = collections.deque(maxlen=_MLFLOW_SERVER_OUTPUT_TAIL_LINES_TO_KEEP)

            def server_redirect_log_thread_func(child_stdout):
                for line in child_stdout:
                    if isinstance(line, bytes):
                        decoded = line.decode()
                    else:
                        decoded = line
                    server_tail_logs.append(decoded)
                    sys.stdout.write("[model server] " + decoded)

            server_redirect_log_thread = threading.Thread(
                target=server_redirect_log_thread_func,
                args=(scoring_server_proc.stdout,),
            )
            server_redirect_log_thread.setDaemon(True)
            server_redirect_log_thread.start()

            client = ScoringServerClient("127.0.0.1", server_port)

            try:
                client.wait_server_ready(timeout=90, scoring_server_proc=scoring_server_proc)
            except Exception:
                err_msg = "During spark UDF task execution, mlflow model server failed to launch. "
                if len(server_tail_logs) == _MLFLOW_SERVER_OUTPUT_TAIL_LINES_TO_KEEP:
                    err_msg += (
                        f"Last {_MLFLOW_SERVER_OUTPUT_TAIL_LINES_TO_KEEP} "
                        "lines of MLflow model server output:\n"
                    )
                else:
                    err_msg += "MLflow model server output:\n"
                err_msg += "".join(server_tail_logs)
                raise MlflowException(err_msg)

            def batch_predict_fn(pdf):
                return client.invoke(pdf).get_predictions()

        elif env_manager == _EnvManager.LOCAL:
            if should_use_spark_to_broadcast_file:
                loaded_model, _ = SparkModelCache.get_or_load(archive_path)
            else:
                loaded_model = mlflow.pyfunc.load_model(local_model_path)

            def batch_predict_fn(pdf):
                return loaded_model.predict(pdf)

        try:
            for input_batch in iterator:
                # If the UDF is called with only multiple arguments,
                # the `input_batch` is a tuple which composes of several pd.Series/pd.DataFrame
                # objects.
                # If the UDF is called with only one argument,
                # the `input_batch` instance will be an instance of `pd.Series`/`pd.DataFrame`,
                if isinstance(input_batch, (pandas.Series, pandas.DataFrame)):
                    # UDF is called with only one argument
                    row_batch_args = (input_batch,)
                else:
                    row_batch_args = input_batch

                if len(row_batch_args[0]) > 0:
                    yield _predict_row_batch(batch_predict_fn, row_batch_args)
        finally:
            if scoring_server_proc is not None:
                os.kill(scoring_server_proc.pid, signal.SIGTERM)

    udf.metadata = model_metadata

    @functools.wraps(udf)
    def udf_with_default_cols(*args):
        if len(args) == 0:
            input_schema = model_metadata.get_input_schema()

            if input_schema and len(input_schema.inputs) > 0:
                if input_schema.has_input_names():
                    input_names = input_schema.input_names()
                    return udf(*input_names)
                else:
                    raise MlflowException(
                        message="Cannot apply udf because no column names specified. The udf "
                        "expects {} columns with types: {}. Input column names could not be "
                        "inferred from the model signature (column names not found).".format(
                            len(input_schema.inputs),
                            input_schema.inputs,
                        ),
                        error_code=INVALID_PARAMETER_VALUE,
                    )
            else:
                raise MlflowException(
                    "Attempting to apply udf on zero columns because no column names were "
                    "specified as arguments or inferred from the model signature.",
                    error_code=INVALID_PARAMETER_VALUE,
                )
        else:
            return udf(*args)

    return udf_with_default_cols


@format_docstring(LOG_MODEL_PARAM_DOCS.format(package_name="scikit-learn"))
def save_model(
    path,
    loader_module=None,
    data_path=None,
    code_path=None,
    conda_env=None,
    mlflow_model=None,
    python_model=None,
    artifacts=None,
    signature: ModelSignature = None,
    input_example: ModelInputExample = None,
    pip_requirements=None,
    extra_pip_requirements=None,
    **kwargs,
):
    """
    save_model(path, loader_module=None, data_path=None, code_path=None, conda_env=None,\
               mlflow_model=Model(), python_model=None, artifacts=None)

    Save a Pyfunc model with custom inference logic and optional data dependencies to a path on the
    local filesystem.

    For information about the workflows that this method supports, please see :ref:`"workflows for
    creating custom pyfunc models" <pyfunc-create-custom-workflows>` and
    :ref:`"which workflow is right for my use case?" <pyfunc-create-custom-selecting-workflow>`.
    Note that the parameters for the second workflow: ``loader_module``, ``data_path`` and the
    parameters for the first workflow: ``python_model``, ``artifacts``, cannot be
    specified together.

    :param path: The path to which to save the Python model.
    :param loader_module: The name of the Python module that is used to load the model
                          from ``data_path``. This module must define a method with the prototype
                          ``_load_pyfunc(data_path)``. If not ``None``, this module and its
                          dependencies must be included in one of the following locations:

                          - The MLflow library.
                          - Package(s) listed in the model's Conda environment, specified by
                            the ``conda_env`` parameter.
                          - One or more of the files specified by the ``code_path`` parameter.

    :param data_path: Path to a file or directory containing model data.
    :param code_path: A list of local filesystem paths to Python file dependencies (or directories
                      containing file dependencies). These files are *prepended* to the system
                      path before the model is loaded.
    :param conda_env: {{ conda_env }}
    :param mlflow_model: :py:mod:`mlflow.models.Model` configuration to which to add the
                         **python_function** flavor.
    :param python_model: An instance of a subclass of :class:`~PythonModel`. This class is
                         serialized using the CloudPickle library. Any dependencies of the class
                         should be included in one of the following locations:

                            - The MLflow library.
                            - Package(s) listed in the model's Conda environment, specified by
                              the ``conda_env`` parameter.
                            - One or more of the files specified by the ``code_path`` parameter.

                         Note: If the class is imported from another module, as opposed to being
                         defined in the ``__main__`` scope, the defining module should also be
                         included in one of the listed locations.
    :param artifacts: A dictionary containing ``<name, artifact_uri>`` entries. Remote artifact URIs
                      are resolved to absolute filesystem paths, producing a dictionary of
                      ``<name, absolute_path>`` entries. ``python_model`` can reference these
                      resolved entries as the ``artifacts`` property of the ``context`` parameter
                      in :func:`PythonModel.load_context() <mlflow.pyfunc.PythonModel.load_context>`
                      and :func:`PythonModel.predict() <mlflow.pyfunc.PythonModel.predict>`.
                      For example, consider the following ``artifacts`` dictionary::

                        {
                            "my_file": "s3://my-bucket/path/to/my/file"
                        }

                      In this case, the ``"my_file"`` artifact is downloaded from S3. The
                      ``python_model`` can then refer to ``"my_file"`` as an absolute filesystem
                      path via ``context.artifacts["my_file"]``.

                      If ``None``, no artifacts are added to the model.

    :param signature: :py:class:`ModelSignature <mlflow.models.ModelSignature>`
                      describes model input and output :py:class:`Schema <mlflow.types.Schema>`.
                      The model signature can be :py:func:`inferred <mlflow.models.infer_signature>`
                      from datasets with valid model input (e.g. the training dataset with target
                      column omitted) and valid model output (e.g. model predictions generated on
                      the training dataset), for example:

                      .. code-block:: python

                        from mlflow.models.signature import infer_signature
                        train = df.drop_column("target_label")
                        predictions = ... # compute model predictions
                        signature = infer_signature(train, predictions)
    :param input_example: Input example provides one or several instances of valid
                          model input. The example can be used as a hint of what data to feed the
                          model. The given example can be a Pandas DataFrame where the given
                          example will be serialized to json using the Pandas split-oriented
                          format, or a numpy array where the example will be serialized to json
                          by converting it to a list. Bytes are base64-encoded.
    :param pip_requirements: {{ pip_requirements }}
    :param extra_pip_requirements: {{ extra_pip_requirements }}
    """
    _validate_env_arguments(conda_env, pip_requirements, extra_pip_requirements)

    mlflow_model = kwargs.pop("model", mlflow_model)
    if len(kwargs) > 0:
        raise TypeError("save_model() got unexpected keyword arguments: {}".format(kwargs))
    if code_path is not None:
        if not isinstance(code_path, list):
            raise TypeError("Argument code_path should be a list, not {}".format(type(code_path)))

    first_argument_set = {
        "loader_module": loader_module,
        "data_path": data_path,
    }
    second_argument_set = {
        "artifacts": artifacts,
        "python_model": python_model,
    }
    first_argument_set_specified = any(item is not None for item in first_argument_set.values())
    second_argument_set_specified = any(item is not None for item in second_argument_set.values())
    if first_argument_set_specified and second_argument_set_specified:
        raise MlflowException(
            message=(
                "The following sets of parameters cannot be specified together: {first_set_keys}"
                " and {second_set_keys}. All parameters in one set must be `None`. Instead, found"
                " the following values: {first_set_entries} and {second_set_entries}".format(
                    first_set_keys=first_argument_set.keys(),
                    second_set_keys=second_argument_set.keys(),
                    first_set_entries=first_argument_set,
                    second_set_entries=second_argument_set,
                )
            ),
            error_code=INVALID_PARAMETER_VALUE,
        )
    elif (loader_module is None) and (python_model is None):
        msg = (
            "Either `loader_module` or `python_model` must be specified. A `loader_module` "
            "should be a python module. A `python_model` should be a subclass of PythonModel"
        )
        raise MlflowException(message=msg, error_code=INVALID_PARAMETER_VALUE)

    _validate_and_prepare_target_save_path(path)
    if mlflow_model is None:
        mlflow_model = Model()
    if signature is not None:
        mlflow_model.signature = signature
    if input_example is not None:
        _save_example(mlflow_model, input_example, path)

    if first_argument_set_specified:
        return _save_model_with_loader_module_and_data_path(
            path=path,
            loader_module=loader_module,
            data_path=data_path,
            code_paths=code_path,
            conda_env=conda_env,
            mlflow_model=mlflow_model,
            pip_requirements=pip_requirements,
            extra_pip_requirements=extra_pip_requirements,
        )
    elif second_argument_set_specified:
        return mlflow.pyfunc.model._save_model_with_class_artifacts_params(
            path=path,
            python_model=python_model,
            artifacts=artifacts,
            conda_env=conda_env,
            code_paths=code_path,
            mlflow_model=mlflow_model,
            pip_requirements=pip_requirements,
            extra_pip_requirements=extra_pip_requirements,
        )


@format_docstring(LOG_MODEL_PARAM_DOCS.format(package_name="scikit-learn"))
def log_model(
    artifact_path,
    loader_module=None,
    data_path=None,
    code_path=None,
    conda_env=None,
    python_model=None,
    artifacts=None,
    registered_model_name=None,
    signature: ModelSignature = None,
    input_example: ModelInputExample = None,
    await_registration_for=DEFAULT_AWAIT_MAX_SLEEP_SECONDS,
    pip_requirements=None,
    extra_pip_requirements=None,
):
    """
    Log a Pyfunc model with custom inference logic and optional data dependencies as an MLflow
    artifact for the current run.

    For information about the workflows that this method supports, see :ref:`Workflows for
    creating custom pyfunc models <pyfunc-create-custom-workflows>` and
    :ref:`Which workflow is right for my use case? <pyfunc-create-custom-selecting-workflow>`.
    You cannot specify the parameters for the second workflow: ``loader_module``, ``data_path``
    and the parameters for the first workflow: ``python_model``, ``artifacts`` together.

    :param artifact_path: The run-relative artifact path to which to log the Python model.
    :param loader_module: The name of the Python module that is used to load the model
                          from ``data_path``. This module must define a method with the prototype
                          ``_load_pyfunc(data_path)``. If not ``None``, this module and its
                          dependencies must be included in one of the following locations:

                          - The MLflow library.
                          - Package(s) listed in the model's Conda environment, specified by
                            the ``conda_env`` parameter.
                          - One or more of the files specified by the ``code_path`` parameter.

    :param data_path: Path to a file or directory containing model data.
    :param code_path: A list of local filesystem paths to Python file dependencies (or directories
                      containing file dependencies). These files are *prepended* to the system
                      path before the model is loaded.
    :param conda_env: {{ conda_env }}
    :param python_model: An instance of a subclass of :class:`~PythonModel`. This class is
                         serialized using the CloudPickle library. Any dependencies of the class
                         should be included in one of the following locations:

                            - The MLflow library.
                            - Package(s) listed in the model's Conda environment, specified by
                              the ``conda_env`` parameter.
                            - One or more of the files specified by the ``code_path`` parameter.

                         Note: If the class is imported from another module, as opposed to being
                         defined in the ``__main__`` scope, the defining module should also be
                         included in one of the listed locations.
    :param artifacts: A dictionary containing ``<name, artifact_uri>`` entries. Remote artifact URIs
                      are resolved to absolute filesystem paths, producing a dictionary of
                      ``<name, absolute_path>`` entries. ``python_model`` can reference these
                      resolved entries as the ``artifacts`` property of the ``context`` parameter
                      in :func:`PythonModel.load_context() <mlflow.pyfunc.PythonModel.load_context>`
                      and :func:`PythonModel.predict() <mlflow.pyfunc.PythonModel.predict>`.
                      For example, consider the following ``artifacts`` dictionary::

                        {
                            "my_file": "s3://my-bucket/path/to/my/file"
                        }

                      In this case, the ``"my_file"`` artifact is downloaded from S3. The
                      ``python_model`` can then refer to ``"my_file"`` as an absolute filesystem
                      path via ``context.artifacts["my_file"]``.

                      If ``None``, no artifacts are added to the model.
    :param registered_model_name: This argument may change or be removed in a
                                  future release without warning. If given, create a model
                                  version under ``registered_model_name``, also creating a
                                  registered model if one with the given name does not exist.

    :param signature: :py:class:`ModelSignature <mlflow.models.ModelSignature>`
                      describes model input and output :py:class:`Schema <mlflow.types.Schema>`.
                      The model signature can be :py:func:`inferred <mlflow.models.infer_signature>`
                      from datasets with valid model input (e.g. the training dataset with target
                      column omitted) and valid model output (e.g. model predictions generated on
                      the training dataset), for example:

                      .. code-block:: python

                        from mlflow.models.signature import infer_signature
                        train = df.drop_column("target_label")
                        predictions = ... # compute model predictions
                        signature = infer_signature(train, predictions)
    :param input_example: Input example provides one or several instances of valid
                          model input. The example can be used as a hint of what data to feed the
                          model. The given example can be a Pandas DataFrame where the given
                          example will be serialized to json using the Pandas split-oriented
                          format, or a numpy array where the example will be serialized to json
                          by converting it to a list. Bytes are base64-encoded.
    :param await_registration_for: Number of seconds to wait for the model version to finish
                            being created and is in ``READY`` status. By default, the function
                            waits for five minutes. Specify 0 or None to skip waiting.
    :param pip_requirements: {{ pip_requirements }}
    :param extra_pip_requirements: {{ extra_pip_requirements }}
    :return: A :py:class:`ModelInfo <mlflow.models.model.ModelInfo>` instance that contains the
             metadata of the logged model.
    """
    return Model.log(
        artifact_path=artifact_path,
        flavor=mlflow.pyfunc,
        loader_module=loader_module,
        data_path=data_path,
        code_path=code_path,
        python_model=python_model,
        artifacts=artifacts,
        conda_env=conda_env,
        registered_model_name=registered_model_name,
        signature=signature,
        input_example=input_example,
        await_registration_for=await_registration_for,
        pip_requirements=pip_requirements,
        extra_pip_requirements=extra_pip_requirements,
    )


def _save_model_with_loader_module_and_data_path(
    path,
    loader_module,
    data_path=None,
    code_paths=None,
    conda_env=None,
    mlflow_model=None,
    pip_requirements=None,
    extra_pip_requirements=None,
):
    """
    Export model as a generic Python function model.
    :param path: The path to which to save the Python model.
    :param loader_module: The name of the Python module that is used to load the model
                          from ``data_path``. This module must define a method with the prototype
                          ``_load_pyfunc(data_path)``.
    :param data_path: Path to a file or directory containing model data.
    :param code_paths: A list of local filesystem paths to Python file dependencies (or directories
                      containing file dependencies). These files are *prepended* to the system
                      path before the model is loaded.
    :param conda_env: Either a dictionary representation of a Conda environment or the path to a
                      Conda environment yaml file. If provided, this decsribes the environment
                      this model should be run in.
    :return: Model configuration containing model info.
    """

    data = None

    if data_path is not None:
        model_file = _copy_file_or_tree(src=data_path, dst=path, dst_dir="data")
        data = model_file

    code_dir_subpath = _validate_and_copy_code_paths(code_paths, path)

    if mlflow_model is None:
        mlflow_model = Model()

    mlflow.pyfunc.add_to_model(
        mlflow_model,
        loader_module=loader_module,
        code=code_dir_subpath,
        data=data,
        conda_env=_CONDA_ENV_FILE_NAME,
        python_env=_PYTHON_ENV_FILE_NAME,
    )
    mlflow_model.save(os.path.join(path, MLMODEL_FILE_NAME))

    if conda_env is None:
        if pip_requirements is None:
            default_reqs = get_default_pip_requirements()
            # To ensure `_load_pyfunc` can successfully load the model during the dependency
            # inference, `mlflow_model.save` must be called beforehand to save an MLmodel file.
            inferred_reqs = mlflow.models.infer_pip_requirements(
                path,
                FLAVOR_NAME,
                fallback=default_reqs,
            )
            default_reqs = sorted(set(inferred_reqs).union(default_reqs))
        else:
            default_reqs = None
        conda_env, pip_requirements, pip_constraints = _process_pip_requirements(
            default_reqs,
            pip_requirements,
            extra_pip_requirements,
        )
    else:
        conda_env, pip_requirements, pip_constraints = _process_conda_env(conda_env)

    with open(os.path.join(path, _CONDA_ENV_FILE_NAME), "w") as f:
        yaml.safe_dump(conda_env, stream=f, default_flow_style=False)

    # Save `constraints.txt` if necessary
    if pip_constraints:
        write_to(os.path.join(path, _CONSTRAINTS_FILE_NAME), "\n".join(pip_constraints))

    # Save `requirements.txt`
    write_to(os.path.join(path, _REQUIREMENTS_FILE_NAME), "\n".join(pip_requirements))

    _PythonEnv.current().to_yaml(os.path.join(path, _PYTHON_ENV_FILE_NAME))
    return mlflow_model


loader_template = """

import importlib
import os
import sys

def load_pyfunc():
    {update_path}return importlib.import_module('{main}')._load_pyfunc('{data_path}')

"""<|MERGE_RESOLUTION|>--- conflicted
+++ resolved
@@ -445,24 +445,12 @@
 
             unwrapped_model = loaded_model.unwrap_python_model()
             print(type(unwrapped_model)) # <class '__main__.MyModel'>
-<<<<<<< HEAD
-
-            # does not work, only predict() is exposed
-            # print(loaded_model.my_custom_function(some_input))
-
-            print(unwrapped_model.my_custom_function(some_input)) # works
-            print(loaded_model.predict(some_input)) # works
-
-            # works, but None is needed for context arg
-            print(unwrapped_model.predict(None, some_input))
-=======
 
             # print(loaded_model.my_custom_function(some_input)) # does not work, only predict() is exposed
             print(unwrapped_model.my_custom_function(some_input)) # works
 
             print(loaded_model.predict(some_input)) # works
             print(unwrapped_model.predict(None, some_input)) # works, but None is needed for context arg
->>>>>>> 8c912f62
         """
         try:
             python_model = self._model_impl.python_model
