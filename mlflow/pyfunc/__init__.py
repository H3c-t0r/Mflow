"""
The ``python_function`` model flavor serves as a default model interface for MLflow Python models.
Any MLflow Python model is expected to be loadable as a ``python_function`` model.

In addition, the ``mlflow.pyfunc`` module defines a generic :ref:`filesystem format
<pyfunc-filesystem-format>` for Python models and provides utilities for saving to and loading from
this format. The format is self contained in the sense that it includes all necessary information
for anyone to load it and use it. Dependencies are either stored directly with the model or
referenced via a Conda environment.

The ``mlflow.pyfunc`` module also defines utilities for creating custom ``pyfunc`` models
using frameworks and inference logic that may not be natively included in MLflow. See
:ref:`pyfunc-create-custom`.

.. _pyfunc-inference-api:

*************
Inference API
*************

Python function models are loaded as an instance of :py:class:`PyFuncModel
<mlflow.pyfunc.PyFuncModel>`, which is an MLflow wrapper around the model implementation and model
metadata (MLmodel file). You can score the model by calling the :py:func:`predict()
<mlflow.pyfunc.PyFuncModel.predict>` method, which has the following signature::

  predict(
    model_input: [pandas.DataFrame, numpy.ndarray, scipy.sparse.(csc_matrix | csr_matrix),
    List[Any], Dict[str, Any], pyspark.sql.DataFrame]
  ) -> [numpy.ndarray | pandas.(Series | DataFrame) | List | Dict | pyspark.sql.DataFrame]

All PyFunc models will support `pandas.DataFrame` as input and PyFunc deep learning models will
also support tensor inputs in the form of Dict[str, numpy.ndarray] (named tensors) and
`numpy.ndarrays` (unnamed tensors).

Here are some examples of supported inference types, assuming we have the correct ``model`` object
loaded.

.. list-table::
    :widths: 30 70
    :header-rows: 1
    :class: wrap-table

    * - Input Type
      - Example
    * - ``pandas.DataFrame``
      -
        .. code-block:: python

            import pandas as pd

            x_new = pd.DataFrame(dict(x1=[1, 2, 3], x2=[4, 5, 6]))
            model.predict(x_new)

    * - ``numpy.ndarray``
      -
        .. code-block:: python

            import numpy as np

            x_new = np.array([[1, 4][2, 5], [3, 6]])
            model.predict(x_new)

    * - ``scipy.sparse.csc_matrix`` or ``scipy.sparse.csr_matrix``
      -
        .. code-block:: python

            import scipy

            x_new = scipy.sparse.csc_matrix([[1, 2, 3], [4, 5, 6]])
            model.predict(x_new)

            x_new = scipy.sparse.csr_matrix([[1, 2, 3], [4, 5, 6]])
            model.predict(x_new)

    * - python ``List``
      -
        .. code-block:: python

            x_new = [[1, 4], [2, 5], [3, 6]]
            model.predict(x_new)

    * - python ``Dict``
      -
        .. code-block:: python

            x_new = dict(x1=[1, 2, 3], x2=[4, 5, 6])
            model.predict(x_new)

    * - ``pyspark.sql.DataFrame``
      -
        .. code-block:: python

            from pyspark.sql import SparkSession

            spark = SparkSession.builder.getOrCreate()

            data = [(1, 4), (2, 5), (3, 6)]  # List of tuples
            x_new = spark.createDataFrame(data, ["x1", "x2"])  # Specify column name
            model.predict(x_new)

.. _pyfunc-filesystem-format:

*****************
Filesystem format
*****************

The Pyfunc format is defined as a directory structure containing all required data, code, and
configuration::

    ./dst-path/
        ./MLmodel: configuration
        <code>: code packaged with the model (specified in the MLmodel file)
        <data>: data packaged with the model (specified in the MLmodel file)
        <env>: Conda environment definition (specified in the MLmodel file)

The directory structure may contain additional contents that can be referenced by the ``MLmodel``
configuration.

.. _pyfunc-model-config:

MLModel configuration
#####################

A Python model contains an ``MLmodel`` file in **python_function** format in its root with the
following parameters:

- loader_module [required]:
         Python module that can load the model. Expected as module identifier
         e.g. ``mlflow.sklearn``, it will be imported using ``importlib.import_module``.
         The imported module must contain a function with the following signature::

          _load_pyfunc(path: string) -> <pyfunc model implementation>

         The path argument is specified by the ``data`` parameter and may refer to a file or
         directory. The model implementation is expected to be an object with a
         ``predict`` method with the following signature::

          predict(
            model_input: [pandas.DataFrame, numpy.ndarray,
            scipy.sparse.(csc_matrix | csr_matrix), List[Any], Dict[str, Any]],
            pyspark.sql.DataFrame
          ) -> [numpy.ndarray | pandas.(Series | DataFrame) | List | Dict | pyspark.sql.DataFrame]

- code [optional]:
        Relative path to a directory containing the code packaged with this model.
        All files and directories inside this directory are added to the Python path
        prior to importing the model loader.

- data [optional]:
         Relative path to a file or directory containing model data.
         The path is passed to the model loader.

- env [optional]:
         Relative path to an exported Conda environment. If present this environment
         should be activated prior to running the model.

- Optionally, any additional parameters necessary for interpreting the serialized model in
  ``pyfunc`` format.

.. rubric:: Example

::

    tree example/sklearn_iris/mlruns/run1/outputs/linear-lr

::

  ├── MLmodel
  ├── code
  │   ├── sklearn_iris.py
  │
  ├── data
  │   └── model.pkl
  └── mlflow_env.yml

::

    cat example/sklearn_iris/mlruns/run1/outputs/linear-lr/MLmodel

::

  python_function:
    code: code
    data: data/model.pkl
    loader_module: mlflow.sklearn
    env: mlflow_env.yml
    main: sklearn_iris

.. _pyfunc-create-custom:

******************************
Creating custom Pyfunc models
******************************

MLflow's persistence modules provide convenience functions for creating models with the
``pyfunc`` flavor in a variety of machine learning frameworks (scikit-learn, Keras, Pytorch, and
more); however, they do not cover every use case. For example, you may want to create an MLflow
model with the ``pyfunc`` flavor using a framework that MLflow does not natively support.
Alternatively, you may want to build an MLflow model that executes custom logic when evaluating
queries, such as preprocessing and postprocessing routines. Therefore, ``mlflow.pyfunc``
provides utilities for creating ``pyfunc`` models from arbitrary code and model data.

The :meth:`save_model()` and :meth:`log_model()` methods are designed to support multiple workflows
for creating custom ``pyfunc`` models that incorporate custom inference logic and artifacts
that the logic may require.

An `artifact` is a file or directory, such as a serialized model or a CSV. For example, a
serialized TensorFlow graph is an artifact. An MLflow model directory is also an artifact.

.. _pyfunc-create-custom-workflows:

Workflows
#########

:meth:`save_model()` and :meth:`log_model()` support the following workflows:

1. Programmatically defining a new MLflow model, including its attributes and artifacts.

   Given a set of artifact URIs, :meth:`save_model()` and :meth:`log_model()` can
   automatically download artifacts from their URIs and create an MLflow model directory.

   In this case, you must define a Python class which inherits from :class:`~PythonModel`,
   defining ``predict()`` and, optionally, ``load_context()``. An instance of this class is
   specified via the ``python_model`` parameter; it is automatically serialized and deserialized
   as a Python class, including all of its attributes.

2. Interpreting pre-existing data as an MLflow model.

   If you already have a directory containing model data, :meth:`save_model()` and
   :meth:`log_model()` can import the data as an MLflow model. The ``data_path`` parameter
   specifies the local filesystem path to the directory containing model data.

   In this case, you must provide a Python module, called a `loader module`. The
   loader module defines a ``_load_pyfunc()`` method that performs the following tasks:

   - Load data from the specified ``data_path``. For example, this process may include
     deserializing pickled Python objects or models or parsing CSV files.

   - Construct and return a pyfunc-compatible model wrapper. As in the first
     use case, this wrapper must define a ``predict()`` method that is used to evaluate
     queries. ``predict()`` must adhere to the :ref:`pyfunc-inference-api`.

   The ``loader_module`` parameter specifies the name of your loader module.

   For an example loader module implementation, refer to the `loader module
   implementation in mlflow.sklearn <https://github.com/mlflow/mlflow/blob/
   74d75109aaf2975f5026104d6125bb30f4e3f744/mlflow/sklearn.py#L200-L205>`_.

.. _pyfunc-create-custom-selecting-workflow:

Which workflow is right for my use case?
########################################

We consider the first workflow to be more user-friendly and generally recommend it for the
following reasons:

- It automatically resolves and collects specified model artifacts.

- It automatically serializes and deserializes the ``python_model`` instance and all of
  its attributes, reducing the amount of user logic that is required to load the model

- You can create Models using logic that is defined in the ``__main__`` scope. This allows
  custom models to be constructed in interactive environments, such as notebooks and the Python
  REPL.

You may prefer the second, lower-level workflow for the following reasons:

- Inference logic is always persisted as code, rather than a Python object. This makes logic
  easier to inspect and modify later.

- If you have already collected all of your model data in a single location, the second
  workflow allows it to be saved in MLflow format directly, without enumerating constituent
  artifacts.

******************************************
Function-based Model vs Class-based Model
******************************************

When creating custom PyFunc models, you can choose between two different interfaces:
a function-based model and a class-based model. In short, a function-based model is simply a
python function that does not take additional params. The class-based model, on the other hand,
is subclass of ``PythonModel`` that supports several required and optional
methods. If your use case is simple and fits within a single predict function, a funcion-based
approach is recommended. If you need more power, such as custom serialization, custom data
processing, or to override additional methods, you should use the class-based implementation.

Before looking at code examples, it's important to note that both methods are serialized via
`cloudpickle <https://github.com/cloudpipe/cloudpickle>`_. cloudpickle can serialize Python
functions, lambda functions, and locally defined classes and functions inside other functions. This
makes cloudpickle especially useful for parallel and distributed computing where code objects need
to be sent over network to execute on remote workers, which is a common deployment paradigm for
MLflow.

That said, cloudpickle has some limitations.

- **Environment Dependency**: cloudpickle does not capture the full execution environment, so in
  MLflow we must pass ``pip_requirements``, ``extra_pip_requirements``, or an ``input_example``,
  the latter of which is used to infer environment dependencies. For more, refer to
  `the model dependency docs <https://mlflow.org/docs/latest/model/dependencies.html>`_.

- **Object Support**: cloudpickle does not serialize objects outside of the Python data model.
  Some relevant examples include raw files and database connections. If your program depends on
  these, be sure to log ways to reference these objects along with your model.

Function-based Model
####################
If you're looking to serialize a simple python function without additional dependent methods, you
can simply log a predict method via the keyword argument ``python_model``.

.. note::

    Function-based model only supports a function with a single input argument. If you would like
    to pass more arguments or additional inference parameters, please use the class-based model
    below.

.. code-block:: python

    import mlflow
    import pandas as pd


    # Define a simple function to log
    def predict(model_input):
        return model_input.apply(lambda x: x * 2)


    # Save the function as a model
    with mlflow.start_run():
        mlflow.pyfunc.log_model("model", python_model=predict, pip_requirements=["pandas"])
        run_id = mlflow.active_run().info.run_id

    # Load the model from the tracking server and perform inference
    model = mlflow.pyfunc.load_model(f"runs:/{run_id}/model")
    x_new = pd.Series([1, 2, 3])

    prediction = model.predict(x_new)
    print(prediction)


Class-based Model
#################
If you're looking to serialize a more complex object, for instance a class that handles
preprocessing, complex prediction logic, or custom serialization, you should subclass the
``PythonModel`` class. MLflow has tutorials on building custom PyFunc models, as shown
`here <https://mlflow.org/docs/latest/traditional-ml/creating-custom-pyfunc/index.html>`_,
so instead of duplicating that information, in this example we'll recreate the above functionality
to highlight the differences. Note that this PythonModel implementation is overly complex and
we would recommend using the functional-based Model instead for this simple case.

.. code-block:: python

    import mlflow
    import pandas as pd


    class MyModel(mlflow.pyfunc.PythonModel):
        def predict(self, context, model_input, params=None):
            return [x * 2 for x in model_input]


    # Save the function as a model
    with mlflow.start_run():
        mlflow.pyfunc.log_model(
            "model", python_model=MyModel(), pip_requirements=["pandas"]
        )
        run_id = mlflow.active_run().info.run_id

    # Load the model from the tracking server and perform inference
    model = mlflow.pyfunc.load_model(f"runs:/{run_id}/model")
    x_new = pd.Series([1, 2, 3])

    print(f"Prediction:\n\t{model.predict(x_new)}")

The primary difference between the this implementation and the function-based implementation above
is that the predict method is wrapped with a class, has the ``self`` parameter,
and has the ``params`` parameter that defaults to None. Note that function-based models don't
support additional params.

In summary, use the function-based Model when you have a simple function to serialize.
If you need more power, use  the class-based model.

"""

import collections
import functools
import importlib
import inspect
import logging
import os
import signal
import subprocess
import sys
import tempfile
import threading
import uuid
import warnings
from copy import deepcopy
from functools import lru_cache
from pathlib import Path
from typing import Any, Dict, Iterator, List, Optional, Tuple, Union

import numpy as np
import pandas
import yaml
from packaging.version import Version

import mlflow
import mlflow.pyfunc.loaders
import mlflow.pyfunc.model
from mlflow.environment_variables import (
    _MLFLOW_TESTING,
    MLFLOW_SCORING_SERVER_REQUEST_TIMEOUT,
)
from mlflow.exceptions import MlflowException
from mlflow.models import Model, ModelInputExample, ModelSignature
from mlflow.models.flavor_backend_registry import get_flavor_backend
from mlflow.models.model import _DATABRICKS_FS_LOADER_MODULE, MLMODEL_FILE_NAME, MODEL_CONFIG
from mlflow.models.resources import Resource, _ResourceBuilder
from mlflow.models.signature import (
    _infer_signature_from_input_example,
    _infer_signature_from_type_hints,
)
from mlflow.models.utils import (
    PyFuncInput,
    PyFuncLLMOutputChunk,
    PyFuncLLMSingleInput,
    PyFuncOutput,
    _convert_llm_input_data,
    _enforce_params_schema,
    _enforce_schema,
    _save_example,
    _validate_and_get_model_code_path,
)
from mlflow.protos.databricks_pb2 import (
    BAD_REQUEST,
    INVALID_PARAMETER_VALUE,
    RESOURCE_DOES_NOT_EXIST,
)
from mlflow.protos.databricks_uc_registry_messages_pb2 import (
    Entity,
    Job,
    LineageHeaderInfo,
    Notebook,
)
from mlflow.pyfunc.model import (
    ChatModel,
    PythonModel,
    PythonModelContext,
    _log_warning_if_params_not_in_predict_signature,
    _PythonModelPyfuncWrapper,
    get_default_conda_env,  # noqa: F401
    get_default_pip_requirements,
)
from mlflow.tracking._model_registry import DEFAULT_AWAIT_MAX_SLEEP_SECONDS
from mlflow.tracking.artifact_utils import _download_artifact_from_uri
from mlflow.types.llm import (
    CHAT_MODEL_INPUT_EXAMPLE,
    CHAT_MODEL_INPUT_SCHEMA,
    CHAT_MODEL_OUTPUT_SCHEMA,
    ChatMessage,
    ChatParams,
    ChatResponse,
)
from mlflow.utils import (
    PYTHON_VERSION,
    _is_in_ipython_notebook,
    check_port_connectivity,
    databricks_utils,
    find_free_port,
    get_major_minor_py_version,
    insecure_hash,
)
from mlflow.utils import env_manager as _EnvManager
from mlflow.utils._spark_utils import modified_environ
from mlflow.utils.annotations import deprecated, developer_stable, experimental
from mlflow.utils.databricks_utils import is_in_databricks_runtime
from mlflow.utils.docstring_utils import LOG_MODEL_PARAM_DOCS, format_docstring
from mlflow.utils.environment import (
    _CONDA_ENV_FILE_NAME,
    _CONSTRAINTS_FILE_NAME,
    _PYTHON_ENV_FILE_NAME,
    _REQUIREMENTS_FILE_NAME,
    _process_conda_env,
    _process_pip_requirements,
    _PythonEnv,
    _validate_env_arguments,
)
from mlflow.utils.file_utils import (
    _copy_file_or_tree,
    get_or_create_nfs_tmp_dir,
    get_or_create_tmp_dir,
    get_total_file_size,
    write_to,
)
from mlflow.utils.model_utils import (
    _add_code_from_conf_to_system_path,
    _get_flavor_configuration,
    _get_flavor_configuration_from_ml_model_file,
    _get_overridden_pyfunc_model_config,
    _validate_and_copy_code_paths,
    _validate_and_copy_model_code_and_config_paths,
    _validate_and_prepare_target_save_path,
    _validate_pyfunc_model_config,
)
from mlflow.utils.nfs_on_spark import get_nfs_cache_root_dir
from mlflow.utils.requirements_utils import (
    _parse_requirements,
    warn_dependency_requirement_mismatches,
)

try:
    from pyspark.sql import DataFrame as SparkDataFrame

    HAS_PYSPARK = True
except ImportError:
    HAS_PYSPARK = False
FLAVOR_NAME = "python_function"
MAIN = "loader_module"
CODE = "code"
DATA = "data"
ENV = "env"
<<<<<<< HEAD
MODEL_CONFIG = "config"
_MODEL_CODE_PATH = "model_code_path"
=======
>>>>>>> 41fa5d15

_MODEL_DATA_SUBPATH = "data"


class EnvType:
    CONDA = "conda"
    VIRTUALENV = "virtualenv"

    def __init__(self):
        raise NotImplementedError("This class is not meant to be instantiated.")


PY_VERSION = "python_version"


_logger = logging.getLogger(__name__)


def add_to_model(
    model,
    loader_module,
    data=None,
    code=None,
    conda_env=None,
    python_env=None,
    model_config=None,
    **kwargs,
):
    """
    Add a ``pyfunc`` spec to the model configuration.

    Defines ``pyfunc`` configuration schema. Caller can use this to create a valid ``pyfunc`` model
    flavor out of an existing directory structure. For example, other model flavors can use this to
    specify how to use their output as a ``pyfunc``.

    NOTE:

        All paths are relative to the exported model root directory.

    Args:
        model: Existing model.
        loader_module: The module to be used to load the model.
        data: Path to the model data.
        code: Path to the code dependencies.
        conda_env: Conda environment.
        python_env: Python environment.
        req: pip requirements file.
        kwargs: Additional key-value pairs to include in the ``pyfunc`` flavor specification.
                Values must be YAML-serializable.
        model_config: The model configuration to apply to the model. This configuration
                      is available during model loading.

                      .. Note:: Experimental: This parameter may change or be removed in a future
                                              release without warning.

    Returns:
        Updated model configuration.
    """
    params = deepcopy(kwargs)
    params[MAIN] = loader_module
    params[PY_VERSION] = PYTHON_VERSION
    if code:
        params[CODE] = code
    if data:
        params[DATA] = data
    if conda_env or python_env:
        params[ENV] = {}
        if conda_env:
            params[ENV][EnvType.CONDA] = conda_env
        if python_env:
            params[ENV][EnvType.VIRTUALENV] = python_env
    if model_config:
        params[MODEL_CONFIG] = model_config
    return model.add_flavor(FLAVOR_NAME, **params)


def _extract_conda_env(env):
    # In MLflow < 2.0.0, the 'env' field in a pyfunc configuration is a string containing the path
    # to a conda.yaml file.
    return env if isinstance(env, str) else env[EnvType.CONDA]


def _load_model_env(path):
    """
    Get ENV file string from a model configuration stored in Python Function format.
    Returned value is a model-relative path to a Conda Environment file,
    or None if none was specified at model save time
    """
    return _get_flavor_configuration(model_path=path, flavor_name=FLAVOR_NAME).get(ENV, None)


def _validate_params(params, model_metadata):
    if hasattr(model_metadata, "get_params_schema"):
        params_schema = model_metadata.get_params_schema()
        return _enforce_params_schema(params, params_schema)
    if params:
        raise MlflowException.invalid_parameter_value(
            "This model was not logged with a params schema and does not support "
            "providing the params argument."
            "Please log the model with mlflow >= 2.6.0 and specify a params schema.",
        )
    return


class PyFuncModel:
    """
    MLflow 'python function' model.

    Wrapper around model implementation and metadata. This class is not meant to be constructed
    directly. Instead, instances of this class are constructed and returned from
    :py:func:`load_model() <mlflow.pyfunc.load_model>`.

    ``model_impl`` can be any Python object that implements the `Pyfunc interface
    <https://mlflow.org/docs/latest/python_api/mlflow.pyfunc.html#pyfunc-inference-api>`_, and is
    returned by invoking the model's ``loader_module``.

    ``model_meta`` contains model metadata loaded from the MLmodel file.
    """

    def __init__(
        self,
        model_meta: Model,
        model_impl: Any,
        predict_fn: str = "predict",
        predict_stream_fn: Optional[str] = None,
    ):
        if not hasattr(model_impl, predict_fn):
            raise MlflowException(f"Model implementation is missing required {predict_fn} method.")
        if not model_meta:
            raise MlflowException("Model is missing metadata.")
        self._model_meta = model_meta
        self.__model_impl = model_impl
        self._predict_fn = getattr(model_impl, predict_fn)
        if predict_stream_fn:
            if not hasattr(model_impl, predict_stream_fn):
                raise MlflowException(
                    f"Model implementation is missing required {predict_stream_fn} method."
                )
            self._predict_stream_fn = getattr(model_impl, predict_stream_fn)
        else:
            self._predict_stream_fn = None

    @property
    @developer_stable
    def _model_impl(self) -> Any:
        """
        The underlying model implementation object.

        NOTE: This is a stable developer API.
        """
        return self.__model_impl

    def _validate_prediction_input(
        self, data: PyFuncInput, params: Optional[Dict[str, Any]] = None
    ) -> PyFuncInput:
        input_schema = self.metadata.get_input_schema()
        flavor = self.loader_module
        if input_schema is not None:
            try:
                data = _enforce_schema(data, input_schema, flavor)
            except Exception as e:
                # Include error in message for backwards compatibility
                raise MlflowException.invalid_parameter_value(
                    f"Failed to enforce schema of data '{data}' "
                    f"with schema '{input_schema}'. "
                    f"Error: {e}",
                )

        params = _validate_params(params, self.metadata)
        if HAS_PYSPARK and isinstance(data, SparkDataFrame):
            _logger.warning(
                "Input data is a Spark DataFrame. Note that behaviour for "
                "Spark DataFrames is model dependent."
            )
        return data, params

    def predict(self, data: PyFuncInput, params: Optional[Dict[str, Any]] = None) -> PyFuncOutput:
        """
        Generates model predictions.

        If the model contains signature, enforce the input schema first before calling the model
        implementation with the sanitized input. If the pyfunc model does not include model schema,
        the input is passed to the model implementation as is. See `Model Signature Enforcement
        <https://www.mlflow.org/docs/latest/models.html#signature-enforcement>`_ for more details.

        Args:
            data: LLM Model single input as one of pandas.DataFrame, numpy.ndarray,
                scipy.sparse.(csc_matrix | csr_matrix), List[Any], or
                Dict[str, numpy.ndarray].
                For model signatures with tensor spec inputs
                (e.g. the Tensorflow core / Keras model), the input data type must be one of
                `numpy.ndarray`, `List[numpy.ndarray]`, `Dict[str, numpy.ndarray]` or
                `pandas.DataFrame`. If data is of `pandas.DataFrame` type and the model
                contains a signature with tensor spec inputs, the corresponding column values
                in the pandas DataFrame will be reshaped to the required shape with 'C' order
                (i.e. read / write the elements using C-like index order), and DataFrame
                column values will be cast as the required tensor spec type. For Pyspark
                DataFrame inputs, MLflow will only enforce the schema on a subset
                of the data rows.
            params: Additional parameters to pass to the model for inference.

        Returns:
            Model predictions as one of pandas.DataFrame, pandas.Series, numpy.ndarray or list.
        """

        data, params = self._validate_prediction_input(data, params)
        if inspect.signature(self._predict_fn).parameters.get("params"):
            return self._predict_fn(data, params=params)

        _log_warning_if_params_not_in_predict_signature(_logger, params)
        return self._predict_fn(data)

    def predict_stream(
        self, data: PyFuncLLMSingleInput, params: Optional[Dict[str, Any]] = None
    ) -> Iterator[PyFuncLLMOutputChunk]:
        """
        Generates streaming model predictions. Only LLM suports this method.

        If the model contains signature, enforce the input schema first before calling the model
        implementation with the sanitized input. If the pyfunc model does not include model schema,
        the input is passed to the model implementation as is. See `Model Signature Enforcement
        <https://www.mlflow.org/docs/latest/models.html#signature-enforcement>`_ for more details.

        Args:
            data: LLM Model single input as one of dict, str, bool, bytes, float, int, str type.
            params: Additional parameters to pass to the model for inference.

        Returns:
            Model predictions as an iterator of chunks. The chunks in the iterator must be type of
            dict or string. Chunk dict fields are determined by the model implementation.
        """

        if self._predict_stream_fn is None:
            raise MlflowException("This model does not support predict_stream method.")

        data, params = self._validate_prediction_input(data, params)
        data = _convert_llm_input_data(data)
        if isinstance(data, list):
            # `predict_stream` only accepts single input.
            # but `enforce_schema` might convert single input into a list like `[single_input]`
            # so extract the first element in the list.
            if len(data) != 1:
                raise MlflowException(
                    f"'predict_stream' requires single input, but it got input data {data}"
                )
            data = data[0]

        if inspect.signature(self._predict_stream_fn).parameters.get("params"):
            return self._predict_stream_fn(data, params=params)

        _log_warning_if_params_not_in_predict_signature(_logger, params)
        return self._predict_stream_fn(data)

    @experimental
    def unwrap_python_model(self):
        """
        Unwrap the underlying Python model object.

        This method is useful for accessing custom model functions, while still being able to
        leverage the MLflow designed workflow through the `predict()` method.

        Returns:
            The underlying wrapped model object

        .. code-block:: python
            :test:
            :caption: Example

            import mlflow


            # define a custom model
            class MyModel(mlflow.pyfunc.PythonModel):
                def predict(self, context, model_input, params=None):
                    return self.my_custom_function(model_input, params)

                def my_custom_function(self, model_input, params=None):
                    # do something with the model input
                    return 0


            some_input = 1
            # save the model
            with mlflow.start_run():
                model_info = mlflow.pyfunc.log_model(artifact_path="model", python_model=MyModel())

            # load the model
            loaded_model = mlflow.pyfunc.load_model(model_uri=model_info.model_uri)
            print(type(loaded_model))  # <class 'mlflow.pyfunc.model.PyFuncModel'>
            unwrapped_model = loaded_model.unwrap_python_model()
            print(type(unwrapped_model))  # <class '__main__.MyModel'>

            # does not work, only predict() is exposed
            # print(loaded_model.my_custom_function(some_input))
            print(unwrapped_model.my_custom_function(some_input))  # works
            print(loaded_model.predict(some_input))  # works

            # works, but None is needed for context arg
            print(unwrapped_model.predict(None, some_input))
        """
        try:
            python_model = self._model_impl.python_model
            if python_model is None:
                raise AttributeError("Expected python_model attribute not to be None.")
        except AttributeError as e:
            raise MlflowException("Unable to retrieve base model object from pyfunc.") from e
        return python_model

    def __eq__(self, other):
        if not isinstance(other, PyFuncModel):
            return False
        return self._model_meta == other._model_meta

    @property
    def metadata(self):
        """Model metadata."""
        if self._model_meta is None:
            raise MlflowException("Model is missing metadata.")
        return self._model_meta

    @experimental
    @property
    def model_config(self):
        """Model's flavor configuration"""
        return self._model_meta.flavors[FLAVOR_NAME].get(MODEL_CONFIG, {})

    @experimental
    @property
    def loader_module(self):
        """Model's flavor configuration"""
        if self._model_meta.flavors.get(FLAVOR_NAME) is None:
            return None
        return self._model_meta.flavors[FLAVOR_NAME].get(MAIN)

    def __repr__(self):
        info = {}
        if self._model_meta is not None:
            if hasattr(self._model_meta, "run_id") and self._model_meta.run_id is not None:
                info["run_id"] = self._model_meta.run_id
            if (
                hasattr(self._model_meta, "artifact_path")
                and self._model_meta.artifact_path is not None
            ):
                info["artifact_path"] = self._model_meta.artifact_path
            info["flavor"] = self._model_meta.flavors[FLAVOR_NAME]["loader_module"]
        return yaml.safe_dump({"mlflow.pyfunc.loaded_model": info}, default_flow_style=False)


def _get_pip_requirements_from_model_path(model_path: str):
    req_file_path = os.path.join(model_path, _REQUIREMENTS_FILE_NAME)
    if not os.path.exists(req_file_path):
        return []

    return [req.req_str for req in _parse_requirements(req_file_path, is_constraint=False)]


def load_model(
    model_uri: str,
    suppress_warnings: bool = False,
    dst_path: Optional[str] = None,
    model_config: Optional[Dict[str, Any]] = None,
) -> PyFuncModel:
    """
    Load a model stored in Python function format.

    Args:
        model_uri: The location, in URI format, of the MLflow model. For example:

            - ``/Users/me/path/to/local/model``
            - ``relative/path/to/local/model``
            - ``s3://my_bucket/path/to/model``
            - ``runs:/<mlflow_run_id>/run-relative/path/to/model``
            - ``models:/<model_name>/<model_version>``
            - ``models:/<model_name>/<stage>``
            - ``mlflow-artifacts:/path/to/model``

            For more information about supported URI schemes, see
            `Referencing Artifacts <https://www.mlflow.org/docs/latest/concepts.html#
            artifact-locations>`_.
        suppress_warnings: If ``True``, non-fatal warning messages associated with the model
            loading process will be suppressed. If ``False``, these warning messages will be
            emitted.
        dst_path: The local filesystem path to which to download the model artifact.
            This directory must already exist. If unspecified, a local output
            path will be created.
        model_config: The model configuration to apply to the model. This configuration
            is available during model loading.

            .. Note:: Experimental: This parameter may change or be removed in a future
                release without warning.
    """

    lineage_header_info = None
    if databricks_utils.is_in_databricks_runtime() and (
        databricks_utils.is_in_databricks_notebook() or databricks_utils.is_in_databricks_job()
    ):
        entity_list = []
        # Get notebook id and job id, pack them into lineage_header_info
        if notebook_id := databricks_utils.get_notebook_id():
            notebook_entity = Notebook(id=notebook_id)
            entity_list.append(Entity(notebook=notebook_entity))

        if job_id := databricks_utils.get_job_id():
            job_entity = Job(id=job_id)
            entity_list.append(Entity(job=job_entity))

        lineage_header_info = LineageHeaderInfo(entities=entity_list) if entity_list else None

    local_path = _download_artifact_from_uri(
        artifact_uri=model_uri, output_path=dst_path, lineage_header_info=lineage_header_info
    )

    if not suppress_warnings:
        model_requirements = _get_pip_requirements_from_model_path(local_path)
        warn_dependency_requirement_mismatches(model_requirements)

    model_meta = Model.load(os.path.join(local_path, MLMODEL_FILE_NAME))

    conf = model_meta.flavors.get(FLAVOR_NAME)
    if conf is None:
        raise MlflowException(
            f'Model does not have the "{FLAVOR_NAME}" flavor',
            RESOURCE_DOES_NOT_EXIST,
        )
    if conf.get(_MODEL_CODE_PATH) is not None:
        flavor_code_path = conf.get(_MODEL_CODE_PATH)
        code_path = os.path.join(
            local_path,
            os.path.basename(flavor_code_path),
        )
        return _load_model_code_path(code_path)
    model_py_version = conf.get(PY_VERSION)
    if not suppress_warnings:
        _warn_potentially_incompatible_py_version_if_necessary(model_py_version=model_py_version)

    _add_code_from_conf_to_system_path(local_path, conf, code_key=CODE)
    data_path = os.path.join(local_path, conf[DATA]) if (DATA in conf) else local_path
    model_config = _get_overridden_pyfunc_model_config(
        conf.get(MODEL_CONFIG, None), model_config, _logger
    )

    try:
        if model_config:
            model_impl = importlib.import_module(conf[MAIN])._load_pyfunc(data_path, model_config)
        else:
            model_impl = importlib.import_module(conf[MAIN])._load_pyfunc(data_path)
    except ModuleNotFoundError as e:
        # This error message is particularly for the case when the error is caused by module
        # "databricks.feature_store.mlflow_model". But depending on the environment, the offending
        # module might be "databricks", "databricks.feature_store" or full package. So we will
        # raise the error with the following note if "databricks" presents in the error. All non-
        # databricks moduel errors will just be re-raised.
        if conf[MAIN] == _DATABRICKS_FS_LOADER_MODULE and e.name.startswith("databricks"):
            raise MlflowException(
                f"{e.msg}; "
                "Note: mlflow.pyfunc.load_model is not supported for Feature Store models. "
                "spark_udf() and predict() will not work as expected. Use "
                "score_batch for offline predictions.",
                BAD_REQUEST,
            ) from None
        raise e
    predict_fn = conf.get("predict_fn", "predict")
    streamable = conf.get("streamable", False)
    predict_stream_fn = conf.get("predict_stream_fn", "predict_stream") if streamable else None

    return PyFuncModel(
        model_meta=model_meta,
        model_impl=model_impl,
        predict_fn=predict_fn,
        predict_stream_fn=predict_stream_fn,
    )


class _ServedPyFuncModel(PyFuncModel):
    def __init__(self, model_meta: Model, client: Any, server_pid: int):
        super().__init__(model_meta=model_meta, model_impl=client, predict_fn="invoke")
        self._client = client
        self._server_pid = server_pid

    def predict(self, data, params=None):
        """
        Args:
            data: Model input data.
            params: Additional parameters to pass to the model for inference.

        Returns:
            Model predictions.
        """
        if inspect.signature(self._client.invoke).parameters.get("params"):
            result = self._client.invoke(data, params=params).get_predictions()
        else:
            _log_warning_if_params_not_in_predict_signature(_logger, params)
            result = self._client.invoke(data).get_predictions()
        if isinstance(result, pandas.DataFrame):
            result = result[result.columns[0]]
        return result

    @property
    def pid(self):
        if self._server_pid is None:
            raise MlflowException("Served PyFunc Model is missing server process ID.")
        return self._server_pid


def _load_model_or_server(
    model_uri: str, env_manager: str, model_config: Optional[Dict[str, Any]] = None
):
    """
    Load a model with env restoration. If a non-local ``env_manager`` is specified, prepare an
    independent Python environment with the training time dependencies of the specified model
    installed and start a MLflow Model Scoring Server process with that model in that environment.
    Return a _ServedPyFuncModel that invokes the scoring server for prediction. Otherwise, load and
    return the model locally as a PyFuncModel using :py:func:`mlflow.pyfunc.load_model`.

    Args:
        model_uri: The uri of the model.
        env_manager: The environment manager to load the model.
        model_config: The model configuration to use by the model, only if the model
                      accepts it.

    Returns:
        A _ServedPyFuncModel for non-local ``env_manager``s or a PyFuncModel otherwise.
    """
    from mlflow.pyfunc.scoring_server.client import (
        ScoringServerClient,
        StdinScoringServerClient,
    )

    if env_manager == _EnvManager.LOCAL:
        return load_model(model_uri, model_config=model_config)

    _logger.info("Starting model server for model environment restoration.")

    local_path = _download_artifact_from_uri(artifact_uri=model_uri)
    model_meta = Model.load(os.path.join(local_path, MLMODEL_FILE_NAME))

    is_port_connectable = check_port_connectivity()
    pyfunc_backend = get_flavor_backend(
        local_path,
        env_manager=env_manager,
        install_mlflow=os.environ.get("MLFLOW_HOME") is not None,
        create_env_root_dir=not is_port_connectable,
    )
    _logger.info("Restoring model environment. This can take a few minutes.")
    # Set capture_output to True in Databricks so that when environment preparation fails, the
    # exception message of the notebook cell output will include child process command execution
    # stdout/stderr output.
    pyfunc_backend.prepare_env(model_uri=local_path, capture_output=is_in_databricks_runtime())
    if is_port_connectable:
        server_port = find_free_port()
        scoring_server_proc = pyfunc_backend.serve(
            model_uri=local_path,
            port=server_port,
            host="127.0.0.1",
            timeout=MLFLOW_SCORING_SERVER_REQUEST_TIMEOUT.get(),
            enable_mlserver=False,
            synchronous=False,
            stdout=subprocess.PIPE,
            stderr=subprocess.STDOUT,
        )
        client = ScoringServerClient("127.0.0.1", server_port)
    else:
        scoring_server_proc = pyfunc_backend.serve_stdin(local_path)
        client = StdinScoringServerClient(scoring_server_proc)

    _logger.info(f"Scoring server process started at PID: {scoring_server_proc.pid}")
    try:
        client.wait_server_ready(timeout=90, scoring_server_proc=scoring_server_proc)
    except Exception as e:
        raise MlflowException("MLflow model server failed to launch.") from e

    return _ServedPyFuncModel(
        model_meta=model_meta, client=client, server_pid=scoring_server_proc.pid
    )


def _get_model_dependencies(model_uri, format="pip"):
    model_dir = _download_artifact_from_uri(model_uri)

    def get_conda_yaml_path():
        model_config = _get_flavor_configuration_from_ml_model_file(
            os.path.join(model_dir, MLMODEL_FILE_NAME), flavor_name=FLAVOR_NAME
        )
        return os.path.join(model_dir, _extract_conda_env(model_config[ENV]))

    if format == "pip":
        requirements_file = os.path.join(model_dir, _REQUIREMENTS_FILE_NAME)
        if os.path.exists(requirements_file):
            return requirements_file

        _logger.info(
            f"{_REQUIREMENTS_FILE_NAME} is not found in the model directory. Falling back to"
            f" extracting pip requirements from the model's 'conda.yaml' file. Conda"
            " dependencies will be ignored."
        )

        with open(get_conda_yaml_path()) as yf:
            conda_yaml = yaml.safe_load(yf)

        conda_deps = conda_yaml.get("dependencies", [])
        for index, dep in enumerate(conda_deps):
            if isinstance(dep, dict) and "pip" in dep:
                pip_deps_index = index
                break
        else:
            raise MlflowException(
                "No pip section found in conda.yaml file in the model directory.",
                error_code=RESOURCE_DOES_NOT_EXIST,
            )

        pip_deps = conda_deps.pop(pip_deps_index)["pip"]
        tmp_dir = tempfile.mkdtemp()
        pip_file_path = os.path.join(tmp_dir, _REQUIREMENTS_FILE_NAME)
        with open(pip_file_path, "w") as f:
            f.write("\n".join(pip_deps) + "\n")

        if len(conda_deps) > 0:
            _logger.warning(
                "The following conda dependencies have been excluded from the environment file:"
                f" {', '.join(conda_deps)}."
            )

        return pip_file_path

    elif format == "conda":
        return get_conda_yaml_path()
    else:
        raise MlflowException(
            f"Illegal format argument '{format}'.", error_code=INVALID_PARAMETER_VALUE
        )


def get_model_dependencies(model_uri, format="pip"):
    """
    Downloads the model dependencies and returns the path to requirements.txt or conda.yaml file.

    .. warning::
        This API downloads all the model artifacts to the local filesystem. This may take
        a long time for large models. To avoid this overhead, use
        ``mlflow.artifacts.download_artifacts("<model_uri>/requirements.txt")`` or
        ``mlflow.artifacts.download_artifacts("<model_uri>/conda.yaml")`` instead.

    Args:
        model_uri: The uri of the model to get dependencies from.
        format: The format of the returned dependency file. If the ``"pip"`` format is
            specified, the path to a pip ``requirements.txt`` file is returned.
            If the ``"conda"`` format is specified, the path to a ``"conda.yaml"``
            file is returned . If the ``"pip"`` format is specified but the model
            was not saved with a ``requirements.txt`` file, the ``pip`` section
            of the model's ``conda.yaml`` file is extracted instead, and any
            additional conda dependencies are ignored. Default value is ``"pip"``.

    Returns:
        The local filesystem path to either a pip ``requirements.txt`` file
        (if ``format="pip"``) or a ``conda.yaml`` file (if ``format="conda"``)
        specifying the model's dependencies.
    """
    dep_file = _get_model_dependencies(model_uri, format)

    if format == "pip":
        prefix = "%" if _is_in_ipython_notebook() else ""
        _logger.info(
            "To install the dependencies that were used to train the model, run the "
            f"following command: '{prefix}pip install -r {dep_file}'."
        )
    return dep_file


@deprecated("mlflow.pyfunc.load_model", 1.0)
def load_pyfunc(model_uri, suppress_warnings=False):
    """
    Load a model stored in Python function format.

    Args:
        model_uri: The location, in URI format, of the MLflow model. For example:

            - ``/Users/me/path/to/local/model``
            - ``relative/path/to/local/model``
            - ``s3://my_bucket/path/to/model``
            - ``runs:/<mlflow_run_id>/run-relative/path/to/model``
            - ``models:/<model_name>/<model_version>``
            - ``models:/<model_name>/<stage>``
            - ``mlflow-artifacts:/path/to/model``

            For more information about supported URI schemes, see
            `Referencing Artifacts <https://www.mlflow.org/docs/latest/concepts.html#
            artifact-locations>`_.

        suppress_warnings: If ``True``, non-fatal warning messages associated with the model
            loading process will be suppressed. If ``False``, these warning messages will be
            emitted.
    """
    return load_model(model_uri, suppress_warnings)


def _warn_potentially_incompatible_py_version_if_necessary(model_py_version=None):
    """
    Compares the version of Python that was used to save a given model with the version
    of Python that is currently running. If a major or minor version difference is detected,
    logs an appropriate warning.
    """
    if model_py_version is None:
        _logger.warning(
            "The specified model does not have a specified Python version. It may be"
            " incompatible with the version of Python that is currently running: Python %s",
            PYTHON_VERSION,
        )
    elif get_major_minor_py_version(model_py_version) != get_major_minor_py_version(PYTHON_VERSION):
        _logger.warning(
            "The version of Python that the model was saved in, `Python %s`, differs"
            " from the version of Python that is currently running, `Python %s`,"
            " and may be incompatible",
            model_py_version,
            PYTHON_VERSION,
        )


def _create_model_downloading_tmp_dir(should_use_nfs):
    root_tmp_dir = get_or_create_nfs_tmp_dir() if should_use_nfs else get_or_create_tmp_dir()

    root_model_cache_dir = os.path.join(root_tmp_dir, "models")
    os.makedirs(root_model_cache_dir, exist_ok=True)

    tmp_model_dir = tempfile.mkdtemp(dir=root_model_cache_dir)
    # mkdtemp creates a directory with permission 0o700
    # change it to be 0o777 to ensure it can be seen in spark UDF
    os.chmod(tmp_model_dir, 0o777)
    return tmp_model_dir


_MLFLOW_SERVER_OUTPUT_TAIL_LINES_TO_KEEP = 200


def _convert_spec_type_to_spark_type(spec_type):
    from pyspark.sql.types import ArrayType, StructField, StructType

    from mlflow.types.schema import Array, DataType, Object

    if isinstance(spec_type, DataType):
        return spec_type.to_spark()

    if isinstance(spec_type, Array):
        return ArrayType(_convert_spec_type_to_spark_type(spec_type.dtype))

    if isinstance(spec_type, Object):
        return StructType(
            [
                StructField(
                    property.name,
                    _convert_spec_type_to_spark_type(property.dtype),
                    # we set nullable to True for all properties
                    # to avoid some errors like java.lang.NullPointerException
                    # when the signature is not inferred based on correct data.
                )
                for property in spec_type.properties
            ]
        )


def _cast_output_spec_to_spark_type(spec):
    from pyspark.sql.types import ArrayType

    from mlflow.types.schema import ColSpec, DataType, TensorSpec

    # TODO: handle optional output columns.
    if isinstance(spec, ColSpec):
        return _convert_spec_type_to_spark_type(spec.type)
    elif isinstance(spec, TensorSpec):
        data_type = DataType.from_numpy_type(spec.type)
        if data_type is None:
            raise MlflowException(
                f"Model output tensor spec type {spec.type} is not supported in spark_udf.",
                error_code=INVALID_PARAMETER_VALUE,
            )

        if len(spec.shape) == 1:
            return ArrayType(data_type.to_spark())
        elif len(spec.shape) == 2:
            return ArrayType(ArrayType(data_type.to_spark()))
        else:
            raise MlflowException(
                "Only 1D or 2D tensors are supported as spark_udf "
                f"return value, but model output '{spec.name}' has shape {spec.shape}.",
                error_code=INVALID_PARAMETER_VALUE,
            )
    else:
        raise MlflowException(
            f"Unknown schema output spec {spec}.", error_code=INVALID_PARAMETER_VALUE
        )


def _infer_spark_udf_return_type(model_output_schema):
    from pyspark.sql.types import StructField, StructType

    if len(model_output_schema.inputs) == 1:
        return _cast_output_spec_to_spark_type(model_output_schema.inputs[0])

    return StructType(
        [
            StructField(name=spec.name or str(i), dataType=_cast_output_spec_to_spark_type(spec))
            for i, spec in enumerate(model_output_schema.inputs)
        ]
    )


def _parse_spark_datatype(datatype: str):
    from pyspark.sql.functions import udf
    from pyspark.sql.session import SparkSession

    return_type = "boolean" if datatype == "bool" else datatype
    parsed_datatype = udf(lambda x: x, returnType=return_type).returnType

    if parsed_datatype.typeName() == "unparseddata":
        # For spark 3.5.x, `udf(lambda x: x, returnType=return_type).returnType`
        # returns UnparsedDataType, which is not compatible with signature inference.
        # Note: SparkSession.active only exists for spark >= 3.5.0
        schema = (
            SparkSession.active()
            .range(0)
            .select(udf(lambda x: x, returnType=return_type)("id"))
            .schema
        )
        return schema[0].dataType

    return parsed_datatype


def _is_none_or_nan(value):
    # The condition `isinstance(value, float)` is needed to avoid error
    # from `np.isnan(value)` if value is a non-numeric type.
    return value is None or isinstance(value, float) and np.isnan(value)


def _convert_array_values(values, result_type):
    """
    Convert list or numpy array values to spark dataframe column values.
    """
    from pyspark.sql.types import ArrayType, StructType

    if not isinstance(result_type, ArrayType):
        raise MlflowException.invalid_parameter_value(
            f"result_type must be ArrayType, got {result_type.simpleString()}",
        )

    spark_primitive_type_to_np_type = _get_spark_primitive_type_to_np_type()

    if type(result_type.elementType) in spark_primitive_type_to_np_type:
        np_type = spark_primitive_type_to_np_type[type(result_type.elementType)]
        # For array type result values, if provided value is None or NaN, regard it as a null array.
        # see https://github.com/mlflow/mlflow/issues/8986
        return None if _is_none_or_nan(values) else np.array(values, dtype=np_type)
    if isinstance(result_type.elementType, ArrayType):
        return [_convert_array_values(v, result_type.elementType) for v in values]
    if isinstance(result_type.elementType, StructType):
        return [_convert_struct_values(v, result_type.elementType) for v in values]

    raise MlflowException.invalid_parameter_value(
        "Unsupported array type field with element type "
        f"{result_type.elementType.simpleString()} in Array type.",
    )


@lru_cache
def _get_spark_primitive_types():
    from pyspark.sql import types

    return (
        types.IntegerType,
        types.LongType,
        types.FloatType,
        types.DoubleType,
        types.StringType,
        types.BooleanType,
    )


@lru_cache
def _get_spark_primitive_type_to_np_type():
    from pyspark.sql import types

    return {
        types.IntegerType: np.int32,
        types.LongType: np.int64,
        types.FloatType: np.float32,
        types.DoubleType: np.float64,
        types.BooleanType: np.bool_,
        types.StringType: np.str_,
    }


def _check_udf_return_struct_type(struct_type):
    from pyspark.sql.types import ArrayType, StructType

    primitive_types = _get_spark_primitive_types()

    for field in struct_type.fields:
        field_type = field.dataType
        if isinstance(field_type, primitive_types):
            continue

        if isinstance(field_type, ArrayType) and _check_udf_return_array_type(
            field_type, allow_struct=True
        ):
            continue

        if isinstance(field_type, StructType) and _check_udf_return_struct_type(field_type):
            continue

        return False

    return True


def _check_udf_return_array_type(array_type, allow_struct):
    from pyspark.sql.types import ArrayType, StructType

    elem_type = array_type.elementType
    primitive_types = _get_spark_primitive_types()

    if isinstance(elem_type, primitive_types):
        return True

    if isinstance(elem_type, ArrayType):
        return _check_udf_return_array_type(elem_type, allow_struct)

    if isinstance(elem_type, StructType):
        if allow_struct:
            # Array of struct values.
            return _check_udf_return_struct_type(elem_type)

        return False

    return False


def _check_udf_return_type(data_type):
    from pyspark.sql.types import ArrayType, StructType

    primitive_types = _get_spark_primitive_types()
    if isinstance(data_type, primitive_types):
        return True

    if isinstance(data_type, ArrayType):
        return _check_udf_return_array_type(data_type, allow_struct=True)

    if isinstance(data_type, StructType):
        return _check_udf_return_struct_type(data_type)

    return False


def _convert_struct_values(
    result: Union[pandas.DataFrame, Dict[str, Any]],
    result_type,
):
    """
    Convert spark StructType values to spark dataframe column values.
    """

    from pyspark.sql.types import ArrayType, StructType

    if not isinstance(result_type, StructType):
        raise MlflowException.invalid_parameter_value(
            f"result_type must be StructType, got {result_type.simpleString()}",
        )

    if not isinstance(result, (dict, pandas.DataFrame)):
        raise MlflowException.invalid_parameter_value(
            f"Unsupported result type {type(result)}, expected dict or pandas DataFrame",
        )

    spark_primitive_type_to_np_type = _get_spark_primitive_type_to_np_type()
    is_pandas_df = isinstance(result, pandas.DataFrame)
    result_dict = {}
    for field_name in result_type.fieldNames():
        field_type = result_type[field_name].dataType
        field_values = result[field_name]

        if type(field_type) in spark_primitive_type_to_np_type:
            np_type = spark_primitive_type_to_np_type[type(field_type)]
            if is_pandas_df:
                field_values = field_values.astype(np_type)
            else:
                field_values = (
                    None
                    if _is_none_or_nan(field_values)
                    else np.array(field_values, dtype=np_type).item()
                )
        elif isinstance(field_type, ArrayType):
            if is_pandas_df:
                field_values = pandas.Series(
                    _convert_array_values(field_value, field_type) for field_value in field_values
                )
            else:
                field_values = _convert_array_values(field_values, field_type)
        elif isinstance(field_type, StructType):
            if is_pandas_df:
                field_values = pandas.Series(
                    [
                        _convert_struct_values(field_value, field_type)
                        for field_value in field_values
                    ]
                )
            else:
                field_values = _convert_struct_values(field_values, field_type)
        else:
            raise MlflowException.invalid_parameter_value(
                f"Unsupported field type {field_type.simpleString()} in struct type.",
            )
        result_dict[field_name] = field_values

    if is_pandas_df:
        return pandas.DataFrame(result_dict)
    return result_dict


def _is_spark_connect():
    try:
        from pyspark.sql.utils import is_remote
    except ImportError:
        return False
    return is_remote()


def spark_udf(
    spark,
    model_uri,
    result_type=None,
    env_manager=_EnvManager.LOCAL,
    params: Optional[Dict[str, Any]] = None,
    extra_env: Optional[Dict[str, str]] = None,
):
    """
    A Spark UDF that can be used to invoke the Python function formatted model.

    Parameters passed to the UDF are forwarded to the model as a DataFrame where the column names
    are ordinals (0, 1, ...). On some versions of Spark (3.0 and above), it is also possible to
    wrap the input in a struct. In that case, the data will be passed as a DataFrame with column
    names given by the struct definition (e.g. when invoked as my_udf(struct('x', 'y')), the model
    will get the data as a pandas DataFrame with 2 columns 'x' and 'y').

    If a model contains a signature with tensor spec inputs, you will need to pass a column of
    array type as a corresponding UDF argument. The column values of which must be one dimensional
    arrays. The UDF will reshape the column values to the required shape with 'C' order
    (i.e. read / write the elements using C-like index order) and cast the values as the required
    tensor spec type.

    If a model contains a signature, the UDF can be called without specifying column name
    arguments. In this case, the UDF will be called with column names from signature, so the
    evaluation dataframe's column names must match the model signature's column names.

    The predictions are filtered to contain only the columns that can be represented as the
    ``result_type``. If the ``result_type`` is string or array of strings, all predictions are
    converted to string. If the result type is not an array type, the left most column with
    matching type is returned.

    NOTE: Inputs of type ``pyspark.sql.types.DateType`` are not supported on earlier versions of
    Spark (2.4 and below).

    .. code-block:: python
        :caption: Example

        from pyspark.sql.functions import struct

        predict = mlflow.pyfunc.spark_udf(spark, "/my/local/model")
        df.withColumn("prediction", predict(struct("name", "age"))).show()

    Args:
        spark: A SparkSession object.
        model_uri: The location, in URI format, of the MLflow model with the
            :py:mod:`mlflow.pyfunc` flavor. For example:

            - ``/Users/me/path/to/local/model``
            - ``relative/path/to/local/model``
            - ``s3://my_bucket/path/to/model``
            - ``runs:/<mlflow_run_id>/run-relative/path/to/model``
            - ``models:/<model_name>/<model_version>``
            - ``models:/<model_name>/<stage>``
            - ``mlflow-artifacts:/path/to/model``

            For more information about supported URI schemes, see
            `Referencing Artifacts <https://www.mlflow.org/docs/latest/concepts.html#
            artifact-locations>`_.

        result_type: the return type of the user-defined function. The value can be either a
            ``pyspark.sql.types.DataType`` object or a DDL-formatted type string. Only a primitive
            type, an array ``pyspark.sql.types.ArrayType`` of primitive type, or a struct type
            containing fields of above 2 kinds of types are allowed.
            If unspecified, it tries to infer result type from model signature
            output schema, if model output schema is not available, it fallbacks to use ``double``
            type.

            The following classes of result type are supported:

            - "int" or ``pyspark.sql.types.IntegerType``: The leftmost integer that can fit in an
              ``int32`` or an exception if there is none.

            - "long" or ``pyspark.sql.types.LongType``: The leftmost long integer that can fit in an
              ``int64`` or an exception if there is none.

            - ``ArrayType(IntegerType|LongType)``: All integer columns that can fit into the
              requested size.

            - "float" or ``pyspark.sql.types.FloatType``: The leftmost numeric result cast to
              ``float32`` or an exception if there is none.

            - "double" or ``pyspark.sql.types.DoubleType``: The leftmost numeric result cast to
              ``double`` or an exception if there is none.

            - ``ArrayType(FloatType|DoubleType)``: All numeric columns cast to the requested type or
              an exception if there are no numeric columns.

            - "string" or ``pyspark.sql.types.StringType``: The leftmost column converted to
              ``string``.

            - "boolean" or "bool" or ``pyspark.sql.types.BooleanType``: The leftmost column
              converted to ``bool`` or an exception if there is none.

            - ``ArrayType(StringType)``: All columns converted to ``string``.

            - "field1 FIELD1_TYPE, field2 FIELD2_TYPE, ...": A struct type containing multiple
              fields separated by comma, each field type must be one of types listed above.

        env_manager: The environment manager to use in order to create the python environment
            for model inference. Note that environment is only restored in the context
            of the PySpark UDF; the software environment outside of the UDF is
            unaffected. Default value is ``local``, and the following values are
            supported:

            - ``virtualenv``: Use virtualenv to restore the python environment that
              was used to train the model.
            - ``conda``: (Recommended) Use Conda to restore the software environment
              that was used to train the model.
            - ``local``: Use the current Python environment for model inference, which
              may differ from the environment used to train the model and may lead to
              errors or invalid predictions.

        params: Additional parameters to pass to the model for inference.

        extra_env: Extra environment variables to pass to the UDF executors.

    Returns:
        Spark UDF that applies the model's ``predict`` method to the data and returns a
        type specified by ``result_type``, which by default is a double.
    """

    # Scope Spark import to this method so users don't need pyspark to use non-Spark-related
    # functionality.
    from pyspark.sql.functions import pandas_udf
    from pyspark.sql.types import (
        ArrayType,
        BooleanType,
        DoubleType,
        FloatType,
        IntegerType,
        LongType,
        StringType,
    )
    from pyspark.sql.types import StructType as SparkStructType

    from mlflow.pyfunc.spark_model_cache import SparkModelCache
    from mlflow.utils._spark_utils import _SparkDirectoryDistributor

    is_spark_connect = _is_spark_connect()
    # Used in test to force install local version of mlflow when starting a model server
    mlflow_home = os.environ.get("MLFLOW_HOME")
    openai_env_vars = mlflow.openai._OpenAIEnvVar.read_environ()
    mlflow_testing = _MLFLOW_TESTING.get_raw()

    _EnvManager.validate(env_manager)

    if is_spark_connect:
        is_spark_in_local_mode = False
    else:
        # Check whether spark is in local or local-cluster mode
        # this case all executors and driver share the same filesystem
        is_spark_in_local_mode = spark.conf.get("spark.master").startswith("local")

    nfs_root_dir = get_nfs_cache_root_dir()
    should_use_nfs = nfs_root_dir is not None
    should_use_spark_to_broadcast_file = not (
        is_spark_in_local_mode or should_use_nfs or is_spark_connect
    )

    # For spark connect mode,
    # If client code is executed in databricks runtime and NFS is available,
    # we save model to NFS temp directory in the driver
    # and load the model in the executor.
    should_spark_connect_use_nfs = is_in_databricks_runtime() and should_use_nfs

    if (
        is_spark_connect
        and env_manager in (_EnvManager.VIRTUALENV, _EnvManager.CONDA)
        and not should_spark_connect_use_nfs
    ):
        raise MlflowException.invalid_parameter_value(
            f"Environment manager {env_manager!r} is not supported in Spark connect mode "
            "when either non-Databricks environment is in use or NFS is unavailable.",
        )

    local_model_path = _download_artifact_from_uri(
        artifact_uri=model_uri,
        output_path=_create_model_downloading_tmp_dir(should_use_nfs),
    )

    if env_manager == _EnvManager.LOCAL:
        # Assume spark executor python environment is the same with spark driver side.
        model_requirements = _get_pip_requirements_from_model_path(local_model_path)
        warn_dependency_requirement_mismatches(model_requirements)
        _logger.warning(
            'Calling `spark_udf()` with `env_manager="local"` does not recreate the same '
            "environment that was used during training, which may lead to errors or inaccurate "
            'predictions. We recommend specifying `env_manager="conda"`, which automatically '
            "recreates the environment that was used to train the model and performs inference "
            "in the recreated environment."
        )
    else:
        _logger.info(
            f"This UDF will use {env_manager} to recreate the model's software environment for "
            "inference. This may take extra time during execution."
        )
        if not sys.platform.startswith("linux"):
            # TODO: support killing mlflow server launched in UDF task when spark job canceled
            #  for non-linux system.
            #  https://stackoverflow.com/questions/53208/how-do-i-automatically-destroy-child-processes-in-windows
            _logger.warning(
                "In order to run inference code in restored python environment, PySpark UDF "
                "processes spawn MLflow Model servers as child processes. Due to system "
                "limitations with handling SIGKILL signals, these MLflow Model server child "
                "processes cannot be cleaned up if the Spark Job is canceled."
            )
    pyfunc_backend = get_flavor_backend(
        local_model_path,
        env_manager=env_manager,
        install_mlflow=os.environ.get("MLFLOW_HOME") is not None,
        create_env_root_dir=True,
    )
    if not should_use_spark_to_broadcast_file:
        # Prepare restored environment in driver side if possible.
        # Note: In databricks runtime, because databricks notebook cell output cannot capture
        # child process output, so that set capture_output to be True so that when `conda prepare
        # env` command failed, the exception message will include command stdout/stderr output.
        # Otherwise user have to check cluster driver log to find command stdout/stderr output.
        # In non-databricks runtime, set capture_output to be False, because the benefit of
        # "capture_output=False" is the output will be printed immediately, otherwise you have
        # to wait conda command fail and suddenly get all output printed (included in error
        # message).
        if env_manager != _EnvManager.LOCAL:
            pyfunc_backend.prepare_env(
                model_uri=local_model_path, capture_output=is_in_databricks_runtime()
            )
    else:
        # Broadcast local model directory to remote worker if needed.
        archive_path = SparkModelCache.add_local_model(spark, local_model_path)

    model_metadata = Model.load(os.path.join(local_model_path, MLMODEL_FILE_NAME))

    if result_type is None:
        if model_output_schema := model_metadata.get_output_schema():
            result_type = _infer_spark_udf_return_type(model_output_schema)
        else:
            _logger.warning(
                "No 'result_type' provided for spark_udf and the model does not "
                "have an output schema. 'result_type' is set to 'double' type."
            )
            result_type = DoubleType()
    else:
        if isinstance(result_type, str):
            result_type = _parse_spark_datatype(result_type)

    if not _check_udf_return_type(result_type):
        raise MlflowException.invalid_parameter_value(
            f"""Invalid 'spark_udf' result type: {result_type}.
It must be one of the following types:
Primitive types:
 - int
 - long
 - float
 - double
 - string
 - boolean
Compound types:
 - ND array of primitives / structs.
 - struct<field: primitive | array<primitive> | array<array<primitive>>, ...>:
   A struct with primitive, ND array<primitive/structs>,
   e.g., struct<a:int, b:array<int>>.
"""
        )
    params = _validate_params(params, model_metadata)

    def _predict_row_batch(predict_fn, args):
        input_schema = model_metadata.get_input_schema()
        args = list(args)
        if len(args) == 1 and isinstance(args[0], pandas.DataFrame):
            pdf = args[0]
        else:
            if input_schema is None:
                names = [str(i) for i in range(len(args))]
            else:
                names = input_schema.input_names()
                required_names = input_schema.required_input_names()
                if len(args) > len(names):
                    args = args[: len(names)]
                if len(args) < len(required_names):
                    raise MlflowException(
                        f"Model input is missing required columns. Expected {len(names)} required"
                        f" input columns {names}, but the model received only {len(args)} "
                        "unnamed input columns (Since the columns were passed unnamed they are"
                        " expected to be in the order specified by the schema)."
                    )
            pdf = pandas.DataFrame(
                data={
                    names[i]: arg
                    if isinstance(arg, pandas.Series)
                    # pandas_udf receives a StructType column as a pandas DataFrame.
                    # We need to convert it back to a dict of pandas Series.
                    else arg.apply(lambda row: row.to_dict(), axis=1)
                    for i, arg in enumerate(args)
                },
                columns=names,
            )

        result = predict_fn(pdf, params)

        if isinstance(result, dict):
            result = {k: list(v) for k, v in result.items()}

        if isinstance(result_type, ArrayType) and isinstance(result_type.elementType, ArrayType):
            result_values = _convert_array_values(result, result_type)
            return pandas.Series(result_values)

        if not isinstance(result, pandas.DataFrame):
            result = pandas.DataFrame([result]) if np.isscalar(result) else pandas.DataFrame(result)

        if isinstance(result_type, SparkStructType):
            return _convert_struct_values(result, result_type)

        elem_type = result_type.elementType if isinstance(result_type, ArrayType) else result_type

        if type(elem_type) == IntegerType:
            result = result.select_dtypes(
                [np.byte, np.ubyte, np.short, np.ushort, np.int32]
            ).astype(np.int32)

        elif type(elem_type) == LongType:
            result = result.select_dtypes([np.byte, np.ubyte, np.short, np.ushort, int]).astype(
                np.int64
            )

        elif type(elem_type) == FloatType:
            result = result.select_dtypes(include=(np.number,)).astype(np.float32)

        elif type(elem_type) == DoubleType:
            result = result.select_dtypes(include=(np.number,)).astype(np.float64)

        elif type(elem_type) == BooleanType:
            result = result.select_dtypes([bool, np.bool_]).astype(bool)

        if len(result.columns) == 0:
            raise MlflowException(
                message="The model did not produce any values compatible with the requested "
                f"type '{elem_type}'. Consider requesting udf with StringType or "
                "Arraytype(StringType).",
                error_code=INVALID_PARAMETER_VALUE,
            )

        if type(elem_type) == StringType:
            if Version(pandas.__version__) >= Version("2.1.0"):
                result = result.map(str)
            else:
                result = result.applymap(str)

        if type(result_type) == ArrayType:
            return pandas.Series(result.to_numpy().tolist())
        else:
            return result[result.columns[0]]

    result_type_hint = (
        pandas.DataFrame if isinstance(result_type, SparkStructType) else pandas.Series
    )

    tracking_uri = mlflow.get_tracking_uri()

    @pandas_udf(result_type)
    def udf(
        iterator: Iterator[Tuple[Union[pandas.Series, pandas.DataFrame], ...]],
    ) -> Iterator[result_type_hint]:
        # importing here to prevent circular import
        from mlflow.pyfunc.scoring_server.client import (
            ScoringServerClient,
            StdinScoringServerClient,
        )

        # Note: this is a pandas udf function in iteration style, which takes an iterator of
        # tuple of pandas.Series and outputs an iterator of pandas.Series.
        update_envs = {}
        if mlflow_home is not None:
            update_envs["MLFLOW_HOME"] = mlflow_home
        if openai_env_vars:
            update_envs.update(openai_env_vars)
        if mlflow_testing:
            update_envs[_MLFLOW_TESTING.name] = mlflow_testing
        if extra_env:
            update_envs.update(extra_env)

        #  use `modified_environ` to temporarily set the envs and restore them finally
        with modified_environ(update=update_envs):
            scoring_server_proc = None
            # set tracking_uri inside udf so that with spark_connect
            # we can load the model from correct path
            mlflow.set_tracking_uri(tracking_uri)

            if env_manager != _EnvManager.LOCAL:
                if should_use_spark_to_broadcast_file:
                    local_model_path_on_executor = _SparkDirectoryDistributor.get_or_extract(
                        archive_path
                    )
                    # Call "prepare_env" in advance in order to reduce scoring server launch time.
                    # So that we can use a shorter timeout when call `client.wait_server_ready`,
                    # otherwise we have to set a long timeout for `client.wait_server_ready` time,
                    # this prevents spark UDF task failing fast if other exception raised
                    # when scoring server launching.
                    # Set "capture_output" so that if "conda env create" command failed, the command
                    # stdout/stderr output will be attached to the exception message and included in
                    # driver side exception.
                    pyfunc_backend.prepare_env(
                        model_uri=local_model_path_on_executor, capture_output=True
                    )
                else:
                    local_model_path_on_executor = None

                if check_port_connectivity():
                    # launch scoring server
                    server_port = find_free_port()
                    host = "127.0.0.1"
                    scoring_server_proc = pyfunc_backend.serve(
                        model_uri=local_model_path_on_executor or local_model_path,
                        port=server_port,
                        host=host,
                        timeout=MLFLOW_SCORING_SERVER_REQUEST_TIMEOUT.get(),
                        enable_mlserver=False,
                        synchronous=False,
                        stdout=subprocess.PIPE,
                        stderr=subprocess.STDOUT,
                    )

                    client = ScoringServerClient(host, server_port)
                else:
                    scoring_server_proc = pyfunc_backend.serve_stdin(
                        model_uri=local_model_path_on_executor or local_model_path,
                        stdout=subprocess.PIPE,
                        stderr=subprocess.STDOUT,
                    )
                    client = StdinScoringServerClient(scoring_server_proc)

                _logger.info("Using %s", client.__class__.__name__)

                server_tail_logs = collections.deque(
                    maxlen=_MLFLOW_SERVER_OUTPUT_TAIL_LINES_TO_KEEP
                )

                def server_redirect_log_thread_func(child_stdout):
                    for line in child_stdout:
                        decoded = line.decode() if isinstance(line, bytes) else line
                        server_tail_logs.append(decoded)
                        sys.stdout.write("[model server] " + decoded)

                server_redirect_log_thread = threading.Thread(
                    target=server_redirect_log_thread_func,
                    args=(scoring_server_proc.stdout,),
                    daemon=True,
                )
                server_redirect_log_thread.start()

                try:
                    client.wait_server_ready(timeout=90, scoring_server_proc=scoring_server_proc)
                except Exception as e:
                    err_msg = (
                        "During spark UDF task execution, mlflow model server failed to launch. "
                    )
                    if len(server_tail_logs) == _MLFLOW_SERVER_OUTPUT_TAIL_LINES_TO_KEEP:
                        err_msg += (
                            f"Last {_MLFLOW_SERVER_OUTPUT_TAIL_LINES_TO_KEEP} "
                            "lines of MLflow model server output:\n"
                        )
                    else:
                        err_msg += "MLflow model server output:\n"
                    err_msg += "".join(server_tail_logs)
                    raise MlflowException(err_msg) from e

                def batch_predict_fn(pdf, params=None):
                    if inspect.signature(client.invoke).parameters.get("params"):
                        return client.invoke(pdf, params=params).get_predictions()
                    _log_warning_if_params_not_in_predict_signature(_logger, params)
                    return client.invoke(pdf).get_predictions()

            elif env_manager == _EnvManager.LOCAL:
                if is_spark_connect and not should_spark_connect_use_nfs:
                    model_path = os.path.join(
                        tempfile.gettempdir(),
                        "mlflow",
                        insecure_hash.sha1(model_uri.encode()).hexdigest(),
                    )
                    try:
                        loaded_model = mlflow.pyfunc.load_model(model_path)
                    except Exception:
                        os.makedirs(model_path, exist_ok=True)
                        loaded_model = mlflow.pyfunc.load_model(model_uri, dst_path=model_path)
                elif should_use_spark_to_broadcast_file:
                    loaded_model, _ = SparkModelCache.get_or_load(archive_path)
                else:
                    loaded_model = mlflow.pyfunc.load_model(local_model_path)

                def batch_predict_fn(pdf, params=None):
                    if inspect.signature(loaded_model.predict).parameters.get("params"):
                        return loaded_model.predict(pdf, params=params)
                    _log_warning_if_params_not_in_predict_signature(_logger, params)
                    return loaded_model.predict(pdf)

            try:
                for input_batch in iterator:
                    # If the UDF is called with only multiple arguments,
                    # the `input_batch` is a tuple which composes of several pd.Series/pd.DataFrame
                    # objects.
                    # If the UDF is called with only one argument,
                    # the `input_batch` instance will be an instance of `pd.Series`/`pd.DataFrame`,
                    if isinstance(input_batch, (pandas.Series, pandas.DataFrame)):
                        # UDF is called with only one argument
                        row_batch_args = (input_batch,)
                    else:
                        row_batch_args = input_batch

                    if len(row_batch_args[0]) > 0:
                        yield _predict_row_batch(batch_predict_fn, row_batch_args)
            finally:
                if scoring_server_proc is not None:
                    os.kill(scoring_server_proc.pid, signal.SIGTERM)

    udf.metadata = model_metadata

    @functools.wraps(udf)
    def udf_with_default_cols(*args):
        if len(args) == 0:
            input_schema = model_metadata.get_input_schema()
            if input_schema and len(input_schema.optional_input_names()) > 0:
                raise MlflowException(
                    message="Cannot apply UDF without column names specified when"
                    " model signature contains optional columns.",
                    error_code=INVALID_PARAMETER_VALUE,
                )
            if input_schema and len(input_schema.inputs) > 0:
                if input_schema.has_input_names():
                    input_names = input_schema.input_names()
                    return udf(*input_names)
                else:
                    raise MlflowException(
                        message="Cannot apply udf because no column names specified. The udf "
                        f"expects {len(input_schema.inputs)} columns with types: "
                        "{input_schema.inputs}. Input column names could not be inferred from the"
                        " model signature (column names not found).",
                        error_code=INVALID_PARAMETER_VALUE,
                    )
            else:
                raise MlflowException(
                    "Attempting to apply udf on zero columns because no column names were "
                    "specified as arguments or inferred from the model signature.",
                    error_code=INVALID_PARAMETER_VALUE,
                )
        else:
            return udf(*args)

    return udf_with_default_cols


def _validate_function_python_model(python_model):
    if not (isinstance(python_model, PythonModel) or callable(python_model)):
        raise MlflowException(
            "`python_model` must be a PythonModel instance, filepath, or a callable object",
            error_code=INVALID_PARAMETER_VALUE,
        )

    if callable(python_model):
        num_args = len(inspect.signature(python_model).parameters)
        if num_args != 1:
            raise MlflowException(
                "When `python_model` is a callable object, it must accept exactly one argument. "
                f"Found {num_args} arguments.",
                error_code=INVALID_PARAMETER_VALUE,
            )


@format_docstring(LOG_MODEL_PARAM_DOCS.format(package_name="scikit-learn"))
def save_model(
    path,
    loader_module=None,
    data_path=None,
    code_path=None,  # deprecated
    code_paths=None,
    conda_env=None,
    mlflow_model=None,
    python_model=None,
    artifacts=None,
    signature: ModelSignature = None,
    input_example: ModelInputExample = None,
    pip_requirements=None,
    extra_pip_requirements=None,
    metadata=None,
    model_config=None,
    example_no_conversion=False,
    streamable=None,
    resources: Optional[Union[str, List[Resource]]] = None,
    **kwargs,
):
    """
    save_model(path, loader_module=None, data_path=None, code_path=None, conda_env=None,\
               mlflow_model=Model(), python_model=None, artifacts=None)

    Save a Pyfunc model with custom inference logic and optional data dependencies to a path on the
    local filesystem.

    For information about the workflows that this method supports, please see :ref:`"workflows for
    creating custom pyfunc models" <pyfunc-create-custom-workflows>` and
    :ref:`"which workflow is right for my use case?" <pyfunc-create-custom-selecting-workflow>`.
    Note that the parameters for the second workflow: ``loader_module``, ``data_path`` and the
    parameters for the first workflow: ``python_model``, ``artifacts``, cannot be
    specified together.

    Args:
        path: The path to which to save the Python model.
        loader_module: The name of the Python module that is used to load the model
            from ``data_path``. This module must define a method with the prototype
            ``_load_pyfunc(data_path)``. If not ``None``, this module and its
            dependencies must be included in one of the following locations:

            - The MLflow library.
            - Package(s) listed in the model's Conda environment, specified by
              the ``conda_env`` parameter.
            - One or more of the files specified by the ``code_path`` parameter.

        data_path: Path to a file or directory containing model data.
        code_path: **Deprecated** The legacy argument for defining dependent code. This argument is
            replaced by ``code_paths`` and will be removed in a future version of MLflow.
        code_paths: {{ code_paths }}
        conda_env: {{ conda_env }}
        mlflow_model: :py:mod:`mlflow.models.Model` configuration to which to add the
            **python_function** flavor.
        python_model:
            An instance of a subclass of :class:`~PythonModel` or a callable object with a single
            argument (see the examples below). The passed-in object is serialized using the
            CloudPickle library. Any dependencies of the class should be included in one of the
            following locations:

            - The MLflow library.
            - Package(s) listed in the model's Conda environment, specified by the ``conda_env``
              parameter.
            - One or more of the files specified by the ``code_path`` parameter.

            Note: If the class is imported from another module, as opposed to being defined in the
            ``__main__`` scope, the defining module should also be included in one of the listed
            locations.

            **Examples**

            Class model

            .. code-block:: python

                from typing import List, Dict
                import mlflow


                class MyModel(mlflow.pyfunc.PythonModel):
                    def predict(self, context, model_input: List[str], params=None) -> List[str]:
                        return [i.upper() for i in model_input]


                mlflow.pyfunc.save_model("model", python_model=MyModel(), input_example=["a"])
                model = mlflow.pyfunc.load_model("model")
                print(model.predict(["a", "b", "c"]))  # -> ["A", "B", "C"]

            Functional model

            .. note::
                Experimental: Functional model support is experimental and may change or be removed
                in a future release without warning.

            .. code-block:: python

                from typing import List
                import mlflow


                def predict(model_input: List[str]) -> List[str]:
                    return [i.upper() for i in model_input]


                mlflow.pyfunc.save_model("model", python_model=predict, input_example=["a"])
                model = mlflow.pyfunc.load_model("model")
                print(model.predict(["a", "b", "c"]))  # -> ["A", "B", "C"]

            If the `predict` method or function has type annotations, MLflow automatically
            constructs a model signature based on the type annotations (unless the ``signature``
            argument is explicitly specified), and converts the input value to the specified type
            before passing it to the function. Currently, the following type annotations are
            supported:

                - ``List[str]``
                - ``List[Dict[str, str]]``

        artifacts: A dictionary containing ``<name, artifact_uri>`` entries. Remote artifact URIs
            are resolved to absolute filesystem paths, producing a dictionary of
            ``<name, absolute_path>`` entries. ``python_model`` can reference these
            resolved entries as the ``artifacts`` property of the ``context`` parameter
            in :func:`PythonModel.load_context() <mlflow.pyfunc.PythonModel.load_context>`
            and :func:`PythonModel.predict() <mlflow.pyfunc.PythonModel.predict>`.
            For example, consider the following ``artifacts`` dictionary::

                {
                    "my_file": "s3://my-bucket/path/to/my/file"
                }

            In this case, the ``"my_file"`` artifact is downloaded from S3. The
            ``python_model`` can then refer to ``"my_file"`` as an absolute filesystem
            path via ``context.artifacts["my_file"]``.

            If ``None``, no artifacts are added to the model.

        signature: :py:class:`ModelSignature <mlflow.models.ModelSignature>`
            describes model input and output :py:class:`Schema <mlflow.types.Schema>`.
            The model signature can be :py:func:`inferred <mlflow.models.infer_signature>`
            from datasets with valid model input (e.g. the training dataset with target
            column omitted) and valid model output (e.g. model predictions generated on
            the training dataset), for example:

            .. code-block:: python

                from mlflow.models import infer_signature

                train = df.drop_column("target_label")
                predictions = ...  # compute model predictions
                signature = infer_signature(train, predictions)
        input_example: {{ input_example }}
        pip_requirements: {{ pip_requirements }}
        extra_pip_requirements: {{ extra_pip_requirements }}
        metadata: {{ metadata }}
        model_config: The model configuration to apply to the model. This configuration
            is available during model loading.

            .. Note:: Experimental: This parameter may change or be removed in a future
                                    release without warning.
        example_no_conversion: {{ example_no_conversion }}
        resources: A list of model resources or a resources.yaml file containing a list of
                    resources required to serve the model.

            .. Note:: Experimental: This parameter may change or be removed in a future
                                    release without warning.
    """
    _validate_env_arguments(conda_env, pip_requirements, extra_pip_requirements)
    _validate_pyfunc_model_config(model_config)
    _validate_and_prepare_target_save_path(path)

    if python_model:
        model_code_path = None
        if isinstance(python_model, str):
            model_code_path = _validate_and_get_model_code_path(python_model)
            _validate_and_copy_model_code_and_config_paths(model_code_path, None, path)
            python_model = _load_model_code_path(model_code_path)
        _validate_function_python_model(python_model)
        if callable(python_model) and all(
            a is None for a in (input_example, pip_requirements, extra_pip_requirements)
        ):
            raise MlflowException(
                "If `python_model` is a callable object, at least one of `input_example`, "
                "`pip_requirements`, or `extra_pip_requirements` must be specified."
            )

    mlflow_model = kwargs.pop("model", mlflow_model)
    if len(kwargs) > 0:
        raise TypeError(f"save_model() got unexpected keyword arguments: {kwargs}")

    if code_path is not None and code_paths is not None:
        raise MlflowException(
            "Both `code_path` and `code_paths` have been specified, which is not permitted."
        )
    if code_path is not None:
        # Alias for `code_path` deprecation
        code_paths = code_path
        warnings.warn(
            "The `code_path` argument is replaced by `code_paths` and is deprecated "
            "as of MLflow version 2.12.0. This argument will be removed in a future "
            "release of MLflow."
        )

    if code_paths is not None:
        if not isinstance(code_paths, list):
            raise TypeError(f"Argument code_path should be a list, not {type(code_paths)}")

    first_argument_set = {
        "loader_module": loader_module,
        "data_path": data_path,
    }
    second_argument_set = {
        "artifacts": artifacts,
        "python_model": python_model,
    }
    first_argument_set_specified = any(item is not None for item in first_argument_set.values())
    second_argument_set_specified = any(item is not None for item in second_argument_set.values())
    if first_argument_set_specified and second_argument_set_specified:
        raise MlflowException(
            message=(
                f"The following sets of parameters cannot be specified together:"
                f" {first_argument_set.keys()}  and {second_argument_set.keys()}."
                " All parameters in one set must be `None`. Instead, found"
                f" the following values: {first_argument_set} and {second_argument_set}"
            ),
            error_code=INVALID_PARAMETER_VALUE,
        )
    elif (loader_module is None) and (python_model is None):
        msg = (
            "Either `loader_module` or `python_model` must be specified. A `loader_module` "
            "should be a python module. A `python_model` should be a subclass of PythonModel"
        )
        raise MlflowException(message=msg, error_code=INVALID_PARAMETER_VALUE)

    if mlflow_model is None:
        mlflow_model = Model()

    hints = None
    if signature is not None:
        if isinstance(python_model, ChatModel):
            raise MlflowException(
                "ChatModel subclasses have a standard signature that is set "
                "automatically. Please remove the `signature` parameter from "
                "the call to log_model() or save_model().",
                error_code=INVALID_PARAMETER_VALUE,
            )
        mlflow_model.signature = signature
    elif python_model is not None:
        if callable(python_model):
            input_arg_index = 0  # first argument
            if signature := _infer_signature_from_type_hints(
                python_model, input_arg_index, input_example=input_example
            ):
                mlflow_model.signature = signature
        elif isinstance(python_model, ChatModel):
            mlflow_model.signature = ModelSignature(
                CHAT_MODEL_INPUT_SCHEMA,
                CHAT_MODEL_OUTPUT_SCHEMA,
            )
            input_example = CHAT_MODEL_INPUT_EXAMPLE

            # perform output validation and throw if
            # output is not coercable to ChatResponse
            messages = [ChatMessage(**m) for m in input_example["messages"]]
            params = ChatParams(**{k: v for k, v in input_example.items() if k != "messages"})

            # call load_context() first, as predict may depend on it
            _logger.info("Predicting on input example to validate output")
            context = PythonModelContext(artifacts, model_config)
            python_model.load_context(context)
            output = python_model.predict(context, messages, params)
            if not isinstance(output, ChatResponse):
                raise MlflowException(
                    "Failed to save ChatModel. Please ensure that the model's predict() method "
                    "returns a ChatResponse object. If your predict() method currently returns "
                    "a dict, you can instantiate a ChatResponse by unpacking the output, e.g. "
                    "`ChatResponse(**output)`",
                )
        elif isinstance(python_model, PythonModel):
            input_arg_index = 1  # second argument
            if signature := _infer_signature_from_type_hints(
                python_model.predict,
                input_arg_index=input_arg_index,
                input_example=input_example,
            ):
                mlflow_model.signature = signature
            elif input_example is not None:
                try:
                    mlflow_model.signature = _infer_signature_from_input_example(
                        input_example,
                        _PythonModelPyfuncWrapper(python_model, None, None),
                    )
                except Exception as e:
                    _logger.warning(f"Failed to infer model signature from input example. {e}")

    if input_example is not None:
        _save_example(mlflow_model, input_example, path, example_no_conversion)
    if metadata is not None:
        mlflow_model.metadata = metadata

    if resources is not None:
        if isinstance(resources, (Path, str)):
            serialized_resource = _ResourceBuilder.from_yaml_file(resources)
        else:
            serialized_resource = _ResourceBuilder.from_resources(resources)

        mlflow_model.resources = serialized_resource

    if first_argument_set_specified:
        return _save_model_with_loader_module_and_data_path(
            path=path,
            loader_module=loader_module,
            data_path=data_path,
            code_paths=code_paths,
            conda_env=conda_env,
            mlflow_model=mlflow_model,
            pip_requirements=pip_requirements,
            extra_pip_requirements=extra_pip_requirements,
            model_config=model_config,
            streamable=streamable,
        )
    elif second_argument_set_specified:
        return mlflow.pyfunc.model._save_model_with_class_artifacts_params(
            path=path,
            signature=signature,
            hints=hints,
            python_model=python_model,
            artifacts=artifacts,
            conda_env=conda_env,
            code_paths=code_paths,
            mlflow_model=mlflow_model,
            pip_requirements=pip_requirements,
            extra_pip_requirements=extra_pip_requirements,
            model_config=model_config,
            streamable=streamable,
            model_code_path=model_code_path,
        )


# TODO: bbqiu move this to models.utils.py
def _load_model_code_path(code_path: str):
    try:
        new_module_name = f"code_model_{uuid.uuid4().hex}"
        spec = importlib.util.spec_from_file_location(new_module_name, code_path)
        module = importlib.util.module_from_spec(spec)
        sys.modules[new_module_name] = module
        spec.loader.exec_module(module)
    except ImportError as e:
        raise mlflow.MlflowException("Failed to import pyfunc model.") from e
    return mlflow.models.model.__mlflow_model__


@format_docstring(LOG_MODEL_PARAM_DOCS.format(package_name="scikit-learn"))
def log_model(
    artifact_path,
    loader_module=None,
    data_path=None,
    code_path=None,  # deprecated
    code_paths=None,
    conda_env=None,
    python_model=None,
    artifacts=None,
    registered_model_name=None,
    signature: ModelSignature = None,
    input_example: ModelInputExample = None,
    await_registration_for=DEFAULT_AWAIT_MAX_SLEEP_SECONDS,
    pip_requirements=None,
    extra_pip_requirements=None,
    metadata=None,
    model_config=None,
    example_no_conversion=False,
    streamable=None,
    resources: Optional[Union[str, List[Resource]]] = None,
):
    """
    Log a Pyfunc model with custom inference logic and optional data dependencies as an MLflow
    artifact for the current run.

    For information about the workflows that this method supports, see :ref:`Workflows for
    creating custom pyfunc models <pyfunc-create-custom-workflows>` and
    :ref:`Which workflow is right for my use case? <pyfunc-create-custom-selecting-workflow>`.
    You cannot specify the parameters for the second workflow: ``loader_module``, ``data_path``
    and the parameters for the first workflow: ``python_model``, ``artifacts`` together.

    Args:
        artifact_path: The run-relative artifact path to which to log the Python model.
        loader_module: The name of the Python module that is used to load the model
            from ``data_path``. This module must define a method with the prototype
            ``_load_pyfunc(data_path)``. If not ``None``, this module and its
            dependencies must be included in one of the following locations:

            - The MLflow library.
            - Package(s) listed in the model's Conda environment, specified by
              the ``conda_env`` parameter.
            - One or more of the files specified by the ``code_path`` parameter.

        data_path: Path to a file or directory containing model data.
        code_path: **Deprecated** The legacy argument for defining dependent code. This argument is
            replaced by ``code_paths`` and will be removed in a future version of MLflow.
        code_paths: {{ code_paths }}
        conda_env: {{ conda_env }}
        python_model:
            An instance of a subclass of :class:`~PythonModel` or a callable object with a single
            argument (see the examples below). The passed-in object is serialized using the
            CloudPickle library. Any dependencies of the class should be included in one of the
            following locations:

            - The MLflow library.
            - Package(s) listed in the model's Conda environment, specified by the ``conda_env``
              parameter.
            - One or more of the files specified by the ``code_path`` parameter.

            Note: If the class is imported from another module, as opposed to being defined in the
            ``__main__`` scope, the defining module should also be included in one of the listed
            locations.

            **Examples**

            Class model

            .. code-block:: python

                from typing import List
                import mlflow


                class MyModel(mlflow.pyfunc.PythonModel):
                    def predict(self, context, model_input: List[str], params=None) -> List[str]:
                        return [i.upper() for i in model_input]


                with mlflow.start_run():
                    model_info = mlflow.pyfunc.log_model(
                        artifact_path="model",
                        python_model=MyModel(),
                    )


                loaded_model = mlflow.pyfunc.load_model(model_uri=model_info.model_uri)
                print(loaded_model.predict(["a", "b", "c"]))  # -> ["A", "B", "C"]

            Functional model

            .. note::
                Experimental: Functional model support is experimental and may change or be removed
                in a future release without warning.

            .. code-block:: python

                from typing import List
                import mlflow


                def predict(model_input: List[str]) -> List[str]:
                    return [i.upper() for i in model_input]


                with mlflow.start_run():
                    model_info = mlflow.pyfunc.log_model(
                        artifact_path="model", python_model=predict, input_example=["a"]
                    )


                loaded_model = mlflow.pyfunc.load_model(model_uri=model_info.model_uri)
                print(loaded_model.predict(["a", "b", "c"]))  # -> ["A", "B", "C"]

            If the `predict` method or function has type annotations, MLflow automatically
            constructs a model signature based on the type annotations (unless the ``signature``
            argument is explicitly specified), and converts the input value to the specified type
            before passing it to the function. Currently, the following type annotations are
            supported:

                - ``List[str]``
                - ``List[Dict[str, str]]``

        artifacts: A dictionary containing ``<name, artifact_uri>`` entries. Remote artifact URIs
            are resolved to absolute filesystem paths, producing a dictionary of
            ``<name, absolute_path>`` entries. ``python_model`` can reference these
            resolved entries as the ``artifacts`` property of the ``context`` parameter
            in :func:`PythonModel.load_context() <mlflow.pyfunc.PythonModel.load_context>`
            and :func:`PythonModel.predict() <mlflow.pyfunc.PythonModel.predict>`.
            For example, consider the following ``artifacts`` dictionary::

                {"my_file": "s3://my-bucket/path/to/my/file"}

            In this case, the ``"my_file"`` artifact is downloaded from S3. The
            ``python_model`` can then refer to ``"my_file"`` as an absolute filesystem
            path via ``context.artifacts["my_file"]``.

            If ``None``, no artifacts are added to the model.
        registered_model_name: This argument may change or be removed in a
            future release without warning. If given, create a model
            version under ``registered_model_name``, also creating a
            registered model if one with the given name does not exist.

        signature: :py:class:`ModelSignature <mlflow.models.ModelSignature>`
            describes model input and output :py:class:`Schema <mlflow.types.Schema>`.
            The model signature can be :py:func:`inferred <mlflow.models.infer_signature>`
            from datasets with valid model input (e.g. the training dataset with target
            column omitted) and valid model output (e.g. model predictions generated on
            the training dataset), for example:

            .. code-block:: python

                from mlflow.models import infer_signature

                train = df.drop_column("target_label")
                predictions = ...  # compute model predictions
                signature = infer_signature(train, predictions)

        input_example: {{ input_example }}
        await_registration_for: Number of seconds to wait for the model version to finish
            being created and is in ``READY`` status. By default, the function
            waits for five minutes. Specify 0 or None to skip waiting.
        pip_requirements: {{ pip_requirements }}
        extra_pip_requirements: {{ extra_pip_requirements }}
        metadata: {{ metadata }}

        model_config: The model configuration to apply to the model. This configuration
            is available during model loading.

            .. Note:: Experimental: This parameter may change or be removed in a future
                                    release without warning.
        example_no_conversion: {{ example_no_conversion }}
        resources: A list of model resources or a resources.yaml file containing a list of
                    resources required to serve the model.

            .. Note:: Experimental: This parameter may change or be removed in a future
                                    release without warning.


        streamable: A boolean value indicating if the model supports streaming prediction,
                    If None, MLflow will try to inspect if the model supports streaming
                    by checking if `predict_stream` method exists. Default None.

    Returns:
        A :py:class:`ModelInfo <mlflow.models.model.ModelInfo>` instance that contains the
        metadata of the logged model.
    """
    return Model.log(
        artifact_path=artifact_path,
        flavor=mlflow.pyfunc,
        loader_module=loader_module,
        data_path=data_path,
        code_path=code_path,  # deprecated
        code_paths=code_paths,
        python_model=python_model,
        artifacts=artifacts,
        conda_env=conda_env,
        registered_model_name=registered_model_name,
        signature=signature,
        input_example=input_example,
        await_registration_for=await_registration_for,
        pip_requirements=pip_requirements,
        extra_pip_requirements=extra_pip_requirements,
        metadata=metadata,
        model_config=model_config,
        example_no_conversion=example_no_conversion,
        streamable=streamable,
        resources=resources,
    )


def _save_model_with_loader_module_and_data_path(
    path,
    loader_module,
    data_path=None,
    code_paths=None,
    conda_env=None,
    mlflow_model=None,
    pip_requirements=None,
    extra_pip_requirements=None,
    model_config=None,
    streamable=None,
):
    """
    Export model as a generic Python function model.

    Args:
        path: The path to which to save the Python model.
        loader_module: The name of the Python module that is used to load the model
            from ``data_path``. This module must define a method with the prototype
            ``_load_pyfunc(data_path)``.
        data_path: Path to a file or directory containing model data.
        code_paths: A list of local filesystem paths to Python file dependencies (or directories
            containing file dependencies). These files are *prepended* to the system
            path before the model is loaded.
        conda_env: Either a dictionary representation of a Conda environment or the path to a
            Conda environment yaml file. If provided, this describes the environment
            this model should be run in.
        streamable: A boolean value indicating if the model supports streaming prediction,
                    None value also means not streamable.

    Returns:
        Model configuration containing model info.
    """

    data = None

    if data_path is not None:
        model_file = _copy_file_or_tree(src=data_path, dst=path, dst_dir="data")
        data = model_file

    code_dir_subpath = _validate_and_copy_code_paths(code_paths, path)

    if mlflow_model is None:
        mlflow_model = Model()

    streamable = streamable or False
    mlflow.pyfunc.add_to_model(
        mlflow_model,
        loader_module=loader_module,
        code=code_dir_subpath,
        data=data,
        conda_env=_CONDA_ENV_FILE_NAME,
        python_env=_PYTHON_ENV_FILE_NAME,
        model_config=model_config,
        streamable=streamable,
    )
    if size := get_total_file_size(path):
        mlflow_model.model_size_bytes = size
    mlflow_model.save(os.path.join(path, MLMODEL_FILE_NAME))

    if conda_env is None:
        if pip_requirements is None:
            default_reqs = get_default_pip_requirements()
            # To ensure `_load_pyfunc` can successfully load the model during the dependency
            # inference, `mlflow_model.save` must be called beforehand to save an MLmodel file.
            inferred_reqs = mlflow.models.infer_pip_requirements(
                path,
                FLAVOR_NAME,
                fallback=default_reqs,
            )
            default_reqs = sorted(set(inferred_reqs).union(default_reqs))
        else:
            default_reqs = None
        conda_env, pip_requirements, pip_constraints = _process_pip_requirements(
            default_reqs,
            pip_requirements,
            extra_pip_requirements,
        )
    else:
        conda_env, pip_requirements, pip_constraints = _process_conda_env(conda_env)

    with open(os.path.join(path, _CONDA_ENV_FILE_NAME), "w") as f:
        yaml.safe_dump(conda_env, stream=f, default_flow_style=False)

    # Save `constraints.txt` if necessary
    if pip_constraints:
        write_to(os.path.join(path, _CONSTRAINTS_FILE_NAME), "\n".join(pip_constraints))

    # Save `requirements.txt`
    write_to(os.path.join(path, _REQUIREMENTS_FILE_NAME), "\n".join(pip_requirements))

    _PythonEnv.current().to_yaml(os.path.join(path, _PYTHON_ENV_FILE_NAME))
    return mlflow_model<|MERGE_RESOLUTION|>--- conflicted
+++ resolved
@@ -519,11 +519,8 @@
 CODE = "code"
 DATA = "data"
 ENV = "env"
-<<<<<<< HEAD
 MODEL_CONFIG = "config"
 _MODEL_CODE_PATH = "model_code_path"
-=======
->>>>>>> 41fa5d15
 
 _MODEL_DATA_SUBPATH = "data"
 
