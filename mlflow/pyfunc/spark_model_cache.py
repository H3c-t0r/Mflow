--- conflicted
+++ resolved
@@ -44,9 +44,5 @@
         # on the Spark Executors (i.e., don't try to pickle the load_model function).
         from mlflow.pyfunc import load_model  # pylint: disable=cyclic-import
 
-<<<<<<< HEAD
-        SparkModelCache._models[archive_path] = load_model(temp_dir)
-=======
-        SparkModelCache._models[archive_path] = (load_pyfunc(local_model_dir), local_model_dir)
->>>>>>> 27769b28
+        SparkModelCache._models[archive_path] = (load_model(local_model_dir), local_model_dir)
         return SparkModelCache._models[archive_path]