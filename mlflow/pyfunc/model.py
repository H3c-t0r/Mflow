"""
The ``mlflow.pyfunc.model`` module defines logic for saving and loading custom "python_function"
models with a user-defined ``PythonModel`` subclass.
"""

import os
import shutil
import yaml
from abc import ABCMeta, abstractmethod

import cloudpickle

import mlflow.pyfunc
import mlflow.utils
from mlflow.exceptions import MlflowException
from mlflow.models import Model
from mlflow.protos.databricks_pb2 import INVALID_PARAMETER_VALUE, RESOURCE_ALREADY_EXISTS
from mlflow.tracking.artifact_utils import _download_artifact_from_uri
from mlflow.utils.environment import _mlflow_conda_env
from mlflow.utils.model_utils import _get_flavor_configuration
from mlflow.utils.file_utils import TempDir, _copy_file_or_tree

CONFIG_KEY_ARTIFACTS = "artifacts"
CONFIG_KEY_ARTIFACT_RELATIVE_PATH = "path"
CONFIG_KEY_ARTIFACT_URI = "uri"
CONFIG_KEY_PYTHON_MODEL = "python_model"
CONFIG_KEY_CLOUDPICKLE_VERSION = "cloudpickle_version"


def get_default_conda_env():
    """
    :return: The default Conda environment for MLflow Models produced by calls to
             :func:`save_model() <mlflow.pyfunc.save_model>`
             and :func:`log_model() <mlflow.pyfunc.log_model>` when a user-defined subclass of
             :class:`PythonModel` is provided.
    """
    return _mlflow_conda_env(
        additional_conda_deps=None,
        additional_pip_deps=[
            "cloudpickle=={}".format(cloudpickle.__version__),
        ],
        additional_conda_channels=None)


class PythonModel(object):
    """
    Represents a generic Python model that evaluates inputs and produces API-compatible outputs.
    By subclassing :class:`~PythonModel`, users can create customized MLflow models with the
    "python_function" ("pyfunc") flavor, leveraging custom inference logic and artifact
    dependencies.
    """
    __metaclass__ = ABCMeta

    def load_context(self, context):
        """
        Loads artifacts from the specified :class:`~PythonModelContext` that can be used by
        :func:`~PythonModel.predict` when evaluating inputs. When loading an MLflow model with
        :func:`~load_pyfunc`, this method is called as soon as the :class:`~PythonModel` is
        constructed.

        The same :class:`~PythonModelContext` will also be available during calls to
        :func:`~PythonModel.predict`, but it may be more efficient to override this method
        and load artifacts from the context at model load time.

        :param context: A :class:`~PythonModelContext` instance containing artifacts that the model
                        can use to perform inference.
        """

    @abstractmethod
    def predict(self, context, model_input):
        """
        Evaluates a pyfunc-compatible input and produces a pyfunc-compatible output.
        For more information about the pyfunc input/output API, see the :ref:`pyfunc-inference-api`.

        :param context: A :class:`~PythonModelContext` instance containing artifacts that the model
                        can use to perform inference.
        :param model_input: A pyfunc-compatible input for the model to evaluate.
        """


class PythonModelContext(object):
    """
    A collection of artifacts that a :class:`~PythonModel` can use when performing inference.
    :class:`~PythonModelContext` objects are created *implicitly* by the
    :func:`save_model() <mlflow.pyfunc.save_model>` and
    :func:`log_model() <mlflow.pyfunc.log_model>` persistence methods, using the contents specified
    by the ``artifacts`` parameter of these methods.
    """

    def __init__(self, artifacts):
        """
        :param artifacts: A dictionary of ``<name, artifact_path>`` entries, where ``artifact_path``
                          is an absolute filesystem path to a given artifact.
        """
        self._artifacts = artifacts

    @property
    def artifacts(self):
        """
<<<<<<< HEAD
        A dictionary containing ``<name, artifact_path>`` entries, where ``artifact_path`` is an 
=======
        A dictionary containing ``<name, artifact_path>`` entries, where ``artifact_path`` is an
>>>>>>> bdb9edfa
        absolute filesystem path to the artifact.
        """
        return self._artifacts


def _save_model_with_class_artifacts_params(path, python_model, artifacts=None, conda_env=None,
                                            code_paths=None, mlflow_model=Model()):
    """
    :param path: The path to which to save the Python model.
    :param python_model: An instance of a subclass of :class:`~PythonModel`. ``python_model``
                        defines how the model loads artifacts and how it performs inference.
    :param artifacts: A dictionary containing ``<name, artifact_uri>`` entries.
                      Remote artifact URIs
                      are resolved to absolute filesystem paths, producing a dictionary of
                      ``<name, absolute_path>`` entries. ``python_model`` can reference these
                      resolved entries as the ``artifacts`` property of the ``context``
                      attribute. If ``None``, no artifacts are added to the model.
    :param conda_env: Either a dictionary representation of a Conda environment or the
                      path to a Conda environment yaml file. If provided, this decribes the
                      environment this model should be run in. At minimum, it should specify
                      the dependencies
                      contained in :func:`get_default_conda_env()`. If ``None``, the default
                      :func:`get_default_conda_env()` environment is added to the model.
    :param code_paths: A list of local filesystem paths to Python file dependencies (or directories
                       containing file dependencies). These files are *prepended* to the system
                       path before the model is loaded.
    :param mlflow_model: The model configuration to which to add the ``mlflow.pyfunc`` flavor.
    """
    if os.path.exists(path):
        raise MlflowException(
                message="Path '{}' already exists".format(path),
                error_code=RESOURCE_ALREADY_EXISTS)
    os.makedirs(path)

    custom_model_config_kwargs = {
        CONFIG_KEY_CLOUDPICKLE_VERSION: cloudpickle.__version__,
    }
    if isinstance(python_model, PythonModel):
        saved_python_model_subpath = "python_model.pkl"
        with open(os.path.join(path, saved_python_model_subpath), "wb") as out:
            cloudpickle.dump(python_model, out)
        custom_model_config_kwargs[CONFIG_KEY_PYTHON_MODEL] = saved_python_model_subpath
    else:
        raise MlflowException(
                message=("`python_model` must be a subclass of `PythonModel`. Instead, found an"
                         " object of type: {python_model_type}".format(
                             python_model_type=type(python_model))),
                error_code=INVALID_PARAMETER_VALUE)

    if artifacts:
        saved_artifacts_config = {}
        with TempDir() as tmp_artifacts_dir:
            tmp_artifacts_config = {}
            saved_artifacts_dir_subpath = "artifacts"
            for artifact_name, artifact_uri in artifacts.items():
                tmp_artifact_path = _download_artifact_from_uri(
                    artifact_uri=artifact_uri, output_path=tmp_artifacts_dir.path())
                tmp_artifacts_config[artifact_name] = tmp_artifact_path
                saved_artifact_subpath = os.path.join(
                    saved_artifacts_dir_subpath,
                    os.path.relpath(path=tmp_artifact_path, start=tmp_artifacts_dir.path()))
                saved_artifacts_config[artifact_name] = {
                    CONFIG_KEY_ARTIFACT_RELATIVE_PATH: saved_artifact_subpath,
                    CONFIG_KEY_ARTIFACT_URI: artifact_uri,
                }

            shutil.move(tmp_artifacts_dir.path(), os.path.join(path, saved_artifacts_dir_subpath))
        custom_model_config_kwargs[CONFIG_KEY_ARTIFACTS] = saved_artifacts_config

    conda_env_subpath = "conda.yaml"
    if conda_env is None:
        conda_env = get_default_conda_env()
    elif not isinstance(conda_env, dict):
        with open(conda_env, "r") as f:
            conda_env = yaml.safe_load(f)
    with open(os.path.join(path, conda_env_subpath), "w") as f:
        yaml.safe_dump(conda_env, stream=f, default_flow_style=False)

    saved_code_subpath = None
    if code_paths is not None:
        saved_code_subpath = "code"
        for code_path in code_paths:
            _copy_file_or_tree(src=code_path, dst=path, dst_dir=saved_code_subpath)

    mlflow.pyfunc.add_to_model(model=mlflow_model, loader_module=__name__, code=saved_code_subpath,
                               env=conda_env_subpath, **custom_model_config_kwargs)
    mlflow_model.save(os.path.join(path, 'MLmodel'))


def _load_pyfunc(model_path):
    pyfunc_config = _get_flavor_configuration(
            model_path=model_path, flavor_name=mlflow.pyfunc.FLAVOR_NAME)

    python_model_cloudpickle_version = pyfunc_config.get(CONFIG_KEY_CLOUDPICKLE_VERSION, None)
    if python_model_cloudpickle_version is None:
        mlflow.pyfunc._logger.warning(
            "The version of CloudPickle used to save the model could not be found in the MLmodel"
            " configuration")
    elif python_model_cloudpickle_version != cloudpickle.__version__:
        # CloudPickle does not have a well-defined cross-version compatibility policy. Micro version
        # releases have been known to cause incompatibilities. Therefore, we match on the full
        # library version
        mlflow.pyfunc._logger.warning(
            "The version of CloudPickle that was used to save the model, `CloudPickle %s`, differs"
            " from the version of CloudPickle that is currently running, `CloudPickle %s`, and may"
            " be incompatible",
            python_model_cloudpickle_version, cloudpickle.__version__)

    python_model_subpath = pyfunc_config.get(CONFIG_KEY_PYTHON_MODEL, None)
    if python_model_subpath is None:
        raise MlflowException(
            "Python model path was not specified in the model configuration")
    with open(os.path.join(model_path, python_model_subpath), "rb") as f:
        python_model = cloudpickle.load(f)

    artifacts = {}
    for saved_artifact_name, saved_artifact_info in\
            pyfunc_config.get(CONFIG_KEY_ARTIFACTS, {}).items():
        artifacts[saved_artifact_name] = os.path.join(
            model_path, saved_artifact_info[CONFIG_KEY_ARTIFACT_RELATIVE_PATH])

    context = PythonModelContext(artifacts=artifacts)
    python_model.load_context(context=context)
    return _PythonModelPyfuncWrapper(python_model=python_model, context=context)


class _PythonModelPyfuncWrapper(object):
    """
    Wrapper class that creates a predict function such that
    predict(model_input: pd.DataFrame) -> model's output as pd.DataFrame (pandas DataFrame)
    """

    def __init__(self, python_model, context):
        """
        :param python_model: An instance of a subclass of :class:`~PythonModel`.
        :param context: A :class:`~PythonModelContext` instance containing artifacts that
                        ``python_model`` may use when performing inference.
        """
        self.python_model = python_model
        self.context = context

    def predict(self, model_input):
        return self.python_model.predict(self.context, model_input)<|MERGE_RESOLUTION|>--- conflicted
+++ resolved
@@ -97,11 +97,7 @@
     @property
     def artifacts(self):
         """
-<<<<<<< HEAD
-        A dictionary containing ``<name, artifact_path>`` entries, where ``artifact_path`` is an 
-=======
         A dictionary containing ``<name, artifact_path>`` entries, where ``artifact_path`` is an
->>>>>>> bdb9edfa
         absolute filesystem path to the artifact.
         """
         return self._artifacts
