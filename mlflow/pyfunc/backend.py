import logging
import os

import subprocess
import posixpath
import sys
import warnings

from mlflow.models import FlavorBackend
from mlflow.models.docker_utils import _build_image, DISABLE_ENV_CREATION
from mlflow.models.container import ENABLE_MLSERVER
from mlflow.pyfunc import ENV, scoring_server, mlserver

from mlflow.utils.conda import get_or_create_conda_env, get_conda_bin_executable, get_conda_command
from mlflow.tracking.artifact_utils import _download_artifact_from_uri
from mlflow.utils.file_utils import path_to_local_file_uri
from mlflow.utils.conda import _get_conda_env_root_dir_env
from mlflow.version import VERSION


_logger = logging.getLogger(__name__)


class PyFuncBackend(FlavorBackend):
    """
    Flavor backend implementation for the generic python models.
    """

    def __init__(
            self, config, workers=1, no_conda=False, install_mlflow=False,
            conda_env_root_dir=None, **kwargs
    ):
        """
        :param: conda_env_root_dir: Root path for conda env. If None, use default one. Note if this is
                                    set, conda package cache path becomes "conda_env_root_path/pkgs"
                                    instead of the global package cache path.
        """
        super().__init__(config=config, **kwargs)
        self._nworkers = workers or 1
        self._no_conda = no_conda
        self._install_mlflow = install_mlflow
        self._env_id = os.environ.get("MLFLOW_HOME", VERSION) if install_mlflow else None
<<<<<<< HEAD
        self._conda_env_root_dir = conda_env_root_dir
=======
>>>>>>> 27769b28

    def prepare_env(self, model_uri, capture_output=False):
        local_path = _download_artifact_from_uri(model_uri)
        if self._no_conda or ENV not in self._config:
            return 0
        conda_env_path = os.path.join(local_path, self._config[ENV])

        conda_env_name = get_or_create_conda_env(
<<<<<<< HEAD
            conda_env_path, env_id=self._env_id, capture_output=capture_output,
            conda_env_root_dir=self._conda_env_root_dir
        )

        command = 'python -c ""'
        return _execute_in_conda_env(
            conda_env_name, command, self._install_mlflow,
            conda_env_root_dir=self._conda_env_root_dir
        )
=======
            conda_env_path, env_id=self._env_id, capture_output=capture_output
        )

        command = 'python -c ""'
        return _execute_in_conda_env(conda_env_name, command, self._install_mlflow)
>>>>>>> 27769b28

    def predict(self, model_uri, input_path, output_path, content_type, json_format):
        """
        Generate predictions using generic python model saved with MLflow.
        Return the prediction results as a JSON.
        """
        local_path = _download_artifact_from_uri(model_uri)
        # NB: Absolute windows paths do not work with mlflow apis, use file uri to ensure
        # platform compatibility.
        local_uri = path_to_local_file_uri(local_path)
        if not self._no_conda and ENV in self._config:
            conda_env_path = os.path.join(local_path, self._config[ENV])

            conda_env_name = get_or_create_conda_env(
                conda_env_path, env_id=self._env_id, capture_output=False
            )

            command = (
                'python -c "from mlflow.pyfunc.scoring_server import _predict; _predict('
                "model_uri={model_uri}, "
                "input_path={input_path}, "
                "output_path={output_path}, "
                "content_type={content_type}, "
                'json_format={json_format})"'
            ).format(
                model_uri=repr(local_uri),
                input_path=repr(input_path),
                output_path=repr(output_path),
                content_type=repr(content_type),
                json_format=repr(json_format),
            )
            return _execute_in_conda_env(conda_env_name, command, self._install_mlflow)
        else:
            scoring_server._predict(local_uri, input_path, output_path, content_type, json_format)

    def serve(
        self,
        model_uri,
        port,
        host,
        enable_mlserver,
        synchronous=True,
        stdout=None,
        stderr=None,
    ):  # pylint: disable=W0221
        """
        Serve pyfunc model locally.
        """
        local_path = _download_artifact_from_uri(model_uri)

        server_implementation = mlserver if enable_mlserver else scoring_server
        command, command_env = server_implementation.get_cmd(
            local_path, port, host, self._nworkers,
            conda_env_root_dir=self._conda_env_root_dir
        )

        if sys.platform.startswith("linux"):

            def setup_sigterm_on_parent_death():
                """
                Uses prctl to automatically send SIGTERM to the command process when its parent is
                dead.

                This handles the case when the parent is a PySpark worker process.
                If a user cancels the PySpark job, the worker process gets killed, regardless of
                PySpark daemon and worker reuse settings.
                We use prctl to ensure the command process receives SIGTERM after spark job
                cancellation.
                The command process itself should handle SIGTERM properly.
                This is a no-op on macOS because prctl is not supported.

                Note:
                When a pyspark job canceled, the UDF python process are killed by signal "SIGKILL",
                This case neither "atexit" nor signal handler can capture SIGKILL signal.
                prctl is the only way to capture SIGKILL signal.
                """
                try:
                    import ctypes
                    import signal

                    libc = ctypes.CDLL("libc.so.6")
                    # Set the parent process death signal of the command process to SIGTERM.
                    libc.prctl(1, signal.SIGTERM)  # PR_SET_PDEATHSIG, see prctl.h
                except OSError as e:
                    # TODO: find approach for supporting MacOS/Windows system which does
                    #  not support prctl.
                    warnings.warn(f"Setup libc.prctl PR_SET_PDEATHSIG failed, error {repr(e)}.")

        else:
            setup_sigterm_on_parent_death = None

        if not self._no_conda and ENV in self._config:
            conda_env_path = os.path.join(local_path, self._config[ENV])

            conda_env_name = get_or_create_conda_env(
<<<<<<< HEAD
                conda_env_path, env_id=self._env_id, capture_output=False,
                conda_env_root_dir=self._conda_env_root_dir
=======
                conda_env_path, env_id=self._env_id, capture_output=False
>>>>>>> 27769b28
            )

            child_proc = _execute_in_conda_env(
                conda_env_name,
                command,
                self._install_mlflow,
                command_env=command_env,
                synchronous=False,
                preexec_fn=setup_sigterm_on_parent_death,
                stdout=stdout,
                stderr=stderr,
                conda_env_root_dir=self._conda_env_root_dir
            )
        else:
            _logger.info("=== Running command '%s'", command)

            if os.name != "nt":
                command = ["bash", "-c", "exec " + command]

            child_proc = subprocess.Popen(
                command,
                env=command_env,
                preexec_fn=setup_sigterm_on_parent_death,
                stdout=stdout,
                stderr=stderr,
            )

        if synchronous:
            rc = child_proc.wait()
            if rc != 0:
                raise Exception(
                    "Command '{0}' returned non zero return code. Return code = {1}".format(
                        command, rc
                    )
                )
            return 0
        else:
            return child_proc

    def can_score_model(self):
        if self._no_conda:
            # noconda => already in python and dependencies are assumed to be installed.
            return True
        conda_path = get_conda_bin_executable("conda")
        try:
            p = subprocess.Popen(
                [conda_path, "--version"], stdout=subprocess.PIPE, stderr=subprocess.PIPE
            )
            _, _ = p.communicate()
            return p.wait() == 0
        except FileNotFoundError:
            # Can not find conda
            return False

    def build_image(
        self, model_uri, image_name, install_mlflow=False, mlflow_home=None, enable_mlserver=False
    ):
        def copy_model_into_container(dockerfile_context_dir):
            model_cwd = os.path.join(dockerfile_context_dir, "model_dir")
            os.mkdir(model_cwd)
            model_path = _download_artifact_from_uri(model_uri, output_path=model_cwd)
            return """
                COPY {model_dir} /opt/ml/model
                RUN python -c \
                'from mlflow.models.container import _install_pyfunc_deps;\
                _install_pyfunc_deps(\
                    "/opt/ml/model", \
                    install_mlflow={install_mlflow}, \
                    enable_mlserver={enable_mlserver})'
                ENV {disable_env}="true"
                ENV {ENABLE_MLSERVER}={enable_mlserver}
                """.format(
                disable_env=DISABLE_ENV_CREATION,
                model_dir=str(posixpath.join("model_dir", os.path.basename(model_path))),
                install_mlflow=repr(install_mlflow),
                ENABLE_MLSERVER=ENABLE_MLSERVER,
                enable_mlserver=repr(enable_mlserver),
            )

        # The pyfunc image runs the same server as the Sagemaker image
        pyfunc_entrypoint = (
            'ENTRYPOINT ["python", "-c", "from mlflow.models import container as C; C._serve()"]'
        )
        _build_image(
            image_name=image_name,
            mlflow_home=mlflow_home,
            custom_setup_steps_hook=copy_model_into_container,
            entrypoint=pyfunc_entrypoint,
        )


def _execute_in_conda_env(
    conda_env_name,
    command,
    install_mlflow,
    command_env=None,
    synchronous=True,
    preexec_fn=None,
    stdout=None,
    stderr=None,
    conda_env_root_dir=None,
):
    """
    :param conda_env_path conda: conda environment file path
    :param command: command to run on the restored conda environment.
    :install_mlflow: whether to install mlflow
    :command_env: environment for child process.
    :param synchronous: If True, wait until server process exit and return 0, if process exit
                        with non-zero return code, raise exception.
                        If False, return the server process `Popen` instance immediately.
    :param stdout: Redirect server stdout
    :param stderr: Redirect server stderr
    :param: conda_env_root_dir: Root path for conda env. If None, use default one. Note if this is
                                set, conda package cache path becomes "conda_env_root_path/pkgs"
                                instead of the global package cache path.
    """
    if command_env is None:
        command_env = os.environ

    # PIP_NO_INPUT=1 make pip run in non-interactive mode,
    # otherwise pip might prompt "yes or no" and ask stdin input
    command_env["PIP_NO_INPUT"] = "1"

<<<<<<< HEAD
    if conda_env_root_dir is not None:
        command_env.update(_get_conda_env_root_dir_env(conda_env_root_dir))

=======
>>>>>>> 27769b28
    activate_conda_env = get_conda_command(conda_env_name)
    if install_mlflow:
        if "MLFLOW_HOME" in os.environ:  # dev version
            install_mlflow = "pip install -e {} 1>&2".format(os.environ["MLFLOW_HOME"])
        else:
            install_mlflow = "pip install mlflow=={} 1>&2".format(VERSION)

        activate_conda_env += [install_mlflow]
    if os.name != "nt":
        separator = " && "
        # Add "exec" before the starting scoring server command, so that the scoring server
        # process replaces the bash process, otherwise the scoring server process is created
        # as a child process of the bash process.
        # Note we in `mlflow.pyfunc.spark_udf`, use prctl PR_SET_PDEATHSIG to ensure scoring
        # server process being killed when UDF process exit. The PR_SET_PDEATHSIG can only
        # send signal to the bash process, if the scoring server process is created as a
        # child process of the bash process, then it cannot receive the signal sent by prctl.
        # TODO: For Windows, there's no equivalent things of Unix shell's exec. Windows also
        #  does not support prctl. We need to find an approach to address it.
        command = "exec " + command
    else:
        separator = " & "

    command = separator.join(activate_conda_env + [command])
    _logger.info("=== Running command '%s'", command)

    if os.name != "nt":
        child = subprocess.Popen(
            ["bash", "-c", command],
            close_fds=True,
            env=command_env,
            preexec_fn=preexec_fn,
            stdout=stdout,
            stderr=stderr,
        )
    else:
        child = subprocess.Popen(
            ["cmd", "/c", command],
            close_fds=True,
            env=command_env,
            preexec_fn=preexec_fn,
            stdout=stdout,
            stderr=stderr,
        )

    if synchronous:
        rc = child.wait()
        if rc != 0:
            raise Exception(
                "Command '{0}' returned non zero return code. Return code = {1}".format(command, rc)
            )
        return 0
    else:
        return child<|MERGE_RESOLUTION|>--- conflicted
+++ resolved
@@ -40,10 +40,7 @@
         self._no_conda = no_conda
         self._install_mlflow = install_mlflow
         self._env_id = os.environ.get("MLFLOW_HOME", VERSION) if install_mlflow else None
-<<<<<<< HEAD
         self._conda_env_root_dir = conda_env_root_dir
-=======
->>>>>>> 27769b28
 
     def prepare_env(self, model_uri, capture_output=False):
         local_path = _download_artifact_from_uri(model_uri)
@@ -52,7 +49,6 @@
         conda_env_path = os.path.join(local_path, self._config[ENV])
 
         conda_env_name = get_or_create_conda_env(
-<<<<<<< HEAD
             conda_env_path, env_id=self._env_id, capture_output=capture_output,
             conda_env_root_dir=self._conda_env_root_dir
         )
@@ -60,15 +56,9 @@
         command = 'python -c ""'
         return _execute_in_conda_env(
             conda_env_name, command, self._install_mlflow,
-            conda_env_root_dir=self._conda_env_root_dir
-        )
-=======
-            conda_env_path, env_id=self._env_id, capture_output=capture_output
-        )
-
-        command = 'python -c ""'
-        return _execute_in_conda_env(conda_env_name, command, self._install_mlflow)
->>>>>>> 27769b28
+            conda_env_root_dir=self._conda_env_root_dir,
+            capture_output=capture_output,
+        )
 
     def predict(self, model_uri, input_path, output_path, content_type, json_format):
         """
@@ -164,12 +154,8 @@
             conda_env_path = os.path.join(local_path, self._config[ENV])
 
             conda_env_name = get_or_create_conda_env(
-<<<<<<< HEAD
                 conda_env_path, env_id=self._env_id, capture_output=False,
                 conda_env_root_dir=self._conda_env_root_dir
-=======
-                conda_env_path, env_id=self._env_id, capture_output=False
->>>>>>> 27769b28
             )
 
             child_proc = _execute_in_conda_env(
@@ -293,12 +279,9 @@
     # otherwise pip might prompt "yes or no" and ask stdin input
     command_env["PIP_NO_INPUT"] = "1"
 
-<<<<<<< HEAD
     if conda_env_root_dir is not None:
         command_env.update(_get_conda_env_root_dir_env(conda_env_root_dir))
 
-=======
->>>>>>> 27769b28
     activate_conda_env = get_conda_command(conda_env_name)
     if install_mlflow:
         if "MLFLOW_HOME" in os.environ:  # dev version
