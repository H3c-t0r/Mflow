import logging
import os
import pathlib
import subprocess
import posixpath
import sys
import warnings

from mlflow.models import FlavorBackend
from mlflow.models.docker_utils import (
    _build_image,
    _generate_dockerfile_content,
    DISABLE_ENV_CREATION,
    SETUP_MINICONDA,
    SETUP_PYENV_AND_VIRTUALENV,
    _get_mlflow_install_step,
)
from mlflow.models.container import ENABLE_MLSERVER
from mlflow.pyfunc import ENV, scoring_server, mlserver, _extract_conda_env

from mlflow.utils.conda import get_or_create_conda_env, get_conda_bin_executable
from mlflow.tracking.artifact_utils import _download_artifact_from_uri
from mlflow.utils.file_utils import path_to_local_file_uri
from mlflow.utils import env_manager as _EnvManager
from mlflow.utils.file_utils import get_or_create_tmp_dir, get_or_create_nfs_tmp_dir
from mlflow.utils.environment import Environment
from mlflow.utils.virtualenv import (
    _get_or_create_virtualenv,
    _get_pip_install_mlflow,
)
<<<<<<< HEAD
from mlflow.utils.nfs_on_spark import get_nfs_cache_root_dir
from mlflow.utils.process import cache_return_value_per_process
from mlflow.version import VERSION
=======
>>>>>>> d4a2475d

from mlflow.version import VERSION

_logger = logging.getLogger(__name__)

_IS_UNIX = os.name != "nt"


class PyFuncBackend(FlavorBackend):
    """
    Flavor backend implementation for the generic python models.
    """

    def __init__(
        self,
        config,
        workers=1,
        env_manager=_EnvManager.VIRTUALENV,
        install_mlflow=False,
        create_env_root_dir=False,
        env_root_dir=None,
        **kwargs,
    ):
        """
        :param env_root_dir: Root path for conda env. If None, use Conda's default environments
                             directory. Note if this is set, conda package cache path becomes
                             "{env_root_dir}/conda_cache_pkgs" instead of the global package cache
                             path, and pip package cache path becomes
                             "{env_root_dir}/pip_cache_pkgs" instead of the global package cache
                             path.
        """
        super().__init__(config=config, **kwargs)
        self._nworkers = workers or 1
        if env_manager == _EnvManager.CONDA and ENV not in config:
            env_manager = _EnvManager.LOCAL
        self._env_manager = env_manager
        self._install_mlflow = install_mlflow
        self._env_id = os.environ.get("MLFLOW_HOME", VERSION) if install_mlflow else None
        self._create_env_root_dir = create_env_root_dir
        self._env_root_dir = env_root_dir
        self._environment = None

    def prepare_env(self, model_uri, capture_output=False):
        if self._environment is not None:
            return self._environment

        @cache_return_value_per_process
        def _get_or_create_env_root_dir(should_use_nfs):
            if should_use_nfs:
                root_tmp_dir = get_or_create_nfs_tmp_dir()
            else:
                root_tmp_dir = get_or_create_tmp_dir()

            env_root_dir = os.path.join(root_tmp_dir, "envs")
            os.makedirs(env_root_dir, exist_ok=True)
            return env_root_dir

        local_path = _download_artifact_from_uri(model_uri)
        if self._create_env_root_dir:
            if self._env_root_dir is not None:
                raise Exception("env_root_dir can not be set when create_env_root_dir=True")
            nfs_root_dir = get_nfs_cache_root_dir()
            env_root_dir = _get_or_create_env_root_dir(nfs_root_dir is not None)
        else:
            env_root_dir = self._env_root_dir

        if self._env_manager == _EnvManager.VIRTUALENV:
            activate_cmd = _get_or_create_virtualenv(
                local_path,
                self._env_id,
                env_root_dir=env_root_dir,
                capture_output=capture_output,
            )
            self._environment = Environment(activate_cmd)
        elif self._env_manager == _EnvManager.CONDA:
            conda_env_path = os.path.join(local_path, _extract_conda_env(self._config[ENV]))
            self._environment = get_or_create_conda_env(
                conda_env_path,
                env_id=self._env_id,
                capture_output=capture_output,
                env_root_dir=env_root_dir,
            )

        elif self._env_manager == _EnvManager.LOCAL:
            raise Exception("Prepare env should not be called with local env manager!")
        else:
            raise Exception(f"Unexpected env manager value '{self._env_manager}'")

        if self._install_mlflow:
            self._environment.execute(_get_pip_install_mlflow())
        else:
            self._environment.execute('python -c ""')

        return self._environment

    def predict(self, model_uri, input_path, output_path, content_type):
        """
        Generate predictions using generic python model saved with MLflow. The expected format of
        the input JSON is the Mlflow scoring format.
        Return the prediction results as a JSON.
        """
        local_path = _download_artifact_from_uri(model_uri)
        # NB: Absolute windows paths do not work with mlflow apis, use file uri to ensure
        # platform compatibility.
        local_uri = path_to_local_file_uri(local_path)

        if self._env_manager != _EnvManager.LOCAL:
            command = (
                'python -c "from mlflow.pyfunc.scoring_server import _predict; _predict('
                "model_uri={model_uri}, "
                "input_path={input_path}, "
                "output_path={output_path}, "
                "content_type={content_type})"
                '"'
            ).format(
                model_uri=repr(local_uri),
                input_path=repr(input_path),
                output_path=repr(output_path),
                content_type=repr(content_type),
            )
            return self.prepare_env(local_path).execute(command)
        else:
            scoring_server._predict(local_uri, input_path, output_path, content_type)

    def serve(
        self,
        model_uri,
        port,
        host,
        timeout,
        enable_mlserver,
        synchronous=True,
        stdout=None,
        stderr=None,
    ):  # pylint: disable=W0221
        """
        Serve pyfunc model locally.
        """
        local_path = _download_artifact_from_uri(model_uri)

        server_implementation = mlserver if enable_mlserver else scoring_server
        command, command_env = server_implementation.get_cmd(
            local_path, port, host, timeout, self._nworkers
        )

        if sys.platform.startswith("linux"):

            def setup_sigterm_on_parent_death():
                """
                Uses prctl to automatically send SIGTERM to the command process when its parent is
                dead.

                This handles the case when the parent is a PySpark worker process.
                If a user cancels the PySpark job, the worker process gets killed, regardless of
                PySpark daemon and worker reuse settings.
                We use prctl to ensure the command process receives SIGTERM after spark job
                cancellation.
                The command process itself should handle SIGTERM properly.
                This is a no-op on macOS because prctl is not supported.

                Note:
                When a pyspark job canceled, the UDF python process are killed by signal "SIGKILL",
                This case neither "atexit" nor signal handler can capture SIGKILL signal.
                prctl is the only way to capture SIGKILL signal.
                """
                try:
                    import ctypes
                    import signal

                    libc = ctypes.CDLL("libc.so.6")
                    # Set the parent process death signal of the command process to SIGTERM.
                    libc.prctl(1, signal.SIGTERM)  # PR_SET_PDEATHSIG, see prctl.h
                except OSError as e:
                    # TODO: find approach for supporting MacOS/Windows system which does
                    #  not support prctl.
                    warnings.warn(f"Setup libc.prctl PR_SET_PDEATHSIG failed, error {repr(e)}.")

        else:
            setup_sigterm_on_parent_death = None

        if _IS_UNIX:
            # Add "exec" before the starting scoring server command, so that the scoring server
            # process replaces the bash process, otherwise the scoring server process is created
            # as a child process of the bash process.
            # Note we in `mlflow.pyfunc.spark_udf`, use prctl PR_SET_PDEATHSIG to ensure scoring
            # server process being killed when UDF process exit. The PR_SET_PDEATHSIG can only
            # send signal to the bash process, if the scoring server process is created as a
            # child process of the bash process, then it cannot receive the signal sent by prctl.
            # TODO: For Windows, there's no equivalent things of Unix shell's exec. Windows also
            #  does not support prctl. We need to find an approach to address it.
            command = "exec " + command

        if self._env_manager != _EnvManager.LOCAL:
            return self.prepare_env(local_path).execute(
                command,
                command_env,
                stdout=stdout,
                stderr=stderr,
                preexec_fn=setup_sigterm_on_parent_death,
                synchronous=synchronous,
            )
        else:
            _logger.info("=== Running command '%s'", command)

            if os.name != "nt":
                command = ["bash", "-c", command]

            child_proc = subprocess.Popen(
                command,
                env=command_env,
                preexec_fn=setup_sigterm_on_parent_death,
                stdout=stdout,
                stderr=stderr,
            )

            if synchronous:
                rc = child_proc.wait()
                if rc != 0:
                    raise Exception(
                        "Command '{0}' returned non zero return code. Return code = {1}".format(
                            command, rc
                        )
                    )
                return 0
            else:
                return child_proc

    def can_score_model(self):
        if self._env_manager == _EnvManager.LOCAL:
            # noconda => already in python and dependencies are assumed to be installed.
            return True
        conda_path = get_conda_bin_executable("conda")
        try:
            p = subprocess.Popen(
                [conda_path, "--version"], stdout=subprocess.PIPE, stderr=subprocess.PIPE
            )
            _, _ = p.communicate()
            return p.wait() == 0
        except FileNotFoundError:
            # Can not find conda
            return False

    def generate_dockerfile(
        self,
        model_uri,
        output_path="mlflow-dockerfile",
        install_mlflow=False,
        mlflow_home=None,
        enable_mlserver=False,
    ):
        copy_model_into_container = self.copy_model_into_container_wrapper(
            model_uri, install_mlflow, enable_mlserver
        )
        pyfunc_entrypoint = _pyfunc_entrypoint(
            self._env_manager, model_uri, install_mlflow, enable_mlserver
        )

        mlflow_home = os.path.abspath(mlflow_home) if mlflow_home else None

        is_conda = self._env_manager == _EnvManager.CONDA
        setup_miniconda = ""
        setup_pyenv_and_virtualenv = ""

        if is_conda:
            setup_miniconda = SETUP_MINICONDA
        else:
            setup_pyenv_and_virtualenv = SETUP_PYENV_AND_VIRTUALENV

        os.makedirs(output_path, exist_ok=True)

        _logger.debug("Created all folders in path", extra={"output_directory": output_path})
        install_mlflow = _get_mlflow_install_step(output_path, mlflow_home)

        custom_setup_steps = copy_model_into_container(output_path)

        dockerfile_text = _generate_dockerfile_content(
            setup_miniconda=setup_miniconda,
            setup_pyenv_and_virtualenv=setup_pyenv_and_virtualenv,
            install_mlflow=install_mlflow,
            custom_setup_steps=custom_setup_steps,
            entrypoint=pyfunc_entrypoint,
        )
        _logger.debug("generated dockerfile text", extra={"dockerfile": dockerfile_text})

        with open(os.path.join(output_path, "Dockerfile"), "w") as dockerfile:
            dockerfile.write(dockerfile_text)

    def build_image(
        self, model_uri, image_name, install_mlflow=False, mlflow_home=None, enable_mlserver=False
    ):
        copy_model_into_container = self.copy_model_into_container_wrapper(
            model_uri, install_mlflow, enable_mlserver
        )
        pyfunc_entrypoint = _pyfunc_entrypoint(
            self._env_manager, model_uri, install_mlflow, enable_mlserver
        )
        _build_image(
            image_name=image_name,
            mlflow_home=mlflow_home,
            env_manager=self._env_manager,
            custom_setup_steps_hook=copy_model_into_container,
            entrypoint=pyfunc_entrypoint,
        )

    def copy_model_into_container_wrapper(self, model_uri, install_mlflow, enable_mlserver):
        def copy_model_into_container(dockerfile_context_dir):
            # This function have to be included in another,
            # since `_build_image` function in `docker_utils` accepts only
            # single-argument function like this
            model_cwd = os.path.join(dockerfile_context_dir, "model_dir")
            pathlib.Path(model_cwd).mkdir(parents=True, exist_ok=True)
            if model_uri:
                model_path = _download_artifact_from_uri(model_uri, output_path=model_cwd)
                return """
                    COPY {model_dir} /opt/ml/model
                    RUN python -c \
                    'from mlflow.models.container import _install_pyfunc_deps;\
                    _install_pyfunc_deps(\
                        "/opt/ml/model", \
                        install_mlflow={install_mlflow}, \
                        enable_mlserver={enable_mlserver}, \
                        env_manager="{env_manager}")'
                    ENV {disable_env}="true"
                    ENV {ENABLE_MLSERVER}={enable_mlserver}
                    """.format(
                    disable_env=DISABLE_ENV_CREATION,
                    model_dir=str(posixpath.join("model_dir", os.path.basename(model_path))),
                    install_mlflow=repr(install_mlflow),
                    ENABLE_MLSERVER=ENABLE_MLSERVER,
                    enable_mlserver=repr(enable_mlserver),
                    env_manager=self._env_manager,
                )
            else:
                return """
                    ENV {disable_env}="true"
                    ENV {ENABLE_MLSERVER}={enable_mlserver}
                    """.format(
                    disable_env=DISABLE_ENV_CREATION,
                    ENABLE_MLSERVER=ENABLE_MLSERVER,
                    enable_mlserver=repr(enable_mlserver),
                )

        return copy_model_into_container

<<<<<<< HEAD
        _build_image(
            image_name=image_name,
            mlflow_home=mlflow_home,
            env_manager=self._env_manager,
            custom_setup_steps_hook=copy_model_into_container,
            entrypoint=pyfunc_entrypoint,
        )
=======

def _pyfunc_entrypoint(env_manager, model_uri, install_mlflow, enable_mlserver):
    if model_uri:
        # The pyfunc image runs the same server as the Sagemaker image
        pyfunc_entrypoint = (
            'ENTRYPOINT ["python", "-c", "from mlflow.models import container as C;'
            f'C._serve({repr(env_manager)})"]'
        )
    else:
        entrypoint_code = "; ".join(
            [
                "from mlflow.models import container as C",
                "from mlflow.models.container import _install_pyfunc_deps",
                (
                    "_install_pyfunc_deps("
                    + '"/opt/ml/model", '
                    + f"install_mlflow={install_mlflow}, "
                    + f"enable_mlserver={enable_mlserver}, "
                    + f'env_manager="{env_manager}"'
                    + ")"
                ),
                'C._serve("{env_manager}")'.format(env_manager=env_manager),
            ]
        )
        pyfunc_entrypoint = 'ENTRYPOINT ["python", "-c", "{entrypoint_code}"]'.format(
            entrypoint_code=entrypoint_code.replace('"', '\\"')
        )

    return pyfunc_entrypoint


def _execute_in_conda_env(
    conda_env_name,
    command,
    install_mlflow,
    command_env=None,
    synchronous=True,
    preexec_fn=None,
    stdout=None,
    stderr=None,
    env_root_dir=None,
):
    """
    :param conda_env_path conda: conda environment file path
    :param command: command to run on the restored conda environment.
    :param install_mlflow: whether to install mlflow
    :param command_env: environment for child process.
    :param synchronous: If True, wait until server process exit and return 0, if process exit
                        with non-zero return code, raise exception.
                        If False, return the server process `Popen` instance immediately.
    :param stdout: Redirect server stdout
    :param stderr: Redirect server stderr
    :param env_root_dir: See doc of PyFuncBackend constructor argument `env_root_dir`.
    """
    if command_env is None:
        command_env = os.environ.copy()

    if env_root_dir is not None:
        command_env = {**command_env, **_get_conda_extra_env_vars(env_root_dir)}

    activate_conda_env = get_conda_command(conda_env_name)
    if install_mlflow:
        pip_install_mlflow = _get_pip_install_mlflow()
        activate_conda_env += [pip_install_mlflow]
    if _IS_UNIX:
        separator = " && "
    else:
        separator = " & "

    command = separator.join(activate_conda_env + [command])
    _logger.info("=== Running command '%s'", command)

    if _IS_UNIX:
        child = subprocess.Popen(
            ["bash", "-c", command],
            close_fds=True,
            env=command_env,
            preexec_fn=preexec_fn,
            stdout=stdout,
            stderr=stderr,
        )
    else:
        child = subprocess.Popen(
            ["cmd", "/c", command],
            close_fds=True,
            env=command_env,
            preexec_fn=preexec_fn,
            stdout=stdout,
            stderr=stderr,
        )

    if synchronous:
        rc = child.wait()
        if rc != 0:
            raise Exception(
                "Command '{0}' returned non zero return code. Return code = {1}".format(command, rc)
            )
        return 0
    else:
        return child
>>>>>>> d4a2475d
<|MERGE_RESOLUTION|>--- conflicted
+++ resolved
@@ -28,13 +28,8 @@
     _get_or_create_virtualenv,
     _get_pip_install_mlflow,
 )
-<<<<<<< HEAD
 from mlflow.utils.nfs_on_spark import get_nfs_cache_root_dir
 from mlflow.utils.process import cache_return_value_per_process
-from mlflow.version import VERSION
-=======
->>>>>>> d4a2475d
-
 from mlflow.version import VERSION
 
 _logger = logging.getLogger(__name__)
@@ -378,15 +373,6 @@
 
         return copy_model_into_container
 
-<<<<<<< HEAD
-        _build_image(
-            image_name=image_name,
-            mlflow_home=mlflow_home,
-            env_manager=self._env_manager,
-            custom_setup_steps_hook=copy_model_into_container,
-            entrypoint=pyfunc_entrypoint,
-        )
-=======
 
 def _pyfunc_entrypoint(env_manager, model_uri, install_mlflow, enable_mlserver):
     if model_uri:
@@ -415,76 +401,4 @@
             entrypoint_code=entrypoint_code.replace('"', '\\"')
         )
 
-    return pyfunc_entrypoint
-
-
-def _execute_in_conda_env(
-    conda_env_name,
-    command,
-    install_mlflow,
-    command_env=None,
-    synchronous=True,
-    preexec_fn=None,
-    stdout=None,
-    stderr=None,
-    env_root_dir=None,
-):
-    """
-    :param conda_env_path conda: conda environment file path
-    :param command: command to run on the restored conda environment.
-    :param install_mlflow: whether to install mlflow
-    :param command_env: environment for child process.
-    :param synchronous: If True, wait until server process exit and return 0, if process exit
-                        with non-zero return code, raise exception.
-                        If False, return the server process `Popen` instance immediately.
-    :param stdout: Redirect server stdout
-    :param stderr: Redirect server stderr
-    :param env_root_dir: See doc of PyFuncBackend constructor argument `env_root_dir`.
-    """
-    if command_env is None:
-        command_env = os.environ.copy()
-
-    if env_root_dir is not None:
-        command_env = {**command_env, **_get_conda_extra_env_vars(env_root_dir)}
-
-    activate_conda_env = get_conda_command(conda_env_name)
-    if install_mlflow:
-        pip_install_mlflow = _get_pip_install_mlflow()
-        activate_conda_env += [pip_install_mlflow]
-    if _IS_UNIX:
-        separator = " && "
-    else:
-        separator = " & "
-
-    command = separator.join(activate_conda_env + [command])
-    _logger.info("=== Running command '%s'", command)
-
-    if _IS_UNIX:
-        child = subprocess.Popen(
-            ["bash", "-c", command],
-            close_fds=True,
-            env=command_env,
-            preexec_fn=preexec_fn,
-            stdout=stdout,
-            stderr=stderr,
-        )
-    else:
-        child = subprocess.Popen(
-            ["cmd", "/c", command],
-            close_fds=True,
-            env=command_env,
-            preexec_fn=preexec_fn,
-            stdout=stdout,
-            stderr=stderr,
-        )
-
-    if synchronous:
-        rc = child.wait()
-        if rc != 0:
-            raise Exception(
-                "Command '{0}' returned non zero return code. Return code = {1}".format(command, rc)
-            )
-        return 0
-    else:
-        return child
->>>>>>> d4a2475d
+    return pyfunc_entrypoint