--- conflicted
+++ resolved
@@ -233,22 +233,6 @@
     init(pyfunc_model).run(port=port, host=host)
 
 
-<<<<<<< HEAD
-class NumpyEncoder(JSONEncoder):
-    """ Special json encoder for numpy types.
-    Note that some numpy types doesn't have native python equivalence,
-    hence json.dumps will raise TypeError.
-    In this case, you'll need to convert your numpy types into its closest python equivalence.
-    """
-
-    def default(self, o):  # pylint: disable=E0202
-        if isinstance(o, np.generic):
-            return o.item()
-        return JSONEncoder.default(self, o)
-
-
-=======
->>>>>>> e56afada
 def _get_jsonable_obj(data, pandas_orient="records"):
     """Attempt to make the data json-able via standard library.
     Look for some commonly used types that are not jsonable and convert them into json-able ones.
