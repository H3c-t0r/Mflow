"""
The ``mlflow.tensorflow`` module provides an API for logging and loading TensorFlow models.
This module exports TensorFlow models with the following flavors:

TensorFlow (native) format
    This is the main flavor that can be loaded back into TensorFlow.
:py:mod:`mlflow.pyfunc`
    Produced for use by generic pyfunc-based deployment tools and batch inference.
"""
import os
import shutil

import numpy as np
import yaml
import logging
import concurrent.futures
import warnings
import atexit
import time
import tempfile
from collections import namedtuple
import pandas
from packaging.version import Version
from threading import RLock
import numpy as np

import mlflow
import mlflow.keras
from mlflow import pyfunc
from mlflow.exceptions import MlflowException
from mlflow.models import Model
from mlflow.models.model import MLMODEL_FILE_NAME, _LOG_MODEL_METADATA_WARNING_TEMPLATE
from mlflow.models.signature import ModelSignature
from mlflow.models.utils import ModelInputExample, _save_example
from mlflow.tracking import MlflowClient
from mlflow.tracking.artifact_utils import _download_artifact_from_uri, get_artifact_uri
from mlflow.utils.annotations import keyword_only
from mlflow.utils.environment import (
    _mlflow_conda_env,
    _validate_env_arguments,
    _process_pip_requirements,
    _process_conda_env,
    _CONDA_ENV_FILE_NAME,
    _REQUIREMENTS_FILE_NAME,
    _CONSTRAINTS_FILE_NAME,
)
from mlflow.utils.requirements_utils import _get_pinned_requirement
from mlflow.utils.docstring_utils import format_docstring, LOG_MODEL_PARAM_DOCS
from mlflow.utils.file_utils import _copy_file_or_tree, TempDir, write_to
from mlflow.utils.model_utils import (
    _get_flavor_configuration,
    _validate_and_copy_code_paths,
    _add_code_from_conf_to_system_path,
    _validate_and_prepare_target_save_path,
)
from mlflow.utils.autologging_utils import (
    autologging_integration,
    safe_patch,
    INPUT_EXAMPLE_SAMPLE_ROWS,
    resolve_input_example_and_signature,
    picklable_exception_safe_function,
    PatchFunction,
    log_fn_args_as_params,
    batch_metrics_logger,
    get_autologging_config,
)
from mlflow.entities import Metric
from mlflow.tracking._model_registry import DEFAULT_AWAIT_MAX_SLEEP_SECONDS
from mlflow.models import infer_signature

FLAVOR_NAME = "tensorflow"

_logger = logging.getLogger(__name__)

_MAX_METRIC_QUEUE_SIZE = 500

_LOG_EVERY_N_STEPS = 1

_metric_queue_lock = RLock()
_metric_queue = []

_thread_pool = concurrent.futures.ThreadPoolExecutor(max_workers=1)

# For tracking if the run was started by autologging.
_AUTOLOG_RUN_ID = None


def get_default_pip_requirements():
    """
    :return: A list of default pip requirements for MLflow Models produced by this flavor.
             Calls to :func:`save_model()` and :func:`log_model()` produce a pip environment
             that, at minimum, contains these requirements.
    """
    import tensorflow as tf

    pip_deps = [_get_pinned_requirement("tensorflow")]

    # tensorflow >= 2.6.0 requires keras:
    # https://github.com/tensorflow/tensorflow/blob/v2.6.0/tensorflow/tools/pip_package/setup.py#L106
    # To prevent a different version of keras from being installed by tensorflow when creating
    # a serving environment, add a pinned requirement for keras
    if Version(tf.__version__) >= Version("2.6.0"):
        pip_deps.append(_get_pinned_requirement("keras"))

    return pip_deps


def get_default_conda_env():
    """
    :return: The default Conda environment for MLflow Models produced by calls to
             :func:`save_model()` and :func:`log_model()`.
    """
    return _mlflow_conda_env(additional_pip_deps=get_default_pip_requirements())


@keyword_only
@format_docstring(LOG_MODEL_PARAM_DOCS.format(package_name=FLAVOR_NAME))
def log_model(
    tf_saved_model_dir,
    tf_meta_graph_tags,
    tf_signature_def_key,
    artifact_path,
    conda_env=None,
    code_paths=None,
    signature: ModelSignature = None,
    input_example: ModelInputExample = None,
    registered_model_name=None,
    await_registration_for=DEFAULT_AWAIT_MAX_SLEEP_SECONDS,
    pip_requirements=None,
    extra_pip_requirements=None,
):
    """
    Log a *serialized* collection of TensorFlow graphs and variables as an MLflow model
    for the current run. This method operates on TensorFlow variables and graphs that have been
    serialized in TensorFlow's ``SavedModel`` format. For more information about ``SavedModel``
    format, see the TensorFlow documentation:
    https://www.tensorflow.org/guide/saved_model#save_and_restore_models.

    This method saves a model with both ``python_function`` and ``tensorflow`` flavors.
    If loaded back using the ``python_function`` flavor, the model can be used to predict on
    pandas DataFrames, producing a pandas DataFrame whose output columns correspond to the
    TensorFlow model's outputs. The python_function model will flatten outputs that are length-one,
    one-dimensional tensors of a single scalar value (e.g.
    ``{"predictions": [[1.0], [2.0], [3.0]]}``) into the scalar values (e.g.
    ``{"predictions": [1, 2, 3]}``), so that the resulting output column is a column of scalars
    rather than lists of length one. All other model output types are included as-is in the output
    DataFrame.

    :param tf_saved_model_dir: Path to the directory containing serialized TensorFlow variables and
                               graphs in ``SavedModel`` format.
    :param tf_meta_graph_tags: A list of tags identifying the model's metagraph within the
                               serialized ``SavedModel`` object. For more information, see the
                               ``tags`` parameter of the
                               ``tf.saved_model.builder.SavedModelBuilder`` method.
    :param tf_signature_def_key: A string identifying the input/output signature associated with the
                                 model. This is a key within the serialized ``SavedModel`` signature
                                 definition mapping. For more information, see the
                                 ``signature_def_map`` parameter of the
                                 ``tf.saved_model.builder.SavedModelBuilder`` method.
    :param artifact_path: The run-relative path to which to log model artifacts.
    :param conda_env: {{ conda_env }}
    :param code_paths: A list of local filesystem paths to Python file dependencies (or directories
                       containing file dependencies). These files are *prepended* to the system
                       path when the model is loaded.
    :param registered_model_name: If given, create a model version under
                                  ``registered_model_name``, also creating a registered model if one
                                  with the given name does not exist.

    :param signature: :py:class:`ModelSignature <mlflow.models.ModelSignature>`
                      describes model input and output :py:class:`Schema <mlflow.types.Schema>`.
                      The model signature can be :py:func:`inferred <mlflow.models.infer_signature>`
                      from datasets with valid model input (e.g. the training dataset with target
                      column omitted) and valid model output (e.g. model predictions generated on
                      the training dataset), for example:

                      .. code-block:: python

                        from mlflow.models.signature import infer_signature
                        train = df.drop_column("target_label")
                        predictions = ... # compute model predictions
                        signature = infer_signature(train, predictions)
    :param input_example: Input example provides one or several instances of valid
                          model input. The example can be used as a hint of what data to feed the
                          model. The given example can be a Pandas DataFrame where the given
                          example will be serialized to json using the Pandas split-oriented
                          format, or a numpy array where the example will be serialized to json
                          by converting it to a list. Bytes are base64-encoded.
    :param await_registration_for: Number of seconds to wait for the model version to finish
                            being created and is in ``READY`` status. By default, the function
                            waits for five minutes. Specify 0 or None to skip waiting.
    :param pip_requirements: {{ pip_requirements }}
    :param extra_pip_requirements: {{ extra_pip_requirements }}
    :return: A :py:class:`ModelInfo <mlflow.models.model.ModelInfo>` instance that contains the
             metadata of the logged model.
    """
    return Model.log(
        artifact_path=artifact_path,
        flavor=mlflow.tensorflow,
        tf_saved_model_dir=tf_saved_model_dir,
        tf_meta_graph_tags=tf_meta_graph_tags,
        tf_signature_def_key=tf_signature_def_key,
        conda_env=conda_env,
        code_paths=code_paths,
        registered_model_name=registered_model_name,
        signature=signature,
        input_example=input_example,
        await_registration_for=await_registration_for,
        pip_requirements=pip_requirements,
        extra_pip_requirements=extra_pip_requirements,
    )


@keyword_only
@format_docstring(LOG_MODEL_PARAM_DOCS.format(package_name=FLAVOR_NAME))
def save_model(
    tf_saved_model_dir,
    tf_meta_graph_tags,
    tf_signature_def_key,
    path,
    mlflow_model=None,
    conda_env=None,
    code_paths=None,
    signature: ModelSignature = None,
    input_example: ModelInputExample = None,
    pip_requirements=None,
    extra_pip_requirements=None,
):
    """
    Save a *serialized* collection of TensorFlow graphs and variables as an MLflow model
    to a local path. This method operates on TensorFlow variables and graphs that have been
    serialized in TensorFlow's ``SavedModel`` format. For more information about ``SavedModel``
    format, see the TensorFlow documentation:
    https://www.tensorflow.org/guide/saved_model#save_and_restore_models.

    :param tf_saved_model_dir: Path to the directory containing serialized TensorFlow variables and
                               graphs in ``SavedModel`` format.
    :param tf_meta_graph_tags: A list of tags identifying the model's metagraph within the
                               serialized ``SavedModel`` object. For more information, see the
                               ``tags`` parameter of the
                               ``tf.saved_model.builder.savedmodelbuilder`` method.
    :param tf_signature_def_key: A string identifying the input/output signature associated with the
                                 model. This is a key within the serialized ``savedmodel``
                                 signature definition mapping. For more information, see the
                                 ``signature_def_map`` parameter of the
                                 ``tf.saved_model.builder.savedmodelbuilder`` method.
    :param path: Local path where the MLflow model is to be saved.
    :param mlflow_model: MLflow model configuration to which to add the ``tensorflow`` flavor.
    :param conda_env: {{ conda_env }}
    :param code_paths: A list of local filesystem paths to Python file dependencies (or directories
                       containing file dependencies). These files are *prepended* to the system
                       path when the model is loaded.
    :param signature: :py:class:`ModelSignature <mlflow.models.ModelSignature>`
                      describes model input and output :py:class:`Schema <mlflow.types.Schema>`.
                      The model signature can be :py:func:`inferred <mlflow.models.infer_signature>`
                      from datasets with valid model input (e.g. the training dataset with target
                      column omitted) and valid model output (e.g. model predictions generated on
                      the training dataset), for example:

                      .. code-block:: python

                        from mlflow.models.signature import infer_signature
                        train = df.drop_column("target_label")
                        predictions = ... # compute model predictions
                        signature = infer_signature(train, predictions)
    :param input_example: Input example provides one or several instances of valid
                          model input. The example can be used as a hint of what data to feed the
                          model. The given example can be a Pandas DataFrame where the given
                          example will be serialized to json using the Pandas split-oriented
                          format, or a numpy array where the example will be serialized to json
                          by converting it to a list. Bytes are base64-encoded.
    :param pip_requirements: {{ pip_requirements }}
    :param extra_pip_requirements: {{ extra_pip_requirements }}
    """
    _validate_env_arguments(conda_env, pip_requirements, extra_pip_requirements)

    _logger.info(
        "Validating the specified TensorFlow model by attempting to load it in a new TensorFlow"
        " graph..."
    )
    _validate_saved_model(
        tf_saved_model_dir=tf_saved_model_dir,
        tf_meta_graph_tags=tf_meta_graph_tags,
        tf_signature_def_key=tf_signature_def_key,
    )
    _logger.info("Validation succeeded!")

    _validate_and_prepare_target_save_path(path)
    code_dir_subpath = _validate_and_copy_code_paths(code_paths, path)

    if mlflow_model is None:
        mlflow_model = Model()
    if signature is not None:
        mlflow_model.signature = signature
    if input_example is not None:
        _save_example(mlflow_model, input_example, path)
    root_relative_path = _copy_file_or_tree(src=tf_saved_model_dir, dst=path, dst_dir=None)
    model_dir_subpath = "tfmodel"
    model_dir_path = os.path.join(path, model_dir_subpath)
    shutil.move(os.path.join(path, root_relative_path), model_dir_path)

    flavor_conf = dict(
        saved_model_dir=model_dir_subpath,
        meta_graph_tags=tf_meta_graph_tags,
        signature_def_key=tf_signature_def_key,
    )

    mlflow_model.add_flavor(FLAVOR_NAME, code=code_dir_subpath, **flavor_conf)
    pyfunc.add_to_model(
        mlflow_model,
        loader_module="mlflow.tensorflow",
        env=_CONDA_ENV_FILE_NAME,
        code=code_dir_subpath,
    )
    mlflow_model.save(os.path.join(path, MLMODEL_FILE_NAME))

    if conda_env is None:
        if pip_requirements is None:
            default_reqs = get_default_pip_requirements()
            # To ensure `_load_pyfunc` can successfully load the model during the dependency
            # inference, `mlflow_model.save` must be called beforehand to save an MLmodel file.
            inferred_reqs = mlflow.models.infer_pip_requirements(
                path,
                FLAVOR_NAME,
                fallback=default_reqs,
            )
            default_reqs = sorted(set(inferred_reqs).union(default_reqs))
        else:
            default_reqs = None
        conda_env, pip_requirements, pip_constraints = _process_pip_requirements(
            default_reqs,
            pip_requirements,
            extra_pip_requirements,
        )
    else:
        conda_env, pip_requirements, pip_constraints = _process_conda_env(conda_env)

    with open(os.path.join(path, _CONDA_ENV_FILE_NAME), "w") as f:
        yaml.safe_dump(conda_env, stream=f, default_flow_style=False)

    # Save `constraints.txt` if necessary
    if pip_constraints:
        write_to(os.path.join(path, _CONSTRAINTS_FILE_NAME), "\n".join(pip_constraints))

    # Save `requirements.txt`
    write_to(os.path.join(path, _REQUIREMENTS_FILE_NAME), "\n".join(pip_requirements))


def _validate_saved_model(tf_saved_model_dir, tf_meta_graph_tags, tf_signature_def_key):
    """
    Validate the TensorFlow SavedModel by attempting to load it in a new TensorFlow graph.
    If the loading process fails, any exceptions thrown by TensorFlow are propagated.
    """
    _load_tensorflow_saved_model(
        tf_saved_model_dir=tf_saved_model_dir,
        tf_meta_graph_tags=tf_meta_graph_tags,
        tf_signature_def_key=tf_signature_def_key,
    )


def load_model(model_uri, dst_path=None):
    """
    Load an MLflow model that contains the TensorFlow flavor from the specified path.

    :param model_uri: The location, in URI format, of the MLflow model. For example:

                      - ``/Users/me/path/to/local/model``
                      - ``relative/path/to/local/model``
                      - ``s3://my_bucket/path/to/model``
                      - ``runs:/<mlflow_run_id>/run-relative/path/to/model``
                      - ``models:/<model_name>/<model_version>``
                      - ``models:/<model_name>/<stage>``

                      For more information about supported URI schemes, see
                      `Referencing Artifacts <https://www.mlflow.org/docs/latest/concepts.html#
                      artifact-locations>`_.
    :param dst_path: The local filesystem path to which to download the model artifact.
                     This directory must already exist. If unspecified, a local output
                     path will be created.

    :return: A callable graph (tf.function) that takes inputs and returns inferences.

    .. code-block:: python
        :caption: Example

        import mlflow.tensorflow
        import tensorflow as tf
        tf_graph = tf.Graph()
        tf_sess = tf.Session(graph=tf_graph)
        with tf_graph.as_default():
            signature_definition = mlflow.tensorflow.load_model(model_uri="model_uri",
                                    tf_sess=tf_sess)
            input_tensors = [tf_graph.get_tensor_by_name(input_signature.name)
                                for _, input_signature in signature_definition.inputs.items()]
            output_tensors = [tf_graph.get_tensor_by_name(output_signature.name)
                                for _, output_signature in signature_definition.outputs.items()]
    """
    local_model_path = _download_artifact_from_uri(artifact_uri=model_uri, output_path=dst_path)
    flavor_conf = _get_flavor_configuration(local_model_path, FLAVOR_NAME)
    _add_code_from_conf_to_system_path(local_model_path, flavor_conf)
    (
        tf_saved_model_dir,
        tf_meta_graph_tags,
        tf_signature_def_key,
    ) = _parse_flavor_configuration(flavor_conf, local_model_path)
    return _load_tensorflow_saved_model(
        tf_saved_model_dir=tf_saved_model_dir,
        tf_meta_graph_tags=tf_meta_graph_tags,
        tf_signature_def_key=tf_signature_def_key,
    )


def _load_tensorflow_saved_model(tf_saved_model_dir, tf_meta_graph_tags, tf_signature_def_key):
    """
    Load a specified TensorFlow model consisting of a TensorFlow metagraph and signature definition
    from a serialized TensorFlow ``SavedModel`` collection.

    :param tf_saved_model_dir: The local filesystem path or run-relative artifact path to the model.
    :param tf_meta_graph_tags: A list of tags identifying the model's metagraph within the
                               serialized ``SavedModel`` object. For more information, see the
                               ``tags`` parameter of the `tf.saved_model.builder.SavedModelBuilder
                               method <https://www.tensorflow.org/api_docs/python/tf/saved_model/
                               builder/SavedModelBuilder#add_meta_graph>`_.
    :param tf_signature_def_key: A string identifying the input/output signature associated with the
                                 model. This is a key within the serialized ``SavedModel``'s
                                 signature definition mapping. For more information, see the
                                 ``signature_def_map`` parameter of the
                                 ``tf.saved_model.builder.SavedModelBuilder`` method.
    :return: A callable graph (tensorflow.function) that takes inputs and returns inferences.
    """
    import tensorflow

    loaded = tensorflow.saved_model.load(  # pylint: disable=no-value-for-parameter
        tags=tf_meta_graph_tags, export_dir=tf_saved_model_dir
    )
    loaded_sig = loaded.signatures
    if tf_signature_def_key not in loaded_sig:
        raise MlflowException(
            "Could not find signature def key %s. Available keys are: %s"
            % (tf_signature_def_key, list(loaded_sig.keys()))
        )
    return loaded_sig[tf_signature_def_key]


def _parse_flavor_configuration(flavor_conf, model_path):
    """
    :param path: Local filesystem path to the MLflow Model with the ``tensorflow`` flavor.
    :return: A triple containing the following elements:

             - ``tf_saved_model_dir``: The local filesystem path to the underlying TensorFlow
                                       SavedModel directory.
             - ``tf_meta_graph_tags``: A list of tags identifying the TensorFlow model's metagraph
                                       within the serialized ``SavedModel`` object.
             - ``tf_signature_def_key``: A string identifying the input/output signature associated
                                         with the model. This is a key within the serialized
                                         ``SavedModel``'s signature definition mapping.
    """
    tf_saved_model_dir = os.path.join(model_path, flavor_conf["saved_model_dir"])
    tf_meta_graph_tags = flavor_conf["meta_graph_tags"]
    tf_signature_def_key = flavor_conf["signature_def_key"]
    return tf_saved_model_dir, tf_meta_graph_tags, tf_signature_def_key


def _load_pyfunc(path):
    """
    Load PyFunc implementation. Called by ``pyfunc.load_model``. This function loads an MLflow
    model with the TensorFlow flavor into a new TensorFlow graph and exposes it behind the
    ``pyfunc.predict`` interface.

    :param path: Local filesystem path to the MLflow Model with the ``tensorflow`` flavor.
    """
    import tensorflow

    flavor_conf = _get_flavor_configuration(path, FLAVOR_NAME)
    (
        tf_saved_model_dir,
        tf_meta_graph_tags,
        tf_signature_def_key,
    ) = _parse_flavor_configuration(flavor_conf, path)

    loaded_model = tensorflow.saved_model.load(  # pylint: disable=no-value-for-parameter
        export_dir=tf_saved_model_dir, tags=tf_meta_graph_tags
    )
    return _TF2Wrapper(model=loaded_model, infer=loaded_model.signatures[tf_signature_def_key])


class _TF2Wrapper:
    """
    Wrapper class that exposes a TensorFlow model for inference via a ``predict`` function such that
    ``predict(data: pandas.DataFrame) -> pandas.DataFrame``. For TensorFlow versions >= 2.0.0.
    """

    def __init__(self, model, infer):
        """
        :param model: A Tensorflow SavedModel.
        :param infer: Tensorflow function returned by a saved model that is used for inference.
        """
        # Note: we need to retain the model reference in TF2Wrapper object, because the infer
        #  function in tensorflow will be `ConcreteFunction` which only retains WeakRefs to the
        #  variables they close over.
        #  See https://www.tensorflow.org/guide/function#deleting_tfvariables_between_function_calls
        self.model = model
        self.infer = infer

    def predict(self, data):
        import tensorflow

        feed_dict = {}
        if isinstance(data, dict):
            feed_dict = {k: tensorflow.constant(v) for k, v in data.items()}
        elif isinstance(data, pandas.DataFrame):
            for df_col_name in list(data):
                # If there are multiple columns with the same name, selecting the shared name
                # from the DataFrame will result in another DataFrame containing the columns
                # with the shared name. TensorFlow cannot make eager tensors out of pandas
                # DataFrames, so we convert the DataFrame to a numpy array here.
                val = data[df_col_name]
                if isinstance(val, pandas.DataFrame):
                    val = val.values
                else:
                    val = np.array(val.to_list())
                feed_dict[df_col_name] = tensorflow.constant(val)
        else:
            raise TypeError("Only dict and DataFrame input types are supported")

        raw_preds = self.infer(**feed_dict)
        pred_dict = {col_name: raw_preds[col_name].numpy() for col_name in raw_preds.keys()}
        for col in pred_dict.keys():
            if all(len(element) == 1 for element in pred_dict[col]):
                pred_dict[col] = pred_dict[col].ravel()
            else:
                pred_dict[col] = pred_dict[col].tolist()

        if isinstance(data, dict):
            return pred_dict
        else:
            return pandas.DataFrame.from_dict(data=pred_dict)


def _assoc_list_to_map(lst):
    """
    Convert an association list to a dictionary.
    """
    d = {}
    for run_id, metric in lst:
        d[run_id] = d[run_id] + [metric] if run_id in d else [metric]
    return d


def _flush_queue():
    """
    Flush the metric queue and log contents in batches to MLflow.
    Queue is divided into batches according to run id.
    """
    try:
        # Multiple queue flushes may be scheduled simultaneously on different threads
        # (e.g., if the queue is at its flush threshold and several more items
        # are added before a flush occurs). For correctness and efficiency, only one such
        # flush operation should proceed; all others are redundant and should be dropped
        acquired_lock = _metric_queue_lock.acquire(blocking=False)
        if acquired_lock:
            client = mlflow.tracking.MlflowClient()
            # For thread safety and to avoid modifying a list while iterating over it, we record a
            # separate list of the items being flushed and remove each one from the metric queue,
            # rather than clearing the metric queue or reassigning it (clearing / reassigning is
            # dangerous because we don't block threads from adding to the queue while a flush is
            # in progress)
            snapshot = _metric_queue[:]
            for item in snapshot:
                _metric_queue.remove(item)

            metrics_by_run = _assoc_list_to_map(snapshot)
            for run_id, metrics in metrics_by_run.items():
                client.log_batch(run_id, metrics=metrics, params=[], tags=[])
    finally:
        if acquired_lock:
            _metric_queue_lock.release()


def _add_to_queue(key, value, step, time, run_id):
    """
    Add a metric to the metric queue. Flush the queue if it exceeds
    max size.
    """
    met = Metric(key=key, value=value, timestamp=time, step=step)
    _metric_queue.append((run_id, met))
    if len(_metric_queue) > _MAX_METRIC_QUEUE_SIZE:
        _thread_pool.submit(_flush_queue)


def _log_event(event):
    """
    Extracts metric information from the event protobuf
    """
    if event.WhichOneof("what") == "summary":
        summary = event.summary
        for v in summary.value:
            if v.HasField("simple_value"):
                # NB: Most TensorFlow APIs use one-indexing for epochs, while tf.Keras
                # uses zero-indexing. Accordingly, the modular arithmetic used here is slightly
                # different from the arithmetic used in `__MLflowTfKeras2Callback.on_epoch_end`,
                # which provides metric logging hooks for tf.Keras
                if (event.step - 1) % _LOG_EVERY_N_STEPS == 0:
                    _add_to_queue(
                        key=v.tag,
                        value=v.simple_value,
                        step=event.step,
                        time=int(time.time() * 1000),
                        run_id=mlflow.active_run().info.run_id,
                    )


@picklable_exception_safe_function
def _get_tensorboard_callback(lst):
    import tensorflow

    for x in lst:
        if isinstance(x, tensorflow.keras.callbacks.TensorBoard):
            return x
    return None


# A representation of a TensorBoard event logging directory with two attributes:
# :location - string: The filesystem location of the logging directory
# :is_temp - boolean: `True` if the logging directory was created for temporary use by MLflow,
#                     `False` otherwise
_TensorBoardLogDir = namedtuple("_TensorBoardLogDir", ["location", "is_temp"])


def _setup_callbacks(lst, metrics_logger):
    """
    Adds TensorBoard and MlfLowTfKeras callbacks to the
    input list, and returns the new list and appropriate log directory.
    """
    # pylint: disable=no-name-in-module
    from mlflow.tensorflow._autolog import _TensorBoard, __MLflowTfKeras2Callback

    tb = _get_tensorboard_callback(lst)
    if tb is None:
        log_dir = _TensorBoardLogDir(location=tempfile.mkdtemp(), is_temp=True)

        out_list = lst + [_TensorBoard(log_dir.location)]
    else:
        log_dir = _TensorBoardLogDir(location=tb.log_dir, is_temp=False)
        out_list = lst
    out_list += [__MLflowTfKeras2Callback(metrics_logger, _LOG_EVERY_N_STEPS)]
    return out_list, log_dir


@autologging_integration(FLAVOR_NAME)
def autolog(
    every_n_iter=1,
    log_models=True,
    disable=False,
    exclusive=False,
    disable_for_unsupported_versions=False,
    silent=False,
    registered_model_name=None,
    log_input_examples=False,
    log_model_signatures=False,
):  # pylint: disable=unused-argument
    # pylint: disable=E0611
    """
    Enables automatic logging from TensorFlow to MLflow.
    Note that autologging for ``tf.keras`` is handled by :py:func:`mlflow.tensorflow.autolog`,
    not :py:func:`mlflow.keras.autolog`.
    As an example, try running the
    `TensorFlow examples <https://github.com/mlflow/mlflow/tree/master/examples/tensorflow>`_.

    For each TensorFlow module, autologging captures the following information:

    **tf.keras**
     - **Metrics** and **Parameters**

      - Training loss; validation loss; user-specified metrics
      - ``fit()`` or ``fit_generator()`` parameters; optimizer name; learning rate; epsilon

     - **Artifacts**

      - Model summary on training start
      - `MLflow Model <https://mlflow.org/docs/latest/models.html>`_ (Keras model)
      - TensorBoard logs on training end

    **tf.keras.callbacks.EarlyStopping**
     - **Metrics** and **Parameters**

      - Metrics from the ``EarlyStopping`` callbacks: ``stopped_epoch``, ``restored_epoch``,
        ``restore_best_weight``, etc
      - ``fit()`` or ``fit_generator()`` parameters associated with ``EarlyStopping``:
        ``min_delta``, ``patience``, ``baseline``, ``restore_best_weights``, etc

    **tf.estimator**
     - **Metrics** and **Parameters**

      - TensorBoard metrics: ``average_loss``, ``loss``, etc
      - Parameters ``steps`` and ``max_steps``

     - **Artifacts**

      - `MLflow Model <https://mlflow.org/docs/latest/models.html>`_ (TF saved model) on call
        to ``tf.estimator.export_saved_model``

    **TensorFlow Core**
     - **Metrics**

      - All ``tf.summary.scalar`` calls

    Refer to the autologging tracking documentation for more
    information on `TensorFlow workflows
    <https://www.mlflow.org/docs/latest/tracking.html#tensorflow-and-keras-experimental>`_.

    :param every_n_iter: The frequency with which metrics should be logged. For example, a value of
                         100 will log metrics at step 0, 100, 200, etc.
    :param log_models: If ``True``, trained models are logged as MLflow model artifacts.
                       If ``False``, trained models are not logged.
    :param disable: If ``True``, disables the TensorFlow autologging integration. If ``False``,
                    enables the TensorFlow integration autologging integration.
    :param exclusive: If ``True``, autologged content is not logged to user-created fluent runs.
                      If ``False``, autologged content is logged to the active fluent run,
                      which may be user-created.
    :param disable_for_unsupported_versions: If ``True``, disable autologging for versions of
                      tensorflow that have not been tested against this version of the MLflow
                      client or are incompatible.
    :param silent: If ``True``, suppress all event logs and warnings from MLflow during TensorFlow
                   autologging. If ``False``, show all events and warnings during TensorFlow
                   autologging.
    :param registered_model_name: If given, each time a model is trained, it is registered as a
                                  new model version of the registered model with this name.
                                  The registered model is created if it does not already exist.
    :param log_input_examples: If ``True``, input examples from training datasets are collected and
                               logged along with tf/keras model artifacts during training. If
                               ``False``, input examples are not logged.
    :param log_model_signatures: If ``True``,
                                 :py:class:`ModelSignatures <mlflow.models.ModelSignature>`
                                 describing model inputs and outputs are collected and logged along
                                 with tf/keras model artifacts during training. If ``False``,
                                 signatures are not logged.
    """
    import tensorflow

    global _LOG_EVERY_N_STEPS
    _LOG_EVERY_N_STEPS = every_n_iter

    atexit.register(_flush_queue)

    if Version(tensorflow.__version__) < Version("1.12"):
        warnings.warn("Could not log to MLflow. TensorFlow versions below 1.12 are not supported.")
        return

    try:
        from tensorflow.python.summary.writer.event_file_writer import EventFileWriter
        from tensorflow.python.summary.writer.event_file_writer_v2 import EventFileWriterV2
        from tensorflow.python.saved_model import tag_constants
        from tensorflow.python.summary.writer.writer import FileWriter
    except ImportError:
        warnings.warn("Could not log to MLflow. TensorFlow versions below 1.12 are not supported.")
        return

    def _extract_tensor_as_numpy_input_example_slice(next_input):
        """
        Extracts first `INPUT_EXAMPLE_SAMPLE_ROWS` from the next_input, which can either be of
        numpy array or tensor type.

        :param next_input: an input of type `np.ndarray` or `tensorflow.Tensor`
        :return: a slice (of limit `INPUT_EXAMPLE_SAMPLE_ROWS`)  of the input of type `np.ndarray`
        """

        input_feature_slice = None
        if isinstance(next_input, tensorflow.Tensor):
            input_feature_slice = np.take(next_input.numpy(), range(0, INPUT_EXAMPLE_SAMPLE_ROWS))
        elif isinstance(next_input, np.ndarray):
            input_feature_slice = np.take(next_input, range(0, INPUT_EXAMPLE_SAMPLE_ROWS))
        else:
            warnings.warn(
                f"Tensorflow estimator doesn't support '{type(next_input)}' type for features"
            )
        return input_feature_slice

    input_example_slice = None
    tf_model = None

    def train(original, self, *args, **kwargs):
        active_run = mlflow.active_run()
        global _AUTOLOG_RUN_ID
        _AUTOLOG_RUN_ID = active_run.info.run_id

        # Checking step and max_step parameters for logging
        if len(args) >= 3:
            mlflow.log_param("steps", args[2])
            if len(args) >= 4:
                mlflow.log_param("max_steps", args[3])
        if "steps" in kwargs:
            mlflow.log_param("steps", kwargs["steps"])
        if "max_steps" in kwargs:
            mlflow.log_param("max_steps", kwargs["max_steps"])

        result = original(self, *args, **kwargs)

        def _extract_data_from_input_fn():
            """
            Extracts sample data from dict (str -> ndarray) or Tensor type.

            :return: a slice (of limit `INPUT_EXAMPLE_SAMPLE_ROWS`)
                     of the input of type `np.ndarray`
            """

            def _extract_dict_or_tensor(next_input):
                input_ex_dict_tensor = None
                if isinstance(next_input, dict):
                    input_ex_dict_tensor = {
                        k: _extract_tensor_as_numpy_input_example_slice(v)
                        for k, v in next_input.items()
                    }
                elif isinstance(next_input, tensorflow.Tensor):
                    input_ex_dict_tensor = _extract_tensor_as_numpy_input_example_slice(next_input)
                return input_ex_dict_tensor

            input_training_data = kwargs.get("input_fn")()
            input_features = None
            if isinstance(input_training_data, tuple):
                input_features = _extract_dict_or_tensor(input_training_data[0])
            elif isinstance(input_training_data, tensorflow.data.Dataset):
                train_iter = iter(input_training_data)
                next_input = next(train_iter)[0]
                input_features = _extract_dict_or_tensor(next_input)
            else:
                warnings.warn(
                    "Tensorflow estimator doesn't support this "
                    f"type for training: {type(input_training_data)}."
                )
            return input_features

        if log_models:
            nonlocal input_example_slice
            nonlocal tf_model
            input_example_slice = _extract_data_from_input_fn()
            tf_model = result

        # Flush the metrics queue after training completes
        _flush_queue()

        # Log Tensorboard event files as artifacts
        if os.path.exists(self.model_dir):
            for file in os.listdir(self.model_dir):
                if "tfevents" not in file:
                    continue
                mlflow.log_artifact(
                    local_path=os.path.join(self.model_dir, file),
                    artifact_path="tensorboard_logs",
                )
        return result

    def export_saved_model(original, self, *args, **kwargs):
        global _AUTOLOG_RUN_ID
        if _AUTOLOG_RUN_ID:
            _logger.info(
                "Logging TensorFlow Estimator as MLflow Model to run with ID '%s'", _AUTOLOG_RUN_ID
            )

            serialized = original(self, *args, **kwargs)

            def log_model_without_starting_new_run():
                """
                Performs the exact same operations as `log_model` without starting a new run
                """
                with TempDir() as tmp:
                    artifact_path = "model"
                    local_path = tmp.path("model")
                    mlflow_model = Model(artifact_path=artifact_path, run_id=_AUTOLOG_RUN_ID)
                    save_model_kwargs = dict(
                        tf_saved_model_dir=serialized.decode("utf-8"),
                        tf_meta_graph_tags=[tag_constants.SERVING],
                        tf_signature_def_key="predict",
                    )

                    input_example = None
                    signature = None
                    if log_models:

                        def predict_input_fn():
                            """
                            Builds an input function to be used for tf's predict
                            in order to get predicted values required
                            for the model signature inference.
                            """
                            input_slices = input_example_slice
                            if isinstance(input_example_slice, dict):
                                input_slices = {
                                    k: tensorflow.convert_to_tensor(v)
                                    for k, v in input_example_slice.items()
                                }
                            return tensorflow.data.Dataset.from_tensor_slices(input_slices).batch(1)

                        predicted_values = list(tf_model.predict(predict_input_fn))

                        input_example, signature = resolve_input_example_and_signature(
                            lambda: input_example_slice,
                            lambda in_ex: infer_signature(input_example_slice, predicted_values[0]),
                            log_input_examples,
                            log_model_signatures,
                            _logger,
                        )

                        save_model(
                            path=local_path,
                            mlflow_model=mlflow_model,
                            input_example=input_example,
                            signature=signature,
                            **save_model_kwargs,
                        )
                        client = MlflowClient()
                        client.log_artifacts(_AUTOLOG_RUN_ID, local_path, artifact_path)

                    try:
                        client._record_logged_model(_AUTOLOG_RUN_ID, mlflow_model)
                    except MlflowException:
                        # We need to swallow all mlflow exceptions to maintain backwards
                        # compatibility with older tracking servers. Only print out a warning
                        # for now.
                        _logger.warning(
                            _LOG_MODEL_METADATA_WARNING_TEMPLATE,
                            get_artifact_uri(_AUTOLOG_RUN_ID),
                        )

            log_model_without_starting_new_run()

            _AUTOLOG_RUN_ID = None

        return serialized

    @picklable_exception_safe_function
    def _get_early_stop_callback(callbacks):
        for callback in callbacks:
            if isinstance(callback, tensorflow.keras.callbacks.EarlyStopping):
                return callback
        return None

    def _log_early_stop_callback_params(callback):
        if callback:
            try:
                earlystopping_params = {
                    "monitor": callback.monitor,
                    "min_delta": callback.min_delta,
                    "patience": callback.patience,
                    "baseline": callback.baseline,
                    "restore_best_weights": callback.restore_best_weights,
                }
                mlflow.log_params(earlystopping_params)
            except Exception:  # pylint: disable=W0703
                return

    def _get_early_stop_callback_attrs(callback):
        try:
            return callback.stopped_epoch, callback.restore_best_weights, callback.patience
        except Exception:  # pylint: disable=W0703
            return None

    def _log_early_stop_callback_metrics(callback, history, metrics_logger):
        if callback is None or not callback.model.stop_training:
            return

        callback_attrs = _get_early_stop_callback_attrs(callback)
        if callback_attrs is None:
            return

        stopped_epoch, restore_best_weights, _ = callback_attrs
        metrics_logger.record_metrics({"stopped_epoch": stopped_epoch})

        if not restore_best_weights or callback.best_weights is None:
            return

        monitored_metric = history.history.get(callback.monitor)
        if not monitored_metric:
            return

        initial_epoch = history.epoch[0]
        # If `monitored_metric` contains multiple best values (e.g. [0.1, 0.1, 0.2] where 0.1 is
        # the minimum loss), the epoch corresponding to the first occurrence of the best value is
        # the best epoch. In keras > 2.6.0, the best epoch can be obtained via the `best_epoch`
        # attribute of an `EarlyStopping` instance: https://github.com/keras-team/keras/pull/15197
        restored_epoch = initial_epoch + monitored_metric.index(callback.best)
        metrics_logger.record_metrics({"restored_epoch": restored_epoch})
        restored_index = history.epoch.index(restored_epoch)
        restored_metrics = {
            key: metrics[restored_index] for key, metrics in history.history.items()
        }
        # Checking that a metric history exists
        metric_key = next(iter(history.history), None)
        if metric_key is not None:
            metrics_logger.record_metrics(restored_metrics, stopped_epoch + 1)

    def _log_keras_model(history, args):
        def _get_input_data_slice():
            """
            Generates a sample ndarray or dict (str -> ndarray)
            from the input type 'x' for keras ``fit`` or ``fit_generator``

            :return: a slice of type ndarray or
                     dict (str -> ndarray) limited to ``INPUT_EXAMPLE_SAMPLE_ROWS``
            """
            input_training_data = args[0]
            input_example_slice = None
            if isinstance(input_training_data, tensorflow.keras.utils.Sequence):
                input_training_data = input_training_data[:][0]

            if isinstance(input_training_data, np.ndarray):
                input_example_slice = input_training_data[:INPUT_EXAMPLE_SAMPLE_ROWS]
            elif isinstance(input_training_data, tensorflow.data.Dataset):
                steps = 1
                if history.params is not None and "steps" in history.params:
                    steps = history.params["steps"]

                def _extract_n_steps(input_example_n_steps):
                    # Example:
                    # when the tensorflow.data.Dataset is batched
                    # (Total number of steps (batches of samples)),
                    # extract first ``INPUT_EXAMPLE_SAMPLE_ROWS`` samples from the first batch
                    if steps > 1:
                        return np.array(
                            [
                                v[0][:INPUT_EXAMPLE_SAMPLE_ROWS]
                                for v in input_example_n_steps.take(1).as_numpy_iterator()
                            ]
                        )[0]
                    return np.array(
                        [
                            v[0]
                            for v in input_example_n_steps.take(
                                INPUT_EXAMPLE_SAMPLE_ROWS
                            ).as_numpy_iterator()
                        ]
                    )

                input_example_slice = _extract_n_steps(input_training_data)
            elif isinstance(input_training_data, dict):
                input_example_slice = {
                    k: np.take(v, range(0, INPUT_EXAMPLE_SAMPLE_ROWS))
                    for k, v in input_training_data.items()
                }
            else:
                warnings.warn(
                    "Tensorflow keras autologging only "
                    "supports input types of: numpy.ndarray, "
                    "dict(<key> -> numpy.ndarray), tensorflow.data.Dataset, "
                    "or tensorflow.keras.utils.Sequence"
                )

            return input_example_slice

        def _infer_model_signature(input_data_slice):
            original_stop_training = history.model.stop_training
            model_output = history.model.predict(input_data_slice)

            if Version(tensorflow.__version__) <= Version("2.1.4") and original_stop_training:
                # For these versions, `stop_training` flag on Model is set to False
                # This flag is used by the callback
                # (inside ``_log_early_stop_callback_metrics``)
                # for logging of early stop metrics. In order for
                # that to work, need to force that flag to be True again since doing
                # predict on that model sets `stop_training` to false for
                # those TF versions
                history.model.stop_training = True

            model_signature = infer_signature(input_data_slice, model_output)
            return model_signature

        input_example, signature = resolve_input_example_and_signature(
            _get_input_data_slice,
            _infer_model_signature,
            log_input_examples,
            log_model_signatures,
            _logger,
        )

        mlflow.keras.log_model(
            keras_model=history.model,
            artifact_path="model",
            input_example=input_example,
            signature=signature,
            registered_model_name=get_autologging_config(
                FLAVOR_NAME, "registered_model_name", None
            ),
        )

    class FitPatch(PatchFunction):
        def __init__(self):
            self.log_dir = None

        def _patch_implementation(
            self, original, inst, *args, **kwargs
        ):  # pylint: disable=arguments-differ
            unlogged_params = ["self", "x", "y", "callbacks", "validation_data", "verbose"]

            log_fn_args_as_params(original, args, kwargs, unlogged_params)

            run_id = mlflow.active_run().info.run_id
            with batch_metrics_logger(run_id) as metrics_logger:
                # Check if the 'callback' argument of fit() is set positionally
                if len(args) >= 6:
                    # Convert the positional training function arguments to a list in order to
                    # mutate the contents
                    args = list(args)
                    # Make a shallow copy of the preexisting callbacks to avoid permanently
                    # modifying their contents for future training invocations. Introduce
                    # TensorBoard & tf.keras callbacks if necessary
                    callbacks = list(args[5])
                    callbacks, self.log_dir = _setup_callbacks(callbacks, metrics_logger)
                    # Replace the callbacks positional entry in the copied arguments and convert
                    # the arguments back to tuple form for usage in the training function
                    args[5] = callbacks
                    args = tuple(args)
                else:
                    # Make a shallow copy of the preexisting callbacks and introduce TensorBoard
                    # & tf.keras callbacks if necessary
                    callbacks = list(kwargs.get("callbacks") or [])
                    kwargs["callbacks"], self.log_dir = _setup_callbacks(callbacks, metrics_logger)

                early_stop_callback = _get_early_stop_callback(callbacks)
                _log_early_stop_callback_params(early_stop_callback)

                history = original(inst, *args, **kwargs)

                if log_models:
<<<<<<< HEAD
                    _log_keras_model(history, args)
=======

                    def _get_input_data_slice():
                        input_training_data = args[0]
                        input_example_slice = None
                        if isinstance(input_training_data, np.ndarray):
                            input_example_slice = input_training_data[:INPUT_EXAMPLE_SAMPLE_ROWS]
                        elif isinstance(input_training_data, tensorflow.data.Dataset):
                            steps = 1
                            if history.params is not None and "steps" in history.params:
                                steps = history.params["steps"]

                            def _extract_n_steps(input_example_n_steps):
                                if steps > 1:
                                    return np.array(
                                        [
                                            v[0][:INPUT_EXAMPLE_SAMPLE_ROWS]
                                            for v in input_example_n_steps.take(
                                                1
                                            ).as_numpy_iterator()
                                        ]
                                    )[0]
                                return np.array(
                                    [
                                        v[0]
                                        for v in input_example_n_steps.take(
                                            INPUT_EXAMPLE_SAMPLE_ROWS
                                        ).as_numpy_iterator()
                                    ]
                                )

                            return _extract_n_steps(input_training_data)
                        elif isinstance(input_training_data, dict):
                            input_example_slice = {
                                k: np.take(v, range(0, INPUT_EXAMPLE_SAMPLE_ROWS))
                                for k, v in input_training_data.items()
                            }
                        elif isinstance(input_training_data, tensorflow.keras.utils.Sequence):
                            input_example_slice = input_training_data[:][0][
                                :INPUT_EXAMPLE_SAMPLE_ROWS
                            ]

                        else:
                            warnings.warn(
                                "Tensorflow keras autologging only "
                                "supports input types of: numpy.ndarray, "
                                "dict(<key> -> numpy.ndarray), tensorflow.data.Dataset, "
                                "or tensorflow.keras.utils.Sequence"
                            )

                        return input_example_slice

                    def _infer_model_signature(input_data_slice):
                        try:
                            original_stop_training = history.model.stop_training
                            model_output = history.model.predict(input_data_slice)

                            if (
                                Version(tensorflow.__version__) <= Version("2.1.4")
                                and original_stop_training
                            ):
                                # For these versions, `stop_training` flag on Model is set to False
                                # This flag is used by the callback
                                # (inside ``_log_early_stop_callback_metrics``)
                                # for logging of early stop metrics. In order for
                                # that to work, need to force that flag to be True again since doing
                                # predict on that model sets `stop_training` to false for
                                # those TF versions
                                history.model.stop_training = True

                            model_signature = infer_signature(input_data_slice, model_output)
                        except TypeError as te:
                            warnings.warn(str(te))
                            model_signature = None
                        return model_signature

                    input_example, signature = resolve_input_example_and_signature(
                        _get_input_data_slice,
                        _infer_model_signature,
                        log_input_examples,
                        log_model_signatures,
                        _logger,
                    )

                    mlflow.keras.log_model(
                        keras_model=history.model,
                        artifact_path="model",
                        input_example=input_example,
                        signature=signature,
                        registered_model_name=get_autologging_config(
                            FLAVOR_NAME, "registered_model_name", None
                        ),
                    )
>>>>>>> 3984c2c9

                _log_early_stop_callback_metrics(
                    callback=early_stop_callback,
                    history=history,
                    metrics_logger=metrics_logger,
                )

            _flush_queue()
            mlflow.log_artifacts(
                local_dir=self.log_dir.location,
                artifact_path="tensorboard_logs",
            )
            if self.log_dir.is_temp:
                shutil.rmtree(self.log_dir.location)
            return history

        def _on_exception(self, exception):
            if (
                self.log_dir is not None
                and self.log_dir.is_temp
                and os.path.exists(self.log_dir.location)
            ):
                shutil.rmtree(self.log_dir.location)

    class FitGeneratorPatch(PatchFunction):
        """
        NOTE: `fit_generator()` is deprecated in TF >= 2.1.0 and simply wraps `fit()`.
        To avoid unintentional creation of nested MLflow runs caused by a patched
        `fit_generator()` method calling a patched `fit()` method, we only patch
        `fit_generator()` in TF < 2.1.0.
        """

        def __init__(self):
            self.log_dir = None

        def _patch_implementation(
            self, original, inst, *args, **kwargs
        ):  # pylint: disable=arguments-differ
            unlogged_params = ["self", "generator", "callbacks", "validation_data", "verbose"]

            log_fn_args_as_params(original, args, kwargs, unlogged_params)

            run_id = mlflow.active_run().info.run_id

            with batch_metrics_logger(run_id) as metrics_logger:
                # Check if the 'callback' argument of fit() is set positionally
                if len(args) >= 5:
                    # Convert the positional training function arguments to a list in order to
                    # mutate the contents
                    args = list(args)
                    # Make a shallow copy of the preexisting callbacks to avoid permanently
                    # modifying their contents for future training invocations. Introduce
                    # TensorBoard & tf.keras callbacks if necessary
                    callbacks = list(args[4])
                    callbacks, self.log_dir = _setup_callbacks(callbacks, metrics_logger)
                    # Replace the callbacks positional entry in the copied arguments and convert
                    # the arguments back to tuple form for usage in the training function
                    args[4] = callbacks
                    args = tuple(args)
                else:
                    # Make a shallow copy of the preexisting callbacks and introduce TensorBoard
                    # & tf.keras callbacks if necessary
                    callbacks = list(kwargs.get("callbacks") or [])
                    kwargs["callbacks"], self.log_dir = _setup_callbacks(callbacks, metrics_logger)

                result = original(inst, *args, **kwargs)

                if log_models:
                    _log_keras_model(result, args)

            _flush_queue()
            mlflow.log_artifacts(local_dir=self.log_dir.location, artifact_path="tensorboard_logs")
            if self.log_dir.is_temp:
                shutil.rmtree(self.log_dir.location)

            return result

        def _on_exception(self, exception):
            if (
                self.log_dir is not None
                and self.log_dir.is_temp
                and os.path.exists(self.log_dir.location)
            ):
                shutil.rmtree(self.log_dir.location)

    def add_event(original, self, event):
        _log_event(event)
        return original(self, event)

    def add_summary(original, self, *args, **kwargs):
        result = original(self, *args, **kwargs)
        _flush_queue()
        return result

    managed = [
        (tensorflow.estimator.Estimator, "train", train),
        (tensorflow.keras.Model, "fit", FitPatch),
    ]

    if Version(tensorflow.__version__) < Version("2.1.0"):
        # `fit_generator()` is deprecated in TF >= 2.1.0 and simply wraps `fit()`.
        # To avoid unintentional creation of nested MLflow runs caused by a patched
        # `fit_generator()` method calling a patched `fit()` method, we only patch
        # `fit_generator()` in TF < 2.1.0
        managed.append((tensorflow.keras.Model, "fit_generator", FitGeneratorPatch))

    non_managed = [
        (EventFileWriter, "add_event", add_event),
        (EventFileWriterV2, "add_event", add_event),
        (FileWriter, "add_summary", add_summary),
        (tensorflow.estimator.Estimator, "export_saved_model", export_saved_model),
        (tensorflow.estimator.Estimator, "export_savedmodel", export_saved_model),
    ]

    # Add compat.v1 Estimator patching for versions of tensfor that are 2.0+.
    if Version(tensorflow.__version__) >= Version("2.0.0"):
        old_estimator_class = tensorflow.compat.v1.estimator.Estimator
        v1_train = (old_estimator_class, "train", train)
        v1_export_saved_model = (old_estimator_class, "export_saved_model", export_saved_model)
        v1_export_savedmodel = (old_estimator_class, "export_savedmodel", export_saved_model)

        managed.append(v1_train)
        non_managed.append(v1_export_saved_model)
        non_managed.append(v1_export_savedmodel)

    for p in managed:
        safe_patch(FLAVOR_NAME, *p, manage_run=True)

    for p in non_managed:
        safe_patch(FLAVOR_NAME, *p)<|MERGE_RESOLUTION|>--- conflicted
+++ resolved
@@ -9,8 +9,6 @@
 """
 import os
 import shutil
-
-import numpy as np
 import yaml
 import logging
 import concurrent.futures
@@ -1120,102 +1118,7 @@
                 history = original(inst, *args, **kwargs)
 
                 if log_models:
-<<<<<<< HEAD
                     _log_keras_model(history, args)
-=======
-
-                    def _get_input_data_slice():
-                        input_training_data = args[0]
-                        input_example_slice = None
-                        if isinstance(input_training_data, np.ndarray):
-                            input_example_slice = input_training_data[:INPUT_EXAMPLE_SAMPLE_ROWS]
-                        elif isinstance(input_training_data, tensorflow.data.Dataset):
-                            steps = 1
-                            if history.params is not None and "steps" in history.params:
-                                steps = history.params["steps"]
-
-                            def _extract_n_steps(input_example_n_steps):
-                                if steps > 1:
-                                    return np.array(
-                                        [
-                                            v[0][:INPUT_EXAMPLE_SAMPLE_ROWS]
-                                            for v in input_example_n_steps.take(
-                                                1
-                                            ).as_numpy_iterator()
-                                        ]
-                                    )[0]
-                                return np.array(
-                                    [
-                                        v[0]
-                                        for v in input_example_n_steps.take(
-                                            INPUT_EXAMPLE_SAMPLE_ROWS
-                                        ).as_numpy_iterator()
-                                    ]
-                                )
-
-                            return _extract_n_steps(input_training_data)
-                        elif isinstance(input_training_data, dict):
-                            input_example_slice = {
-                                k: np.take(v, range(0, INPUT_EXAMPLE_SAMPLE_ROWS))
-                                for k, v in input_training_data.items()
-                            }
-                        elif isinstance(input_training_data, tensorflow.keras.utils.Sequence):
-                            input_example_slice = input_training_data[:][0][
-                                :INPUT_EXAMPLE_SAMPLE_ROWS
-                            ]
-
-                        else:
-                            warnings.warn(
-                                "Tensorflow keras autologging only "
-                                "supports input types of: numpy.ndarray, "
-                                "dict(<key> -> numpy.ndarray), tensorflow.data.Dataset, "
-                                "or tensorflow.keras.utils.Sequence"
-                            )
-
-                        return input_example_slice
-
-                    def _infer_model_signature(input_data_slice):
-                        try:
-                            original_stop_training = history.model.stop_training
-                            model_output = history.model.predict(input_data_slice)
-
-                            if (
-                                Version(tensorflow.__version__) <= Version("2.1.4")
-                                and original_stop_training
-                            ):
-                                # For these versions, `stop_training` flag on Model is set to False
-                                # This flag is used by the callback
-                                # (inside ``_log_early_stop_callback_metrics``)
-                                # for logging of early stop metrics. In order for
-                                # that to work, need to force that flag to be True again since doing
-                                # predict on that model sets `stop_training` to false for
-                                # those TF versions
-                                history.model.stop_training = True
-
-                            model_signature = infer_signature(input_data_slice, model_output)
-                        except TypeError as te:
-                            warnings.warn(str(te))
-                            model_signature = None
-                        return model_signature
-
-                    input_example, signature = resolve_input_example_and_signature(
-                        _get_input_data_slice,
-                        _infer_model_signature,
-                        log_input_examples,
-                        log_model_signatures,
-                        _logger,
-                    )
-
-                    mlflow.keras.log_model(
-                        keras_model=history.model,
-                        artifact_path="model",
-                        input_example=input_example,
-                        signature=signature,
-                        registered_model_name=get_autologging_config(
-                            FLAVOR_NAME, "registered_model_name", None
-                        ),
-                    )
->>>>>>> 3984c2c9
 
                 _log_early_stop_callback_metrics(
                     callback=early_stop_callback,
