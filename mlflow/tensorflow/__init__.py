"""
The ``mlflow.tensorflow`` module provides an API for logging and loading TensorFlow models.
This module exports TensorFlow models with the following flavors:

TensorFlow (native) format
    This is the main flavor that can be loaded back into TensorFlow.
:py:mod:`mlflow.pyfunc`
    Produced for use by generic pyfunc-based deployment tools and batch inference.
"""
import importlib
import logging
import os
import shutil
import tempfile
from typing import Any, Dict, NamedTuple, Optional

import numpy as np
import pandas
import yaml
from packaging.version import Version

import mlflow
from mlflow import pyfunc
from mlflow.client import MlflowClient
from mlflow.data.code_dataset_source import CodeDatasetSource
from mlflow.data.numpy_dataset import from_numpy
from mlflow.data.tensorflow_dataset import from_tensorflow
from mlflow.exceptions import INVALID_PARAMETER_VALUE, MlflowException
from mlflow.models import Model, ModelInputExample, ModelSignature, infer_signature
from mlflow.models.model import MLMODEL_FILE_NAME
from mlflow.models.signature import _infer_signature_from_input_example
from mlflow.models.utils import _save_example
from mlflow.tensorflow.callback import MLflowCallback  # noqa: F401
from mlflow.tracking._model_registry import DEFAULT_AWAIT_MAX_SLEEP_SECONDS
from mlflow.tracking.artifact_utils import _download_artifact_from_uri
from mlflow.tracking.context import registry as context_registry
from mlflow.types.schema import TensorSpec
from mlflow.utils import is_iterator
from mlflow.utils.autologging_utils import (
    PatchFunction,
    autologging_integration,
    get_autologging_config,
    log_fn_args_as_params,
    picklable_exception_safe_function,
    resolve_input_example_and_signature,
    safe_patch,
)
from mlflow.utils.checkpoint_utils import download_checkpoint_artifact
from mlflow.utils.docstring_utils import LOG_MODEL_PARAM_DOCS, format_docstring
from mlflow.utils.environment import (
    _CONDA_ENV_FILE_NAME,
    _CONSTRAINTS_FILE_NAME,
    _PYTHON_ENV_FILE_NAME,
    _REQUIREMENTS_FILE_NAME,
    _mlflow_conda_env,
    _process_conda_env,
    _process_pip_requirements,
    _PythonEnv,
    _validate_env_arguments,
)
from mlflow.utils.file_utils import get_total_file_size, write_to
from mlflow.utils.model_utils import (
    _add_code_from_conf_to_system_path,
    _get_flavor_configuration,
    _validate_and_copy_code_paths,
    _validate_and_prepare_target_save_path,
)
from mlflow.utils.requirements_utils import _get_pinned_requirement

FLAVOR_NAME = "tensorflow"

_logger = logging.getLogger(__name__)

# For tracking if the run was started by autologging.
_AUTOLOG_RUN_ID = None

# File name to which custom objects cloudpickle is saved - used during save and load
_CUSTOM_OBJECTS_SAVE_PATH = "custom_objects.cloudpickle"
# File name to which custom objects stored in tensorflow _GLOBAL_CUSTOM_OBJECTS
# is saved - it is automatically detected and used during save and load
_GLOBAL_CUSTOM_OBJECTS_SAVE_PATH = "global_custom_objects.cloudpickle"
_KERAS_MODULE_SPEC_PATH = "keras_module.txt"
_KERAS_SAVE_FORMAT_PATH = "save_format.txt"
# File name to which keras model is saved
_MODEL_SAVE_PATH = "model"


_MODEL_TYPE_KERAS = "keras"
_MODEL_TYPE_TF1_ESTIMATOR = "tf1-estimator"
_MODEL_TYPE_TF2_MODULE = "tf2-module"


def get_default_pip_requirements(include_cloudpickle=False):
    """
    Returns
        A list of default pip requirements for MLflow Models produced by this flavor.
        Calls to :func:`save_model()` and :func:`log_model()` produce a pip environment
        that, at minimum, contains these requirements.
    """
    pip_deps = [_get_pinned_requirement("tensorflow")]
    if include_cloudpickle:
        pip_deps.append(_get_pinned_requirement("cloudpickle"))

    return pip_deps


def get_default_conda_env():
    """
    Returns:
        The default Conda environment for MLflow Models produced by calls to
        :func:`save_model()` and :func:`log_model()`.
    """
    return _mlflow_conda_env(additional_pip_deps=get_default_pip_requirements())


def get_global_custom_objects():
    """
    Returns:
        A live reference to the global dictionary of custom objects.
    """
    try:
        from tensorflow import keras

        return keras.saving.get_custom_objects()
    except Exception:
        pass


@format_docstring(LOG_MODEL_PARAM_DOCS.format(package_name=FLAVOR_NAME))
def log_model(
    model,
    artifact_path,
    custom_objects=None,
    conda_env=None,
    code_paths=None,
    signature: ModelSignature = None,
    input_example: ModelInputExample = None,
    registered_model_name=None,
    await_registration_for=DEFAULT_AWAIT_MAX_SLEEP_SECONDS,
    pip_requirements=None,
    extra_pip_requirements=None,
    saved_model_kwargs=None,
    keras_model_kwargs=None,
    metadata=None,
):
    """
    Log a TF2 core model (inheriting tf.Module) or a Keras model in MLflow Model format.

    .. note::

        If you log a Keras or TensorFlow model without a signature, inference with
        :py:func:`mlflow.pyfunc.spark_udf()` will not work unless the model's pyfunc
        representation accepts pandas DataFrames as inference inputs.

        You can infer a model's signature by calling the :py:func:`mlflow.models.infer_signature()`
        API on features from the model's test dataset. You can also manually create a model
        signature, for example:

        .. code-block:: python
            :caption: Example of creating signature for saving TensorFlow and `tf.Keras` models

            from mlflow.types.schema import Schema, TensorSpec
            from mlflow.models import ModelSignature
            import numpy as np

            input_schema = Schema(
                [
                    TensorSpec(np.dtype(np.uint64), (-1, 5), "field1"),
                    TensorSpec(np.dtype(np.float32), (-1, 3, 2), "field2"),
                ]
            )
            # Create the signature for a model that requires 2 inputs:
            #  - Input with name "field1", shape (-1, 5), type "np.uint64"
            #  - Input with name "field2", shape (-1, 3, 2), type "np.float32"
            signature = ModelSignature(inputs=input_schema)

    Args:
        model: The TF2 core model (inheriting tf.Module) or Keras model to be saved.
        artifact_path: The run-relative path to which to log model artifacts.
        custom_objects: A Keras ``custom_objects`` dictionary mapping names (strings) to
            custom classes or functions associated with the Keras model. MLflow saves
            these custom layers using CloudPickle and restores them automatically
            when the model is loaded with :py:func:`mlflow.tensorflow.load_model` and
            :py:func:`mlflow.pyfunc.load_model`.
        conda_env: {{ conda_env }}
        code_paths: A list of local filesystem paths to Python file dependencies (or directories
            containing file dependencies). These files are *prepended* to the system
            path when the model is loaded.
        registered_model_name: If given, create a model version under
            ``registered_model_name``, also creating a registered model if one
            with the given name does not exist.
        signature: {{ signature }}
        input_example: {{ input_example }}
        await_registration_for: Number of seconds to wait for the model version to finish
            being created and is in ``READY`` status. By default, the function
            waits for five minutes. Specify 0 or None to skip waiting.
        pip_requirements: {{ pip_requirements }}
        extra_pip_requirements: {{ extra_pip_requirements }}
        saved_model_kwargs: a dict of kwargs to pass to ``tensorflow.saved_model.save`` method.
        keras_model_kwargs: a dict of kwargs to pass to ``keras_model.save`` method.
        metadata: Custom metadata dictionary passed to the model and stored in the MLmodel file.

                        .. Note:: Experimental: This parameter may change or be removed in a future
                                                release without warning.

    Returns
        A :py:class:`ModelInfo <mlflow.models.model.ModelInfo>` instance that contains the
        metadata of the logged model.
    """

    return Model.log(
        artifact_path=artifact_path,
        flavor=mlflow.tensorflow,
        model=model,
        conda_env=conda_env,
        code_paths=code_paths,
        custom_objects=custom_objects,
        registered_model_name=registered_model_name,
        signature=signature,
        input_example=input_example,
        await_registration_for=await_registration_for,
        pip_requirements=pip_requirements,
        extra_pip_requirements=extra_pip_requirements,
        saved_model_kwargs=saved_model_kwargs,
        keras_model_kwargs=keras_model_kwargs,
        metadata=metadata,
    )


def _save_keras_custom_objects(path, custom_objects, file_name):
    """
    Save custom objects dictionary to a cloudpickle file so a model can be easily loaded later.

    Args:
        path: An absolute path that points to the data directory within /path/to/model.
        custom_objects: Keras ``custom_objects`` is a dictionary mapping
            names (strings) to custom classes or functions to be considered
            during deserialization. MLflow saves these custom layers using
            CloudPickle and restores them automatically when the model is
            loaded with :py:func:`mlflow.keras.load_model` and
            :py:func:`mlflow.pyfunc.load_model`.
        file_name: The file name to save the custom objects to.
    """
    import cloudpickle

    custom_objects_path = os.path.join(path, file_name)
    with open(custom_objects_path, "wb") as out_f:
        cloudpickle.dump(custom_objects, out_f)


_NO_MODEL_SIGNATURE_WARNING = (
    "You are saving a TensorFlow Core model or Keras model "
    "without a signature. Inference with mlflow.pyfunc.spark_udf() will not work "
    "unless the model's pyfunc representation accepts pandas DataFrames as "
    "inference inputs."
)


@format_docstring(LOG_MODEL_PARAM_DOCS.format(package_name=FLAVOR_NAME))
def save_model(
    model,
    path,
    conda_env=None,
    code_paths=None,
    mlflow_model=None,
    custom_objects=None,
    signature: ModelSignature = None,
    input_example: ModelInputExample = None,
    pip_requirements=None,
    extra_pip_requirements=None,
    saved_model_kwargs=None,
    keras_model_kwargs=None,
    metadata=None,
):
    """
    Save a TF2 core model (inheriting tf.Module) or Keras model in MLflow Model format to a path on
    the local file system.

    .. note::
        If you save a Keras or TensorFlow model without a signature, inference with
        :py:func:`mlflow.pyfunc.spark_udf()` will not work unless the model's pyfunc
        representation accepts pandas DataFrames as inference inputs.
        You can infer a model's signature by calling the :py:func:`mlflow.models.infer_signature()`
        API on features from the model's test dataset. You can also manually create a model
        signature, for example:

        .. code-block:: python
            :caption: Example of creating signature for saving TensorFlow and `tf.Keras` models

            from mlflow.types.schema import Schema, TensorSpec
            from mlflow.models import ModelSignature
            import numpy as np

            input_schema = Schema(
                [
                    TensorSpec(np.dtype(np.uint64), (-1, 5), "field1"),
                    TensorSpec(np.dtype(np.float32), (-1, 3, 2), "field2"),
                ]
            )
            # Create the signature for a model that requires 2 inputs:
            #  - Input with name "field1", shape (-1, 5), type "np.uint64"
            #  - Input with name "field2", shape (-1, 3, 2), type "np.float32"
            signature = ModelSignature(inputs=input_schema)

    Args:
        model: The Keras model or Tensorflow module to be saved.
        path: Local path where the MLflow model is to be saved.
        conda_env: {{ conda_env }}
        code_paths: A list of local filesystem paths to Python file dependencies (or directories
            containing file dependencies). These files are *prepended* to the system
            path when the model is loaded.
        mlflow_model: MLflow model configuration to which to add the ``tensorflow`` flavor.
        custom_objects: A Keras ``custom_objects`` dictionary mapping names (strings) to
            custom classes or functions associated with the Keras model. MLflow saves
            these custom layers using CloudPickle and restores them automatically
            when the model is loaded with :py:func:`mlflow.tensorflow.load_model` and
            :py:func:`mlflow.pyfunc.load_model`.
        signature: {{ signature }}
        input_example: {{ input_example }}
        pip_requirements: {{ pip_requirements }}
        extra_pip_requirements: {{ extra_pip_requirements }}
        saved_model_kwargs: a dict of kwargs to pass to ``tensorflow.saved_model.save`` method
            if the model to be saved is a Tensorflow module.
        keras_model_kwargs: a dict of kwargs to pass to ``model.save`` method if the model
            to be saved is a keras model.
        metadata: Custom metadata dictionary passed to the model and stored in the MLmodel file.

            .. Note:: Experimental: This parameter may change or be removed in a future
                                    release without warning.
    """
    import tensorflow as tf
    from tensorflow.keras.models import Model as KerasModel

    if signature is None and input_example is not None:
        wrapped_model = None
        if isinstance(model, KerasModel):
            wrapped_model = _KerasModelWrapper(model, signature)
        elif isinstance(model, tf.Module):
            wrapped_model = _TF2ModuleWrapper(model, signature)
        if wrapped_model is not None:
            signature = _infer_signature_from_input_example(input_example, wrapped_model)
    elif signature is False:
        signature = None

    if signature is None:
        _logger.warning(_NO_MODEL_SIGNATURE_WARNING)
    else:
        num_inputs = len(signature.inputs.inputs)
        if num_inputs == 0:
            raise MlflowException(
                "The model signature's input schema must contain at least one field.",
                error_code=INVALID_PARAMETER_VALUE,
            )
        for field in signature.inputs.inputs:
            if not isinstance(field, TensorSpec):
                raise MlflowException(
                    "All fields in the model signature's input schema must be of type TensorSpec.",
                    error_code=INVALID_PARAMETER_VALUE,
                )
            if field.shape[0] != -1:
                raise MlflowException(
                    "All fields in the model signature's input schema must have a shape "
                    "in which the first dimension is a variable dimension.",
                    error_code=INVALID_PARAMETER_VALUE,
                )

    _validate_env_arguments(conda_env, pip_requirements, extra_pip_requirements)

    # check if path exists
    path = os.path.abspath(path)
    _validate_and_prepare_target_save_path(path)

    code_dir_subpath = _validate_and_copy_code_paths(code_paths, path)

    if mlflow_model is None:
        mlflow_model = Model()
    if signature is not None:
        mlflow_model.signature = signature
    if input_example is not None:
        _save_example(mlflow_model, input_example, path)
    if metadata is not None:
        mlflow_model.metadata = metadata

    if isinstance(model, KerasModel):
        keras_model_kwargs = keras_model_kwargs or {}

        data_subpath = "data"
        # construct new data folder in existing path
        data_path = os.path.join(path, data_subpath)
        os.makedirs(data_path)
        model_subpath = os.path.join(data_subpath, _MODEL_SAVE_PATH)

        keras_module = importlib.import_module("tensorflow.keras")
        # save custom objects if there are custom objects
        if custom_objects is not None:
            _save_keras_custom_objects(data_path, custom_objects, _CUSTOM_OBJECTS_SAVE_PATH)
        # save custom objects stored within _GLOBAL_CUSTOM_OBJECTS
        if global_custom_objects := get_global_custom_objects():
            _save_keras_custom_objects(
                data_path, global_custom_objects, _GLOBAL_CUSTOM_OBJECTS_SAVE_PATH
            )

        # save keras module spec to path/data/keras_module.txt
        with open(os.path.join(data_path, _KERAS_MODULE_SPEC_PATH), "w") as f:
            f.write(keras_module.__name__)

        # Use the SavedModel format if `save_format` is unspecified
        save_format = keras_model_kwargs.get("save_format", "tf")

        # save keras save_format to path/data/save_format.txt
        with open(os.path.join(data_path, _KERAS_SAVE_FORMAT_PATH), "w") as f:
            f.write(save_format)

        # save keras model
        # To maintain prior behavior, when the format is HDF5, we save
        # with the h5 file extension. Otherwise, model_path is a directory
        # where the saved_model.pb will be stored (for SavedModel format)
        # For tensorflow 2.16.0 (including dev version),
        # it only supports saving model in .h5 or .keras format
        if save_format == "h5":
            file_extension = ".h5"
        elif Version(tf.__version__).release >= (2, 16):
            file_extension = ".keras"
        else:
            file_extension = ""
        model_path = os.path.join(path, model_subpath) + file_extension
        if path.startswith("/dbfs/"):
            # The Databricks Filesystem uses a FUSE implementation that does not support
            # random writes. It causes an error.
            with tempfile.NamedTemporaryFile(suffix=".h5") as f:
                model.save(f.name, **keras_model_kwargs)
                f.flush()  # force flush the data
                shutil.copy2(src=f.name, dst=model_path)
        else:
            model.save(model_path, **keras_model_kwargs)

        pyfunc_options = {
            "data": data_subpath,
        }

        flavor_options = {
            **pyfunc_options,
            "model_type": _MODEL_TYPE_KERAS,
            "keras_version": tf.__version__,
            "save_format": save_format,
        }
    elif isinstance(model, tf.Module):
        saved_model_kwargs = saved_model_kwargs or {}
        model_dir_subpath = "tf2model"
        model_path = os.path.join(path, model_dir_subpath)
        tf.saved_model.save(model, model_path, **saved_model_kwargs)
        pyfunc_options = {}
        flavor_options = {
            "saved_model_dir": model_dir_subpath,
            "model_type": _MODEL_TYPE_TF2_MODULE,
        }
    else:
        raise MlflowException(f"Unknown model type: {type(model)}")

    # update flavor info to mlflow_model
    mlflow_model.add_flavor(FLAVOR_NAME, code=code_dir_subpath, **flavor_options)

    # append loader_module, data and env data to mlflow_model
    pyfunc.add_to_model(
        mlflow_model,
        loader_module="mlflow.tensorflow",
        conda_env=_CONDA_ENV_FILE_NAME,
        python_env=_PYTHON_ENV_FILE_NAME,
        code=code_dir_subpath,
        **pyfunc_options,
    )

    # add model file size to mlflow_model
    if size := get_total_file_size(path):
        mlflow_model.model_size_bytes = size

    # save mlflow_model to path/MLmodel
    mlflow_model.save(os.path.join(path, MLMODEL_FILE_NAME))

    include_cloudpickle = custom_objects is not None or get_global_custom_objects() is not None
    if conda_env is None:
        if pip_requirements is None:
            default_reqs = get_default_pip_requirements(include_cloudpickle)
            # To ensure `_load_pyfunc` can successfully load the model during the dependency
            # inference, `mlflow_model.save` must be called beforehand to save an MLmodel file.
            inferred_reqs = mlflow.models.infer_pip_requirements(
                path, FLAVOR_NAME, fallback=default_reqs
            )
            default_reqs = sorted(set(inferred_reqs).union(default_reqs))
        else:
            default_reqs = None
        conda_env, pip_requirements, pip_constraints = _process_pip_requirements(
            default_reqs,
            pip_requirements,
            extra_pip_requirements,
        )
    else:
        conda_env, pip_requirements, pip_constraints = _process_conda_env(conda_env)

    with open(os.path.join(path, _CONDA_ENV_FILE_NAME), "w") as f:
        yaml.safe_dump(conda_env, stream=f, default_flow_style=False)

    # Save `constraints.txt` if necessary
    if pip_constraints:
        write_to(os.path.join(path, _CONSTRAINTS_FILE_NAME), "\n".join(pip_constraints))

    # Save `requirements.txt`
    write_to(os.path.join(path, _REQUIREMENTS_FILE_NAME), "\n".join(pip_requirements))

    _PythonEnv.current().to_yaml(os.path.join(path, _PYTHON_ENV_FILE_NAME))


def _load_custom_objects(path, file_name):
    custom_objects_path = None
    if os.path.isdir(path):
        if os.path.isfile(os.path.join(path, file_name)):
            custom_objects_path = os.path.join(path, file_name)
    if custom_objects_path is not None:
        import cloudpickle

        with open(custom_objects_path, "rb") as f:
            return cloudpickle.load(f)


def _load_keras_model(model_path, keras_module, save_format, **kwargs):
    keras_models = importlib.import_module(keras_module.__name__ + ".models")
    custom_objects = kwargs.pop("custom_objects", {})
    if saved_custom_objects := _load_custom_objects(model_path, _CUSTOM_OBJECTS_SAVE_PATH):
        saved_custom_objects.update(custom_objects)
        custom_objects = saved_custom_objects

    if global_custom_objects := _load_custom_objects(model_path, _GLOBAL_CUSTOM_OBJECTS_SAVE_PATH):
        global_custom_objects.update(custom_objects)
        custom_objects = global_custom_objects

    if os.path.isdir(model_path):
        model_path = os.path.join(model_path, _MODEL_SAVE_PATH)

    # If the save_format is HDF5, then we save with h5 file
    # extension to align with prior behavior of mlflow logging
    if save_format == "h5":
        model_path += ".h5"
    # Since TF 2.16.0, it only supports saving model in .h5 or .keras format.
    # But for backwards compatibility, we still save model without suffix
    # for older versions of TF.
    elif os.path.exists(model_path + ".keras"):
        model_path += ".keras"

    import tensorflow as tf

    # Using naive tuple-based comparison here rather than packaging.version.Version, because
    # the latter consider dev version e.g. 2.16.0.dev2023010 as ahead of 2.16. While that is
    # 'correct', we rather want to treat it is a part of 2.16 here.
    if save_format == "h5" and (2, 2, 3) <= Version(tf.__version__).release < (2, 16):
        # NOTE: TF 2.2.3 does not work with unicode paths in python2. Pass in h5py.File instead
        # of string to avoid issues.
        import h5py

        with h5py.File(os.path.abspath(model_path), "r") as model_path:
            return keras_models.load_model(model_path, custom_objects=custom_objects, **kwargs)
    else:
        # NOTE: Older versions of Keras only handle filepath.
        return keras_models.load_model(model_path, custom_objects=custom_objects, **kwargs)


def _get_flavor_conf(model_conf):
    if "keras" in model_conf.flavors:
        return model_conf.flavors["keras"]
    return model_conf.flavors[FLAVOR_NAME]


def _infer_model_type(model_conf):
    model_type = _get_flavor_conf(model_conf).get("model_type")
    if model_type is not None:
        return model_type
    # Loading model logged by old version mlflow, which deos not record model_type
    # Inferring model type by checking whether model_conf contains "keras" flavor.
    if "keras" in model_conf.flavors:
        return _MODEL_TYPE_KERAS
    return _MODEL_TYPE_TF1_ESTIMATOR


def load_model(model_uri, dst_path=None, saved_model_kwargs=None, keras_model_kwargs=None):
    """
    Load an MLflow model that contains the TensorFlow flavor from the specified path.

    Args:
        model_uri: The location, in URI format, of the MLflow model. For example:

            - ``/Users/me/path/to/local/model``
            - ``relative/path/to/local/model``
            - ``s3://my_bucket/path/to/model``
            - ``runs:/<mlflow_run_id>/run-relative/path/to/model``
            - ``models:/<model_name>/<model_version>``
            - ``models:/<model_name>/<stage>``

            For more information about supported URI schemes, see
            `Referencing Artifacts <https://www.mlflow.org/docs/latest/concepts.html#
            artifact-locations>`_.
        dst_path: The local filesystem path to which to download the model artifact.
            This directory must already exist. If unspecified, a local output
            path will be created.
        saved_model_kwargs: kwargs to pass to ``tensorflow.saved_model.load`` method.
            Only available when you are loading a tensorflow2 core model.
        keras_model_kwargs: kwargs to pass to ``keras.models.load_model`` method.
            Only available when you are loading a Keras model.

    Returns
        A callable graph (tf.function) that takes inputs and returns inferences.
    """
    import tensorflow as tf

    local_model_path = _download_artifact_from_uri(artifact_uri=model_uri, output_path=dst_path)

    model_configuration_path = os.path.join(local_model_path, MLMODEL_FILE_NAME)
    model_conf = Model.load(model_configuration_path)

    flavor_conf = _get_flavor_conf(model_conf)

    _add_code_from_conf_to_system_path(local_model_path, flavor_conf)

    model_type = _infer_model_type(model_conf)
    if model_type == _MODEL_TYPE_KERAS:
        keras_model_kwargs = keras_model_kwargs or {}
        keras_module = importlib.import_module(flavor_conf.get("keras_module", "tensorflow.keras"))
        # For backwards compatibility, we assume h5 when the save_format is absent
        save_format = flavor_conf.get("save_format", "h5")
        model_path = os.path.join(local_model_path, flavor_conf.get("data", _MODEL_SAVE_PATH))
        return _load_keras_model(
            model_path=model_path,
            keras_module=keras_module,
            save_format=save_format,
            **keras_model_kwargs,
        )
    if model_type == _MODEL_TYPE_TF1_ESTIMATOR:
        tf_saved_model_dir = os.path.join(local_model_path, flavor_conf["saved_model_dir"])
        tf_meta_graph_tags = flavor_conf["meta_graph_tags"]
        tf_signature_def_key = flavor_conf["signature_def_key"]
        return _load_tf1_estimator_saved_model(
            tf_saved_model_dir=tf_saved_model_dir,
            tf_meta_graph_tags=tf_meta_graph_tags,
            tf_signature_def_key=tf_signature_def_key,
        )
    if model_type == _MODEL_TYPE_TF2_MODULE:
        saved_model_kwargs = saved_model_kwargs or {}
        tf_saved_model_dir = os.path.join(local_model_path, flavor_conf["saved_model_dir"])
        return tf.saved_model.load(tf_saved_model_dir, **saved_model_kwargs)

    raise MlflowException(f"Unknown model_type: {model_type}")


def _load_tf1_estimator_saved_model(tf_saved_model_dir, tf_meta_graph_tags, tf_signature_def_key):
    """
    Load a specified TensorFlow model consisting of a TensorFlow metagraph and signature definition
    from a serialized TensorFlow ``SavedModel`` collection.

    Args:
        tf_saved_model_dir: The local filesystem path or run-relative artifact path to the model.
        tf_meta_graph_tags: A list of tags identifying the model's metagraph within the
            serialized ``SavedModel`` object. For more information, see the
            ``tags`` parameter of the `tf.saved_model.builder.SavedModelBuilder
            method <https://www.tensorflow.org/api_docs/python/tf/saved_model/
            builder/SavedModelBuilder#add_meta_graph>`_.
        tf_signature_def_key: A string identifying the input/output signature associated with the
            model. This is a key within the serialized ``SavedModel``'s
            signature definition mapping. For more information, see the
            ``signature_def_map`` parameter of the
            ``tf.saved_model.builder.SavedModelBuilder`` method.

    Returns:
        A callable graph (tensorflow.function) that takes inputs and returns inferences.
    """
    import tensorflow as tf

    loaded = tf.saved_model.load(tags=tf_meta_graph_tags, export_dir=tf_saved_model_dir)
    loaded_sig = loaded.signatures
    if tf_signature_def_key not in loaded_sig:
        raise MlflowException(
            f"Could not find signature def key {tf_signature_def_key}. "
            f"Available keys are: {list(loaded_sig.keys())}"
        )
    return loaded_sig[tf_signature_def_key]


def _load_pyfunc(path):
    """
    Load PyFunc implementation. Called by ``pyfunc.load_model``. This function loads an MLflow
    model with the TensorFlow flavor into a new TensorFlow graph and exposes it behind the
    ``pyfunc.predict`` interface.

    Args:
        path: Local filesystem path to the MLflow Model with the ``tensorflow`` flavor.
    """
    import tensorflow as tf

    model_meta_path1 = os.path.join(path, MLMODEL_FILE_NAME)
    model_meta_path2 = os.path.join(os.path.dirname(path), MLMODEL_FILE_NAME)

    if os.path.isfile(model_meta_path1):
        model_meta = Model.load(model_meta_path1)
    elif os.path.isfile(model_meta_path2):
        model_meta = Model.load(model_meta_path2)
    else:
        raise MlflowException(f"Cannot find file {MLMODEL_FILE_NAME} for the logged model.")

    model_type = _infer_model_type(model_meta)
    if model_type == _MODEL_TYPE_KERAS:
        if os.path.isfile(os.path.join(path, _KERAS_MODULE_SPEC_PATH)):
            with open(os.path.join(path, _KERAS_MODULE_SPEC_PATH)) as f:
                keras_module = importlib.import_module(f.read())
        else:
            from tensorflow import keras

            keras_module = keras

        # By default, we assume the save_format is h5 for backwards compatibility
        save_format = "h5"
        save_format_path = os.path.join(path, _KERAS_SAVE_FORMAT_PATH)
        if os.path.isfile(save_format_path):
            with open(save_format_path) as f:
                save_format = f.read()

        # In SavedModel format, loaded model should be compiled.
        should_compile = save_format == "tf"
        m = _load_keras_model(
            path, keras_module=keras_module, save_format=save_format, compile=should_compile
        )
        return _KerasModelWrapper(m, model_meta.signature)
    if model_type == _MODEL_TYPE_TF1_ESTIMATOR:
        flavor_conf = _get_flavor_configuration(path, FLAVOR_NAME)

        tf_saved_model_dir = os.path.join(path, flavor_conf["saved_model_dir"])
        tf_meta_graph_tags = flavor_conf["meta_graph_tags"]
        tf_signature_def_key = flavor_conf["signature_def_key"]

        loaded_model = tf.saved_model.load(export_dir=tf_saved_model_dir, tags=tf_meta_graph_tags)
        return _TF2Wrapper(model=loaded_model, infer=loaded_model.signatures[tf_signature_def_key])
    if model_type == _MODEL_TYPE_TF2_MODULE:
        flavor_conf = _get_flavor_configuration(path, FLAVOR_NAME)
        tf_saved_model_dir = os.path.join(path, flavor_conf["saved_model_dir"])
        loaded_model = tf.saved_model.load(tf_saved_model_dir)
        return _TF2ModuleWrapper(model=loaded_model, signature=model_meta.signature)

    raise MlflowException("Unknown model_type.")


class _TF2Wrapper:
    """
    Wrapper class that exposes a TensorFlow model for inference via a ``predict`` function such that
    ``predict(data: pandas.DataFrame) -> pandas.DataFrame``. For TensorFlow versions >= 2.0.0.
    """

    def __init__(self, model, infer):
        """
        Args:
            model: A Tensorflow SavedModel.
            infer: Tensorflow function returned by a saved model that is used for inference.
        """
        # Note: we need to retain the model reference in TF2Wrapper object, because the infer
        #  function in tensorflow will be `ConcreteFunction` which only retains WeakRefs to the
        #  variables they close over.
        #  See https://www.tensorflow.org/guide/function#deleting_tfvariables_between_function_calls
        self.model = model
        self.infer = infer

    def predict(
        self,
        data,
        params: Optional[Dict[str, Any]] = None,
    ):
        """
        Args:
            data: Model input data.
            params: Additional parameters to pass to the model for inference.

                .. Note:: Experimental: This parameter may change or be removed in a future
                                        release without warning.

        Returns:
            Model predictions.
        """
        import tensorflow as tf

        feed_dict = {}
        if isinstance(data, dict):
            feed_dict = {k: tf.constant(v) for k, v in data.items()}
        elif isinstance(data, pandas.DataFrame):
            for df_col_name in list(data):
                # If there are multiple columns with the same name, selecting the shared name
                # from the DataFrame will result in another DataFrame containing the columns
                # with the shared name. TensorFlow cannot make eager tensors out of pandas
                # DataFrames, so we convert the DataFrame to a numpy array here.
                val = data[df_col_name]
                val = val.values if isinstance(val, pandas.DataFrame) else np.array(val.to_list())
                feed_dict[df_col_name] = tf.constant(val)
        else:
            raise TypeError("Only dict and DataFrame input types are supported")

        raw_preds = self.infer(**feed_dict)
        pred_dict = {col_name: raw_preds[col_name].numpy() for col_name in raw_preds.keys()}
        for col in pred_dict.keys():
            # If the output tensor is not 1-dimensional
            # AND all elements have length of 1, flatten the array with `ravel()`
            if len(pred_dict[col].shape) != 1 and all(
                len(element) == 1 for element in pred_dict[col]
            ):
                pred_dict[col] = pred_dict[col].ravel()
            else:
                pred_dict[col] = pred_dict[col].tolist()

        if isinstance(data, dict):
            return pred_dict
        else:
            return pandas.DataFrame.from_dict(data=pred_dict)


class _TF2ModuleWrapper:
    def __init__(self, model, signature):
        self.model = model
        self.signature = signature

    def predict(
        self,
        data,
        params: Optional[Dict[str, Any]] = None,
    ):
        """
        Args:
            data: Model input data.
            params: Additional parameters to pass to the model for inference.

                .. Note:: Experimental: This parameter may change or be removed in a future
                                        release without warning.

        Returns:
            Model predictions.
        """
        import tensorflow as tf

        if isinstance(data, (np.ndarray, list)):
            data = tf.convert_to_tensor(data)
        else:
            raise MlflowException(
                f"Unsupported input data type: {type(data)}, the input data must be "
                "numpy array or a list."
            )
        result = self.model(data)
        if isinstance(result, tf.Tensor):
            return result.numpy()
        return result


class _KerasModelWrapper:
    def __init__(self, keras_model, signature):
        self.keras_model = keras_model
        self.signature = signature

    def predict(
        self,
        data,
        params: Optional[Dict[str, Any]] = None,
    ):
        """
        Args:
            data: Model input data.
            params: Additional parameters to pass to the model for inference.

                .. Note:: Experimental: This parameter may change or be removed in a future
                                        release without warning.

        Returns
            Model predictions.
        """
        if isinstance(data, pandas.DataFrame):
            # This line is for backwards compatibility:
            # If model signature is not None, when calling
            # `keras_pyfunc_model.predict(pandas_dataframe)`, `_enforce_schema` will convert
            # dataframe input into dict input, so in the case `_KerasModelWrapper.predict`
            # will receive a dict type input.
            # If model signature is None, `_enforce_schema` can do nothing, and if the input
            # is dataframe, `_KerasModelWrapper.predict` will receive a dataframe input,
            # we need to handle this case, to keep backwards compatibility.
            return pandas.DataFrame(self.keras_model.predict(data.values), index=data.index)

        supported_input_types = (np.ndarray, list, tuple, dict)
        if not isinstance(data, supported_input_types):
            raise MlflowException(
                f"Unsupported input data type: {type(data)}. "
                f"Must be one of: {[x.__name__ for x in supported_input_types]}",
                INVALID_PARAMETER_VALUE,
            )
        return self.keras_model.predict(data)


def _assoc_list_to_map(lst):
    """
    Convert an association list to a dictionary.
    """
    d = {}
    for run_id, metric in lst:
        d[run_id] = d[run_id] + [metric] if run_id in d else [metric]
    return d


@picklable_exception_safe_function
def _get_tensorboard_callback(lst):
    import tensorflow as tf

    for x in lst:
        if isinstance(x, tf.keras.callbacks.TensorBoard):
            return x
    return None


# A representation of a TensorBoard event logging directory with two attributes:
# :location - string: The filesystem location of the logging directory
# :is_temp - boolean: `True` if the logging directory was created for temporary use by MLflow,
#                     `False` otherwise
class _TensorBoardLogDir(NamedTuple):
    location: str
    is_temp: bool


def _setup_callbacks(callbacks, log_every_epoch, log_every_n_steps):
    """
    Adds TensorBoard and MlfLowTfKeras callbacks to the
    input list, and returns the new list and appropriate log directory.
    """
    from mlflow.tensorflow.autologging import _TensorBoard
    from mlflow.tensorflow.callback import MLflowCallback, MlflowModelCheckpointCallback

    tb = _get_tensorboard_callback(callbacks)
    for callback in callbacks:
        if isinstance(callback, MLflowCallback):
            raise MlflowException(
                "MLflow autologging must be turned off if an `MLflowCallback` is explicitly added "
                "to the callback list. You are creating an `MLflowCallback` while having "
                "autologging enabled. Please either call `mlflow.tensorflow.autolog(disable=True)` "
                "to disable autologging or remove `MLflowCallback` from the callback list. "
            )
    if tb is None:
        log_dir = _TensorBoardLogDir(location=tempfile.mkdtemp(), is_temp=True)
        callbacks.append(_TensorBoard(log_dir.location))
    else:
        log_dir = _TensorBoardLogDir(location=tb.log_dir, is_temp=False)

    callbacks.append(
        MLflowCallback(
            log_every_epoch=log_every_epoch,
            log_every_n_steps=log_every_n_steps,
        )
    )

    model_checkpoint = get_autologging_config(mlflow.tensorflow.FLAVOR_NAME, "checkpoint", True)
    if model_checkpoint:
        checkpoint_monitor = get_autologging_config(
            mlflow.tensorflow.FLAVOR_NAME, "checkpoint_monitor", "val_loss"
        )
        checkpoint_mode = get_autologging_config(
            mlflow.tensorflow.FLAVOR_NAME, "checkpoint_mode", "min"
        )
        checkpoint_save_best_only = get_autologging_config(
            mlflow.tensorflow.FLAVOR_NAME, "checkpoint_save_best_only", True
        )
        checkpoint_save_weights_only = get_autologging_config(
            mlflow.tensorflow.FLAVOR_NAME, "checkpoint_save_weights_only", False
        )
        checkpoint_save_freq = get_autologging_config(
            mlflow.tensorflow.FLAVOR_NAME, "checkpoint_save_freq", "epoch"
        )

        if not any(
            isinstance(callback, MlflowModelCheckpointCallback)
            for callback in callbacks
        ):
            run_id = mlflow.active_run().info.run_id
            mlflow_client = MlflowClient(mlflow.get_tracking_uri())
            callbacks.append(
                MlflowModelCheckpointCallback(
                    client=mlflow_client,
                    run_id=run_id,
                    monitor=checkpoint_monitor,
                    mode=checkpoint_mode,
                    save_best_only=checkpoint_save_best_only,
                    save_weights_only=checkpoint_save_weights_only,
                    save_freq=checkpoint_save_freq,
                )
            )

    return callbacks, log_dir


@autologging_integration(FLAVOR_NAME)
def autolog(
    every_n_iter=1,
    log_models=True,
    log_datasets=True,
    disable=False,
    exclusive=False,
    disable_for_unsupported_versions=False,
    silent=False,
    registered_model_name=None,
    log_input_examples=False,
    log_model_signatures=True,
    saved_model_kwargs=None,
    keras_model_kwargs=None,
    extra_tags=None,
    log_every_epoch=True,
    log_every_n_steps=None,
<<<<<<< HEAD
    checkpoint=True,
    checkpoint_monitor="val_loss",
    checkpoint_mode="min",
    checkpoint_save_best_only=True,
    checkpoint_save_weights_only=False,
    checkpoint_save_freq="epoch",
):  # pylint: disable=unused-argument
    # pylint: disable=no-name-in-module
=======
):
>>>>>>> 04a0f4a6
    """
    Enables autologging for ``tf.keras``.
    Note that only ``tensorflow>=2.3`` are supported.
    As an example, try running the
    `Keras/TensorFlow example <https://github.com/mlflow/mlflow/blob/master/examples/keras/train.py>`_.

    For each TensorFlow module, autologging captures the following information:

    **tf.keras**
     - **Metrics** and **Parameters**

      - Training and validation loss.
      - User-specified metrics.
      - Optimizer config, e.g., learning_rate, momentum, etc.
      - Training configs, e.g., epochs, batch_size, etc.

     - **Artifacts**

      - Model summary on training start.
      - Saved Keras model in `MLflow Model <https://mlflow.org/docs/latest/models.html>`_ format.
      - TensorBoard logs on training end.

    **tf.keras.callbacks.EarlyStopping**
     - **Metrics** and **Parameters**

      - Metrics from the ``EarlyStopping`` callbacks: ``stopped_epoch``, ``restored_epoch``,
        ``restore_best_weight``, etc
      - ``fit()`` or ``fit_generator()`` parameters associated with ``EarlyStopping``:
        ``min_delta``, ``patience``, ``baseline``, ``restore_best_weights``, etc

    Refer to the autologging tracking documentation for more
    information on `TensorFlow workflows
    <https://www.mlflow.org/docs/latest/tracking.html#tensorflow-and-keras-experimental>`_.

    Note that autologging cannot be used together with explicit MLflow callback, i.e.,
    `mlflow.tensorflow.MLflowCallback`, because it will cause the same metrics to be logged twice.
    If you want to include `mlflow.tensorflow.MLflowCallback` in the callback list, please turn off
    autologging by calling `mlflow.tensorflow.autolog(disable=True)`.

    Args:
        every_n_iter: deprecated, please use ``log_every_epoch`` instead. Per ``every_n_iter``
            steps, metrics will be logged.
        log_models: If ``True``, trained models are logged as MLflow model artifacts.
            If ``False``, trained models are not logged.
        log_datasets: If ``True``, dataset information is logged to MLflow Tracking.
            If ``False``, dataset information is not logged.
        disable: If ``True``, disables the TensorFlow autologging integration. If ``False``,
            enables the TensorFlow integration autologging integration.
        exclusive: If ``True``, autologged content is not logged to user-created fluent runs.
            If ``False``, autologged content is logged to the active fluent run,
            which may be user-created.
        disable_for_unsupported_versions: If ``True``, disable autologging for versions of
            tensorflow that have not been tested against this version of the MLflow
            client or are incompatible.
        silent: If ``True``, suppress all event logs and warnings from MLflow during TensorFlow
            autologging. If ``False``, show all events and warnings during TensorFlow
            autologging.
        registered_model_name: If given, each time a model is trained, it is registered as a
            new model version of the registered model with this name.
            The registered model is created if it does not already exist.
        log_input_examples: If ``True``, input examples from training datasets are collected and
            logged along with tf/keras model artifacts during training. If
            ``False``, input examples are not logged.
        log_model_signatures: If ``True``,
            :py:class:`ModelSignatures <mlflow.models.ModelSignature>`
            describing model inputs and outputs are collected and logged along
            with tf/keras model artifacts during training. If ``False``,
            signatures are not logged. Note that logging TensorFlow models
            with signatures changes their pyfunc inference behavior when
            Pandas DataFrames are passed to ``predict()``.
            When a signature is present, an ``np.ndarray``
            (for single-output models) or a mapping from
            ``str`` -> ``np.ndarray`` (for multi-output models) is returned;
            when a signature is not present, a Pandas DataFrame is returned.
        saved_model_kwargs: a dict of kwargs to pass to ``tensorflow.saved_model.save`` method.
        keras_model_kwargs: a dict of kwargs to pass to ``keras_model.save`` method.
        extra_tags: A dictionary of extra tags to set on each managed run created by autologging.
        log_every_epoch: If True, training metrics will be logged at the end of each epoch.
        log_every_n_steps: If set, training metrics will be logged every `n` training steps.
            `log_every_n_steps` must be `None` when `log_every_epoch=True`.
    """
    import tensorflow as tf

    if every_n_iter != 1:
        _logger.warning(
            "The `every_n_iter` parameter is deprecated, please use `log_every_epoch` and "
            "`log_every_n_steps` instead. Automatically set `log_every_n_steps` to `every_n_iter`."
        )
        log_every_epoch = False
        log_every_n_steps = every_n_iter

    if Version(tf.__version__) < Version("2.3"):
        _logger.error(
            "Could not log to MLflow because your Tensorflow version is below 2.3, detected "
            f"version: {tf.__version__}."
        )
        return

    @picklable_exception_safe_function
    def _get_early_stop_callback(callbacks):
        for callback in callbacks:
            if isinstance(callback, tf.keras.callbacks.EarlyStopping):
                return callback
        return None

    def _log_early_stop_callback_params(callback):
        if callback:
            try:
                earlystopping_params = {
                    "monitor": callback.monitor,
                    "min_delta": callback.min_delta,
                    "patience": callback.patience,
                    "baseline": callback.baseline,
                    "restore_best_weights": callback.restore_best_weights,
                }
                mlflow.log_params(earlystopping_params)
            except Exception:
                return

    def _get_early_stop_callback_attrs(callback):
        try:
            return callback.stopped_epoch, callback.restore_best_weights, callback.patience
        except Exception:
            return None

    def _log_early_stop_callback_metrics(callback, history):
        from mlflow import log_metrics

        if callback is None or not callback.model.stop_training:
            return

        callback_attrs = _get_early_stop_callback_attrs(callback)
        if callback_attrs is None:
            return

        stopped_epoch, restore_best_weights, _ = callback_attrs
        log_metrics({"stopped_epoch": stopped_epoch}, synchronous=False)

        if not restore_best_weights or callback.best_weights is None:
            return

        monitored_metric = history.history.get(callback.monitor)
        if not monitored_metric:
            return

        initial_epoch = history.epoch[0]
        # If `monitored_metric` contains multiple best values (e.g. [0.1, 0.1, 0.2] where 0.1 is
        # the minimum loss), the epoch corresponding to the first occurrence of the best value is
        # the best epoch. In keras > 2.6.0, the best epoch can be obtained via the `best_epoch`
        # attribute of an `EarlyStopping` instance: https://github.com/keras-team/keras/pull/15197
        restored_epoch = initial_epoch + monitored_metric.index(callback.best)
        log_metrics({"restored_epoch": restored_epoch}, synchronous=False)
        restored_index = history.epoch.index(restored_epoch)
        restored_metrics = {
            key: metrics[restored_index] for key, metrics in history.history.items()
        }
        # Checking that a metric history exists
        metric_key = next(iter(history.history), None)
        if metric_key is not None:
            log_metrics(restored_metrics, stopped_epoch + 1, synchronous=False)

    def _log_keras_model(history, args):
        def _infer_model_signature(input_data_slice):
            # In certain TensorFlow versions, calling `predict()` on model may modify
            # the `stop_training` attribute, so we save and restore it accordingly
            original_stop_training = history.model.stop_training
            model_output = history.model.predict(input_data_slice)
            history.model.stop_training = original_stop_training
            return infer_signature(input_data_slice, model_output)

        from mlflow.tensorflow.autologging import extract_tf_keras_input_example

        def _get_tf_keras_input_example_slice():
            input_training_data = args[0]
            keras_input_example_slice = extract_tf_keras_input_example(input_training_data)
            if keras_input_example_slice is None:
                raise MlflowException(
                    "Cannot log input example or model signature for input with type"
                    f" {type(input_training_data)}. TensorFlow Keras autologging can"
                    " only log input examples and model signatures for the following"
                    " input types: numpy.ndarray, dict[string -> numpy.ndarray],"
                    " tensorflow.keras.utils.Sequence, and"
                    " tensorflow.data.Dataset (TensorFlow >= 2.1.0 required)",
                    INVALID_PARAMETER_VALUE,
                )
            return keras_input_example_slice

        input_example, signature = resolve_input_example_and_signature(
            _get_tf_keras_input_example_slice,
            _infer_model_signature,
            log_input_examples,
            log_model_signatures,
            _logger,
        )

        log_model(
            model=history.model,
            artifact_path="model",
            input_example=input_example,
            signature=signature,
            registered_model_name=get_autologging_config(
                FLAVOR_NAME, "registered_model_name", None
            ),
            saved_model_kwargs=saved_model_kwargs,
            keras_model_kwargs=keras_model_kwargs,
        )

    class FitPatch(PatchFunction):
        def __init__(self):
            self.log_dir = None

        def _patch_implementation(self, original, inst, *args, **kwargs):
            unlogged_params = ["self", "x", "y", "callbacks", "validation_data", "verbose"]

            batch_size = None
            try:
                is_single_input_model = isinstance(inst.input_shape, tuple)
                training_data = kwargs["x"] if "x" in kwargs else args[0]
                if isinstance(training_data, tf.data.Dataset) and hasattr(
                    training_data, "_batch_size"
                ):
                    batch_size = training_data._batch_size.numpy()
                elif isinstance(training_data, tf.keras.utils.Sequence):
                    first_batch_inputs, *_ = training_data[0]
                    if is_single_input_model:
                        batch_size = len(first_batch_inputs)
                    else:
                        batch_size = len(first_batch_inputs[0])
                elif is_iterator(training_data):
                    peek = next(training_data)
                    batch_size = len(peek[0]) if is_single_input_model else len(peek[0][0])

                    def __restore_generator(prev_generator):
                        yield peek
                        yield from prev_generator

                    restored_generator = __restore_generator(training_data)
                    if "x" in kwargs:
                        kwargs["x"] = restored_generator
                    else:
                        args = (restored_generator,) + args[1:]
            except Exception as e:
                _logger.warning(
                    "Encountered unexpected error while inferring batch size from training"
                    " dataset: %s",
                    e,
                )

            if batch_size is not None:
                mlflow.log_param("batch_size", batch_size)
                unlogged_params.append("batch_size")

            log_fn_args_as_params(original, args, kwargs, unlogged_params)

            # Check if the 'callback' argument of fit() is set positionally
            if len(args) >= 6:
                # Convert the positional training function arguments to a list in order to
                # mutate the contents
                args = list(args)
                # Make a shallow copy of the preexisting callbacks to avoid permanently
                # modifying their contents for future training invocations. Introduce
                # TensorBoard & tf.keras callbacks if necessary
                callbacks = list(args[5])
                callbacks, self.log_dir = _setup_callbacks(
                    callbacks,
                    log_every_epoch=log_every_epoch,
                    log_every_n_steps=log_every_n_steps,
                )
                # Replace the callbacks positional entry in the copied arguments and convert
                # the arguments back to tuple form for usage in the training function
                args[5] = callbacks
                args = tuple(args)
            else:
                # Make a shallow copy of the preexisting callbacks and introduce TensorBoard
                # & tf.keras callbacks if necessary
                callbacks = list(kwargs.get("callbacks") or [])
                kwargs["callbacks"], self.log_dir = _setup_callbacks(
                    callbacks,
                    log_every_epoch=log_every_epoch,
                    log_every_n_steps=log_every_n_steps,
                )

            early_stop_callback = _get_early_stop_callback(callbacks)
            _log_early_stop_callback_params(early_stop_callback)

            if log_datasets:
                try:
                    context_tags = context_registry.resolve_tags()
                    source = CodeDatasetSource(tags=context_tags)

                    x = kwargs["x"] if "x" in kwargs else args[0]
                    if "y" in kwargs:
                        y = kwargs["y"]
                    elif len(args) >= 2:
                        y = args[1]
                    else:
                        y = None

                    if "validation_data" in kwargs:
                        validation_data = kwargs["validation_data"]
                    elif len(args) >= 8:
                        validation_data = args[7]
                    else:
                        validation_data = None
                    _log_tensorflow_dataset(x, source, "train", targets=y)
                    if validation_data is not None:
                        _log_tensorflow_dataset(validation_data, source, "eval")

                except Exception as e:
                    _logger.warning(
                        "Failed to log training dataset information to "
                        "MLflow Tracking. Reason: %s",
                        e,
                    )

            history = original(inst, *args, **kwargs)

            if log_models:
                _log_keras_model(history, args)

            _log_early_stop_callback_metrics(
                callback=early_stop_callback,
                history=history,
            )
            # Ensure all data are logged.
            mlflow.flush_async_logging()

            mlflow.log_artifacts(
                local_dir=self.log_dir.location,
                artifact_path="tensorboard_logs",
            )
            if self.log_dir.is_temp:
                shutil.rmtree(self.log_dir.location)
            return history

        def _on_exception(self, exception):
            if (
                self.log_dir is not None
                and self.log_dir.is_temp
                and os.path.exists(self.log_dir.location)
            ):
                shutil.rmtree(self.log_dir.location)

    managed = [
        (tf.keras.Model, "fit", FitPatch),
    ]

    for p in managed:
        safe_patch(FLAVOR_NAME, *p, manage_run=True, extra_tags=extra_tags)


def _log_tensorflow_dataset(tensorflow_dataset, source, context, name=None, targets=None):
    import tensorflow as tf

    # create a dataset
    if isinstance(tensorflow_dataset, np.ndarray):
        dataset = from_numpy(features=tensorflow_dataset, targets=targets, source=source, name=name)
    elif isinstance(tensorflow_dataset, tf.Tensor):
        dataset = from_tensorflow(
            features=tensorflow_dataset, targets=targets, source=source, name=name
        )
    elif isinstance(tensorflow_dataset, tf.data.Dataset):
        dataset = from_tensorflow(features=tensorflow_dataset, source=source, name=name)
    elif isinstance(tensorflow_dataset, tuple):
        x = tensorflow_dataset[0]
        y = tensorflow_dataset[1]
        # check if x and y are tensors
        if isinstance(x, tf.Tensor) and isinstance(y, tf.Tensor):
            dataset = from_tensorflow(features=x, source=source, targets=y, name=name)
        else:
            dataset = from_numpy(features=x, targets=y, source=source, name=name)
    else:
        _logger.warning(
            "Unrecognized dataset type %s. Dataset logging skipped.", type(tensorflow_dataset)
        )
        return

    mlflow.log_input(dataset, context)


def load_checkpoint(model=None, run_id=None, epoch=None, global_step=None):
    """
    If you enable "checkpoint" in autologging, during Keras model
    training execution, checkpointed models are logged as MLflow artifacts.
    Using this API, you can load the checkpointed model.

    If you want to load the latest checkpoint, set both `epoch` and `global_step` to None.
    If "checkpoint_save_freq" is set to "epoch" in autologging,
    you can set `epoch` param to the epoch of the checkpoint to load specific epoch checkpoint.
    If "checkpoint_save_freq" is set to an integer in autologging,
    you can set `global_step` param to the global step of the checkpoint to load specific
    global step checkpoint.
    `epoch` param and `global_step` can't be set together.

    Args:
        model: A Keras model, this argument is required
            only when the saved checkpoint is "weight-only".
        run_id: The id of the run which model is logged to. If not provided,
            current active run is used.
        epoch: The epoch of the checkpoint to be loaded, if you set
            "checkpoint_save_freq" to "epoch".
        global_step: The global step of the checkpoint to be loaded, if
            you set "checkpoint_save_freq" to an integer.

    Returns:
        The instance of a Keras model restored from the specified checkpoint.

    .. code-block:: python
        :caption: Example

        import mlflow.tensorflow

        mlflow.tensorflow.autolog(checkpoint=True, checkpoint_save_best_only=False)

        model = create_tf_keras_model()  # Create a Keras model
        with mlflow.start_run() as run:
            model.fit(data, label, epoch=10)

        run_id = run.info.run_id

        # load latest checkpoint model
        latest_checkpoint_model = mlflow.tensorflow.load_checkpoint(run_id=run_id)

        # load history checkpoint model logged in second epoch
        checkpoint_model = mlflow.pytorch.load_checkpoint(run_id=run_id, epoch=2)
    """
    import tensorflow as tf

    downloaded_checkpoint_filepath = download_checkpoint_artifact(
        run_id=run_id, epoch=epoch, global_step=global_step
    )

    if os.path.basename(downloaded_checkpoint_filepath).split(".")[-2] == "weights":
        # the model is saved as weights only
        if model is None:
            raise MlflowException(
                "The latest checkpoint is weights-only, you need to provide 'model' "
                "argument when calling 'load_latest_checkpoint'."
            )
        model.load_weights(downloaded_checkpoint_filepath)
        return model
    return tf.keras.models.load_model(downloaded_checkpoint_filepath)<|MERGE_RESOLUTION|>--- conflicted
+++ resolved
@@ -1007,18 +1007,13 @@
     extra_tags=None,
     log_every_epoch=True,
     log_every_n_steps=None,
-<<<<<<< HEAD
     checkpoint=True,
     checkpoint_monitor="val_loss",
     checkpoint_mode="min",
     checkpoint_save_best_only=True,
     checkpoint_save_weights_only=False,
     checkpoint_save_freq="epoch",
-):  # pylint: disable=unused-argument
-    # pylint: disable=no-name-in-module
-=======
 ):
->>>>>>> 04a0f4a6
     """
     Enables autologging for ``tf.keras``.
     Note that only ``tensorflow>=2.3`` are supported.
