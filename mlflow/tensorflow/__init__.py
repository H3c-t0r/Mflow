--- conflicted
+++ resolved
@@ -916,7 +916,6 @@
         warnings.warn("Could not log to MLflow. TensorFlow versions below 1.12 are not supported.")
         return
 
-<<<<<<< HEAD
     def _should_log_model_signatures():
         return (
             log_model_signatures
@@ -937,148 +936,6 @@
                 FLAVOR_NAME, AUTOLOGGING_CONF_KEY_IS_GLOBALLY_CONFIGURED, False
             )
         )
-=======
-    try:
-        from tensorflow.python.summary.writer.event_file_writer import EventFileWriter
-        from tensorflow.python.summary.writer.event_file_writer_v2 import EventFileWriterV2
-        from tensorflow.python.saved_model import tag_constants
-        from tensorflow.python.summary.writer.writer import FileWriter
-    except ImportError:
-        warnings.warn("Could not log to MLflow. TensorFlow versions below 1.12 are not supported.")
-        return
-
-    input_example_slice = None
-
-    def train(original, self, *args, **kwargs):
-        active_run = mlflow.active_run()
-        global _AUTOLOG_RUN_ID
-        _AUTOLOG_RUN_ID = active_run.info.run_id
-
-        # Checking step and max_step parameters for logging
-        if len(args) >= 3:
-            mlflow.log_param("steps", args[2])
-            if len(args) >= 4:
-                mlflow.log_param("max_steps", args[3])
-        if "steps" in kwargs:
-            mlflow.log_param("steps", kwargs["steps"])
-        if "max_steps" in kwargs:
-            mlflow.log_param("max_steps", kwargs["max_steps"])
-
-        result = original(self, *args, **kwargs)
-
-        if log_input_examples:
-            nonlocal input_example_slice
-            from mlflow.tensorflow._autolog import extract_input_example_from_tf_input_fn
-
-            input_example_slice = extract_input_example_from_tf_input_fn(kwargs.get("input_fn"))
-
-        # Flush the metrics queue after training completes
-        _flush_queue()
-
-        # Log Tensorboard event files as artifacts
-        if os.path.exists(self.model_dir):
-            for file in os.listdir(self.model_dir):
-                if "tfevents" not in file:
-                    continue
-                mlflow.log_artifact(
-                    local_path=os.path.join(self.model_dir, file),
-                    artifact_path="tensorboard_logs",
-                )
-        return result
-
-    def export_saved_model(original, self, *args, **kwargs):
-        global _AUTOLOG_RUN_ID
-        if _AUTOLOG_RUN_ID:
-            _logger.info(
-                "Logging TensorFlow Estimator as MLflow Model to run with ID '%s'", _AUTOLOG_RUN_ID
-            )
-
-            serialized = original(self, *args, **kwargs)
-
-            def log_model_without_starting_new_run():
-                """
-                Performs the exact same operations as `log_model` without starting a new run
-                """
-                with TempDir() as tmp:
-                    artifact_path = "model"
-                    local_path = tmp.path("model")
-                    mlflow_model = Model(artifact_path=artifact_path, run_id=_AUTOLOG_RUN_ID)
-                    save_model_kwargs = dict(
-                        tf_saved_model_dir=serialized.decode("utf-8"),
-                        tf_meta_graph_tags=[tag_constants.SERVING],
-                        tf_signature_def_key="predict",
-                    )
-
-                    input_example = None
-                    signature = None
-                    if log_input_examples:
-
-                        def predict_input_fn():
-                            """
-                            Builds an input function to be used for tf's predict
-                            in order to get predicted values required
-                            for the model signature inference.
-                            """
-                            input_slices = input_example_slice
-                            if isinstance(input_example_slice, dict):
-                                input_slices = {
-                                    k: tensorflow.convert_to_tensor(v)
-                                    for k, v in input_example_slice.items()
-                                }
-                            return tensorflow.data.Dataset.from_tensor_slices(input_slices).batch(1)
-
-                        predicted_values = list(self.predict(predict_input_fn))
-
-                        def _get_input_example_slice():
-                            from mlflow.protos.databricks_pb2 import INVALID_PARAMETER_VALUE
-
-                            if input_example_slice is None:
-                                raise MlflowException(
-                                    "Cannot log input example or model signature. "
-                                    "TensorFlow autologging can only log input "
-                                    "examples and model signatures for the following"
-                                    " input types: `tuple`, `tensorflow.data.Dataset` "
-                                    "(TensorFlow >= 2.1.0 required) or `tensorflow.Tensor`",
-                                    INVALID_PARAMETER_VALUE,
-                                )
-                            return input_example_slice
-
-                        input_example, signature = resolve_input_example_and_signature(
-                            _get_input_example_slice,
-                            lambda in_ex: infer_signature(input_example_slice, predicted_values[0]),
-                            log_input_examples,
-                            log_model_signatures,
-                            _logger,
-                        )
-
-                    if log_models:
-                        save_model(
-                            path=local_path,
-                            mlflow_model=mlflow_model,
-                            input_example=input_example,
-                            signature=signature,
-                            **save_model_kwargs,
-                        )
-                        client = MlflowClient()
-                        client.log_artifacts(_AUTOLOG_RUN_ID, local_path, artifact_path)
-
-                    try:
-                        client._record_logged_model(_AUTOLOG_RUN_ID, mlflow_model)
-                    except MlflowException:
-                        # We need to swallow all mlflow exceptions to maintain backwards
-                        # compatibility with older tracking servers. Only print out a warning
-                        # for now.
-                        _logger.warning(
-                            _LOG_MODEL_METADATA_WARNING_TEMPLATE,
-                            get_artifact_uri(_AUTOLOG_RUN_ID),
-                        )
-
-            log_model_without_starting_new_run()
-
-            _AUTOLOG_RUN_ID = None
-
-        return serialized
->>>>>>> 38cabe14
 
     @picklable_exception_safe_function
     def _get_early_stop_callback(callbacks):
