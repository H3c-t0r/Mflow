--- conflicted
+++ resolved
@@ -99,13 +99,9 @@
     mlflow.log_metric("rmse", rmse)
     mlflow.log_metric("r2", r2)
     mlflow.log_metric("mae", mae)
-<<<<<<< HEAD
-    mlflow.sklearn.log_model(lr, "model")
     mlflow.log_input(train_dataset, "train")
     mlflow.log_input(test_dataset, "test")
-=======
     mlflow.sklearn.log_model(lr, "model", signature=signature)
->>>>>>> 52e8027e
 
     # Compute paths
     eps = 5e-3  # the smaller it is the longer is the path
