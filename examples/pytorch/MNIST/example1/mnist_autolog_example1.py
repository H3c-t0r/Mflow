#
# Trains an MNIST digit recognizer using PyTorch Lightning,
# and uses Mlflow to log metrics, params and artifacts
# NOTE: This example requires you to first install
# pytorch-lightning (using pip install pytorch-lightning)
#       and mlflow (using pip install mlflow).
#
# pylint: disable=W0221
# pylint: disable=W0613
import pytorch_lightning as pl
import os
import mlflow
import torch
from argparse import ArgumentParser
from mlflow.pytorch.pytorch_autolog import autolog
from pytorch_lightning.callbacks.early_stopping import EarlyStopping
from pytorch_lightning.callbacks import ModelCheckpoint
from pytorch_lightning.callbacks import LearningRateMonitor
from pytorch_lightning.metrics.functional import accuracy
from torch.nn import functional as F
from torch.utils.data import DataLoader, random_split
from torchvision import datasets, transforms


class LightningMNISTClassifier(pl.LightningModule):
    def __init__(self, **kwargs):
        """
        Initializes the network
        """
        super(LightningMNISTClassifier, self).__init__()

        # mnist images are (1, 28, 28) (channels, width, height)
        self.optimizer = None
        self.scheduler = None
        self.layer_1 = torch.nn.Linear(28 * 28, 128)
        self.layer_2 = torch.nn.Linear(128, 256)
        self.layer_3 = torch.nn.Linear(256, 10)
        self.args = kwargs

        # transforms for images
        self.transform = transforms.Compose(
            [transforms.ToTensor(), transforms.Normalize((0.1307,), (0.3081,))]
        )

    @staticmethod
    def add_model_specific_args(parent_parser):
        parser = ArgumentParser(parents=[parent_parser], add_help=False)
        parser.add_argument(
            "--batch-size",
            type=int,
            default=64,
            metavar="N",
            help="input batch size for training (default: 64)",
        )
        parser.add_argument(
            "--num-workers",
            type=int,
            default=3,
            metavar="N",
            help="number of workers (default: 3)",
        )
        parser.add_argument(
            "--lr", type=float, default=1e-3, metavar="LR", help="learning rate (default: 1e-3)",
        )
        return parser

    def forward(self, x):
        """
        :param x: Input data

        :return: output - mnist digit label for the input image
        """
        batch_size = x.size()[0]

        # (b, 1, 28, 28) -> (b, 1*28*28)
        x = x.view(batch_size, -1)

        # layer 1 (b, 1*28*28) -> (b, 128)
        x = self.layer_1(x)
        x = torch.relu(x)

        # layer 2 (b, 128) -> (b, 256)
        x = self.layer_2(x)
        x = torch.relu(x)

        # layer 3 (b, 256) -> (b, 10)
        x = self.layer_3(x)

        # probability distribution over labels
        x = torch.log_softmax(x, dim=1)

        return x

    def cross_entropy_loss(self, logits, labels):
        """
        Initializes the loss function

        :return: output - Initialized cross entropy loss function
        """
        return F.nll_loss(logits, labels)

    def training_step(self, train_batch, batch_idx):
        """
        Training the data as batches and returns training loss on each batch

        :param train_batch: Batch data
        :param batch_idx: Batch indices

        :return: output - Training loss
        """
        x, y = train_batch
        logits = self.forward(x)
        loss = self.cross_entropy_loss(logits, y)
        return {"loss": loss}

    def validation_step(self, val_batch, batch_idx):
        """
        Performs validation of data in batches

        :param val_batch: Batch data
        :param batch_idx: Batch indices

        :return: output - valid step loss
        """
        x, y = val_batch
        logits = self.forward(x)
        loss = self.cross_entropy_loss(logits, y)
        return {"val_step_loss": loss}

    def validation_epoch_end(self, outputs):
        """
        Computes average validation accuracy

        :param outputs: outputs after every epoch end

        :return: output - average valid loss
        """
        avg_loss = torch.stack([x["val_step_loss"] for x in outputs]).mean()
        self.log("val_loss", avg_loss)

    def test_step(self, test_batch, batch_idx):
        """
        Performs test and computes the accuracy of the model

        :param test_batch: Batch data
        :param batch_idx: Batch indices

        :return: output - Testing accuracy
        """
        x, y = test_batch
        output = self.forward(x)
        _, y_hat = torch.max(output, dim=1)
        test_acc = accuracy(y_hat.cpu(), y.cpu())
        return {"test_acc": test_acc}

    def test_epoch_end(self, outputs):
        """
        Computes average test accuracy score

        :param outputs: outputs after every epoch end

        :return: output - average test loss
        """
        avg_test_acc = torch.stack([x["test_acc"] for x in outputs]).mean()
        self.log("avg_test_acc", avg_test_acc)

    def prepare_data(self):
        """
        Prepares the data for training and prediction
        """
        return {}

    def train_dataloader(self):
        """
        :return: output - Train data loader for the given input
        """
        mnist_train = datasets.MNIST("dataset", download=True, train=True, transform=self.transform)
        return DataLoader(
            mnist_train, batch_size=self.args["batch_size"], num_workers=self.args["num_workers"],
        )

    def val_dataloader(self):
        """
        :return: output - Validation data loader for the given input
        """
        mnist_train = datasets.MNIST("dataset", download=True, train=True, transform=self.transform)
        mnist_train, mnist_val = random_split(mnist_train, [55000, 5000])

        return DataLoader(
            mnist_val, batch_size=self.args["batch_size"], num_workers=self.args["num_workers"],
        )

    def test_dataloader(self):
        """
        :return: output - Test data loader for the given input
        """
        mnist_test = datasets.MNIST("dataset", download=True, train=False, transform=self.transform)
        return DataLoader(
            mnist_test, batch_size=self.args["batch_size"], num_workers=self.args["num_workers"],
        )

    def configure_optimizers(self):
        """
        Initializes the optimizer and learning rate scheduler

        :return: output - Initialized optimizer and scheduler
        """
        self.optimizer = torch.optim.Adam(self.parameters(), lr=self.args["lr"])
        self.scheduler = {
            "scheduler": torch.optim.lr_scheduler.ReduceLROnPlateau(
                self.optimizer, mode="min", factor=0.2, patience=2, min_lr=1e-6, verbose=True,
            ),
            "monitor": "val_loss",
        }
        return [self.optimizer], [self.scheduler]

    def optimizer_step(
        self,
        epoch,
        batch_idx,
        optimizer,
        optimizer_idx,
        second_order_closure=None,
        on_tpu=False,
        using_lbfgs=False,
        using_native_amp=False,
    ):
        """
        Training step function which runs for the given number of epochs

        :param epoch: Number of epochs to train
        :param batch_idx: batch indices
        :param optimizer: Optimizer to be used in training step
        """
        self.optimizer.step()
        self.optimizer.zero_grad()


if __name__ == "__main__":
    parser = ArgumentParser(description="PyTorch Autolog Mnist Example")

    # Add trainer specific arguments

    parser.add_argument(
        "--tracking-uri", type=str, default="http://localhost:5000/", help="mlflow tracking uri"
    )
    parser.add_argument(
        "--max-epochs", type=int, default=20, help="number of epochs to run (default: 20)"
    )
    parser.add_argument(
        "--gpus", type=int, default=0, help="Number of gpus - by default runs on CPU"
    )
    parser.add_argument(
<<<<<<< HEAD
        "--accelerator",
=======
        "--distributed-backend",
>>>>>>> 5362e140
        type=str,
        default=None,
        help="Accelerator - (default: None)",
    )

<<<<<<< HEAD
=======
    # Early stopping parameters

    parser.add_argument(
        "--es-monitor", type=str, default="val_loss", help="Early stopping monitor parameter"
    )

    parser.add_argument("--es-mode", type=str, default="min", help="Early stopping mode parameter")

    parser.add_argument(
        "--es-verbose", type=bool, default=True, help="Early stopping verbose parameter"
    )

    parser.add_argument(
        "--es-patience", type=int, default=3, help="Early stopping patience parameter"
    )

>>>>>>> 5362e140
    parser = LightningMNISTClassifier.add_model_specific_args(parent_parser=parser)

    autolog()

    args = parser.parse_args()
    dict_args = vars(args)

    mlflow.set_tracking_uri(dict_args["tracking_uri"])

    model = LightningMNISTClassifier(**dict_args)
    early_stopping = EarlyStopping(
        monitor=dict_args["es_monitor"],
        mode=dict_args["es_mode"],
        verbose=dict_args["es_verbose"],
        patience=dict_args["es_patience"],
    )

    checkpoint_callback = ModelCheckpoint(
        filepath=os.getcwd(), save_top_k=1, verbose=True, monitor="val_loss", mode="min", prefix="",
    )
    lr_logger = LearningRateMonitor()

    trainer = pl.Trainer.from_argparse_args(
        args,
        callbacks=[lr_logger, early_stopping],
        checkpoint_callback=checkpoint_callback,
        limit_train_batches=0.1,
    )
    trainer.fit(model)
    trainer.test()<|MERGE_RESOLUTION|>--- conflicted
+++ resolved
@@ -251,18 +251,9 @@
         "--gpus", type=int, default=0, help="Number of gpus - by default runs on CPU"
     )
     parser.add_argument(
-<<<<<<< HEAD
-        "--accelerator",
-=======
-        "--distributed-backend",
->>>>>>> 5362e140
-        type=str,
-        default=None,
-        help="Accelerator - (default: None)",
-    )
-
-<<<<<<< HEAD
-=======
+        "--accelerator", type=str, default=None, help="Accelerator - (default: None)",
+    )
+
     # Early stopping parameters
 
     parser.add_argument(
@@ -279,7 +270,6 @@
         "--es-patience", type=int, default=3, help="Early stopping patience parameter"
     )
 
->>>>>>> 5362e140
     parser = LightningMNISTClassifier.add_model_specific_args(parent_parser=parser)
 
     autolog()
