name: mnist-autolog-example1

conda_env: conda.yaml

entry_points:
  main:
    parameters:
      epochs: {type: int, default: 5}
      gpus: {type: int, default: 0}
      distributed_backend: {type: str, default: 'None'}
      batch_size: {type: int, default: 64}
      num_workers: {type: int, default: 1}
      learning_rate: {type: float, default: 1e-3}
      tracking_uri: {type: str, default: 'http://localhost:5000'}
      patience: {type int, default: 3}
      mode: {type str, default: 'min'}
      verbose: {type bool, default: True}
      monitor: {type str, default: 'val_loss'}

    command: |
          python mnist_autolog_example1.py \
            --max-epochs {epochs} \
            --gpus {gpus} \
            --distributed-backend {distributed_backend} \
            --batch-size {batch_size} \
            --num-workers {num_workers} \
            --lr {learning_rate} \
<<<<<<< HEAD
            --tracking-uri {tracking_uri}
=======
            --tracking_uri {tracking_uri} \
            --es-patience {patience} \
            --es-mode {mode} \
            --es-verbose {verbose} \
            --es-monitor {monitor}
>>>>>>> d5007d18
<|MERGE_RESOLUTION|>--- conflicted
+++ resolved
@@ -25,12 +25,8 @@
             --batch-size {batch_size} \
             --num-workers {num_workers} \
             --lr {learning_rate} \
-<<<<<<< HEAD
-            --tracking-uri {tracking_uri}
-=======
-            --tracking_uri {tracking_uri} \
+            --tracking-uri {tracking_uri} \
             --es-patience {patience} \
             --es-mode {mode} \
             --es-verbose {verbose} \
-            --es-monitor {monitor}
->>>>>>> d5007d18
+            --es-monitor {monitor}