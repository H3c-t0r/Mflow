--- conflicted
+++ resolved
@@ -463,15 +463,9 @@
     # autolog with only rank 0 gpu.
 
     # For CPU Training
-<<<<<<< HEAD
-    if dict_args["gpus"] is None or int(dict_args["gpus"]) == 0:
+    if dict_args["devices"] is None or int(dict_args["devices"]) == 0:
         mlflow.pytorch_lightning.autolog()
-    elif int(dict_args["gpus"]) >= 1 and trainer.global_rank == 0:
-=======
-    if dict_args["devices"] is None or int(dict_args["devices"]) == 0:
-        mlflow.pytorch.autolog()
     elif int(dict_args["devices"]) >= 1 and trainer.global_rank == 0:
->>>>>>> 6da12848
         # In case of multi gpu training, the training script is invoked multiple times,
         # The following condition is needed to avoid multiple copies of mlflow runs.
         # When one or more gpus are used for training, it is enough to save
