--- conflicted
+++ resolved
@@ -9,12 +9,5 @@
   - tensorflow-mkl
   - keras
   - pip:
-<<<<<<< HEAD
-    - tensorflow==1.12.0
-    - mlflow
-    - click==6.7
-    - scikit-learn
-=======
     - mlflow>=1.0
->>>>>>> 80ba5c33
     - pillow