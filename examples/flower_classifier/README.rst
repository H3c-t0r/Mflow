--- conflicted
+++ resolved
@@ -90,11 +90,7 @@
   .. code-block:: bash
 
       # deploy the model to local REST api endpoint
-<<<<<<< HEAD
-      mlflow pyfunc serve --port 54321 --model-uri runs:/101/model
-=======
       mlflow models serve --model-uri runs:/101/model --port 54321
->>>>>>> 217c8736
 
 
   2. Apply the model to new data using the provided score_images_rest.py script:
