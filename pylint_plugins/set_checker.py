import os

import astroid
from pylint.interfaces import IAstroidChecker
from pylint.checkers import BaseChecker


IGNORED_FILES = set(
    map(
        os.path.abspath,
        [
            ##### Instructions #####
            # 1. Select the file you would like to work on.
            # 2. Remove the file from the list.
            # 3. Run `pylint <the file>`.
            # 4. Fix lint errors.
            # 5. File a PR.
<<<<<<< HEAD
=======
            "mlflow/azure/client.py",
            "mlflow/entities/lifecycle_stage.py",
            "mlflow/entities/run_status.py",
>>>>>>> 5a8e4104
            "tests/lightgbm/test_lightgbm_autolog.py",
            "tests/models/test_model_input_examples.py",
            "tests/projects/test_project_spec.py",
            "tests/pyfunc/test_model_export_with_loader_module_and_data_path.py",
            "tests/store/artifact/test_databricks_artifact_repo.py",
            "tests/store/artifact/test_ftp_artifact_repo.py",
            "tests/tensorflow/test_tensorflow2_autolog.py",
            "tests/utils/test_requirements_utils.py",
            "tests/xgboost/test_xgboost_autolog.py",
        ],
    )
)


class SetChecker(BaseChecker):
    __implements__ = IAstroidChecker

    name = "set-checker"
    USE_SET_LITERAL = "use-set-literal"
    msgs = {
        "W0005": (
            "Use set literal (e.g. `{'a', 'b'}`) instead of applying `set()` on list or "
            "tuple literal (e.g. `set(['a', 'b'])`)",
            USE_SET_LITERAL,
            "Use set literal",
        ),
    }
    priority = -1

    def visit_call(self, node: astroid.Call):
        if node.root().file in IGNORED_FILES:
            return
        if (
            node.func.as_string() == "set"
            and node.args
            and isinstance(node.args[0], (astroid.List, astroid.Tuple))
        ):
            self.add_message(SetChecker.USE_SET_LITERAL, node=node)<|MERGE_RESOLUTION|>--- conflicted
+++ resolved
@@ -15,12 +15,6 @@
             # 3. Run `pylint <the file>`.
             # 4. Fix lint errors.
             # 5. File a PR.
-<<<<<<< HEAD
-=======
-            "mlflow/azure/client.py",
-            "mlflow/entities/lifecycle_stage.py",
-            "mlflow/entities/run_status.py",
->>>>>>> 5a8e4104
             "tests/lightgbm/test_lightgbm_autolog.py",
             "tests/models/test_model_input_examples.py",
             "tests/projects/test_project_spec.py",
