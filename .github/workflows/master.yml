--- conflicted
+++ resolved
@@ -16,15 +16,6 @@
       with:
         python-version: 3.6
     - name: Install dependencies
-<<<<<<< HEAD
-      run: |
-        export GITHUB_WORKFLOW=1
-        INSTALL_LARGE_PYTHON_DEPS=true INSTALL_SMALL_PYTHON_DEPS=true source ./travis/install-common-deps.sh
-        pip install -r ./travis/lint-requirements.txt
-    - name: Run tests
-      run: |
-        export GITHUB_WORKFLOW=1
-=======
       env:
         INSTALL_LARGE_PYTHON_DEPS: true
         INSTALL_SMALL_PYTHON_DEPS: true
@@ -33,7 +24,6 @@
         pip install -r ./travis/lint-requirements.txt
     - name: Run tests
       run: |
->>>>>>> 0211cd2a
         export PATH="$HOME/miniconda/bin:$PATH"
         source activate test-environment
         ./lint.sh
@@ -57,7 +47,6 @@
         source activate test-environment
         ./travis/run-small-python-tests.sh
 
-<<<<<<< HEAD
   r-tests:
     runs-on: ubuntu-latest
     steps:
@@ -83,8 +72,6 @@
         export COVR_RUNNING=true
         Rscript -e 'covr::codecov()'
 
-=======
->>>>>>> 0211cd2a
   java:
     runs-on: ubuntu-latest
     steps:
@@ -95,17 +82,9 @@
         java-version: 8
     - name: Install dependencies
       run: |
-<<<<<<< HEAD
-        export GITHUB_WORKFLOW=1
-        source ./travis/install-common-deps.sh
-    - name: Run tests
-      run: |
-        export GITHUB_WORKFLOW=1
-=======
-        source ./travis/install-common-deps.sh
-    - name: Run tests
-      run: |
->>>>>>> 0211cd2a
+        source ./travis/install-common-deps.sh
+    - name: Run tests
+      run: |
         export PATH="$HOME/miniconda/bin:$PATH"
         source activate test-environment
         cd mlflow/java
@@ -113,29 +92,13 @@
 
   js:
     runs-on: ubuntu-latest
-<<<<<<< HEAD
-=======
     defaults:
       run:
         working-directory: mlflow/server/js
->>>>>>> 0211cd2a
     steps:
     - uses: actions/checkout@v2
     - name: Set up Node
       uses: actions/setup-node@v1
-<<<<<<< HEAD
-    - name: Install dependencies
-      run: |
-        export GITHUB_WORKFLOW=1
-        source ./travis/install-common-deps.sh
-    - name: Run tests
-      run: |
-        cd mlflow/server/js
-        npm i
-        npm run lint
-        set -e
-        for file in $(find src | grep test.js | sort) ; do npm run test -- $file; done
-=======
       with:
         node-version: 10.x
     - name: Install dependencies
@@ -245,5 +208,4 @@
           source activate test-environment
           cd docs
           make rsthtml SPHINXOPTS="-W --keep-going" # Interpret Sphinx warnings as errors via the `-W` flag
-          make javadocs
->>>>>>> 0211cd2a
+          make javadocs