## This file describes extra ML library dependencies that you, as an end user,
## must install in order to use various MLflow Python modules.
##
# Required by mlflow.gluon
# TODO: Unpin once https://github.com/apache/incubator-mxnet/issues/20068 is fixed
mxnet!=1.8.0
# Required by mlflow.fastai
fastai>=2.4.1
# Required by mlflow.spacy
spacy>=3.3.0
# Required by mlflow.tensorflow
tensorflow>=2.8.0
# Required by mlflow.pytorch
torch>=1.11.0
torchvision>=0.12.0
pytorch_lightning>=1.5.10
# Required by mlflow.xgboost
xgboost>=0.82
# Required by mlflow.lightgbm
lightgbm
# Required by mlflow.catboost
catboost
# Required by mlflow.statsmodels
statsmodels
# Required by mlflow.h2o
h2o
# Required by mlflow.onnx
onnx>=1.11.0
onnxruntime
tf2onnx
# Required by mlflow.spark
pyspark
# Required by mlflow.paddle
paddlepaddle
# Required by mlflow.prophet
# NOTE: Prophet's whl build process will fail with dependencies not being present.
#   Installation will default to setup.py in order to install correctly.
#   To install in dev environment, ensure that gcc>=8 is installed to allow pystan
#   to compile the model binaries. See: https://gcc.gnu.org/install/
prophet
# Required by mlflow.pmdarima
pmdarima
# Required by mlflow.diviner
diviner
# Required by mlflow.transformers
transformers
<<<<<<< HEAD
sentencepiece
=======
# Required by mlflow.openai
openai
tiktoken
tenacity
>>>>>>> 985c3a13
<|MERGE_RESOLUTION|>--- conflicted
+++ resolved
@@ -44,11 +44,8 @@
 diviner
 # Required by mlflow.transformers
 transformers
-<<<<<<< HEAD
 sentencepiece
-=======
 # Required by mlflow.openai
 openai
 tiktoken
-tenacity
->>>>>>> 985c3a13
+tenacity