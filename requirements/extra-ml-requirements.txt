--- conflicted
+++ resolved
@@ -42,10 +42,7 @@
 pmdarima
 # Required by mlflow.diviner
 diviner
-<<<<<<< HEAD
 # Required for Hugging Face testing with MLflow Tracking datasets
 datasets
-=======
 # Required by mlflow.transformers
-transformers
->>>>>>> 201f75ed
+transformers