## This file describes extra ML library dependencies that you, as an end user,
## must install in order to use various MLflow Python modules.
##
<<<<<<< HEAD
# Required by mlflow.azureml
azureml-sdk==1.2.0
=======
# Required by mlflow.keras
keras
>>>>>>> fd621794
# Required by mlflow.sklearn
scikit-learn
# Required by mlflow.gluon
# TODO: Unpin once https://github.com/apache/incubator-mxnet/issues/20068 is fixed
mxnet!=1.8.0
# Required by mlflow.fastai
fastai>=2.4.1
# Required by mlflow.spacy
spacy>=3.3.0
# Required by mlflow.tensorflow
tensorflow>=2.8.0
# Required by mlflow.pytorch
torch>=1.11.0
torchvision>=0.12.0
pytorch_lightning>=1.5.10
# Required by mlflow.xgboost
xgboost>=0.82
# Required by mlflow.lightgbm
lightgbm
# Required by mlflow.catboost
catboost
# Required by mlflow.statsmodels
statsmodels
# Required by mlflow.h2o
h2o
# Required by mlflow.onnx
onnx>=1.11.0
onnxruntime
tf2onnx
# Required by mlflow.spark
pyspark
# Required by mlflow.shap
shap
# Required by mlflow.paddle
paddlepaddle
# Required by mlflow.prophet
# NOTE: Prophet's whl build process will fail with dependencies not being present.
#   Installation will default to setup.py in order to install correctly.
#   To install in dev environment, ensure that gcc>=8 is installed to allow pystan
#   to compile the model binaries. See: https://gcc.gnu.org/install/
prophet
# Required by mlflow.pmdarima
pmdarima
# Required by mlflow.diviner
diviner<|MERGE_RESOLUTION|>--- conflicted
+++ resolved
@@ -1,13 +1,6 @@
 ## This file describes extra ML library dependencies that you, as an end user,
 ## must install in order to use various MLflow Python modules.
 ##
-<<<<<<< HEAD
-# Required by mlflow.azureml
-azureml-sdk==1.2.0
-=======
-# Required by mlflow.keras
-keras
->>>>>>> fd621794
 # Required by mlflow.sklearn
 scikit-learn
 # Required by mlflow.gluon
