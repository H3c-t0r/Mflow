# Dev/Deployment
# sphinx >= 4.0.0 is incompatible with our custom CSS styles and renders the documents improperly.
# See https://github.com/mlflow/mlflow/pull/4480
sphinx==3.5.4
jinja2==3.0.3
# to be compatible with jinja2==3.0.3
flask<=2.2.5
sphinx-autobuild
sphinx-click
tensorflow-cpu<=2.12.0
pyspark
datasets
<<<<<<< HEAD
# nbsphinx and ipython are required for jupyter notebook rendering
nbsphinx==0.8.8
# ipython 8.7.0 is an incompatible release
ipython!=8.7.0
=======
keras-core
>>>>>>> 5a58bae3
<|MERGE_RESOLUTION|>--- conflicted
+++ resolved
@@ -10,11 +10,8 @@
 tensorflow-cpu<=2.12.0
 pyspark
 datasets
-<<<<<<< HEAD
 # nbsphinx and ipython are required for jupyter notebook rendering
 nbsphinx==0.8.8
 # ipython 8.7.0 is an incompatible release
 ipython!=8.7.0
-=======
-keras-core
->>>>>>> 5a58bae3
+keras-core