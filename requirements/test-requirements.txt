## Dependencies required to run tests
# Required for testing utilities for parsing pip requirements
pip>=20.1
## Test-only dependencies
pytest
pytest-cov
pytest-localserver==0.5.0
moto!=2.0.7
azure-storage-blob>=12.0.0
azure-storage-file-datalake>=12.9.1
azure-identity>=1.6.1
databricks-cli@git+https://github.com/databricks/databricks-cli.git
pillow
plotly
kaleido
# Required by tuning tests
hyperopt
# Required by recipes tests
ipython
# Required by automl tests
# 1.1.0 contains this issue: https://github.com/microsoft/FLAML/issues/871
flaml!=1.1.0
<<<<<<< HEAD
# Required by custom flavor example
sktime==0.16.0
=======
# Required by transformers tests
huggingface_hub
datasets
>>>>>>> 0b6ec9d9
<|MERGE_RESOLUTION|>--- conflicted
+++ resolved
@@ -20,11 +20,8 @@
 # Required by automl tests
 # 1.1.0 contains this issue: https://github.com/microsoft/FLAML/issues/871
 flaml!=1.1.0
-<<<<<<< HEAD
 # Required by custom flavor example
 sktime==0.16.0
-=======
 # Required by transformers tests
 huggingface_hub
-datasets
->>>>>>> 0b6ec9d9
+datasets