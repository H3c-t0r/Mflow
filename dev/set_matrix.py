--- conflicted
+++ resolved
@@ -440,14 +440,8 @@
 
 
 def set_action_output(name, value):
-<<<<<<< HEAD
-    # `::set-output` is a special syntax for GitHub Actions to set an action's output parameter.
-    # https://docs.github.com/en/free-pro-team@latest/actions/reference/workflow-commands-for-github-actions#setting-an-output-parameter
-    print(f"::set-output name={name}::{value}")
-=======
     with open(os.getenv("GITHUB_OUTPUT"), "a") as f:
         f.write(f"{name}={value}\n")
->>>>>>> ca98d871
 
 
 def main(args):
