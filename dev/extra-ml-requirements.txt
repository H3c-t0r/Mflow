## This file describes extra ML library dependencies that you, as an end user,
## must install in order to use various MLflow Python modules.
##
# Required by mlflow.azureml
azureml-sdk==1.2.0
# Required by mlflow.keras
keras
# Required by mlflow.sklearn
scikit-learn
# Required by mlflow.gluon
# TODO: Unpin once https://github.com/apache/incubator-mxnet/issues/20068 is fixed
mxnet!=1.8.0
# Required by mlflow.fastai
fastai==1.0.60
# Required by mlflow.spacy
spacy
# Required by mlflow.tensorflow
# TODO: Unpin once https://github.com/keras-team/keras/issues/14632 is addressed
tensorflow!=2.5.*
# Required by mlflow.pytorch
torch
torchvision
pytorch_lightning>=1.0.2
# Required by mlflow.xgboost
xgboost>=0.82
# Required by mlflow.lightgbm
lightgbm
# Required by mlflow.catboost
catboost
# Required by mlflow.statsmodels
statsmodels
# Required by mlflow.h2o
h2o
# Required by mlflow.onnx
onnx
onnxruntime
# Required by mlflow.mleap, and in order to save SparkML models in
# mleap format via ``mlflow.spark.log_model``, ``mlflow.spark.save_model``
mleap
# Required by mlflow.spark
pyspark
# Required by mlflow.shap
shap
# Required by mlflow.paddle
<<<<<<< HEAD
paddlepaddle
# Remove `ipython` once this issue: https://github.com/slundberg/shap/pull/1749 has been addressed
ipython
# Required when testing `mlflow.infer_pip_requirements`
transformers
=======
paddlepaddle
>>>>>>> b1c7ef3a
<|MERGE_RESOLUTION|>--- conflicted
+++ resolved
@@ -42,12 +42,6 @@
 # Required by mlflow.shap
 shap
 # Required by mlflow.paddle
-<<<<<<< HEAD
 paddlepaddle
-# Remove `ipython` once this issue: https://github.com/slundberg/shap/pull/1749 has been addressed
-ipython
 # Required when testing `mlflow.infer_pip_requirements`
-transformers
-=======
-paddlepaddle
->>>>>>> b1c7ef3a
+transformers