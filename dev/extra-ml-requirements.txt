--- conflicted
+++ resolved
@@ -4,14 +4,10 @@
 # Required by mlflow.azureml
 azureml-sdk==1.2.0
 # Required by mlflow.keras
-<<<<<<< HEAD
-keras==2.3.1
+keras
 # Pin h5py < 3.0.0 to avoid this issue: https://github.com/tensorflow/tensorflow/issues/44467
 # TODO: unpin after we use tensorflow >= 2.4
 h5py<3.0.0
-=======
-keras
->>>>>>> 75a140f0
 # Required by mlflow.sklearn
 scikit-learn
 # Required by mlflow.gluon
