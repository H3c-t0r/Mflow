#' MLflow Command
#'
#' Executes a generic MLflow command through the commmand line interface.
#'
#' @param ... The parameters to pass to the command line.
#' @param background Should this command be triggered as a background task?
#'   Defaults to \code{FALSE}.
#' @param echo Print the standard output and error to the screen? Defaults to
#'   \code{TRUE}, does not apply to background tasks.
#'
#' @examples
#' \dontrun{
#' library(mlflow)
#' mlflow_install()
#'
#' mlflow_cli("server", "--help")
#' }
#'
#' @importFrom processx run
#' @importFrom processx process
#' @importFrom withr with_envvar
#' @export
mlflow_cli <- function(..., background = FALSE, echo = TRUE) {
  args <- list(...)

  verbose <- getOption("mlflow.verbose", FALSE)

  python <- dirname(python_bin())
  mlflow_bin <- file.path(python, "mlflow")
<<<<<<< HEAD
  default_path <- if (identical(.Platform$OS.type, "unix")) "/usr/bin:/bin:/usr/sbin:/sbin:/usr/local/bin"
  env <- list(
    PATH = paste(dirname(python), default_path, sep = ":")
=======
  env <- list(
    PATH = python
>>>>>>> 5d4d4b96
  )

  with_envvar(env, {
    if (background) {
      result <- process$new(mlflow_bin, args = unlist(args), echo_cmd = verbose, supervise = TRUE)
    }
    else {
      result <- run(mlflow_bin, args = unlist(args), echo = echo, echo_cmd = verbose)
    }
  })

  invisible(result)
}

mlflow_cli_file_output <- function(response) {
  temp_file <- tempfile(fileext = ".txt")
  writeLines(response$stdout, temp_file)
  temp_file
}<|MERGE_RESOLUTION|>--- conflicted
+++ resolved
@@ -27,14 +27,9 @@
 
   python <- dirname(python_bin())
   mlflow_bin <- file.path(python, "mlflow")
-<<<<<<< HEAD
-  default_path <- if (identical(.Platform$OS.type, "unix")) "/usr/bin:/bin:/usr/sbin:/sbin:/usr/local/bin"
-  env <- list(
-    PATH = paste(dirname(python), default_path, sep = ":")
-=======
+
   env <- list(
     PATH = python
->>>>>>> 5d4d4b96
   )
 
   with_envvar(env, {
